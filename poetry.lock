--- conflicted
+++ resolved
@@ -272,15 +272,10 @@
 python-versions = "*"
 
 [[package]]
-<<<<<<< HEAD
-=======
-category = "dev"
-description = "Optional static typing for Python"
->>>>>>> ecc66e06
 name = "mypy"
 version = "0.770"
 description = "Optional static typing for Python"
-category = "main"
+category = "dev"
 optional = false
 python-versions = ">=3.5"
 
@@ -293,15 +288,10 @@
 dmypy = ["psutil (>=4.0)"]
 
 [[package]]
-<<<<<<< HEAD
-=======
-category = "dev"
-description = "Experimental type system extensions for programs checked with the mypy typechecker."
->>>>>>> ecc66e06
 name = "mypy-extensions"
 version = "0.4.3"
 description = "Experimental type system extensions for programs checked with the mypy typechecker."
-category = "main"
+category = "dev"
 optional = false
 python-versions = "*"
 
@@ -630,28 +620,18 @@
 python-versions = ">=2.6, !=3.0.*, !=3.1.*, !=3.2.*"
 
 [[package]]
-<<<<<<< HEAD
-=======
-category = "dev"
-description = "a fork of Python 2 and 3 ast modules with type comment support"
->>>>>>> ecc66e06
 name = "typed-ast"
 version = "1.4.2"
 description = "a fork of Python 2 and 3 ast modules with type comment support"
-category = "main"
+category = "dev"
 optional = false
 python-versions = "*"
 
 [[package]]
-<<<<<<< HEAD
-=======
-category = "dev"
-description = "Backported and Experimental Type Hints for Python 3.5+"
->>>>>>> ecc66e06
 name = "typing-extensions"
 version = "3.7.4.3"
 description = "Backported and Experimental Type Hints for Python 3.5+"
-category = "main"
+category = "dev"
 optional = false
 python-versions = "*"
 
@@ -701,14 +681,9 @@
 testing = ["pytest (>=3.5,!=3.7.3)", "pytest-checkdocs (>=1.2.3)", "pytest-flake8", "pytest-cov", "jaraco.test (>=3.2.0)", "jaraco.itertools", "func-timeout", "pytest-black (>=0.3.7)", "pytest-mypy"]
 
 [metadata]
-<<<<<<< HEAD
 lock-version = "1.1"
 python-versions = "^3.7"
-content-hash = "b248c6f0082d400daf4c7efcee36bb7815bb8cd3398fb132f65dbf26110c1d84"
-=======
-content-hash = "aca3ac4501ff2f0da5776d539e91b6912a3b8f01a936bbeeae48147af7695fcd"
-python-versions = "^3.6"
->>>>>>> ecc66e06
+content-hash = "b2448b34b7978f16cf3c751addc1e107c8da18bef7e3e401d24897ab9c8c33f5"
 
 [metadata.files]
 appdirs = [
