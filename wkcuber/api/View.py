import math
<<<<<<< HEAD
from random import shuffle
from typing import Tuple
=======
from concurrent.futures._base import Executor
from pathlib import Path
from types import TracebackType
from typing import Tuple, Optional, Type, Callable, Any, Union, List, cast
>>>>>>> ecc66e06

import cluster_tools
import numpy as np
from cluster_tools.schedulers.cluster_executor import ClusterExecutor
from wkw import Dataset, wkw

from wkcuber.api.TiffData.TiffMag import TiffMag, TiffMagHeader
from wkcuber.api.bounding_box import BoundingBox
from wkcuber.utils import wait_and_ensure_success


class View:
    def __init__(
        self,
        path_to_mag_dataset: str,
        header: Union[TiffMagHeader, wkw.Header],
        size: Tuple[int, int, int],
        global_offset: Tuple[int, int, int] = (0, 0, 0),
        is_bounded: bool = True,
    ):
        self.dataset: Optional[Dataset] = None
        self.path = path_to_mag_dataset
        self.header = header
        self.size = size
        self.global_offset = global_offset
        self.is_bounded = is_bounded
        self._is_opened = False

    def open(self) -> "View":
        pass

    def close(self) -> None:
        if not self._is_opened:
            raise Exception("Cannot close View: the view is not opened")
        else:
            assert self.dataset is not None  # because the View was opened
            self.dataset.close()
            self.dataset = None
            self._is_opened = False

    def write(
        self,
        data: np.ndarray,
        relative_offset: Tuple[int, int, int] = (0, 0, 0),
        allow_compressed_write: bool = False,
    ) -> None:
        was_opened = self._is_opened
        # assert the size of the parameter data is not in conflict with the attribute self.size
        assert_non_negative_offset(relative_offset)
        self.assert_bounds(relative_offset, data.shape[-3:])

        # calculate the absolute offset
        absolute_offset = cast(
            Tuple[int, int, int],
            tuple(sum(x) for x in zip(self.global_offset, relative_offset)),
        )

        if self._is_compressed() and allow_compressed_write:
            absolute_offset, data = self._handle_compressed_write(absolute_offset, data)

        if not was_opened:
            self.open()
        assert self.dataset is not None  # because the View was opened

        self.dataset.write(absolute_offset, data)

        if not was_opened:
            self.close()

    def read(
        self,
        offset: Tuple[int, int, int] = (0, 0, 0),
        size: Tuple[int, int, int] = None,
    ) -> np.array:
        was_opened = self._is_opened
        size = self.size if size is None else size

        # assert the parameter size is not in conflict with the attribute self.size
        self.assert_bounds(offset, size)

        # calculate the absolute offset
        absolute_offset = tuple(sum(x) for x in zip(self.global_offset, offset))

        if not was_opened:
            self.open()
        assert self.dataset is not None  # because the View was opened

        data = self.dataset.read(absolute_offset, size)

        if not was_opened:
            self.close()

        return data

    def get_view(
        self,
        size: Tuple[int, int, int],
        relative_offset: Tuple[int, int, int] = (0, 0, 0),
    ) -> "View":
        self.assert_bounds(relative_offset, size)
        view_offset = cast(
            Tuple[int, int, int], tuple(self.global_offset + np.array(relative_offset))
        )
        return type(self)(
            self.path,
            self.header,
            size=size,
            global_offset=view_offset,
            is_bounded=self.is_bounded,
        )

<<<<<<< HEAD
    def check_bounds(self, offset, size) -> bool:
        for s1, s2, off1, off2 in zip(self.size, size, self.global_offset, offset):
            if s2 + off2 > s1 + off1 and self.is_bounded:
=======
    def check_bounds(
        self, offset: Tuple[int, int, int], size: Tuple[int, int, int]
    ) -> bool:
        for s1, s2, off in zip(self.size, size, offset):
            if s2 + off > s1 and self.is_bounded:
>>>>>>> ecc66e06
                return False
        return True

    def assert_bounds(
        self, offset: Tuple[int, int, int], size: Tuple[int, int, int]
    ) -> None:
        if not self.check_bounds(offset, size):
            raise AssertionError(
                f"Accessing data out of bounds: The passed parameter 'size' {size} exceeds the size of the current view ({self.size})"
            )

    def for_each_chunk(
        self,
        work_on_chunk: Callable[[List[Any]], None],
        job_args_per_chunk: Any,
        chunk_size: Tuple[int, int, int],
        executor: Union[ClusterExecutor, cluster_tools.WrappedProcessPoolExecutor],
    ) -> None:
        self._check_chunk_size(chunk_size)

        job_args = []

        for chunk in BoundingBox(self.global_offset, self.size).chunk(
            chunk_size, list(chunk_size)
        ):
            relative_offset = cast(
                Tuple[int, int, int],
                tuple(np.array(chunk.topleft) - np.array(self.global_offset)),
            )
            view = self.get_view(
                size=cast(Tuple[int, int, int], tuple(chunk.size)),
                relative_offset=relative_offset,
            )
            view.is_bounded = True
            job_args.append((view, job_args_per_chunk))

        # execute the work for each chunk
        wait_and_ensure_success(executor.map_to_futures(work_on_chunk, job_args))

<<<<<<< HEAD
    def for_zipped_chunks(self, work_on_chunk, job_args_per_chunk, target_view: "View", source_chunk_size: Tuple[int, int, int], target_chunk_size: Tuple[int, int, int], executor):
        '''
        This method is similar to 'for_each_chunk' in the sense, that it delegates work to smaller chunks.
        However, this method also takes another view as a parameter. Both views are chunked simultaneously
        and a matching pair of chunks is then passed to the function that shall be executed.
        This is useful if data from one view should be (transformed and) written to a different view,
        assuming that the transformation of the data can be handled on chunk-level.
        Additionally to the two views and the job_args, the counter 'i' is passed to the 'work_on_chunk',
        which can be used for logging.
        '''
        source_offset = np.array(self.global_offset)
        target_offset = np.array(target_view.global_offset)
        source_chunk_size_np = np.array(source_chunk_size)
        target_chunk_size_np = np.array(target_chunk_size)
        assert not np.any(source_chunk_size_np % target_chunk_size_np), f"Calling 'for_zipped_chunks' failed because the source_chunk_size ({source_chunk_size} must be divisible by the target_chunk_size ({target_chunk_size}))"
        source_to_target_scale_np = source_chunk_size_np // target_chunk_size_np

        calculated_target_size = -(-np.array(self.size) // source_to_target_scale_np)  # ceil div

        if not target_view.check_bounds(target_offset, calculated_target_size):
            raise AssertionError(
                f"Calling 'for_zipped_chunks' failed because the size of the target_view ({target_view.size}) must be at least {calculated_target_size} or the view must be not bounded."
            )

        job_args = []
        source_chunks = BoundingBox(source_offset, self.size).chunk(
            source_chunk_size_np, list(source_chunk_size_np)
        )
        target_chunks = BoundingBox(target_offset, calculated_target_size).chunk(
            target_chunk_size, list(target_chunk_size)
        )

        for i, (source_chunk, target_chunk) in enumerate(zip(source_chunks, target_chunks)):
            # source chunk
            relative_source_offset = np.array(source_chunk.topleft) - source_offset
            source_chunk_view = self.get_view(size=source_chunk.size, relative_offset=relative_source_offset)
            source_chunk_view.is_bounded = True
            # target chunk
            relative_target_offset = np.array(target_chunk.topleft) - target_offset
            target_chunk_view = target_view.get_view(size=target_chunk.size, relative_offset=relative_target_offset)
            target_chunk_view.is_bounded = True

            job_args.append((source_chunk_view, target_chunk_view, i, job_args_per_chunk))

        # execute the work for each pair of chunks
        wait_and_ensure_success(executor.map_to_futures(work_on_chunk, job_args))

    def _check_chunk_size(self, chunk_size):
=======
    def _check_chunk_size(self, chunk_size: Tuple[int, int, int]) -> None:
>>>>>>> ecc66e06
        raise NotImplementedError

    def _is_compressed(self) -> bool:
        return False

    def _handle_compressed_write(
        self, absolute_offset: Tuple[int, int, int], data: np.ndarray
    ) -> Tuple[Tuple[int, int, int], np.ndarray]:
        return absolute_offset, data

<<<<<<< HEAD
    def get_dtype(self):
        raise NotImplemented

    def __enter__(self):
=======
    def __enter__(self) -> "View":
>>>>>>> ecc66e06
        return self

    def __exit__(
        self,
        _type: Optional[Type[BaseException]],
        _value: Optional[BaseException],
        _tb: Optional[TracebackType],
    ) -> None:
        self.close()


class WKView(View):
    header: wkw.Header

    def open(self) -> "WKView":
        if self._is_opened:
            raise Exception("Cannot open view: the view is already opened")
        else:
            self.dataset = Dataset.open(
                self.path
            )  # No need to pass the header to the wkw.Dataset
            self._is_opened = True
        return self

    def _check_chunk_size(self, chunk_size: Tuple[int, int, int]) -> None:
        assert chunk_size is not None

        if 0 in chunk_size:
            raise AssertionError(
                f"The passed parameter 'chunk_size' {chunk_size} contains at least one 0. This is not allowed."
            )
        if not np.all(
            np.array([math.log2(size).is_integer() for size in np.array(chunk_size)])
        ):
            raise AssertionError(
                f"Each element of the passed parameter 'chunk_size' {chunk_size} must be a power of 2.."
            )
        if (np.array(chunk_size) % (32, 32, 32)).any():
            raise AssertionError(
                f"The passed parameter 'chunk_size' {chunk_size} must be a multiple of (32, 32, 32)."
            )

    def _is_compressed(self) -> bool:
        return (
            self.header.block_type == wkw.Header.BLOCK_TYPE_LZ4
            or self.header.block_type == wkw.Header.BLOCK_TYPE_LZ4HC
        )

    def _handle_compressed_write(
        self, absolute_offset: Tuple[int, int, int], data: np.ndarray
    ) -> Tuple[Tuple[int, int, int], np.ndarray]:
        # calculate aligned bounding box
        file_bb = np.full(3, self.header.file_len * self.header.block_len)
        absolute_offset_np = np.array(absolute_offset)
        margin_to_top_left = absolute_offset_np % file_bb
        aligned_offset = absolute_offset_np - margin_to_top_left
        bottom_right = absolute_offset_np + np.array(data.shape[-3:])
        margin_to_bottom_right = file_bb - (bottom_right % file_bb)
        aligned_bottom_right = bottom_right + margin_to_bottom_right
        aligned_shape = aligned_bottom_right - aligned_offset

        if (
            tuple(aligned_offset) != absolute_offset
            or tuple(aligned_shape) != data.shape[-3:]
        ):
            # the data is not aligned
            # read the aligned bounding box
            try:
                aligned_data = self.read(offset=aligned_offset, size=aligned_shape)
            except AssertionError as e:
                raise AssertionError(
                    f"Writing compressed data failed. The compressed file is not fully inside the bounding box of the view (offset={self.global_offset}, size={self.size}). "
                    + str(e)
                )
            index_slice = (
                slice(None, None),
                *(
                    slice(start, end)
                    for start, end in zip(
                        margin_to_top_left, bottom_right - aligned_offset
                    )
                ),
            )
            # overwrite the specified data
            aligned_data[tuple(index_slice)] = data
            return cast(Tuple[int, int, int], tuple(aligned_offset)), aligned_data
        else:
            return absolute_offset, data

    def get_dtype(self):
        return self.header.voxel_type


class TiffView(View):
    def open(self) -> "TiffView":
        if self._is_opened:
            raise Exception("Cannot open view: the view is already opened")
        else:
            self.dataset = TiffMag.open(self.path, self.header)
            self._is_opened = True
        return self

    def _check_chunk_size(self, chunk_size: Tuple[int, int, int]) -> None:
        assert chunk_size is not None

        if 0 in chunk_size:
            raise AssertionError(
                f"The passed parameter 'chunk_size' {chunk_size} contains at least one 0. This is not allowed."
            )

        if self.header.tile_size is None:
            # non tiled tiff dataset
            if tuple(self.size[0:2]) != tuple(chunk_size[0:2]):
                raise AssertionError(
                    f"The x- and y-length of the passed parameter 'chunk_size' {chunk_size} do not match with the size of the view {self.size}."
                )
        else:
            # tiled tiff dataset
            file_dim = tuple(self.header.tile_size) + (
                1,
            )  # the z-dimension of an image is 1
            if (np.array(chunk_size) % file_dim).any():
                raise AssertionError(
                    f"The passed parameter 'chunk_size' {chunk_size} must be a multiple of the file size {file_dim}"
                )

    def get_dtype(self):
        return self.header.dtype_per_channel


def assert_non_negative_offset(offset: Tuple[int, int, int]) -> None:
    all_positive = all(i >= 0 for i in offset)
    if not all_positive:
        raise Exception(
            "All elements of the offset need to be positive: %s" % "("
            + ",".join(map(str, offset))
            + ")"
        )<|MERGE_RESOLUTION|>--- conflicted
+++ resolved
@@ -1,13 +1,8 @@
 import math
-<<<<<<< HEAD
-from random import shuffle
-from typing import Tuple
-=======
 from concurrent.futures._base import Executor
 from pathlib import Path
 from types import TracebackType
 from typing import Tuple, Optional, Type, Callable, Any, Union, List, cast
->>>>>>> ecc66e06
 
 import cluster_tools
 import numpy as np
@@ -119,17 +114,12 @@
             is_bounded=self.is_bounded,
         )
 
-<<<<<<< HEAD
-    def check_bounds(self, offset, size) -> bool:
-        for s1, s2, off1, off2 in zip(self.size, size, self.global_offset, offset):
-            if s2 + off2 > s1 + off1 and self.is_bounded:
-=======
+
     def check_bounds(
         self, offset: Tuple[int, int, int], size: Tuple[int, int, int]
     ) -> bool:
         for s1, s2, off in zip(self.size, size, offset):
             if s2 + off > s1 and self.is_bounded:
->>>>>>> ecc66e06
                 return False
         return True
 
@@ -169,8 +159,15 @@
         # execute the work for each chunk
         wait_and_ensure_success(executor.map_to_futures(work_on_chunk, job_args))
 
-<<<<<<< HEAD
-    def for_zipped_chunks(self, work_on_chunk, job_args_per_chunk, target_view: "View", source_chunk_size: Tuple[int, int, int], target_chunk_size: Tuple[int, int, int], executor):
+    def for_zipped_chunks(
+            self,
+            work_on_chunk: Callable[[List[Any]], None],
+            job_args_per_chunk: Any,
+            target_view: "View",
+            source_chunk_size: Tuple[int, int, int],
+            target_chunk_size: Tuple[int, int, int],
+            executor: Union[ClusterExecutor, cluster_tools.WrappedProcessPoolExecutor]
+    ) -> None:
         '''
         This method is similar to 'for_each_chunk' in the sense, that it delegates work to smaller chunks.
         However, this method also takes another view as a parameter. Both views are chunked simultaneously
@@ -205,11 +202,17 @@
         for i, (source_chunk, target_chunk) in enumerate(zip(source_chunks, target_chunks)):
             # source chunk
             relative_source_offset = np.array(source_chunk.topleft) - source_offset
-            source_chunk_view = self.get_view(size=source_chunk.size, relative_offset=relative_source_offset)
+            source_chunk_view = self.get_view(
+                size=cast(Tuple[int, int, int], tuple(source_chunk.size)),
+                relative_offset=cast(Tuple[int, int, int], tuple(relative_source_offset))
+            )
             source_chunk_view.is_bounded = True
             # target chunk
             relative_target_offset = np.array(target_chunk.topleft) - target_offset
-            target_chunk_view = target_view.get_view(size=target_chunk.size, relative_offset=relative_target_offset)
+            target_chunk_view = target_view.get_view(
+                size=cast(Tuple[int, int, int], tuple(target_chunk.size)),
+                relative_offset=cast(Tuple[int, int, int], tuple(relative_target_offset))
+            )
             target_chunk_view.is_bounded = True
 
             job_args.append((source_chunk_view, target_chunk_view, i, job_args_per_chunk))
@@ -217,10 +220,7 @@
         # execute the work for each pair of chunks
         wait_and_ensure_success(executor.map_to_futures(work_on_chunk, job_args))
 
-    def _check_chunk_size(self, chunk_size):
-=======
     def _check_chunk_size(self, chunk_size: Tuple[int, int, int]) -> None:
->>>>>>> ecc66e06
         raise NotImplementedError
 
     def _is_compressed(self) -> bool:
@@ -231,14 +231,10 @@
     ) -> Tuple[Tuple[int, int, int], np.ndarray]:
         return absolute_offset, data
 
-<<<<<<< HEAD
-    def get_dtype(self):
+    def get_dtype(self) -> type:
         raise NotImplemented
 
-    def __enter__(self):
-=======
     def __enter__(self) -> "View":
->>>>>>> ecc66e06
         return self
 
     def __exit__(
@@ -328,7 +324,7 @@
         else:
             return absolute_offset, data
 
-    def get_dtype(self):
+    def get_dtype(self) -> type:
         return self.header.voxel_type
 
 
@@ -365,7 +361,7 @@
                     f"The passed parameter 'chunk_size' {chunk_size} must be a multiple of the file size {file_dim}"
                 )
 
-    def get_dtype(self):
+    def get_dtype(self) -> type:
         return self.header.dtype_per_channel
 
 
