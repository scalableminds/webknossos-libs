import logging
import os
import shutil
from argparse import Namespace
from os.path import join
from pathlib import Path
from typing import (
    Tuple,
    Union,
    cast,
    TYPE_CHECKING,
    Generator,
)
from uuid import uuid4

from wkw import wkw
import numpy as np

from wkcuber.api.bounding_box import BoundingBox
from wkcuber.api.properties import MagViewProperties
from wkcuber.compress_utils import compress_file_job
from wkcuber.utils import (
    convert_mag1_offset,
    get_executor_for_args,
    wait_and_ensure_success,
)

if TYPE_CHECKING:
    from wkcuber.api.layer import (
        Layer,
    )
from wkcuber.api.view import View
from wkcuber.mag import Mag


def _find_mag_path_on_disk(dataset_path: Path, layer_name: str, mag_name: str) -> Path:
    mag = Mag(mag_name)
    short_mag_file_path = dataset_path / layer_name / mag.to_layer_name()
    long_mag_file_path = dataset_path / layer_name / mag.to_long_layer_name()
    if os.path.exists(short_mag_file_path):
        return short_mag_file_path
    else:
        return long_mag_file_path


class MagView(View):
    """
    A `MagView` contains all information about the data of a single magnification of a `wkcuber.api.layer.Layer`.
    `MagView` inherits from `wkcuber.api.view.View`.
    Therefore, the main difference between them is that a `MagView` handles the whole magnification,
    whereas the `View` only handles a sub-region.

    A `MagView` can read/write outside the specified bounding box (unlike a normal `View`).
    If necessary, the properties are automatically updated (e.g. if the bounding box changed).
    This is possible because a `MagView` does have a reference to the `wkcuber.api.layer.Layer`.

    The `global_offset` of a `MagView` is always `(0, 0, 0)` and its `size` is chosen so that the bounding box from the properties is fully inside this View.
    """

    def __init__(
        self,
        layer: "Layer",
        mag: Mag,
        block_len: int,
        file_len: int,
        block_type: int,
        create: bool = False,
    ) -> None:
        """
        Do not use this constructor manually. Instead use `wkcuber.api.layer.Layer.add_mag()` to create a `MagView`.
        """
        header = wkw.Header(
            voxel_type=layer.dtype_per_channel,
            num_channels=layer.num_channels,
            version=1,
            block_len=block_len,
            file_len=file_len,
            block_type=block_type,
        )

        self.layer = layer
        self.name = name

        super().__init__(
            _find_mag_path_on_disk(layer.dataset.path, layer.name, mag.to_layer_name()),
            header,
            cast(
                Tuple[int, int, int],
<<<<<<< HEAD
                tuple(convert_mag1_size(layer.bounding_box.bottomright, mag)),
=======
                tuple(self._mag_view_bounding_box_at_creation.bottomright),
>>>>>>> 9bf8037d
            ),
            (0, 0, 0),
            False,
            False,
            None,
        )

<<<<<<< HEAD
        self._layer = layer
        self._mag = mag

=======
>>>>>>> 9bf8037d
        if create:
            wkw.Dataset.create(
                join(layer.dataset.path, layer.name, self.name), self.header
            )

    @property
    def layer(self) -> "Layer":
        return self._layer

    @property
    def _properties(self) -> MagViewProperties:
        return next(
            mag_property
            for mag_property in self.layer._properties.wkw_resolutions
            if Mag(mag_property.resolution).to_array() == self.mag.to_array()
        )

    @property
    def name(self) -> str:
        return self._mag.to_layer_name()

    @property
    def mag(self) -> Mag:
        return self._mag

    def write(self, data: np.ndarray, offset: Tuple[int, int, int] = (0, 0, 0)) -> None:
        """
        Writes the `data` at the specified `offset` to disk (like `wkcuber.api.view.View.write()`).

        The `offset` refers to the absolute position, regardless of the offset in the properties (because the global_offset is set to (0, 0, 0)).
        If the data exceeds the original bounding box, the properties are updated.

        Note that writing compressed data which is not aligned with the blocks on disk may result in
        diminished performance, as full blocks will automatically be read to pad the write actions.
        """
        self._assert_valid_num_channels(data.shape)
        super().write(data, offset)
        current_offset_in_mag1 = self.layer.bounding_box.topleft
        current_size_in_mag1 = self.layer.bounding_box.size

        mag_np = self.mag.as_np()

        offset_in_mag1 = np.array(offset) * mag_np

        # The (-1, -1, -1) is for backwards compatibility because we used '(-1, -1, -1)' to indicate that there is no data written yet.
        new_offset_in_mag1 = (
            offset_in_mag1
            if tuple(current_offset_in_mag1) == (-1, -1, -1)
            or self.layer.bounding_box == BoundingBox((0, 0, 0), (0, 0, 0))
            else np.minimum(current_offset_in_mag1, offset_in_mag1)
        )

        old_end_offset_in_mag1 = current_offset_in_mag1 + current_size_in_mag1
        new_end_offset_in_mag1 = (np.array(offset) + np.array(data.shape[-3:])) * mag_np
        max_end_offset_in_mag1 = np.array(
            [old_end_offset_in_mag1, new_end_offset_in_mag1]
        ).max(axis=0)
        total_size_in_mag1 = max_end_offset_in_mag1 - np.array(new_offset_in_mag1)

        self._size = cast(
            Tuple[int, int, int],
            tuple(convert_mag1_offset(max_end_offset_in_mag1, self.mag)),
        )  # The base view of a MagDataset always starts at (0, 0, 0)

        self.layer.bounding_box = BoundingBox(
            new_offset_in_mag1,
            total_size_in_mag1,
        )

    def get_view(
        self,
        offset: Tuple[int, int, int] = None,
        size: Tuple[int, int, int] = None,
        read_only: bool = None,
    ) -> View:
        """
        Returns a view that is limited to the specified bounding box.

        The `offset` refers to the absolute position, regardless of the offset in the properties (because the global_offset is set to (0, 0, 0)).
        The default value for `offset` is the offset that is specified in the properties.
        The default value for `size` is calculated so that the bounding box ends where the bounding box from the
        properties ends.
        Therefore, if both (`offset` and `size`) are not specified, then the bounding box of the view is equal to the
        bounding box specified in the properties.

        The `offset` and `size` may only exceed the bounding box from the properties, if `read_only` is set to `True`.

        If `read_only` is `True`, write operations are not allowed for the returned sub-view.

        Example:
        ```python
        # ...
        # Let 'mag1' be a `MagView` with offset (0, 0, 0) and size (100, 200, 300)

        # Properties are used to determine the default parameter
        view_with_bb_from_properties = mag1.get_view()

        # Sub-view where the specified bounding box is completely in the bounding box of the MagView
        sub_view1 = mag1.get_view(offset=(50, 60, 70), size=(10, 120, 230))

        # Fails because the specified view is not completely in the bounding box from the properties.
        sub_view2 = mag1.get_view(offset=(50, 60, 70), size=(999, 120, 230), read_only=True)

        # Sub-view where the specified bounding box is NOT completely in the bounding box of the MagView.
        # This still works because `read_only=True`.
        sub_view2 = mag1.get_view(offset=(50, 60, 70), size=(999, 120, 230), read_only=True)
        ```
        """

        bb = self.layer.bounding_box

        # The (-1, -1, -1) is for backwards compatibility because we used '(-1, -1, -1)' to indicate that there is no data written yet.
        if tuple(bb.topleft) == (-1, -1, -1):
            bb.topleft = np.array((0, 0, 0))

        bb = bb.align_with_mag(self.mag, ceil=True).in_mag(self.mag)

        view_offset = cast(
            Tuple[int, int, int],
            tuple(offset if offset is not None else tuple(bb.topleft)),
        )

        if size is None:
            size = cast(
                Tuple[int, int, int], tuple(bb.bottomright - np.array(view_offset))
            )

        assert bb.contains_bbox(BoundingBox(view_offset, size)) or read_only
        return super().get_view(
            view_offset,
            cast(Tuple[int, int, int], tuple(size)),
            read_only,
        )

    def _assert_valid_num_channels(self, write_data_shape: Tuple[int, ...]) -> None:
        num_channels = self.layer.num_channels
        if len(write_data_shape) == 3:
            assert (
                num_channels == 1
            ), f"The number of channels of the dataset ({num_channels}) does not match the number of channels of the passed data (1)"
        else:
            assert (
                num_channels == write_data_shape[0]
            ), f"The number of channels of the dataset ({num_channels}) does not match the number of channels of the passed data ({write_data_shape[0]})"

    def get_bounding_boxes_on_disk(
        self,
    ) -> Generator[Tuple[Tuple[int, int, int], Tuple[int, int, int]], None, None]:
        """
        Returns a bounding box for each file on disk.
        A bounding box is represented as a tuple of the offset and the size.

        This differs from the bounding box in the properties in two ways:
        - the bounding box in the properties is always specified in mag 1
        - the bounding box in the properties is an "overall" bounding box, which abstracts from the files on disk
        """
        cube_size = self._get_file_dimensions()
        was_opened = self._is_opened

        if not was_opened:
            self.open()  # opening the view is necessary to set the dataset

        assert self._dataset is not None
        for filename in self._dataset.list_files():
            file_path = Path(os.path.splitext(filename)[0]).relative_to(self._path)
            cube_index = _extract_file_index(file_path)
            cube_offset = [idx * size for idx, size in zip(cube_index, cube_size)]

            yield (cube_offset[0], cube_offset[1], cube_offset[2]), cube_size

        if not was_opened:
            self.close()

    def compress(
        self, target_path: Union[str, Path] = None, args: Namespace = None
    ) -> None:
        """
        Compresses the files on disk. This has consequences for writing data (see `write`).

        The data gets compressed inplace, if target_path is None.
        Otherwise it is written to target_path/layer_name/mag.
        """

        if target_path is not None:
            target_path = Path(target_path)

        uncompressed_full_path = (
            Path(self.layer.dataset.path) / self.layer.name / self.name
        )
        compressed_path = (
            target_path
            if target_path is not None
            else Path("{}.compress-{}".format(self.layer.dataset.path, uuid4()))
        )
        compressed_full_path = compressed_path / self.layer.name / self.name

        if compressed_full_path.exists():
            logging.error(
                "Target path '{}' already exists".format(compressed_full_path)
            )
            exit(1)

        logging.info(
            "Compressing mag {0} in '{1}'".format(
                self.name, str(uncompressed_full_path)
            )
        )

        was_opened = self._is_opened
        if not was_opened:
            self.open()  # opening the view is necessary to set the dataset
        assert self._dataset is not None

        # create empty wkw.Dataset
        self._dataset.compress(str(compressed_full_path))

        # compress all files to and move them to 'compressed_path'
        with get_executor_for_args(args) as executor:
            job_args = []
            for file in self._dataset.list_files():
                rel_file = Path(file).relative_to(self.layer.dataset.path)
                job_args.append((Path(file), compressed_path / rel_file))

            wait_and_ensure_success(
                executor.map_to_futures(compress_file_job, job_args)
            )

        logging.info("Mag {0} successfully compressed".format(self.name))

        if not was_opened:
            self.close()

        if target_path is None:
            shutil.rmtree(uncompressed_full_path)
            shutil.move(str(compressed_full_path), uncompressed_full_path)
            shutil.rmtree(compressed_path)

            # update the handle to the new dataset
            MagView.__init__(
                self,
                self.layer,
                self.mag,
                self.header.block_len,
                self.header.file_len,
                wkw.Header.BLOCK_TYPE_LZ4HC,
            )

    def _get_file_dimensions(self) -> Tuple[int, int, int]:
        return cast(Tuple[int, int, int], (self._properties.cube_length,) * 3)

    @property
    def _mag_view_bounding_box_at_creation(self) -> BoundingBox:
        return (
            self.layer.get_bounding_box()
            .align_with_mag(Mag(self.name), ceil=True)
            .in_mag(Mag(self.name))
        )

    def __repr__(self) -> str:
        return repr(
            "MagView(name=%s, global_offset=%s, size=%s)"
            % (self.name, self.global_offset, self.size)
        )


def _extract_file_index(file_path: Path) -> Tuple[int, int, int]:
    zyx_index = [int(el[1:]) for el in file_path.parts]
    return zyx_index[2], zyx_index[1], zyx_index[0]<|MERGE_RESOLUTION|>--- conflicted
+++ resolved
@@ -78,19 +78,17 @@
             block_type=block_type,
         )
 
-        self.layer = layer
-        self.name = name
+        self._layer = layer
+        self._mag = mag
 
         super().__init__(
-            _find_mag_path_on_disk(layer.dataset.path, layer.name, mag.to_layer_name()),
+            _find_mag_path_on_disk(
+                self.layer.dataset.path, self.layer.name, mag.to_layer_name()
+            ),
             header,
             cast(
                 Tuple[int, int, int],
-<<<<<<< HEAD
-                tuple(convert_mag1_size(layer.bounding_box.bottomright, mag)),
-=======
                 tuple(self._mag_view_bounding_box_at_creation.bottomright),
->>>>>>> 9bf8037d
             ),
             (0, 0, 0),
             False,
@@ -98,12 +96,6 @@
             None,
         )
 
-<<<<<<< HEAD
-        self._layer = layer
-        self._mag = mag
-
-=======
->>>>>>> 9bf8037d
         if create:
             wkw.Dataset.create(
                 join(layer.dataset.path, layer.name, self.name), self.header
@@ -356,10 +348,8 @@
 
     @property
     def _mag_view_bounding_box_at_creation(self) -> BoundingBox:
-        return (
-            self.layer.get_bounding_box()
-            .align_with_mag(Mag(self.name), ceil=True)
-            .in_mag(Mag(self.name))
+        return self.layer.bounding_box.align_with_mag(Mag(self.name), ceil=True).in_mag(
+            Mag(self.name)
         )
 
     def __repr__(self) -> str:
