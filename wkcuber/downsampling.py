--- conflicted
+++ resolved
@@ -16,10 +16,6 @@
 
     factor = cube_edge_len * mag
 
-<<<<<<< HEAD
-    return tuple(ceil(x / factor) for x in source_dims)
-
-=======
     x_dims = [x for x in listdir(prefix) if CUBE_FOLDER_REGEX.match(x)]
     y_dims = [y for y in listdir(path.join(prefix, x_dims[0])) if CUBE_FOLDER_REGEX.match(y)]
     z_dims = [z for z in listdir(path.join(prefix, x_dims[0], y_dims[0])) if CUBE_FOLDER_REGEX.match(z)]
@@ -34,7 +30,7 @@
         [int(CUBE_FOLDER_REGEX.match(x).group(1)) for x in z_dims]))
     result.sort()
     return result
->>>>>>> 853cf018
+
 
 def downsample(cubing_info, config, source_mag, target_mag):
 
@@ -46,15 +42,11 @@
     cube_edge_len = config['processing']['cube_edge_len']
     source_dims = cubing_info.source_dims
 
-<<<<<<< HEAD
-    target_cube_dims = get_cube_dimension_for_mag(source_dims, cube_edge_len,
-                                                  target_mag)
-=======
-    source_cube_dims = determine_existing_cube_dims(target_path, source_mag)
+
+    source_cube_dims = determine_existing_cube_dims(target_path, cube_edge_len, source_mag)
 #    if len(source_cube_dims) <= 1:
 #        logging.info("No need to downsample mag {} from mag {}", target_mag, source_mag)
 #        return
->>>>>>> 853cf018
 
     cube_coordinates = set(map(lambda xyz: tuple(map(lambda x: floor(x / factor), xyz)), source_cube_dims))
 
@@ -84,11 +76,7 @@
                             else 1
 
     cube_full_path = get_cube_full_path(
-<<<<<<< HEAD
         target_path, ds_name, layer_name, target_mag, cube_x, cube_y, cube_z)
-=======
-        target_path, config['dataset']['name'], target_mag, cube_x, cube_y, cube_z)
->>>>>>> 853cf018
     if skip_already_downsampled_cubes and path.exists(cube_full_path):
         logging.debug("Skipping downsampling {},{},{} mag {}".format(
             cube_x, cube_y, cube_z, target_mag))
@@ -104,16 +92,12 @@
         for local_y in range(factor):
             for local_z in range(factor):
                 cube_data = read_cube(
-<<<<<<< HEAD
                     target_path, layer_name, source_mag, cube_edge_len,
-=======
                     target_path, config['dataset']['name'], source_mag, cube_edge_len,
->>>>>>> 853cf018
                     cube_x * factor + local_x,
                     cube_y * factor + local_y,
                     cube_z * factor + local_z,
                     dtype)
-<<<<<<< HEAD
                 if cube_data is not None:
                     non_empty = True
                     cube_buffer[
@@ -126,7 +110,7 @@
                     ] = cube_data
 
     if not non_empty:
-        logging.debug("Skip dowwnsampling empty cube: {},{},{} mag {}".format(
+        logging.debug("Skip downsampling empty cube: {},{},{} mag {}".format(
             cube_x, cube_y, cube_z, target_mag))
         return
 
@@ -134,19 +118,6 @@
                                 interpolation_order)
     write_cube(target_path, cube_data, ds_name, layer_name, target_mag,
                cube_x, cube_y, cube_z)
-=======
-                cube_buffer[
-                    local_x * cube_edge_len:
-                    (local_x + 1) * cube_edge_len,
-                    local_y * cube_edge_len:
-                    (local_y + 1) * cube_edge_len,
-                    local_z * cube_edge_len:
-                    (local_z + 1) * cube_edge_len
-                ] = cube_data
-
-    cube_data = downsample_cube(cube_buffer, factor, dtype)
-    write_cube(target_path, config['dataset']['name'], cube_data, target_mag, cube_x, cube_y, cube_z)
->>>>>>> 853cf018
 
     logging.debug("Downsampling took {:.8f}s".format(
         time.time() - ref_time))
@@ -154,24 +125,15 @@
         cube_x, cube_y, cube_z, target_mag))
 
 
-<<<<<<< HEAD
 def downsample_cube(cube_buffer, factor, dtype, order):
-
-=======
-def downsample_cube(cube_buffer, factor, dtype):
     BILINEAR=1
     BICUBIC=2
->>>>>>> 853cf018
     return zoom(
         cube_buffer, 1 / factor, output=dtype,
         # 0: nearest
         # 1: bilinear
         # 2: bicubic
-<<<<<<< HEAD
         order=order,
-=======
-        order=BILINEAR,
->>>>>>> 853cf018
         # this does not mean nearest interpolation, it corresponds to how the
         # borders are treated.
         mode='nearest',
