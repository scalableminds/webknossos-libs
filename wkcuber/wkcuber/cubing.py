import time
import logging
from typing import List, Tuple, Optional, cast, Any

import numpy as np
from argparse import ArgumentParser, Namespace
from os import path
from pathlib import Path
from natsort import natsorted

from webknossos.dataset import Dataset, LayerCategories, View, SegmentationLayer, Layer
from webknossos.geometry import BoundingBox, Vec3Int
from .mag import Mag
from .downsampling_utils import (
    parse_interpolation_mode,
    downsample_unpadded_data,
    InterpolationModes,
)
from .utils import (
    get_chunks,
    find_files,
    add_batch_size_flag,
    add_verbose_flag,
    add_distribution_flags,
    add_interpolation_flag,
    get_executor_for_args,
    wait_and_ensure_success,
    setup_logging,
    add_scale_flag,
)
from .image_readers import image_reader

BLOCK_LEN = 32


def create_parser() -> ArgumentParser:
    parser = ArgumentParser()

    parser.add_argument(
        "source_path", help="Directory containing the input images.", type=Path
    )

    parser.add_argument(
        "target_path", help="Output directory for the generated dataset.", type=Path
    )

    parser.add_argument(
        "--layer_name",
        "-l",
        help="Name of the cubed layer (color or segmentation)",
        default="color",
    )

    parser.add_argument(
        "--skip_first_z_slices",
        help="The number of z slices to skip at the beginning. This is useful to continue at a specific z, if a previous run was interrupted.",
        default=0,
        type=int,
    )

    parser.add_argument(
        "--start_z",
        help="The offset of the first z slice.",
        default=0,
        type=int,
    )

    parser.add_argument(
        "--dtype",
        "-d",
        help="Target datatype (e.g. uint8, uint16, uint32)",
        default=None,
    )

    parser.add_argument(
        "--wkw_file_len",
        default=32,
        type=int,
        help="Amount of blocks which are written per dimension to a wkw cube. The default value of 32 means that 1024 slices are written to one cube (since one block has 32**3 voxels by default). For single-channel uint8 data, this results in 1 GB per cube file. If file_len is set to 1, only 32 slices are written to one cube. Must be a power of two.",
    )

    add_batch_size_flag(parser)

    parser.add_argument(
        "--pad",
        help="Automatically pad image files at the bottom and right borders. "
        "Use this, when the input images don't have a common size, but have "
        "their origin at (0, 0).",
        default=False,
        action="store_true",
    )

    parser.add_argument(
        "--target_mag",
        help="Automatically downsamples the cubed images to the provided "
        "magnification before writing to disk. The magnification can "
        "be provided like 2-2-1.",
        default="1",
        type=Mag,
    )

    parser.add_argument(
        "--channel_index",
        "-c",
        type=int,
        default=None,
        help="Select a single channel to be cubed into a layer. This can be helpful if several channels should be converted to multiple data layers. Note that webKnossos only supports multiple channels if these are three uint8 channels. If this is not the case, use --channel_index to create a layer per channel.",
    )

    parser.add_argument(
        "--sample_index",
        type=int,
        default=None,
        help="Select a single sample of a specific channel to be cubed into a layer. This option is only valid if channel_index is set. Since webKnossos only supports multiple uint8 channels, it may be necessary to cube a multi-sample dataset to different layers.",
    )

    add_scale_flag(parser)
    add_interpolation_flag(parser)
    add_verbose_flag(parser)
    add_distribution_flags(parser)

    return parser


def find_source_filenames(source_path: Path) -> List[Path]:
    # Find all source files that have a matching file extension
    if source_path.is_dir():
        source_path_str = path.join(source_path, "*")
    else:
        source_path_str = str(source_path)

    source_files = list(find_files(source_path_str, image_reader.readers.keys()))

    assert len(source_files) > 0, (
        "No image files found in path "
        + source_path_str
        + ". Supported suffixes are "
        + str(image_reader.readers.keys())
        + "."
    )

    return natsorted(source_files)


def read_image_file(
    file_name: Path,
    dtype: type,
    z_slice: int,
    channel_index: Optional[int],
    sample_index: Optional[int],
) -> np.ndarray:
    try:
        return image_reader.read_array(
            file_name, dtype, z_slice, channel_index, sample_index
        )
    except Exception as exc:
        logging.error("Reading of file={} failed with {}".format(file_name, exc))
        raise exc


def prepare_slices_for_wkw(
    slices: List[np.ndarray], num_channels: Optional[int] = None
) -> np.ndarray:
    # Write batch buffer which will have shape (x, y, channel_count, z)
    # since we concat along the last axis (z)
    buffer = np.concatenate(slices, axis=-1)

    # We transpose the data so that the first dimension is the channel,
    # since the wkw library expects this.
    # New shape will be (channel_count, x, y, z)
    buffer = np.transpose(buffer, (2, 0, 1, 3))
    if num_channels is not None:
        assert buffer.shape[0] == num_channels
    return buffer


def cubing_job(
    args: Tuple[
        View,
        Mag,
        InterpolationModes,
        List[str],
        int,
        bool,
        Optional[int],
        Optional[int],
    ]
) -> Any:
    (
        target_view,
        target_mag,
        interpolation_mode,
        source_file_batches,
        batch_size,
        pad,
        channel_index,
        sample_index,
    ) = args

    downsampling_needed = target_mag != Mag(1)
    largest_value_in_chunk = 0  # This is used to compute the largest_segmentation_id if it is a segmentation layer

    # Iterate over batches of continuous z sections
    # The batches have a maximum size of `batch_size`
    # Batched iterations allows to utilize IO more efficiently
    first_z_idx = target_view.global_offset.z
    for source_file_batch in get_chunks(source_file_batches, batch_size):
        try:
            ref_time = time.time()
            logging.info(
                "Cubing z={}-{}".format(
                    first_z_idx, first_z_idx + len(source_file_batch)
                )
            )
            slices = []
            # Iterate over each z section in the batch
            for i, file_name in enumerate(source_file_batch):
                z = first_z_idx + i
                # Image shape will be (x, y, channel_count, z=1)
                image = read_image_file(
                    file_name,
                    target_view.header.voxel_type,
                    z,
                    channel_index,
                    sample_index,
                )

<<<<<<< HEAD
                    if not pad:
                        assert (
                            image.shape[0:2] == target_view.size[0:2]
                        ), "Section z={} has the wrong dimensions: {} (expected {}). Consider using --pad.".format(
                            z, image.shape, target_view.size[0:2]
                        )
                    slices.append(image)

                if pad:
                    x_max = target_view.size[0]
                    y_max = target_view.size[1]

                    slices = [
                        np.pad(
                            _slice,
                            mode="constant",
                            pad_width=[
                                (0, x_max - _slice.shape[0]),
                                (0, y_max - _slice.shape[1]),
                                (0, 0),
                                (0, 0),
                            ],
                        )
                        for _slice in slices
                    ]

                buffer = prepare_slices_for_wkw(slices, target_view.header.num_channels)
                if downsampling_needed:
                    buffer = downsample_unpadded_data(
                        buffer, target_mag, interpolation_mode
=======
                if not pad:
                    assert (
                        image.shape[0:2] == image_size
                    ), "Section z={} has the wrong dimensions: {} (expected {}). Consider using --pad.".format(
                        z, image.shape, image_size
>>>>>>> 993c6e38
                    )
                slices.append(image)

            if pad:
                x_max = max(_slice.shape[0] for _slice in slices)
                y_max = max(_slice.shape[1] for _slice in slices)

                slices = [
                    np.pad(
                        _slice,
                        mode="constant",
                        pad_width=[
                            (0, x_max - _slice.shape[0]),
                            (0, y_max - _slice.shape[1]),
                            (0, 0),
                            (0, 0),
                        ],
                    )
                    for _slice in slices
                ]

            buffer = prepare_slices_for_wkw(slices, target_view.header.num_channels)
            if downsampling_needed:
                buffer = downsample_unpadded_data(
                    buffer, target_mag, interpolation_mode
                )
            buffer_z_offset = (
                first_z_idx - target_view.global_offset.z
            ) // target_mag.z
            target_view.write(offset=(0, 0, buffer_z_offset), data=buffer)
            largest_value_in_chunk = max(largest_value_in_chunk, np.max(buffer))
            logging.debug(
                "Cubing of z={}-{} took {:.8f}s".format(
                    first_z_idx,
                    first_z_idx + len(source_file_batch),
                    time.time() - ref_time,
                )
            )
            first_z_idx += len(source_file_batch)

        except Exception as exc:
            logging.error(
                "Cubing of z={}-{} failed with {}".format(
                    first_z_idx, first_z_idx + len(source_file_batch), exc
                )
            )
            raise exc

    return largest_value_in_chunk


def get_channel_and_sample_count_and_dtype(source_path: Path) -> Tuple[int, int, str]:
    source_files = find_source_filenames(source_path)
    assert (
        len(source_files) > 0
    ), f"Failed to detect channel count and dtype. No sources found in {source_path}"
    return (
        image_reader.read_channel_count(source_files[0]),
        image_reader.read_sample_count(source_files[0]),
        image_reader.read_dtype(source_files[0]),
    )


def cubing(
    source_path: Path,
    target_path: Path,
    layer_name: str,
    batch_size: Optional[int],
    channel_index: Optional[int],
    sample_index: Optional[int],
    dtype: Optional[str],
    target_mag_str: str,
    wkw_file_len: int,
    interpolation_mode_str: str,
    start_z: int,
    skip_first_z_slices: int,
    pad: bool,
    scale: Tuple[float, float, float],
    executor_args: Namespace,
) -> Layer:
    source_files = find_source_filenames(source_path)

    all_num_x, all_num_y = zip(
        *[
            image_reader.read_dimensions(source_files[i])
            for i in range(len(source_files))
        ]
    )
    num_x = max(all_num_x)
    num_y = max(all_num_y)
    # All images are assumed to have equal channels and samples
    num_channels = image_reader.read_channel_count(source_files[0])
    num_samples = image_reader.read_sample_count(source_files[0])
    num_output_channels = num_channels * num_samples
    if channel_index is not None:
        # if there is no c axis, but someone meant to only use one channel/sample, set the sample index instead
        if sample_index is None and num_channels == 1 and channel_index > 0:
            sample_index = channel_index
            channel_index = 0

        assert (
            0 <= channel_index < num_channels
        ), "Selected channel is invalid. Please check the number of channels in the source file."
        num_output_channels = num_samples
    if sample_index is not None:
        # if no channel axis exists, it is valid to only set the sample index. Set channel index to 0 to avoid confusion
        if channel_index is None and num_channels == 1:
            channel_index = 0
        assert (
            channel_index is not None
        ), "Sample index is only valid if a channel index is also set."
        assert (
            0 <= sample_index < num_samples
        ), "Selected sample is invalid. Please check the number of samples in the source file."
        num_output_channels = 1
    num_z_slices_per_file = image_reader.read_z_slices_per_file(source_files[0])
    assert (
        num_z_slices_per_file == 1 or len(source_files) == 1
    ), "Multi page TIFF support only for single files"
    if num_z_slices_per_file > 1:
        num_z = num_z_slices_per_file
    else:
        num_z = len(source_files)

    if dtype is None:
        dtype = image_reader.read_dtype(source_files[0])

    if batch_size is None:
        batch_size = BLOCK_LEN

    target_mag = Mag(target_mag_str)

    target_ds = Dataset.get_or_create(target_path, scale=scale)
    is_segmentation_layer = layer_name == "segmentation"

    if is_segmentation_layer:
        target_layer = target_ds.get_or_add_layer(
            layer_name,
            LayerCategories.SEGMENTATION_TYPE,
            dtype_per_channel=dtype,
            num_channels=num_output_channels,
            largest_segment_id=0,
        )
    else:
        target_layer = target_ds.get_or_add_layer(
            layer_name,
            LayerCategories.COLOR_TYPE,
            dtype_per_channel=dtype,
            num_channels=num_output_channels,
        )
    target_layer.bounding_box = target_layer.bounding_box.extended_by(
        BoundingBox(
            Vec3Int(0, 0, start_z + skip_first_z_slices) * target_mag,
            Vec3Int(num_x, num_y, num_z - skip_first_z_slices) * target_mag,
        )
    )

    target_mag_view = target_layer.get_or_add_mag(
        target_mag, file_len=wkw_file_len, block_len=BLOCK_LEN
    )

    interpolation_mode = parse_interpolation_mode(
        interpolation_mode_str, target_layer.category
    )
    if target_mag != Mag(1):
        logging.info(
            f"Downsampling the cubed image to {target_mag} in memory with interpolation mode {interpolation_mode}."
        )

    logging.info("Found source files: count={} size={}x{}".format(num_z, num_x, num_y))

    with get_executor_for_args(executor_args) as executor:
        job_args = []
        # We iterate over all z sections
        for z in range(skip_first_z_slices, num_z, BLOCK_LEN):
            # The z is used to access the source files. However, when writing the data, the `start_z` has to be considered.
            max_z = min(num_z, z + BLOCK_LEN)
            # Prepare source files array
            if len(source_files) > 1:
                source_files_array = source_files[z:max_z]
            else:
                source_files_array = source_files * (max_z - z)

            # Prepare job
            job_args.append(
                (
                    target_mag_view.get_view(
                        (0, 0, z + start_z),
                        (num_x, num_y, max_z - z),
                    ),
                    target_mag,
                    interpolation_mode,
                    source_files_array,
                    batch_size,
                    pad,
                    channel_index,
                    sample_index,
                )
            )

        largest_segment_id_per_chunk = wait_and_ensure_success(
            executor.map_to_futures(cubing_job, job_args)
        )
        if is_segmentation_layer:
            largest_segment_id = max(largest_segment_id_per_chunk)
            cast(
                SegmentationLayer, target_layer
            ).largest_segment_id = largest_segment_id

    # Return layer
    return target_layer


if __name__ == "__main__":
    args = create_parser().parse_args()
    setup_logging(args)

    arg_dict = vars(args)

    cubing(
        args.source_path,
        args.target_path,
        args.layer_name,
        arg_dict.get("batch_size"),
        arg_dict.get("channel_index"),
        arg_dict.get("sample_index"),
        arg_dict.get("dtype"),
        args.target_mag,
        args.wkw_file_len,
        args.interpolation_mode,
        args.start_z,
        args.skip_first_z_slices,
        args.pad,
        args.scale,
        args,
    )<|MERGE_RESOLUTION|>--- conflicted
+++ resolved
@@ -225,50 +225,17 @@
                     sample_index,
                 )
 
-<<<<<<< HEAD
-                    if not pad:
-                        assert (
-                            image.shape[0:2] == target_view.size[0:2]
-                        ), "Section z={} has the wrong dimensions: {} (expected {}). Consider using --pad.".format(
-                            z, image.shape, target_view.size[0:2]
-                        )
-                    slices.append(image)
-
-                if pad:
-                    x_max = target_view.size[0]
-                    y_max = target_view.size[1]
-
-                    slices = [
-                        np.pad(
-                            _slice,
-                            mode="constant",
-                            pad_width=[
-                                (0, x_max - _slice.shape[0]),
-                                (0, y_max - _slice.shape[1]),
-                                (0, 0),
-                                (0, 0),
-                            ],
-                        )
-                        for _slice in slices
-                    ]
-
-                buffer = prepare_slices_for_wkw(slices, target_view.header.num_channels)
-                if downsampling_needed:
-                    buffer = downsample_unpadded_data(
-                        buffer, target_mag, interpolation_mode
-=======
                 if not pad:
                     assert (
-                        image.shape[0:2] == image_size
+                        image.shape[0:2] == target_view.size[0:2]
                     ), "Section z={} has the wrong dimensions: {} (expected {}). Consider using --pad.".format(
-                        z, image.shape, image_size
->>>>>>> 993c6e38
+                        z, image.shape, target_view.size[0:2]
                     )
                 slices.append(image)
 
             if pad:
-                x_max = max(_slice.shape[0] for _slice in slices)
-                y_max = max(_slice.shape[1] for _slice in slices)
+                x_max = target_view.size[0]
+                y_max = target_view.size[1]
 
                 slices = [
                     np.pad(
