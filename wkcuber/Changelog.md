--- conflicted
+++ resolved
@@ -12,11 +12,8 @@
 ### Breaking Changes in Config & CLI
 
 ### Added
-<<<<<<< HEAD
 - `wkcuber.convert_raw` conversion tool for raw binary data files. [#498](https://github.com/scalableminds/webknossos-libs/pull/498)
-=======
 - Added the `wkcuber` executable that is installed when the package is installed. [#495](https://github.com/scalableminds/webknossos-libs/pull/495)
->>>>>>> 29ae1326
 
 ### Changed
 
