--- conflicted
+++ resolved
@@ -47,13 +47,9 @@
       - name: Install uv
         uses: astral-sh/setup-uv@v3
         with:
-<<<<<<< HEAD
-          version: "0.5.22"
-=======
-          version: "0.5.26"
+          version: "0.6.3"
           enable-cache: true
           cache-dependency-glob: "cluster_tools/uv.lock"
->>>>>>> 34aeb9e8
       
       - name: Set up Python ${{ matrix.python-version }}
         run: uv python install ${{ matrix.python-version }}
@@ -222,11 +218,7 @@
         uses: astral-sh/setup-uv@v3
         with:
           # Install a specific version of uv.
-<<<<<<< HEAD
-          version: "0.5.22"
-=======
-          version: "0.5.26"
->>>>>>> 34aeb9e8
+          version: "0.6.3"
       - name: Write version file
         run: |
           pushd webknossos
@@ -303,11 +295,7 @@
         uses: astral-sh/setup-uv@v3
         with:
           # Install a specific version of uv.
-<<<<<<< HEAD
-          version: "0.5.22"
-=======
-          version: "0.5.26"
->>>>>>> 34aeb9e8
+          version: "0.6.3"
       - name: Build Docs
         run: |
           cd docs
@@ -359,11 +347,7 @@
         uses: astral-sh/setup-uv@v3
         with:
           # Install a specific version of uv.
-<<<<<<< HEAD
-          version: "0.5.22"
-=======
-          version: "0.5.26"
->>>>>>> 34aeb9e8
+          version: "0.6.3"
       - name: Publish python packages
         env:
           UV_PUBLISH_TOKEN: ${{ secrets.PYPI_PASSWORD }}
