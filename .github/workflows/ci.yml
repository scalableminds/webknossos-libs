name: CI

on:
  push:
    branches:
      - master
    tags:
      - "**"
  pull_request: {}

concurrency:
  group: ${{ github.workflow }}-${{ github.ref }}
  cancel-in-progress: ${{ github.ref != 'refs/heads/master' }}

jobs:
  changes:
    runs-on: ubuntu-latest
    outputs:
      webknossos: ${{ steps.filter.outputs.webknossos || github.ref == 'refs/heads/master' }}
      cluster_tools: ${{ steps.filter.outputs.cluster_tools || github.ref == 'refs/heads/master' }}
    steps:
      - uses: actions/checkout@v3
      - uses: dorny/paths-filter@v2
        id: filter
        with:
          filters: |
            webknossos:
              - 'webknossos/**'
            cluster_tools:
              - 'cluster_tools/**'

  cluster_tools_slurm:
    needs: changes
    if: ${{ needs.changes.outputs.cluster_tools == 'true' }}
    runs-on: ubuntu-latest
    timeout-minutes: 30
    strategy:
      matrix:
        python-version: ["3.13", "3.12", "3.11", "3.10"]
    defaults:
      run:
        working-directory: cluster_tools
    steps:
      - uses: actions/checkout@v4
      - uses: astral-sh/setup-uv@v6
        with:
          enable-cache: true
          cache-dependency-glob: "cluster_tools/uv.lock"
      - run: uv python install ${{ matrix.python-version }}
      - name: Start Docker Cluster
        run: cd ./dockered-slurm && docker compose up -d
      - name: Log Core Container
        run: |
          for name in "slurmctld" "c1" "c2"; do
            docker logs "$name"
          done
      - name: Install UV dependencies
        run: |
          for name in "slurmctld" "c1" "c2"; do
            docker exec -w /cluster_tools "$name" bash -c "uv sync --frozen"
          done
      - name: "Run Tests (test_all, test_slurm) without modified slurm.conf"
        run: |
          docker exec \
            -w /cluster_tools/tests \
            -e PYTEST_EXECUTORS=slurm \
            slurmctld bash -c "uv run --frozen python -m pytest -sv test_all.py test_slurm.py -m 'not requires_modified_slurm_config'"
      - name: "Run Tests (test_deref_main)"
        run: |
          docker exec \
            -w /cluster_tools/tests \
            slurmctld bash -c "uv run --frozen python test_deref_main.py"

      - name: Update Slurm Config
        run: |
          echo "MaxArraySize=2" >> ./dockered-slurm/slurm.conf
          sed "s/JobAcctGatherFrequency=30/JobAcctGatherFrequency=1/g" ./dockered-slurm/slurm.conf > ./dockered-slurm/slurm.conf.tmp
          mv ./dockered-slurm/slurm.conf.tmp ./dockered-slurm/slurm.conf
      - name: Restart Slurm Cluster
        run: cd ./dockered-slurm && docker compose restart slurmctld c1 c2

      - name: "Run Tests (test_all, test_slurm) with modified slurn.conf"
        run: |
          # Run tests requiring a modified slurm config
          docker exec \
            -w /cluster_tools/tests \
            -e PYTEST_EXECUTORS=slurm \
            slurmctld bash -c "uv run --frozen python -m pytest -sv test_slurm.py -m 'requires_modified_slurm_config'"

  cluster_tools_multiprocessing:
    needs: changes
    if: ${{ needs.changes.outputs.cluster_tools == 'true' }}
    runs-on: ubuntu-latest
    timeout-minutes: 30
    strategy:
      matrix:
        python-version: ["3.13", "3.12", "3.11", "3.10"]
    defaults:
      run:
        working-directory: cluster_tools
    steps:
      - uses: actions/checkout@v4
      - name: Install uv
        uses: astral-sh/setup-uv@v6
        with:
          enable-cache: true
          cache-dependency-glob: "cluster_tools/uv.lock"
      - name: Set up Python ${{ matrix.python-version }}
        run: uv python install ${{ matrix.python-version }}
      - name: Install dependencies (without docker)
        run: uv sync --frozen
      - name: Check typing
        if: ${{ matrix.python-version == '3.11' }}
        run: ./typecheck.sh
      - name: Check formatting
        if: ${{ matrix.python-version == '3.11' }}
        run: ./format.sh check
      - name: Lint code
        if: ${{ matrix.python-version == '3.11' }}
        run: ./lint.sh
      - name: Run multiprocessing tests
        run: |
          cd tests
          PYTEST_EXECUTORS=multiprocessing,sequential,multiprocessing_with_pickling,sequential_with_pickling \
            uv run --frozen python -m pytest -sv test_all.py test_multiprocessing.py

  webknossos_linux:
    needs: changes
    if: |
      ${{ needs.changes.outputs.cluster_tools == 'true' }} ||
      ${{ needs.changes.outputs.webknossos == 'true' }}
    runs-on: ubuntu-latest
    strategy:
      matrix:
        python-version: ["3.13", "3.12", "3.11", "3.10"]
        group: [1, 2, 3]
      fail-fast: false
    defaults:
      run:
        working-directory: webknossos

    steps:
      - uses: actions/checkout@v3

      - name: Install uv
        uses: astral-sh/setup-uv@v3
        with:
          enable-cache: true
          cache-dependency-glob: "webknossos/uv.lock"

      - name: Install proxay
        run: npm install -g proxay@1.9.0

      - name: Set up Python ${{ matrix.python-version }}
        run: uv python install ${{ matrix.python-version }}

      - name: Check formatting
        if: ${{ matrix.group == 1 && matrix.python-version == '3.11' }}
        run: ./format.sh check

      - name: Lint code
        if: ${{ matrix.group == 1 && matrix.python-version == '3.11' }}
        run: ./lint.sh

      - name: Check typing
        if: ${{ matrix.group == 1 && matrix.python-version == '3.11' }}
        run: ./typecheck.sh

      - name: Patch Python standard library to assert that fork is not allowed
        run: |
          sed -i '/def _launch/a\ \ \ \ \ \ \ \ raise Exception("fork is not allowed.")' /home/runner/.local/share/uv/python/cpython-${{ matrix.python-version }}.*-linux-x86_64-gnu/lib/python${{ matrix.python-version }}/multiprocessing/popen_fork.py
          cat /home/runner/.local/share/uv/python/cpython-${{ matrix.python-version }}.*-linux-x86_64-gnu/lib/python${{ matrix.python-version }}/multiprocessing/popen_fork.py

      - name: Python tests (with coverage)
        if: ${{ matrix.python-version == '3.11' }}
        timeout-minutes: 30
        env:
          PYTHON_VERSION: ${{ matrix.python-version }}
<<<<<<< HEAD
          COVERAGE_FILE: "~/.local/share/coverage/${{ matrix.group }}.coverage"
        run: uv run test.py --splits 3 --group ${{ matrix.group }} --splitting-algorithm least_duration --cov=webknossos --cov-report=
=======
        run: ./test.sh --splits 3 --group ${{ matrix.group }} --splitting-algorithm least_duration --cov=webknossos --cov-report=
>>>>>>> ee4deb23

      - name: Python tests
        if: ${{ matrix.python-version != '3.11' }}
        timeout-minutes: 30
        env:
          PYTHON_VERSION: ${{ matrix.python-version }}
        run: uv run test.py --splits 3 --group ${{ matrix.group }} --splitting-algorithm least_duration

      - name: Persist coverage reports
        if: ${{ matrix.python-version == '3.11' }}
        uses: actions/upload-artifact@v4
        with:
          name: coverage-report-${{ matrix.group }}
          path: "webknossos/.coverage"
          include-hidden-files: true
          if-no-files-found: error
          retention-days: 1 # Automatically deletes after 1 day

      - name: Check if git is dirty
        run: ../_tooling/check_clean.sh

  webknossos_windows:
    needs: changes
    if: |
      ${{ needs.changes.outputs.cluster_tools == 'true' }} ||
      ${{ needs.changes.outputs.webknossos == 'true' }}
    runs-on: windows-latest
    strategy:
      matrix:
        python-version: ["3.12"]
        group: [1, 2, 3]
      fail-fast: false
    defaults:
      run:
        working-directory: webknossos

    steps:
      - uses: actions/checkout@v3

      - name: Install uv
        uses: astral-sh/setup-uv@v3
        with:
          enable-cache: true
          cache-dependency-glob: "webknossos/uv.lock"

      - name: Install minio
        run: Invoke-WebRequest -Uri "https://dl.min.io/server/minio/release/windows-amd64/minio.exe" -OutFile "minio.exe"

      - name: Install proxay
        run: npm install -g proxay@1.9.0

      - name: Set up Python ${{ matrix.python-version }}
        run: uv python install ${{ matrix.python-version }}

      - name: Python tests
        timeout-minutes: 30
        env:
          PYTHON_VERSION: ${{ matrix.python-version }}
          MULTIPROCESSING_DEFAULT_START_METHOD: spawn
        run: uv run test.py --splits 3 --group ${{ matrix.group }} --splitting-algorithm least_duration

  coverage_report:
    needs: [webknossos_linux]
    if: success()
    runs-on: ubuntu-latest
    defaults:
      run:
        working-directory: webknossos
    steps:
      - uses: actions/checkout@v3

      - name: Install coverage.py
        run: pip install coverage

      - name: Download all coverage reports
        uses: actions/download-artifact@v4
        with:
          path: ~/coverage-files

      - name: Generate coverage report
        env:
          COVERAGE_FILE: "~/coverage-files/result.coverage"
        run: |
          coverage combine ~/coverage-files/**/.coverage
          coverage xml -i -o ~/coverage-files/result.xml

      - name: Report coverage
        uses: orgoro/coverage@v3.2
        with:
          coverageFile: /home/runner/coverage-files/result.xml
          token: ${{ secrets.GITHUB_TOKEN }}
          thresholdAll: 0.8

      - name: Cleanup temporary files
        run: rm -rf ~/coverage-files

  docs:
    needs:
      - cluster_tools_slurm
      - cluster_tools_multiprocessing
      - webknossos_linux
      - webknossos_windows
    runs-on: ubuntu-latest
    if: |
      always() &&
      !contains(needs.*.result, 'failure') &&
      !contains(needs.*.result, 'cancelled') &&
      !github.event.pull_request.head.repo.fork

    steps:
      - uses: actions/checkout@v3
      - uses: actions/checkout@v3
        with:
          repository: scalableminds/webknossos
          path: docs/wk-repo
      - name: Install uv
        uses: astral-sh/setup-uv@v3
      - name: Build Docs
        run: |
          cd docs
          ./generate.sh --persist

      - name: Push docs (for master)
        if: github.ref == 'refs/heads/master'
        env:
          AWS_ACCESS_KEY_ID: ${{ secrets.AWS_ACCESS_KEY_ID }}
          AWS_SECRET_ACCESS_KEY: ${{ secrets.AWS_SECRET_ACCESS_KEY }}
          AWS_DEFAULT_REGION: "eu-west-1"
        run: |
          CI_BRANCH=${GITHUB_HEAD_REF:-$GITHUB_REF_NAME}
          NORMALIZED_CI_BRANCH=${CI_BRANCH//[\/-]/_}
          aws s3 sync --acl public-read docs/out s3://static.webknossos.org/docs/${NORMALIZED_CI_BRANCH}

      - name: Push docs (for tag)
        if: github.ref_type == 'tag'
        env:
          AWS_ACCESS_KEY_ID: ${{ secrets.AWS_ACCESS_KEY_ID }}
          AWS_SECRET_ACCESS_KEY: ${{ secrets.AWS_SECRET_ACCESS_KEY }}
          AWS_DEFAULT_REGION: "eu-west-1"
        run: |
          CI_TAG=$(git describe --tags)
          aws s3 sync --acl public-read docs/out s3://static.webknossos.org/docs/${CI_TAG}

      - name: Check links (on master)
        if: github.ref == 'refs/heads/master'
        env: # Or as an environment variable
          SLACK_HOOK: ${{ secrets.LINK_CHECKER_SLACK_HOOK }}
        run: |
          cd docs
          uv run --frozen linkchecker --config linkcheckerrc https://docs.webknossos.org > link_status || \
            curl -X POST --data-urlencode "payload={\"text\": \":warning: Broken Links on doc.webknossos.org :warning:\n"'```'"\n$(cat link_status)\n"'```"}' \
              "$SLACK_HOOK"

  pypi_and_gh_release:
    needs:
      - cluster_tools_slurm
      - cluster_tools_multiprocessing
      - webknossos_linux
      - webknossos_windows
    if: |
      always() &&
      !contains(needs.*.result, 'failure') &&
      !contains(needs.*.result, 'cancelled') &&
      github.ref_type == 'tag' &&
      !github.event.pull_request.head.repo.fork
    runs-on: ubuntu-latest
    steps:
      - uses: actions/checkout@v3
      - name: Install uv
        uses: astral-sh/setup-uv@v3
      - name: Publish python packages
        env:
          UV_PUBLISH_TOKEN: ${{ secrets.PYPI_PASSWORD }}
        run: _tooling/publish.sh
      - name: Prepare github release
        run: |
          VERSION="$(uvx dunamai from git)"
          _tooling/changelog_for_version.sh $VERSION > Changelog.md
      - name: Publish github release
        id: create_release
        uses: actions/create-release@v1
        env:
          GITHUB_TOKEN: ${{ secrets.GITHUB_TOKEN }}
        with:
          tag_name: ${{ github.ref }}
          release_name: ${{ github.ref }}
          body_path: Changelog.md
          draft: false
          prerelease: false

  complete:
    needs:
      - cluster_tools_multiprocessing
      - cluster_tools_slurm
      - webknossos_linux
      - webknossos_windows
      - docs
      - pypi_and_gh_release
    if: always()
    runs-on: ubuntu-latest
    steps:
      - name: Check failure
        if: |
          contains(needs.*.result, 'failure') ||
          contains(needs.*.result, 'cancelled')
        run: exit 1
      - name: Success
        run: echo Success!<|MERGE_RESOLUTION|>--- conflicted
+++ resolved
@@ -176,12 +176,7 @@
         timeout-minutes: 30
         env:
           PYTHON_VERSION: ${{ matrix.python-version }}
-<<<<<<< HEAD
-          COVERAGE_FILE: "~/.local/share/coverage/${{ matrix.group }}.coverage"
         run: uv run test.py --splits 3 --group ${{ matrix.group }} --splitting-algorithm least_duration --cov=webknossos --cov-report=
-=======
-        run: ./test.sh --splits 3 --group ${{ matrix.group }} --splitting-algorithm least_duration --cov=webknossos --cov-report=
->>>>>>> ee4deb23
 
       - name: Python tests
         if: ${{ matrix.python-version != '3.11' }}
