--- conflicted
+++ resolved
@@ -8,25 +8,16 @@
 [tool.poetry.dependencies]
 # mkdocs-video is not ready for Py3.11 because of bugs in lxml lib https://github.com/getnikola/nikola/issues/3679
 python = ">=3.9,<3.11"
-<<<<<<< HEAD
-mkdocs-glightbox = "^0.4.0"
-=======
 mkdocs-glightbox = "^0.3.4"
 mkdocstrings-python = "^1.10.8"
 mkdocs-gen-files = "^0.5.0"
->>>>>>> fa727d3b
 
 [tool.poetry.dev-dependencies]
 LinkChecker = "^10.0.1"
 mkdocs-video = {branch="master", git="https://github.com/calmzhu/mkdocs-video.git"}
 mkdocs-material = "^9.5.32"
 mkdocs-redirects = "^1.2.0"
-<<<<<<< HEAD
-pdoc = "^14.6.0"
-webknossos = { path = "../webknossos/", develop = true }
-=======
 webknossos = { path = "../webknossos/", develop = true}
->>>>>>> fa727d3b
 
 [build-system]
 requires = ["poetry-core>=1.1"]
