# WEBKNOSSOS CLI

Python CLI for creating and working with [WEBKNOSSOS](https://webknossos.org/) [WKW](https://github.com/scalableminds/webknossos-wrap) datasets. WKW is a container format for efficiently storing large, scale 3D image data as found in (electron) microscopy.

## Features

The WEBKNOSSOS CLI offers many useful commands to work with WEBKNOSSOS datasets:

- `webknossos compress`: Compress a WEBKNOSSOS dataset
- `webknossos convert`: Convert an image stack (e.g., `tiff`, `jpg`, `png`, `bmp`, `dm3`, `dm4`) to a WEBKNOSSOS dataset
- `webknossos convert-knossos`: Converts a KNOSSOS dataset to a WEBKNOSSOS dataset
- `webknossos convert-raw`: Converts a RAW image file to a WEBKNOSSOS dataset
- `webknossos convert-zarr`: Converts a Zarr dataset to a WEBKNOSSOS dataset 
<<<<<<< HEAD
- `webknossos copy-dataset`: Makes a copy of a WEBKNOSSOS dataset
- `webknossos download`: Download a dataset from a WEBKNOSSOS server as WKW format
=======
- `webknossos download`: Download a dataset from a WEBKNOSSOS server
>>>>>>> 9761f5c5
- `webknossos downsample`: Downsample a WEBKNOSSOS dataset
- `webknossos merge-fallback`: Merge a volume layer of a WEBKNOSSOS dataset with an annotation
- `webknossos upload`: Upload a local WEBKNOSSOS dataset to a remote location
- `webknossos upsample`: Upsample a WEBKNOSSOS dataset
- `webknossos export-as-tiff`: Export a part of a WEBKNOSSOS dataset as a TIFF sequence

## Supported input formats

- Standard image formats, e.g. `tiff`, `jpg`, `png`, `bmp`
- Proprietary image formats, e.g. `dm3`
- Raw binary files

## Installation

### Python 3 with pip from PyPi

- `webknossos` requires at least Python 3.9

```bash
pip install "webknossos[all]"

# to install auto completion as well use:
webknossos --install-completion
```

## Usage

```bash
# Convert image stacks into wkw datasets
webknossos convert \
  --voxel-size 11.24,11.24,25 \
  --name great_dataset \
  data/source data/target


# Create downsampled magnifications
webknossos downsample data/target
webknossos downsample --layer-name color data/target

# Compress data in-place (mostly useful for segmentation)
webknossos compress data/target
webknossos compress data/target

# Convert Knossos cubes to wkw cubes
webknossos convert-knossos --layer-name color --voxel-size 11.24,11.24,25 data/source/mag1 data/target

# Convert RAW file to wkw file
webknossos convert-raw --layer-name color --voxel-size 10,10,30 --dtype uint8 --shape 2048,2048,1024 data/source/raw_file.raw data/target

# Copy a local dataset to a remote storage
AWS_ACCESS_KEY_ID=XXX AWS_SECRET_ACCESS_KEY=XXX \
webknossos copy-dataset \
  --data-format zarr3 \
  --jobs 4 \
  data/source s3://webknossos-bucket/target
```

### Parallelization

Most tasks can be configured to be executed in a parallelized manner. Via `--distribution-strategy` you can pass `multiprocessing`, `slurm` or `kubernetes`. The first can be further configured with `--jobs` and the latter via `--job-resources='{"mem": "10M"}'`. Use `--help` to get more information.


## Development

Make sure to install all the required dependencies using [`uv`](https://docs.astral.sh/uv/):
```bash
git clone git@github.com:scalableminds/webknossos-libs.git

cd webknossos-libs

cd webknossos
uv sync --all-extras
```

Please, format, lint, typecheck and unit test your code changes before merging them.
```bash
./format.sh
./lint.sh
./typecheck.sh
./test.sh
```

### Generate the API documentation
Run `docs/generate.sh` to open a server displaying the API docs. `docs/generate.sh --persist` persists the html to `docs/api`.

## License
AGPLv3
Copyright scalable minds<|MERGE_RESOLUTION|>--- conflicted
+++ resolved
@@ -11,12 +11,8 @@
 - `webknossos convert-knossos`: Converts a KNOSSOS dataset to a WEBKNOSSOS dataset
 - `webknossos convert-raw`: Converts a RAW image file to a WEBKNOSSOS dataset
 - `webknossos convert-zarr`: Converts a Zarr dataset to a WEBKNOSSOS dataset 
-<<<<<<< HEAD
 - `webknossos copy-dataset`: Makes a copy of a WEBKNOSSOS dataset
-- `webknossos download`: Download a dataset from a WEBKNOSSOS server as WKW format
-=======
 - `webknossos download`: Download a dataset from a WEBKNOSSOS server
->>>>>>> 9761f5c5
 - `webknossos downsample`: Downsample a WEBKNOSSOS dataset
 - `webknossos merge-fallback`: Merge a volume layer of a WEBKNOSSOS dataset with an annotation
 - `webknossos upload`: Upload a local WEBKNOSSOS dataset to a remote location
