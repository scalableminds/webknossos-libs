--- conflicted
+++ resolved
@@ -35,105 +35,6 @@
     - navigation.top
 
 nav:
-<<<<<<< HEAD
-- WEBKNOSSOS:
-  - webknossos/index.md
-  - webknossos/getting_started.md
-  - Guides:
-    - webknossos/dashboard.md
-    - webknossos/skeleton_annotation.md
-    - webknossos/volume_annotation.md
-    - webknossos/tracing_ui.md
-    - webknossos/mesh_visualization.md
-    - webknossos/datasets.md
-    - Managing Users & Permissions: webknossos/users.md
-    - webknossos/tasks.md
-    - webknossos/sharing.md
-    - webknossos/installation.md
-    - webknossos/automated_analysis.md
-    - webknossos/jobs.md
-    - webknossos/tooling.md
-    - webknossos/export.md
-    - webknossos/proof_reading.md
-    - webknossos/connectome_viewer.md
-  - Reference: 
-    - webknossos/terminology.md
-    - webknossos/data_formats.md
-    - Keyboard Shortcuts: webknossos/keyboard_shortcuts.md
-    - Backend REST API: webknossos/rest_api.md
-    - Frontend Scripting API: https://webknossos.org/assets/docs/frontend-api/index.html" target="_blank
-    - Changelog: webknossos/CHANGELOG.released.md
-    - Migration Guide: webknossos/MIGRATIONS.released.md
-  - Community:
-    - Publications: webknossos/publications.md
-    - GitHub: https://github.com/scalableminds/webknossos" target="_blank
-    - Blog: https://medium.com/scalableminds" target="_blank
-  - Getting Help:
-    - webknossos/faq.md
-    - Community Support: https://forum.image.sc/tag/webknossos" target="_blank
-    - Email Support: mailto:hello@webknossos.org
-    - Commercial Support: https://scalableminds.com" target="_blank
-- Python Library:
-  - webknossos-py/index.md
-  - webknossos-py/installation.md
-  - Usage Examples:
-      - Dataset Examples:
-        - webknossos-py/examples/dataset_usage.md
-        - webknossos-py/examples/upload_tiff_stack.md
-        - webknossos-py/examples/upload_image_data.md
-        - webknossos-py/examples/create_dataset_from_images.md
-        - webknossos-py/examples/image_stack_to_dataset.md
-        - webknossos-py/examples/download_image_data.md
-        - webknossos-py/examples/download_tiff_stack.md
-        - webknossos-py/examples/remote_datasets.md
-        - webknossos-py/examples/zarr_and_dask.md
-      - Annotation Examples:
-        - webknossos-py/examples/apply_merger_mode.md
-        - webknossos-py/examples/learned_segmenter.md
-        - webknossos-py/examples/skeleton_synapse_candidates.md
-        - webknossos-py/examples/calculate_segment_sizes.md
-        - webknossos-py/examples/download_segments.md
-      - Administration Examples:
-        - webknossos-py/examples/user_times.md
-        - webknossos-py/examples/annotation_project_administration.md
-  - API Reference:
-    - Overview: api/webknossos.md
-    - Geometry:
-      - BoundingBox: api/webknossos/geometry/bounding_box.md
-      - Mag: api/webknossos/geometry/mag.md
-      - Vec3Int: api/webknossos/geometry/vec3_int.md
-    - Dataset:
-      - Dataset: api/webknossos/dataset/dataset.md
-      - Layer: api/webknossos/dataset/layer.md
-      - MagView: api/webknossos/dataset/mag_view.md
-      - View: api/webknossos/dataset/view.md
-    - Annotation: api/webknossos/annotation/annotation.md
-    - Skeleton:
-      - Skeleton: api/webknossos/skeleton/skeleton.md
-      - Group: api/webknossos/skeleton/group.md
-      - Tree: api/webknossos/skeleton/tree.md
-      - Node: api/webknossos/skeleton/node.md
-    - Authentication & Server Context: api/webknossos/client/context.md
-    - Administration:
-      - User: api/webknossos/administration/user.md
-      - Project: api/webknossos/administration/project.md
-      - Task: api/webknossos/administration/task.md
-  - CLI Reference:
-    - Overview: cli/index.md
-  - Version Changelog:
-    - webknossos-py/stability_policy.md
-    - webknossos-py/changelog.md
-  - Community:
-    - webknossos-py/CONTRIBUTING.md
-    - webknossos-py/CODE_OF_CONDUCT.md
-    - webknossos/terminology.md
-    - Getting Help:
-      - Community Support: https://forum.image.sc/tag/webknossos" target="_blank
-      - Email Support: mailto:hello@webknossos.org
-      - Commercial Support: https://scalableminds.com" target="_blank
-    - GitHub: https://github.com/scalableminds/webknossos-libs/tree/master/webknossos" target="_blank
-    - Blog: https://medium.com/scalableminds" target="_blank
-=======
   - WEBKNOSSOS:
       - webknossos/index.md
       - webknossos/getting_started.md
@@ -219,6 +120,8 @@
               - User: api/webknossos/administration/user.md
               - Project: api/webknossos/administration/project.md
               - Task: api/webknossos/administration/task.md
+      - CLI Reference:
+        - Overview: cli/index.md
       - Version Changelog:
           - webknossos-py/stability_policy.md
           - webknossos-py/changelog.md
@@ -240,7 +143,6 @@
           - Email Support: mailto:hello@webknossos.org
           - Commercial Support: https://scalableminds.com" target="_blank
       - GitHub: https://github.com/scalableminds/webknossos-libs/tree/master/wkcuber" target="_blank
->>>>>>> 0ea94abb
 
 plugins:
   - search
