site_name: WEBKNOSSOS Documentation
docs_dir: src
site_dir: out
site_url: https://docs.webknossos.org/
use_directory_urls: false
# repo_url: https://github.com/scalableminds/webknossos-libs
# repo_name: webknossos-libs
edit_uri: ""

copyright: Copyright &copy; scalable minds

theme:
  name: material
  custom_dir: overrides
  favicon: https://static.webknossos.org/assets/favicon-docs2.png
  logo: https://static.webknossos.org/assets/icon-only-white.svg
  icon:
    repo: fontawesome/brands/github
  font: false
  ### pdoc sites don't invert the text color in dark-mode
  # palette:
  #   - media: "(prefers-color-scheme: light)"
  #     scheme: default
  #     toggle:
  #       icon: material/toggle-switch-off-outline
  #       name: Switch to dark mode
  #   - media: "(prefers-color-scheme: dark)"
  #     scheme: slate
  #     toggle:
  #       icon: material/toggle-switch
  #       name: Switch to light mode
  features:
    - navigation.instant
    - navigation.tabs
    - navigation.tabs.sticky
    - navigation.sections
    - navigation.top
    - navigation.path
    - navigation.indexes 
    - navigation.footer
    - toc.follow
    - search

<<<<<<< HEAD
extra:
  social:
    - icon: fontawesome/brands/github
      link: https://github.com/scalableminds/webknossos
    - icon: fontawesome/brands/x-twitter 
      link: https://x.com/webknossos
    - icon: fontawesome/brands/mastodon 
      link: https://mstdn.science/@webknossos
    - icon: fontawesome/brands/youtube 
      link: https://www.youtube.com/@webknossos
    - icon: fontawesome/brands/medium 
      link: https://medium.com/webknossos
  generator: false
=======
nav:
  - WEBKNOSSOS:
      - webknossos/index.md
      - webknossos/getting_started.md
      - Guides:
          - webknossos/dashboard.md
          - webknossos/skeleton_annotation.md
          - webknossos/volume_annotation.md
          - webknossos/tracing_ui.md
          - webknossos/mesh_visualization.md
          - webknossos/datasets.md
          - Managing Users & Permissions: webknossos/users.md
          - webknossos/tasks.md
          - webknossos/sharing.md
          - webknossos/installation.md
          - webknossos/automated_analysis.md
          - webknossos/animations.md
          - Pen Tablets, iPads, Wacom: webknossos/pen_tablets.md
          - webknossos/jobs.md
          - webknossos/export.md
          - webknossos/proof_reading.md
          - webknossos/connectome_viewer.md
      - Tutorials:
          - Volume Annotation: webknossos/tutorial_volume_annotation.md
          - Data Sharing: webknossos/tutorial_data_sharing.md
          - Automation: webknossos/tutorial_automation.md
          # - Today I Learned: webknossos/today_i_learned.md
      - Data Sources:
          - webknossos/image_stacks.md
          - webknossos/zarr.md
          - webknossos/wkw.md
          - webknossos/n5.md
          - webknossos/neuroglancer_precomputed.md
      - Reference:
          - Terminology: webknossos/terminology.md
          - webknossos/data_formats.md
          - Keyboard Shortcuts: webknossos/keyboard_shortcuts.md
          - Frontend Scripting API: https://webknossos.org/assets/docs/frontend-api/index.html" target="_blank
          - Changelog: webknossos/CHANGELOG.released.md
          - Migration Guide: webknossos/MIGRATIONS.released.md
      - Community:
          - Publications: webknossos/publications.md
          - GitHub: https://github.com/scalableminds/webknossos" target="_blank
          - Blog: https://medium.com/scalableminds" target="_blank
      - Getting Help:
          - webknossos/faq.md
          - Community Support: https://forum.image.sc/tag/webknossos" target="_blank
          - Email Support: mailto:hello@webknossos.org
          - Commercial Support: https://scalableminds.com" target="_blank
  - Python Library:
      - webknossos-py/index.md
      - webknossos-py/installation.md
      - Usage Examples:
          - Dataset Examples:
              - webknossos-py/examples/dataset_usage.md
              - webknossos-py/examples/upload_tiff_stack.md
              - webknossos-py/examples/upload_dicom_stack.md
              - webknossos-py/examples/upload_image_data.md
              - webknossos-py/examples/create_dataset_from_images.md
              - webknossos-py/examples/image_stack_to_dataset.md
              - webknossos-py/examples/download_image_data.md
              - webknossos-py/examples/download_tiff_stack.md
              - webknossos-py/examples/remote_datasets.md
              - webknossos-py/examples/zarr_and_dask.md
              - webknossos-py/examples/convert_4d_tiff.md
              - webknossos-py/examples/announce_dataset_upload.md
          - Annotation Examples:
              - webknossos-py/examples/apply_merger_mode.md
              - webknossos-py/examples/learned_segmenter.md
              - webknossos-py/examples/skeleton_synapse_candidates.md
              - webknossos-py/examples/calculate_segment_sizes.md
              - webknossos-py/examples/download_segments.md
              - webknossos-py/examples/load_annotation_from_file.md
              - webknossos-py/examples/skeleton_path_length.md
              - webknossos-py/examples/upsample_skeleton.md
          - Administration Examples:
              - webknossos-py/examples/user_times.md
              - webknossos-py/examples/annotation_project_administration.md
      - API Reference:
          - Overview: api/webknossos.md
          - Geometry:
              - BoundingBox: api/webknossos/geometry/bounding_box.md
              - NDBoundingBox: api/webknossos/geometry/nd_bounding_box.md
              - Mag: api/webknossos/geometry/mag.md
              - Vec3Int: api/webknossos/geometry/vec3_int.md
              - VecInt: api/webknossos/geometry/vec_int.md
          - Dataset:
              - Dataset: api/webknossos/dataset/dataset.md
              - Layer: api/webknossos/dataset/layer.md
              - MagView: api/webknossos/dataset/mag_view.md
              - View: api/webknossos/dataset/view.md
          - Annotation: api/webknossos/annotation/annotation.md
          - Skeleton:
              - Skeleton: api/webknossos/skeleton/skeleton.md
              - Group: api/webknossos/skeleton/group.md
              - Tree: api/webknossos/skeleton/tree.md
              - Node: api/webknossos/skeleton/node.md
          - Authentication & Server Context: api/webknossos/client/context.md
          - Administration:
              - User: api/webknossos/administration/user.md
              - Project: api/webknossos/administration/project.md
              - Task: api/webknossos/administration/task.md
      - CLI Reference:
          - Overview: cli/index.md
      - Version Changelog:
          - webknossos-py/stability_policy.md
          - webknossos-py/changelog.md
      - Community:
          - webknossos-py/CONTRIBUTING.md
          - webknossos-py/CODE_OF_CONDUCT.md
          - webknossos/terminology.md
          - Getting Help:
              - Community Support: https://forum.image.sc/tag/webknossos" target="_blank
              - Email Support: mailto:hello@webknossos.org
              - Commercial Support: https://scalableminds.com" target="_blank
          - GitHub: https://github.com/scalableminds/webknossos-libs/tree/master/webknossos" target="_blank
          - Blog: https://medium.com/scalableminds" target="_blank
>>>>>>> 49cb8fa2

plugins:
  - search
  - redirects:
      redirect_maps:
        "index.md": "webknossos/index.md"
#   - mkdocs-video:
#       is_video: True
#   - mkdocs-video:
#       is_video: False
#       mark: "youtube-video"
  - glightbox

markdown_extensions:
  - admonition
  - attr_list
  - md_in_html
  - md_extensions.pdoc_toc_extension
  - pymdownx.highlight
  - pymdownx.inlinehilite
  - pymdownx.superfences
  - pymdownx.snippets:
      base_path: ".."
      check_paths: true
  - pymdownx.emoji:
      emoji_index: !!python/name:material.extensions.emoji.twemoji
      emoji_generator: !!python/name:material.extensions.emoji.to_svg
  - pymdownx.keys
  - pymdownx.tabbed:
      alternate_style: true
  - toc:
      title: On this page
      permalink: true  

nav:
  - WEBKNOSSOS:
    - webknossos/index.md
    - webknossos/getting_started.md
    - Guides:
      - webknossos/dashboard.md
      - Skeleton: 
        - webknossos/skeleton_annotation/index.md
        - Tools: webknossos/tools.md
      - webknossos/volume_annotation.md
      - webknossos/tracing_ui.md
      - webknossos/mesh_visualization.md
      - webknossos/datasets.md
      - Managing Users & Permissions: webknossos/users.md
      - webknossos/tasks.md
      - webknossos/sharing.md
      - webknossos/installation.md
      - webknossos/automated_analysis.md
      - webknossos/animations.md
      - Pen Tablets, iPads, Wacom: webknossos/pen_tablets.md
      - webknossos/jobs.md
      - webknossos/export.md
      - webknossos/proof_reading.md
      - webknossos/connectome_viewer.md
    - Tutorials:
      - Volume Annotation: webknossos/tutorial_volume_annotation.md
      - Data Sharing: webknossos/tutorial_data_sharing.md
      - Automation: webknossos/tutorial_automation.md
      # - Today I Learned: webknossos/today_i_learned.md
    - Data Sources:
      - webknossos/image_stacks.md
      - webknossos/zarr.md
      - webknossos/wkw.md
      - webknossos/n5.md
      - webknossos/neuroglancer_precomputed.md
    - Reference:
      - Terminology: webknossos/terminology.md
      - webknossos/data_formats.md
      - Keyboard Shortcuts: webknossos/keyboard_shortcuts.md
      - Frontend Scripting API: https://webknossos.org/assets/docs/frontend-api/index.html" target="_blank
      - Changelog: webknossos/CHANGELOG.released.md
      - Migration Guide: webknossos/MIGRATIONS.released.md
  - Python Library:
    - webknossos-py/index.md
    - webknossos-py/installation.md
    - Usage Examples:
      - Dataset Examples:
        - webknossos-py/examples/dataset_usage.md
        - webknossos-py/examples/upload_tiff_stack.md
        - webknossos-py/examples/upload_dicom_stack.md
        - webknossos-py/examples/upload_image_data.md
        - webknossos-py/examples/create_dataset_from_images.md
        - webknossos-py/examples/image_stack_to_dataset.md
        - webknossos-py/examples/download_image_data.md
        - webknossos-py/examples/download_tiff_stack.md
        - webknossos-py/examples/remote_datasets.md
        - webknossos-py/examples/zarr_and_dask.md
        - webknossos-py/examples/convert_4d_tiff.md
      - Annotation Examples:
        - webknossos-py/examples/apply_merger_mode.md
        - webknossos-py/examples/learned_segmenter.md
        - webknossos-py/examples/skeleton_synapse_candidates.md
        - webknossos-py/examples/calculate_segment_sizes.md
        - webknossos-py/examples/download_segments.md
        - webknossos-py/examples/load_annotation_from_file.md
        - webknossos-py/examples/skeleton_path_length.md
        - webknossos-py/examples/upsample_skeleton.md
      - Administration Examples:
        - webknossos-py/examples/user_times.md
        - webknossos-py/examples/annotation_project_administration.md
    - API Reference:
      - Overview: api/webknossos.md
      - Geometry:
        - BoundingBox: api/webknossos/geometry/bounding_box.md
        - NDBoundingBox: api/webknossos/geometry/nd_bounding_box.md
        - Mag: api/webknossos/geometry/mag.md
        - Vec3Int: api/webknossos/geometry/vec3_int.md
        - VecInt: api/webknossos/geometry/vec_int.md
      - Dataset:
        - Dataset: api/webknossos/dataset/dataset.md
        - Layer: api/webknossos/dataset/layer.md
        - MagView: api/webknossos/dataset/mag_view.md
        - View: api/webknossos/dataset/view.md
      - Annotation: api/webknossos/annotation/annotation.md
      - Skeleton:
        - Skeleton: api/webknossos/skeleton/skeleton.md
        - Group: api/webknossos/skeleton/group.md
        - Tree: api/webknossos/skeleton/tree.md
        - Node: api/webknossos/skeleton/node.md
      - Authentication & Server Context: api/webknossos/client/context.md
      - Administration:
        - User: api/webknossos/administration/user.md
        - Project: api/webknossos/administration/project.md
        - Task: api/webknossos/administration/task.md
    - CLI Reference:
      - Overview: cli/index.md
    - Version Changelog:
      - webknossos-py/stability_policy.md
      - webknossos-py/changelog.md
    - Community:
      - webknossos-py/CONTRIBUTING.md
      - webknossos-py/CODE_OF_CONDUCT.md
      - webknossos/terminology.md
      - GitHub: https://github.com/scalableminds/webknossos-libs/tree/master/webknossos" target="_blank
      - Blog: https://medium.com/scalableminds" target="_blank
  - Community:
    - webknossos/faq.md
    - Community Support: https://forum.image.sc/tag/webknossos" target="_blank
    - Email Support: mailto:hello@webknossos.org
    - Commercial Support: https://scalableminds.com" target="_blank
<|MERGE_RESOLUTION|>--- conflicted
+++ resolved
@@ -41,7 +41,6 @@
     - toc.follow
     - search
 
-<<<<<<< HEAD
 extra:
   social:
     - icon: fontawesome/brands/github
@@ -55,125 +54,6 @@
     - icon: fontawesome/brands/medium 
       link: https://medium.com/webknossos
   generator: false
-=======
-nav:
-  - WEBKNOSSOS:
-      - webknossos/index.md
-      - webknossos/getting_started.md
-      - Guides:
-          - webknossos/dashboard.md
-          - webknossos/skeleton_annotation.md
-          - webknossos/volume_annotation.md
-          - webknossos/tracing_ui.md
-          - webknossos/mesh_visualization.md
-          - webknossos/datasets.md
-          - Managing Users & Permissions: webknossos/users.md
-          - webknossos/tasks.md
-          - webknossos/sharing.md
-          - webknossos/installation.md
-          - webknossos/automated_analysis.md
-          - webknossos/animations.md
-          - Pen Tablets, iPads, Wacom: webknossos/pen_tablets.md
-          - webknossos/jobs.md
-          - webknossos/export.md
-          - webknossos/proof_reading.md
-          - webknossos/connectome_viewer.md
-      - Tutorials:
-          - Volume Annotation: webknossos/tutorial_volume_annotation.md
-          - Data Sharing: webknossos/tutorial_data_sharing.md
-          - Automation: webknossos/tutorial_automation.md
-          # - Today I Learned: webknossos/today_i_learned.md
-      - Data Sources:
-          - webknossos/image_stacks.md
-          - webknossos/zarr.md
-          - webknossos/wkw.md
-          - webknossos/n5.md
-          - webknossos/neuroglancer_precomputed.md
-      - Reference:
-          - Terminology: webknossos/terminology.md
-          - webknossos/data_formats.md
-          - Keyboard Shortcuts: webknossos/keyboard_shortcuts.md
-          - Frontend Scripting API: https://webknossos.org/assets/docs/frontend-api/index.html" target="_blank
-          - Changelog: webknossos/CHANGELOG.released.md
-          - Migration Guide: webknossos/MIGRATIONS.released.md
-      - Community:
-          - Publications: webknossos/publications.md
-          - GitHub: https://github.com/scalableminds/webknossos" target="_blank
-          - Blog: https://medium.com/scalableminds" target="_blank
-      - Getting Help:
-          - webknossos/faq.md
-          - Community Support: https://forum.image.sc/tag/webknossos" target="_blank
-          - Email Support: mailto:hello@webknossos.org
-          - Commercial Support: https://scalableminds.com" target="_blank
-  - Python Library:
-      - webknossos-py/index.md
-      - webknossos-py/installation.md
-      - Usage Examples:
-          - Dataset Examples:
-              - webknossos-py/examples/dataset_usage.md
-              - webknossos-py/examples/upload_tiff_stack.md
-              - webknossos-py/examples/upload_dicom_stack.md
-              - webknossos-py/examples/upload_image_data.md
-              - webknossos-py/examples/create_dataset_from_images.md
-              - webknossos-py/examples/image_stack_to_dataset.md
-              - webknossos-py/examples/download_image_data.md
-              - webknossos-py/examples/download_tiff_stack.md
-              - webknossos-py/examples/remote_datasets.md
-              - webknossos-py/examples/zarr_and_dask.md
-              - webknossos-py/examples/convert_4d_tiff.md
-              - webknossos-py/examples/announce_dataset_upload.md
-          - Annotation Examples:
-              - webknossos-py/examples/apply_merger_mode.md
-              - webknossos-py/examples/learned_segmenter.md
-              - webknossos-py/examples/skeleton_synapse_candidates.md
-              - webknossos-py/examples/calculate_segment_sizes.md
-              - webknossos-py/examples/download_segments.md
-              - webknossos-py/examples/load_annotation_from_file.md
-              - webknossos-py/examples/skeleton_path_length.md
-              - webknossos-py/examples/upsample_skeleton.md
-          - Administration Examples:
-              - webknossos-py/examples/user_times.md
-              - webknossos-py/examples/annotation_project_administration.md
-      - API Reference:
-          - Overview: api/webknossos.md
-          - Geometry:
-              - BoundingBox: api/webknossos/geometry/bounding_box.md
-              - NDBoundingBox: api/webknossos/geometry/nd_bounding_box.md
-              - Mag: api/webknossos/geometry/mag.md
-              - Vec3Int: api/webknossos/geometry/vec3_int.md
-              - VecInt: api/webknossos/geometry/vec_int.md
-          - Dataset:
-              - Dataset: api/webknossos/dataset/dataset.md
-              - Layer: api/webknossos/dataset/layer.md
-              - MagView: api/webknossos/dataset/mag_view.md
-              - View: api/webknossos/dataset/view.md
-          - Annotation: api/webknossos/annotation/annotation.md
-          - Skeleton:
-              - Skeleton: api/webknossos/skeleton/skeleton.md
-              - Group: api/webknossos/skeleton/group.md
-              - Tree: api/webknossos/skeleton/tree.md
-              - Node: api/webknossos/skeleton/node.md
-          - Authentication & Server Context: api/webknossos/client/context.md
-          - Administration:
-              - User: api/webknossos/administration/user.md
-              - Project: api/webknossos/administration/project.md
-              - Task: api/webknossos/administration/task.md
-      - CLI Reference:
-          - Overview: cli/index.md
-      - Version Changelog:
-          - webknossos-py/stability_policy.md
-          - webknossos-py/changelog.md
-      - Community:
-          - webknossos-py/CONTRIBUTING.md
-          - webknossos-py/CODE_OF_CONDUCT.md
-          - webknossos/terminology.md
-          - Getting Help:
-              - Community Support: https://forum.image.sc/tag/webknossos" target="_blank
-              - Email Support: mailto:hello@webknossos.org
-              - Commercial Support: https://scalableminds.com" target="_blank
-          - GitHub: https://github.com/scalableminds/webknossos-libs/tree/master/webknossos" target="_blank
-          - Blog: https://medium.com/scalableminds" target="_blank
->>>>>>> 49cb8fa2
 
 plugins:
   - search
@@ -266,6 +146,7 @@
         - webknossos-py/examples/remote_datasets.md
         - webknossos-py/examples/zarr_and_dask.md
         - webknossos-py/examples/convert_4d_tiff.md
+        - webknossos-py/examples/announce_dataset_upload.md
       - Annotation Examples:
         - webknossos-py/examples/apply_merger_mode.md
         - webknossos-py/examples/learned_segmenter.md
