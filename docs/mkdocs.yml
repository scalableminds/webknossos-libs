--- conflicted
+++ resolved
@@ -102,21 +102,16 @@
     - Community Support: https://forum.image.sc/tag/webknossos" target="_blank
     - Email Support: mailto:hello@webknossos.org
     - Commercial Support: https://scalableminds.com" target="_blank
-<<<<<<< HEAD
-- wkcuber CLI:
-  - Overview: wkcuber/index.md
-  - wkcuber/changelog.md
-=======
   - GitHub: https://github.com/scalableminds/webknossos-libs/tree/master/webknossos" target="_blank
 - webKnossos Cuber:
   - wkcuber CLI: wkcuber/index.md
+  - wkcuber/changelog.md
   - Getting Help:
     - Community Support: https://forum.image.sc/tag/webknossos" target="_blank
     - Email Support: mailto:hello@webknossos.org
     - Commercial Support: https://scalableminds.com" target="_blank
   - GitHub: https://github.com/scalableminds/webknossos-libs/tree/master/wkcuber" target="_blank
   
->>>>>>> 6d9e6016
 
 plugins:
 - search
