import filecmp
import json
import os
from os.path import dirname
import pytest

import numpy as np
from shutil import rmtree, copytree

from wkw.wkw import WKWException

from wkcuber.api.Dataset import WKDataset, TiffDataset, TiledTiffDataset
from os import path, makedirs

from wkcuber.api.Layer import Layer
from wkcuber.api.Properties.DatasetProperties import TiffProperties, WKProperties
from wkcuber.api.TiffData.TiffMag import TiffReader
from wkcuber.api.bounding_box import BoundingBox
from wkcuber.compress import compress_mag_inplace
from wkcuber.mag import Mag
from wkcuber.utils import get_executor_for_args

expected_error_msg = "The test did not throw an exception even though it should. "


def delete_dir(relative_path):
    if path.exists(relative_path) and path.isdir(relative_path):
        rmtree(relative_path)


def chunk_job(args):
    view, additional_args = args

    # increment the color value of each voxel
    data = view.read(size=view.size)
    if data.shape[0] == 1:
        data = data[0, :, :, :]
    data += 50
    view.write(data)


def advanced_chunk_job(args):
    view, additional_args = args

    # write different data for each chunk (depending on the global_offset of the chunk)
    data = view.read(size=view.size)
    data = np.ones(data.shape, dtype=np.uint8) * np.uint8(sum(view.global_offset))
    view.write(data)


def for_each_chunking_with_wrong_chunk_size(view):
    with get_executor_for_args(None) as executor:
        try:
            view.for_each_chunk(
                chunk_job,
                job_args_per_chunk="test",
                chunk_size=(0, 64, 64),
                executor=executor,
            )
            raise Exception(
                expected_error_msg + "The chunk_size should not contain zeros"
            )
        except AssertionError:
            pass

        try:
            view.for_each_chunk(
                chunk_job,
                job_args_per_chunk="test",
                chunk_size=(16, 64, 64),
                executor=executor,
            )
            raise Exception(expected_error_msg)
        except AssertionError:
            pass

        try:
            view.for_each_chunk(
                chunk_job,
                job_args_per_chunk="test",
                chunk_size=(100, 64, 64),
                executor=executor,
            )
            raise Exception(expected_error_msg)
        except AssertionError:
            pass


def for_each_chunking_advanced(ds, view):
    chunk_size = (64, 64, 64)
    with get_executor_for_args(None) as executor:
        view.for_each_chunk(
            advanced_chunk_job,
            job_args_per_chunk="test",
            chunk_size=chunk_size,
            executor=executor,
        )

    for offset, size in [
        ((10, 10, 10), (54, 54, 54)),
        ((10, 64, 10), (54, 64, 54)),
        ((10, 128, 10), (54, 32, 54)),
        ((64, 10, 10), (64, 54, 54)),
        ((64, 64, 10), (64, 64, 54)),
        ((64, 128, 10), (64, 32, 54)),
        ((128, 10, 10), (32, 54, 54)),
        ((128, 64, 10), (32, 64, 54)),
        ((128, 128, 10), (32, 32, 54)),
    ]:
        chunk = ds.get_view("color", "1", size=size, offset=offset, is_bounded=False)
        chunk_data = chunk.read(size=chunk.size)
        assert np.array_equal(
            np.ones(chunk_data.shape, dtype=np.uint8)
            * np.uint8(sum(chunk.global_offset)),
            chunk_data,
        )


def get_multichanneled_data(dtype):
    data = np.zeros((3, 250, 200, 10), dtype=dtype)
    for h in range(10):
        for i in range(250):
            for j in range(200):
                data[0, i, j, h] = i * 256
                data[1, i, j, h] = j * 256
                data[2, i, j, h] = 100 * 256
    return data


def test_create_wk_dataset_with_layer_and_mag():
    delete_dir("./testoutput/wk_dataset")

    ds = WKDataset.create("./testoutput/wk_dataset", scale=(1, 1, 1))
    ds.add_layer("color", "color")

    ds.get_layer("color").add_mag("1")
    ds.get_layer("color").add_mag("2-2-1")

    assert path.exists("./testoutput/wk_dataset/color/1")
    assert path.exists("./testoutput/wk_dataset/color/2-2-1")

    assert len(ds.properties.data_layers) == 1
    assert len(ds.properties.data_layers["color"].wkw_magnifications) == 2


def test_create_wk_dataset_with_explicit_header_fields():
    delete_dir("./testoutput/wk_dataset_advanced")

    ds = WKDataset.create("./testoutput/wk_dataset_advanced", scale=(1, 1, 1))
    ds.add_layer("color", "color", dtype_per_layer="uint48", num_channels=3)

    ds.get_layer("color").add_mag("1", block_len=64, file_len=64)
    ds.get_layer("color").add_mag("2-2-1")

    assert path.exists("./testoutput/wk_dataset_advanced/color/1")
    assert path.exists("./testoutput/wk_dataset_advanced/color/2-2-1")

    assert len(ds.properties.data_layers) == 1
    assert len(ds.properties.data_layers["color"].wkw_magnifications) == 2

    assert ds.properties.data_layers["color"].element_class == "uint48"
    assert (
        ds.properties.data_layers["color"].wkw_magnifications[0].cube_length == 64 * 64
    )  # mag "1"
    assert ds.properties.data_layers["color"].wkw_magnifications[0].mag == Mag("1")
    assert (
        ds.properties.data_layers["color"].wkw_magnifications[1].cube_length == 32 * 32
    )  # mag "2-2-1" (defaults are used)
    assert ds.properties.data_layers["color"].wkw_magnifications[1].mag == Mag("2-2-1")


def test_create_tiff_dataset_with_layer_and_mag():
    # This test would be the same for WKDataset

    delete_dir("./testoutput/tiff_dataset")

    ds = WKDataset.create("./testoutput/tiff_dataset", scale=(1, 1, 1))
    ds.add_layer("color", Layer.COLOR_TYPE)

    ds.get_layer("color").add_mag("1")
    ds.get_layer("color").add_mag("2-2-1")

    assert path.exists("./testoutput/tiff_dataset/color/1")
    assert path.exists("./testoutput/tiff_dataset/color/2-2-1")

    assert len(ds.properties.data_layers) == 1
    assert len(ds.properties.data_layers["color"].wkw_magnifications) == 2


def test_open_wk_dataset():
    ds = WKDataset("./testdata/simple_wk_dataset")

    assert len(ds.properties.data_layers) == 1
    assert len(ds.properties.data_layers["color"].wkw_magnifications) == 1


def test_open_tiff_dataset():
    ds = TiffDataset("./testdata/simple_tiff_dataset")

    assert len(ds.properties.data_layers) == 1
    assert len(ds.properties.data_layers["color"].wkw_magnifications) == 1


def test_view_read_with_open():

    wk_view = WKDataset("./testdata/simple_wk_dataset/").get_view(
        "color", "1", size=(16, 16, 16)
    )

    assert not wk_view._is_opened

    with wk_view.open():
        assert wk_view._is_opened

        data = wk_view.read(size=(10, 10, 10))
        assert data.shape == (3, 10, 10, 10)  # three channel

    assert not wk_view._is_opened


def test_tiff_mag_read_with_open():

    tiff_dataset = TiffDataset("./testdata/simple_tiff_dataset/")
    layer = tiff_dataset.get_layer("color")
    mag = layer.get_mag("1")
    mag.open()
    data = mag.read(size=(10, 10, 10))
    assert data.shape == (1, 10, 10, 10)  # single channel


def test_view_read_without_open():
    # This test would be the same for TiffDataset

    wk_view = WKDataset("./testdata/simple_wk_dataset/").get_view(
        "color", "1", size=(16, 16, 16)
    )

    assert not wk_view._is_opened

    # 'read()' checks if it was already opened. If not, it opens and closes automatically
    data = wk_view.read(size=(10, 10, 10))
    assert data.shape == (3, 10, 10, 10)  # three channel

    assert not wk_view._is_opened


def test_view_wk_write():
    delete_dir("./testoutput/simple_wk_dataset/")
    copytree("./testdata/simple_wk_dataset/", "./testoutput/simple_wk_dataset/")

    wk_view = WKDataset("./testoutput/simple_wk_dataset/").get_view(
        "color", "1", size=(16, 16, 16)
    )

    with wk_view.open():
        np.random.seed(1234)
        write_data = (np.random.rand(3, 10, 10, 10) * 255).astype(np.uint8)

        wk_view.write(write_data)

        data = wk_view.read(size=(10, 10, 10))
        assert np.array_equal(data, write_data)


def test_view_tiff_write():
    delete_dir("./testoutput/simple_tiff_dataset/")
    copytree("./testdata/simple_tiff_dataset/", "./testoutput/simple_tiff_dataset/")

    tiff_view = TiffDataset("./testoutput/simple_tiff_dataset/").get_view(
        "color", "1", size=(16, 16, 10)
    )

    with tiff_view.open():
        np.random.seed(1234)
        write_data = (np.random.rand(5, 5, 5) * 255).astype(np.uint8)

        tiff_view.write(write_data)

        data = tiff_view.read(size=(5, 5, 5))
        assert data.shape == (1, 5, 5, 5)  # this dataset has only one channel
        assert np.array_equal(data, np.expand_dims(write_data, 0))


def test_view_tiff_write_out_of_bounds():
    new_dataset_path = "./testoutput/tiff_view_dataset_out_of_bounds/"

    delete_dir(new_dataset_path)
    copytree("./testdata/simple_tiff_dataset/", new_dataset_path)

    tiff_view = TiffDataset(new_dataset_path).get_view(
        "color", "1", size=(100, 100, 10)
    )

    with tiff_view.open():
        try:
            tiff_view.write(
                np.zeros((200, 200, 5), dtype=np.uint8)
            )  # this is bigger than the bounding_box
            raise Exception(
                "The test 'test_view_tiff_write_out_of_bounds' did not throw an exception even though it should"
            )
        except AssertionError:
            pass


def test_view_wk_write_out_of_bounds():
    new_dataset_path = "./testoutput/wk_view_dataset_out_of_bounds/"

    delete_dir(new_dataset_path)
    copytree("./testdata/simple_wk_dataset/", new_dataset_path)

    tiff_view = WKDataset(new_dataset_path).get_view("color", "1", size=(16, 16, 16))

    with tiff_view.open():
        try:
            tiff_view.write(
                np.zeros((200, 200, 5), dtype=np.uint8)
            )  # this is bigger than the bounding_box
            raise Exception(
                "The test 'test_view_wk_write_out_of_bounds' did not throw an exception even though it should"
            )
        except AssertionError:
            pass


def test_wk_view_out_of_bounds():
    try:
        # The size of the mag is (24, 24, 24). Trying to get an bigger view should throw an error
        WKDataset("./testdata/simple_wk_dataset/").get_view(
            "color", "1", size=(100, 100, 100)
        )
        raise Exception(
            "The test 'test_view_wk_write_out_of_bounds' did not throw an exception even though it should"
        )
    except AssertionError:
        pass


def test_tiff_view_out_of_bounds():
    try:
        # The size of the mag is (24, 24, 24). Trying to get an bigger view should throw an error
        TiffDataset("./testdata/simple_tiff_dataset/").get_view(
            "color", "1", size=(100, 100, 100)
        )
        raise Exception(
            "The test 'test_view_wk_write_out_of_bounds' did not throw an exception even though it should"
        )
    except AssertionError:
        pass


def test_tiff_write_out_of_bounds():
    new_dataset_path = "./testoutput/simple_tiff_dataset_out_of_bounds/"

    delete_dir(new_dataset_path)
    copytree("./testdata/simple_tiff_dataset/", new_dataset_path)

    ds = TiffDataset(new_dataset_path)
    mag_dataset = ds.get_layer("color").get_mag("1")

    assert ds.properties.data_layers["color"].get_bounding_box_size() == (265, 265, 10)
    mag_dataset.write(
        np.zeros((300, 300, 15), dtype=np.uint8)
    )  # this is bigger than the bounding_box
    assert ds.properties.data_layers["color"].get_bounding_box_size() == (300, 300, 15)


def test_wk_write_out_of_bounds():
    new_dataset_path = "./testoutput/simple_wk_dataset_out_of_bounds/"

    delete_dir(new_dataset_path)
    copytree("./testdata/simple_wk_dataset/", new_dataset_path)

    ds = WKDataset(new_dataset_path)
    mag_dataset = ds.get_layer("color").get_mag("1")

    assert ds.properties.data_layers["color"].get_bounding_box_size() == (24, 24, 24)
    mag_dataset.write(
        np.zeros((3, 1, 1, 48), dtype=np.uint8)
    )  # this is bigger than the bounding_box
    assert ds.properties.data_layers["color"].get_bounding_box_size() == (24, 24, 48)


def test_wk_write_out_of_bounds_mag2():
    new_dataset_path = "./testoutput/simple_wk_dataset_out_of_bounds/"

    delete_dir(new_dataset_path)
    copytree("./testdata/simple_wk_dataset/", new_dataset_path)

    ds = WKDataset(new_dataset_path)
    mag_dataset = ds.get_layer("color").get_or_add_mag("2-2-1")

    assert ds.properties.data_layers["color"].get_bounding_box_offset() == (0, 0, 0)
    assert ds.properties.data_layers["color"].get_bounding_box_size() == (24, 24, 24)
    mag_dataset.write(
        np.zeros((3, 50, 1, 48), dtype=np.uint8), (10, 10, 10)
    )  # this is bigger than the bounding_box
    assert ds.properties.data_layers["color"].get_bounding_box_offset() == (0, 0, 0)
    assert ds.properties.data_layers["color"].get_bounding_box_size() == (120, 24, 58)


def test_update_new_bounding_box_offset():
    # This test would be the same for WKDataset

    delete_dir("./testoutput/tiff_dataset")

    ds = TiffDataset.create("./testoutput/tiff_dataset", scale=(1, 1, 1))
    mag = ds.add_layer("color", Layer.COLOR_TYPE).add_mag("1")

    assert ds.properties.data_layers["color"].bounding_box["topLeft"] == (-1, -1, -1)

    np.random.seed(1234)
    write_data = (np.random.rand(10, 10, 10) * 255).astype(np.uint8)
    mag.write(
        write_data, offset=(10, 10, 10)
    )  # the write method of MagDataset does always use the relative offset to (0, 0, 0)
    assert ds.properties.data_layers["color"].bounding_box["topLeft"] == (10, 10, 10)

    mag.write(
        write_data, offset=(5, 5, 20)
    )  # the write method of MagDataset does always use the relative offset to (0, 0, 0)
    assert ds.properties.data_layers["color"].bounding_box["topLeft"] == (5, 5, 10)


def test_other_file_extensions_for_tiff_dataset():
    # The TiffDataset also works with other file extensions (in this case .png)
    # It also works with .jpg but this format uses lossy compression

    delete_dir("./testoutput/png_dataset")

    ds = TiffDataset.create(
        "./testoutput/png_dataset", scale=(1, 1, 1), pattern="{zzz}.png"
    )
    mag = ds.add_layer("color", Layer.COLOR_TYPE).add_mag("1")

    np.random.seed(1234)
    write_data = (np.random.rand(10, 10, 10) * 255).astype(np.uint8)
    mag.write(write_data)
    assert np.array_equal(mag.read(size=(10, 10, 10)), np.expand_dims(write_data, 0))


def test_tiff_write_multi_channel_uint8():
    dataset_path = "./testoutput/tiff_multichannel/"
    delete_dir(dataset_path)

    ds_tiff = TiffDataset.create(dataset_path, scale=(1, 1, 1))
    mag = ds_tiff.add_layer("color", Layer.COLOR_TYPE, num_channels=3).add_mag("1")

    # 10 images (z-layers), each 250x200, dtype=np.uint8
    data = get_multichanneled_data(np.uint8)

    ds_tiff.get_layer("color").get_mag("1").write(data)

    assert np.array_equal(data, mag.read(size=(250, 200, 10)))


def test_wk_write_multi_channel_uint8():
    dataset_path = "./testoutput/wk_multichannel/"
    delete_dir(dataset_path)

    ds_tiff = WKDataset.create(dataset_path, scale=(1, 1, 1))
    mag = ds_tiff.add_layer("color", Layer.COLOR_TYPE, num_channels=3).add_mag("1")

    # 10 images (z-layers), each 250x200, dtype=np.uint8
    data = get_multichanneled_data(np.uint8)

    ds_tiff.get_layer("color").get_mag("1").write(data)

    assert np.array_equal(data, mag.read(size=(250, 200, 10)))


def test_tiff_write_multi_channel_uint16():
    dataset_path = "./testoutput/tiff_multichannel/"
    delete_dir(dataset_path)

    ds_tiff = TiffDataset.create(dataset_path, scale=(1, 1, 1))
    mag = ds_tiff.add_layer(
        "color", Layer.COLOR_TYPE, num_channels=3, dtype_per_layer="uint48"
    ).add_mag("1")

    # 10 images (z-layers), each 250x200, dtype=np.uint16
    data = get_multichanneled_data(np.uint16)

    mag.write(data)
    written_data = mag.read(size=(250, 200, 10))

    print(written_data.dtype)

    assert np.array_equal(data, written_data)


def test_wk_write_multi_channel_uint16():
    dataset_path = "./testoutput/wk_multichannel/"
    delete_dir(dataset_path)

    ds_tiff = WKDataset.create(dataset_path, scale=(1, 1, 1))
    mag = ds_tiff.add_layer(
        "color", Layer.COLOR_TYPE, num_channels=3, dtype_per_layer="uint48"
    ).add_mag("1")

    # 10 images (z-layers), each 250x200, dtype=np.uint16
    data = get_multichanneled_data(np.uint16)

    mag.write(data)
    written_data = mag.read(size=(250, 200, 10))

    assert np.array_equal(data, written_data)


def test_wkw_empty_read():
    filename = "./testoutput/empty_wk_dataset"
    delete_dir(filename)

    mag = (
        WKDataset.create(filename, scale=(1, 1, 1))
        .add_layer("color", Layer.COLOR_TYPE)
        .add_mag("1")
    )
    data = mag.read(offset=(1, 1, 1), size=(0, 0, 0))

    assert data.shape == (1, 0, 0, 0)


def test_tiff_empty_read():
    filename = "./testoutput/empty_tiff_dataset"
    delete_dir(filename)

    mag = (
        TiffDataset.create(filename, scale=(1, 1, 1))
        .add_layer("color", Layer.COLOR_TYPE)
        .add_mag("1")
    )
    data = mag.read(offset=(1, 1, 1), size=(0, 0, 0))

    assert data.shape == (1, 0, 0, 0)


def test_tiff_read_padded_data():
    filename = "./testoutput/empty_tiff_dataset"
    delete_dir(filename)

    mag = (
        TiffDataset.create(filename, scale=(1, 1, 1))
        .add_layer("color", Layer.COLOR_TYPE, num_channels=3)
        .add_mag("1")
    )
    # there are no tiffs yet, however, this should not fail but pad the data with zeros
    data = mag.read(size=(10, 10, 10))

    assert data.shape == (3, 10, 10, 10)
    assert np.array_equal(data, np.zeros((3, 10, 10, 10)))


def test_wk_read_padded_data():
    filename = "./testoutput/empty_wk_dataset"
    delete_dir(filename)

    mag = (
        WKDataset.create(filename, scale=(1, 1, 1))
        .add_layer("color", Layer.COLOR_TYPE, num_channels=3)
        .add_mag("1")
    )
    # there is no data yet, however, this should not fail but pad the data with zeros
    data = mag.read(size=(10, 10, 10))

    assert data.shape == (3, 10, 10, 10)
    assert np.array_equal(data, np.zeros((3, 10, 10, 10)))


def test_read_and_write_of_properties():
    destination_path = "./testoutput/read_write_properties/"
    delete_dir(destination_path)
    source_file_name = "./testdata/simple_tiff_dataset/datasource-properties.json"
    destination_file_name = destination_path + "datasource-properties.json"

    imported_properties = TiffProperties._from_json(source_file_name)
    imported_properties._path = destination_file_name
    makedirs(destination_path)
    imported_properties._export_as_json()

    filecmp.cmp(source_file_name, destination_file_name)


def test_num_channel_mismatch_assertion():
    delete_dir("./testoutput/wk_dataset")

    ds = WKDataset.create("./testoutput/wk_dataset", scale=(1, 1, 1))
    mag = ds.add_layer("color", Layer.COLOR_TYPE, num_channels=1).add_mag(
        "1"
    )  # num_channel=1 is also the default

    np.random.seed(1234)
    write_data = (np.random.rand(3, 10, 10, 10) * 255).astype(np.uint8)  # 3 channels

    try:
        mag.write(write_data)  # there is a mismatch between the number of channels
        raise Exception(
            "The test 'test_num_channel_mismatch_assertion' did not throw an exception even though it should"
        )
    except AssertionError:
        pass


def test_get_or_add_layer():
    # This test would be the same for TiffDataset

    delete_dir("./testoutput/wk_dataset")

    ds = WKDataset.create("./testoutput/wk_dataset", scale=(1, 1, 1))

    assert "color" not in ds.layers.keys()

    # layer did not exist before
    layer = ds.get_or_add_layer(
        "color", Layer.COLOR_TYPE, dtype_per_layer="uint8", num_channels=1
    )
    assert "color" in ds.layers.keys()
    assert layer.name == "color"

    # layer did exist before
    layer = ds.get_or_add_layer(
        "color", Layer.COLOR_TYPE, dtype_per_layer="uint8", num_channels=1
    )
    assert "color" in ds.layers.keys()
    assert layer.name == "color"

    try:
        # layer did exist before but with another 'dtype_per_layer' (this would work the same for 'category' and 'num_channels')
        layer = ds.get_or_add_layer(
            "color", Layer.COLOR_TYPE, dtype_per_layer="uint16", num_channels=1
        )

        raise Exception(
            "The test 'test_get_or_add_layer' did not throw an exception even though it should"
        )
    except AssertionError:
        pass


def test_get_or_add_mag_for_wk():
    delete_dir("./testoutput/wk_dataset")

    layer = WKDataset.create("./testoutput/wk_dataset", scale=(1, 1, 1)).add_layer(
        "color", Layer.COLOR_TYPE
    )

    assert "1" not in layer.mags.keys()

    # The mag did not exist before
    mag = layer.get_or_add_mag("1", block_len=32, file_len=32, block_type=1)
    assert "1" in layer.mags.keys()
    assert mag.name == "1"

    # The mag did exist before
    layer.get_or_add_mag("1", block_len=32, file_len=32, block_type=1)
    assert "1" in layer.mags.keys()
    assert mag.name == "1"

    try:
        # mag did exist before but with another 'block_len' (this would work the same for 'file_len' and 'block_type')
        mag = layer.get_or_add_mag("1", block_len=64, file_len=32, block_type=1)

        raise Exception(
            "The test 'test_get_or_add_layer' did not throw an exception even though it should"
        )
    except AssertionError:
        pass


def test_get_or_add_mag_for_tiff():
    delete_dir("./testoutput/wk_dataset")

    layer = TiffDataset.create("./testoutput/wk_dataset", scale=(1, 1, 1)).add_layer(
        "color", Layer.COLOR_TYPE
    )

    assert "1" not in layer.mags.keys()

    # The mag did not exist before
    mag = layer.get_or_add_mag("1")
    assert "1" in layer.mags.keys()
    assert mag.name == "1"

    # The mag did exist before
    layer.get_or_add_mag("1")
    assert "1" in layer.mags.keys()
    assert mag.name == "1"


def test_tiled_tiff_read_and_write_multichannel():
    delete_dir("./testoutput/TiledTiffDataset")
    tiled_tiff_ds = TiledTiffDataset.create(
        "./testoutput/TiledTiffDataset",
        scale=(1, 1, 1),
        tile_size=(32, 64),
        pattern="{xxx}_{yyy}_{zzz}.tif",
    )

    mag = tiled_tiff_ds.add_layer("color", "color", num_channels=3).add_mag("1")

    data = get_multichanneled_data(np.uint8)

    mag.write(data, offset=(5, 5, 5))
    written_data = mag.read(offset=(5, 5, 5), size=(250, 200, 10))
    assert written_data.shape == (3, 250, 200, 10)
    assert np.array_equal(data, written_data)


def test_tiled_tiff_read_and_write():
    delete_dir("./testoutput/tiled_tiff_dataset")
    tiled_tiff_ds = TiledTiffDataset.create(
        "./testoutput/tiled_tiff_dataset",
        scale=(1, 1, 1),
        tile_size=(32, 64),
        pattern="{xxx}_{yyy}_{zzz}.tif",
    )

    mag = tiled_tiff_ds.add_layer("color", "color").add_mag("1")

    data = np.zeros((250, 200, 10), dtype=np.uint8)
    for h in range(10):
        for i in range(250):
            for j in range(200):
                data[i, j, h] = i + j % 250

    mag.write(data, offset=(5, 5, 5))
    written_data = mag.read(offset=(5, 5, 5), size=(250, 200, 10))
    assert written_data.shape == (1, 250, 200, 10)
    assert np.array_equal(written_data, np.expand_dims(data, 0))

    assert mag.get_tile(1, 1, 6).shape == (1, 32, 64, 1)
    assert np.array_equal(
        mag.get_tile(1, 2, 6)[0, :, :, 0],
        TiffReader("./testoutput/tiled_tiff_dataset/color/1/001_002_006.tif").read(),
    )

    assert np.array_equal(
        data[(32 * 1) - 5 : (32 * 2) - 5, (64 * 2) - 5 : (64 * 3) - 5, 6],
        TiffReader("./testoutput/tiled_tiff_dataset/color/1/001_002_006.tif").read(),
    )


def test_open_dataset_without_num_channels_in_properties():
    delete_dir("./testoutput/old_wk_dataset/")
    copytree("./testdata/old_wk_dataset/", "./testoutput/old_wk_dataset/")

    with open(
        "./testoutput/old_wk_dataset/datasource-properties.json"
    ) as datasource_properties:
        data = json.load(datasource_properties)
        assert data["dataLayers"][0].get("num_channels") is None

    ds = WKDataset("./testoutput/old_wk_dataset/")
    assert ds.properties.data_layers["color"].num_channels == 1
    ds.properties._export_as_json()

    with open(
        "./testoutput/old_wk_dataset/datasource-properties.json"
    ) as datasource_properties:
        data = json.load(datasource_properties)
        assert data["dataLayers"][0].get("num_channels") == 1


def test_advanced_pattern():
    delete_dir("./testoutput/tiff_dataset_advanced_pattern")
    ds = TiledTiffDataset.create(
        "./testoutput/tiff_dataset_advanced_pattern",
        scale=(1, 1, 1),
        tile_size=(32, 32),
        pattern="{xxxx}/{yyyy}/{zzzz}.tif",
    )
    mag = ds.add_layer("color", Layer.COLOR_TYPE).add_mag("1")
    data = (np.random.rand(10, 10, 10) * 255).astype(np.uint8)
    mag.write(data)

    assert np.array_equal(mag.read(size=(10, 10, 10)), np.expand_dims(data, 0))


def test_invalid_pattern():

    delete_dir("./testoutput/tiff_invalid_dataset")
    try:
        TiledTiffDataset.create(
            "./testoutput/tiff_invalid_dataset",
            scale=(1, 1, 1),
            tile_size=(32, 32),
            pattern="{xxxx}/{yyyy}/{zzzz.tif",
        )
        raise Exception(
            "The test 'test_invalid_pattern' did not throw an exception even though it should"
        )
    except AssertionError:
        pass

    try:
        TiledTiffDataset.create(
            "./testoutput/tiff_invalid_dataset",
            scale=(1, 1, 1),
            tile_size=(32, 32),
            pattern="zzzz.tif",
        )
        raise Exception(
            "The test 'test_invalid_pattern' did not throw an exception even though it should"
        )
    except AssertionError:
        pass


def test_largest_segment_id_requirement():
    path = "./testoutput/largest_segment_id"
    delete_dir(path)
    ds = WKDataset.create(path, scale=(10, 10, 10))

    with pytest.raises(AssertionError):
        ds.add_layer("segmentation", "segmentation")

    largest_segment_id = 10
    ds.add_layer(
        "segmentation", "segmentation", largest_segment_id=largest_segment_id
    ).add_mag(Mag(1))

    ds = WKDataset(path)
    assert (
        ds.properties.data_layers["segmentation"].largest_segment_id
        == largest_segment_id
    )


def test_properties_with_segmentation():
    input_json_path = "./testdata/complex_property_ds/datasource-properties.json"
    output_json_path = "./testoutput/complex_property_ds/datasource-properties.json"
    properties = WKProperties._from_json(input_json_path)

    # the attributes 'largest_segment_id' and 'mappings' only exist if it is a SegmentationLayer
    assert properties.data_layers["segmentation"].largest_segment_id == 1000000000
    assert properties.data_layers["segmentation"].mappings == [
        "larger5um1",
        "axons",
        "astrocyte-ge-7",
        "astrocyte",
        "mitochondria",
        "astrocyte-full",
    ]

    # export the json under a new name
    makedirs(dirname(output_json_path), exist_ok=True)
    properties._path = output_json_path
    properties._export_as_json()

    # validate if contents match
    with open(input_json_path) as input_properties:
        input_data = json.load(input_properties)

        with open(output_json_path) as output_properties:
            output_data = json.load(output_properties)
            for layer in output_data["dataLayers"]:
                # remove the num_channels because they are not part of the original json
                del layer["num_channels"]

            assert input_data == output_data


def test_chunking_wk():
    delete_dir("./testoutput/chunking_dataset_wk/")
    copytree("./testdata/simple_wk_dataset/", "./testoutput/chunking_dataset_wk/")

    view = WKDataset("./testoutput/chunking_dataset_wk/").get_view(
        "color", "1", size=(256, 256, 256), is_bounded=False
    )

    original_data = view.read(size=view.size)

    with get_executor_for_args(None) as executor:
        view.for_each_chunk(
            chunk_job,
            job_args_per_chunk="test",
            chunk_size=(64, 64, 64),
            executor=executor,
        )

    assert np.array_equal(original_data + 50, view.read(size=view.size))


def test_chunking_wk_advanced():
    delete_dir("./testoutput/chunking_dataset_wk_advanced/")
    copytree(
        "./testdata/simple_wk_dataset/", "./testoutput/chunking_dataset_wk_advanced/"
    )

    ds = WKDataset("./testoutput/chunking_dataset_wk_advanced/")
    view = ds.get_view(
        "color", "1", size=(150, 150, 54), offset=(10, 10, 10), is_bounded=False
    )
    for_each_chunking_advanced(ds, view)


def test_chunking_wk_wrong_chunk_size():
    delete_dir("./testoutput/chunking_dataset_wk_with_wrong_chunk_size/")
    copytree(
        "./testdata/simple_wk_dataset/",
        "./testoutput/chunking_dataset_wk_with_wrong_chunk_size/",
    )

    view = WKDataset(
        "./testoutput/chunking_dataset_wk_with_wrong_chunk_size/"
    ).get_view("color", "1", size=(256, 256, 256), is_bounded=False)

    for_each_chunking_with_wrong_chunk_size(view)


def test_chunking_tiff():
    delete_dir("./testoutput/chunking_dataset_tiff/")
    copytree("./testdata/simple_tiff_dataset/", "./testoutput/chunking_dataset_tiff/")

    view = TiffDataset("./testoutput/chunking_dataset_tiff/").get_view(
        "color", "1", size=(265, 265, 10)
    )

    original_data = view.read(size=view.size)

    with get_executor_for_args(None) as executor:
        view.for_each_chunk(
            chunk_job,
            job_args_per_chunk="test",
            chunk_size=(265, 265, 1),
            executor=executor,
        )

    new_data = view.read(size=view.size)
    assert np.array_equal(original_data + 50, new_data)


def test_chunking_tiff_wrong_chunk_size():
    delete_dir("./testoutput/chunking_dataset_tiff_with_wrong_chunk_size/")
    copytree(
        "./testdata/simple_tiff_dataset/",
        "./testoutput/chunking_dataset_tiff_with_wrong_chunk_size/",
    )

    view = TiffDataset(
        "./testoutput/chunking_dataset_tiff_with_wrong_chunk_size/"
    ).get_view("color", "1", size=(256, 256, 256), is_bounded=False)

    for_each_chunking_with_wrong_chunk_size(view)


def test_chunking_tiled_tiff_wrong_chunk_size():
    delete_dir("./testoutput/chunking_dataset_tiled_tiff_with_wrong_chunk_size/")

    ds = TiledTiffDataset.create(
        "./testoutput/chunking_dataset_tiled_tiff_with_wrong_chunk_size/",
        scale=(1, 1, 1),
        tile_size=(32, 32),
        pattern="{xxxx}/{yyyy}/{zzzz}.tif",
    )
    ds.add_layer("color", Layer.COLOR_TYPE).add_mag("1")
    view = ds.get_view("color", "1", size=(256, 256, 256), is_bounded=False)

    for_each_chunking_with_wrong_chunk_size(view)


def test_chunking_tiled_tiff_advanced():
    delete_dir("./testoutput/chunking_dataset_tiled_tiff_advanced/")
    copytree(
        "./testdata/simple_wk_dataset/",
        "./testoutput/chunking_dataset_tiled_tiff_advanced/",
    )

    ds = WKDataset("./testoutput/chunking_dataset_tiled_tiff_advanced/")
    view = ds.get_view(
        "color", "1", size=(150, 150, 54), offset=(10, 10, 10), is_bounded=False
    )

    for_each_chunking_advanced(ds, view)


def test_tiled_tiff_inverse_pattern():
    delete_dir("./testoutput/tiled_tiff_dataset_inverse")
    tiled_tiff_ds = TiledTiffDataset.create(
        "./testoutput/tiled_tiff_dataset_inverse",
        scale=(1, 1, 1),
        tile_size=(32, 64),
        pattern="{zzz}/{xxx}/{yyy}.tif",
    )

    mag = tiled_tiff_ds.add_layer("color", Layer.COLOR_TYPE).add_mag("1")

    data = np.zeros((250, 200, 10), dtype=np.uint8)
    for h in range(10):
        for i in range(250):
            for j in range(200):
                data[i, j, h] = i + j % 250

    mag.write(data, offset=(5, 5, 5))
    written_data = mag.read(offset=(5, 5, 5), size=(250, 200, 10))
    assert written_data.shape == (1, 250, 200, 10)
    assert np.array_equal(written_data, np.expand_dims(data, 0))

    assert mag.get_tile(1, 1, 6).shape == (1, 32, 64, 1)
    assert np.array_equal(
        mag.get_tile(1, 2, 6)[0, :, :, 0],
        TiffReader(
            "./testoutput/tiled_tiff_dataset_inverse/color/1/006/001/002.tif"
        ).read(),
    )

    assert np.array_equal(
        data[(32 * 1) - 5 : (32 * 2) - 5, (64 * 2) - 5 : (64 * 3) - 5, 6],
        TiffReader(
            "./testoutput/tiled_tiff_dataset_inverse/color/1/006/001/002.tif"
        ).read(),
    )


def test_view_write_without_open():
    # This test would be the same for TiffDataset

    delete_dir("./testoutput/wk_dataset_write_without_open")

    ds = WKDataset.create("./testoutput/wk_dataset_write_without_open", scale=(1, 1, 1))
    ds.add_layer("color", "color")

    ds.get_layer("color").add_mag("1")

    wk_view = ds.get_view("color", "1", size=(32, 64, 16), is_bounded=False)

    assert not wk_view._is_opened

    write_data = (np.random.rand(32, 64, 16) * 255).astype(np.uint8)
    wk_view.write(write_data)

    assert not wk_view._is_opened


def test_typing_of_get_mag():
    ds = WKDataset("./testdata/simple_wk_dataset")
    layer = ds.get_layer("color")
    assert layer.get_mag("1") == layer.get_mag(1)
    assert layer.get_mag("1") == layer.get_mag((1, 1, 1))
    assert layer.get_mag("1") == layer.get_mag(Mag(1))


def test_wk_dataset_get_or_create():
    delete_dir("./testoutput/wk_dataset_get_or_create")

    # dataset does not exists yet
    ds1 = WKDataset.get_or_create(
        "./testoutput/wk_dataset_get_or_create", scale=(1, 1, 1)
    )
    assert "color" not in ds1.layers.keys()
    ds1.add_layer("color", Layer.COLOR_TYPE)
    assert "color" in ds1.layers.keys()

    # dataset already exists
    ds2 = WKDataset.get_or_create(
        "./testoutput/wk_dataset_get_or_create", scale=(1, 1, 1)
    )
    assert "color" in ds2.layers.keys()

    try:
        # dataset already exists, but with a different scale
        WKDataset.get_or_create(
            "./testoutput/wk_dataset_get_or_create", scale=(2, 2, 2)
        )
        raise Exception(expected_error_msg)
    except AssertionError:
        pass


def test_tiff_dataset_get_or_create():
    delete_dir("./testoutput/tiff_dataset_get_or_create")

    # dataset does not exists yet
    ds1 = TiffDataset.get_or_create(
        "./testoutput/tiff_dataset_get_or_create", scale=(1, 1, 1)
    )
    assert "color" not in ds1.layers.keys()
    ds1.add_layer("color", Layer.COLOR_TYPE)
    assert "color" in ds1.layers.keys()

    # dataset already exists
    ds2 = TiffDataset.get_or_create(
        "./testoutput/tiff_dataset_get_or_create", scale=(1, 1, 1)
    )
    assert "color" in ds2.layers.keys()

    try:
        # dataset already exists, but with a different scale
        TiffDataset.get_or_create(
            "./testoutput/tiff_dataset_get_or_create", scale=(2, 2, 2)
        )
        raise Exception(expected_error_msg)
    except AssertionError:
        pass

    try:
        # dataset already exists, but with a different pattern
        TiffDataset.get_or_create(
            "./testoutput/tiff_dataset_get_or_create",
            scale=(1, 1, 1),
            pattern="ds_{zzz}.tif",
        )
        raise Exception(expected_error_msg)
    except AssertionError:
        pass


def test_tiled_tiff_dataset_get_or_create():
    delete_dir("./testoutput/tiled_tiff_dataset_get_or_create")

    # dataset does not exists yet
    ds1 = TiledTiffDataset.get_or_create(
        "./testoutput/tiled_tiff_dataset_get_or_create",
        scale=(1, 1, 1),
        tile_size=(32, 64),
    )
    assert "color" not in ds1.layers.keys()
    ds1.add_layer("color", Layer.COLOR_TYPE)
    assert "color" in ds1.layers.keys()

    # dataset already exists
    ds2 = TiledTiffDataset.get_or_create(
        "./testoutput/tiled_tiff_dataset_get_or_create",
        scale=(1, 1, 1),
        tile_size=(32, 64),
    )
    assert "color" in ds2.layers.keys()

    try:
        # dataset already exists, but with a different scale
        TiledTiffDataset.get_or_create(
            "./testoutput/tiled_tiff_dataset_get_or_create",
            scale=(2, 2, 2),
            tile_size=(32, 64),
        )
        raise Exception(expected_error_msg)
    except AssertionError:
        pass

    try:
        # dataset already exists, but with a different tile_size
        TiledTiffDataset.get_or_create(
            "./testoutput/tiled_tiff_dataset_get_or_create",
            scale=(1, 1, 1),
            tile_size=(100, 100),
        )
        raise Exception(expected_error_msg)
    except AssertionError:
        pass

    try:
        # dataset already exists, but with a different pattern
        TiledTiffDataset.get_or_create(
            "./testoutput/tiled_tiff_dataset_get_or_create",
            scale=(1, 1, 1),
            tile_size=(32, 64),
            pattern="ds_{zzz}.tif",
        )
        raise Exception(expected_error_msg)
    except AssertionError:
        pass


def test_changing_layer_bounding_box():
    delete_dir("./testoutput/test_changing_layer_bounding_box/")
    copytree(
        "./testdata/simple_tiff_dataset/",
        "./testoutput/test_changing_layer_bounding_box/",
    )

    ds = TiffDataset("./testoutput/test_changing_layer_bounding_box/")
    layer = ds.get_layer("color")
    mag = layer.get_mag("1")

    bbox_size = ds.properties.data_layers["color"].get_bounding_box_size()
    assert bbox_size == (265, 265, 10)
    original_data = mag.read(size=bbox_size)
    assert original_data.shape == (1, 265, 265, 10)

    layer.set_bounding_box_size((100, 100, 10))  # decrease boundingbox

    bbox_size = ds.properties.data_layers["color"].get_bounding_box_size()
    assert bbox_size == (100, 100, 10)
    less_data = mag.read(size=bbox_size)
    assert less_data.shape == (1, 100, 100, 10)
    assert np.array_equal(original_data[:, :100, :100, :10], less_data)

    layer.set_bounding_box_size((300, 300, 10))  # increase the boundingbox

    bbox_size = ds.properties.data_layers["color"].get_bounding_box_size()
    assert bbox_size == (300, 300, 10)
    more_data = mag.read(size=bbox_size)
    assert more_data.shape == (1, 300, 300, 10)
    assert np.array_equal(more_data[:, :265, :265, :10], original_data)

    layer.set_bounding_box_size((300, 300, 10))  # increase the boundingbox

    assert ds.properties.data_layers["color"].get_bounding_box_offset() == (0, 0, 0)

    layer.set_bounding_box(
        offset=(10, 10, 0), size=(255, 255, 10)
    )  # change offset and size

    new_bbox_offset = ds.properties.data_layers["color"].get_bounding_box_offset()
    new_bbox_size = ds.properties.data_layers["color"].get_bounding_box_size()
    assert new_bbox_offset == (10, 10, 0)
    assert new_bbox_size == (255, 255, 10)
    new_data = mag.read(size=new_bbox_size)
    assert new_data.shape == (1, 255, 255, 10)
    assert np.array_equal(original_data[:, 10:, 10:, :], new_data)


def test_view_offsets():
    delete_dir("./testoutput/wk_offset_tests")

    ds = WKDataset.create("./testoutput/wk_offset_tests", scale=(1, 1, 1))
    mag = ds.add_layer("color", "color").add_mag("1")

    # The dataset is new -> no data has been written.
    # Therefore, the size of the bounding box in the properties.json is (0, 0, 0)

    # Creating this view works because the size is set to (0, 0, 0)
    # However, in practice such a view would not make sense because 'is_bounded' is set to 'True'
    wk_view = ds.get_view("color", "1", size=(0, 0, 0), is_bounded=True)
    assert wk_view.global_offset == tuple((0, 0, 0))
    assert wk_view.size == tuple((0, 0, 0))

    try:
        # Creating this view does not work because the size (16, 16, 16) would exceed the boundingbox from the properties.json
        ds.get_view("color", "1", size=(16, 16, 16), is_bounded=True)
        raise Exception(expected_error_msg)
    except AssertionError:
        pass

    # This works because 'is_bounded' is set to 'False'
    # Therefore, the bounding box of the view can be larger than the bounding box from the properties.json
    wk_view = ds.get_view("color", "1", size=(16, 16, 16), is_bounded=False)
    assert wk_view.global_offset == tuple((0, 0, 0))
    assert wk_view.size == tuple((16, 16, 16))

    np.random.seed(1234)
    write_data = (np.random.rand(100, 200, 300) * 255).astype(np.uint8)
    mag.write(write_data, offset=(10, 20, 30))

    # The bounding box of the dataset was updated according to the written data
    # Therefore, creating a view with a size of (16, 16, 16) is now allowed
    wk_view = ds.get_view("color", "1", size=(16, 16, 16), is_bounded=True)
    assert wk_view.global_offset == tuple((10, 20, 30))
    assert wk_view.size == tuple((16, 16, 16))

    try:
        # Creating this view does not work because the offset (0, 0, 0) would be outside of the boundingbox from the properties.json
        ds.get_view("color", "1", size=(16, 16, 16), offset=(0, 0, 0), is_bounded=True)
        raise Exception(expected_error_msg)
    except AssertionError:
        pass

    # Creating this view works, even though the offset (0, 0, 0) is outside of the boundingbox from the properties.json, because 'is_bounded' is set to 'False'
    wk_view = ds.get_view(
        "color", "1", size=(16, 16, 16), offset=(0, 0, 0), is_bounded=False
    )
    assert wk_view.global_offset == tuple((0, 0, 0))
    assert wk_view.size == tuple((16, 16, 16))

    # Creating this view works because the bounding box of the view is inside the bounding box from the properties.json
    wk_view = ds.get_view(
        "color", "1", size=(16, 16, 16), offset=(20, 30, 40), is_bounded=True
    )
    assert wk_view.global_offset == tuple((20, 30, 40))
    assert wk_view.size == tuple((16, 16, 16))

    # Creating this subview works because the subview is completely inside the 'wk_view'
    sub_view = wk_view.get_view(size=(8, 8, 8), relative_offset=(8, 8, 8))
    assert sub_view.global_offset == tuple((28, 38, 48))
    assert sub_view.size == tuple((8, 8, 8))

    try:
        # Creating this subview does not work because it is not completely inside the 'wk_view'
        wk_view.get_view(size=(10, 10, 10), relative_offset=(8, 8, 8))
        raise Exception(expected_error_msg)
    except AssertionError:
        pass


<<<<<<< HEAD
def test_adding_layer_with_invalid_dtype_per_layer():
    delete_dir("./testoutput/invalid_dtype")

    ds = WKDataset.create("./testoutput/invalid_dtype", scale=(1, 1, 1))
    with pytest.raises(TypeError):
        # this would lead to a dtype_per_channel of "uint10", but that is not a valid dtype
        ds.add_layer("color", "color", dtype_per_layer="uint30", num_channels=3)
    with pytest.raises(TypeError):
        # "int" is interpreted as "int64", but 64 bit cannot be split into 3 channels
        ds.add_layer("color", "color", dtype_per_layer="int", num_channels=3)
    ds.add_layer(
        "color", "color", dtype_per_layer="int", num_channels=4
    )  # "int"/"int64" works with 4 channels


def test_adding_layer_with_valid_dtype_per_layer():
    delete_dir("./testoutput/valid_dtype")

    ds = WKDataset.create("./testoutput/valid_dtype", scale=(1, 1, 1))
    ds.add_layer("color1", Layer.COLOR_TYPE, dtype_per_layer="uint24", num_channels=3)
    ds.add_layer("color2", Layer.COLOR_TYPE, dtype_per_layer=np.uint8, num_channels=1)
    ds.add_layer("color3", Layer.COLOR_TYPE, dtype_per_channel=np.uint8, num_channels=3)
    ds.add_layer("color4", Layer.COLOR_TYPE, dtype_per_channel="uint8", num_channels=3)
=======
def test_writing_subset_of_compressed_data_multi_channel():
    delete_dir("./testoutput/compressed_data/")

    # create uncompressed dataset
    write_data1 = (np.random.rand(3, 20, 40, 60) * 255).astype(np.uint8)
    WKDataset.create(
        os.path.abspath("./testoutput/compressed_data"), scale=(1, 1, 1)
    ).add_layer("color", Layer.COLOR_TYPE, num_channels=3).add_mag(
        "1", block_len=8, file_len=8
    ).write(
        write_data1
    )

    # compress data
    compress_mag_inplace(
        os.path.abspath("./testoutput/compressed_data/"),
        layer_name="color",
        mag=Mag("1"),
    )

    # open compressed dataset
    compressed_mag = (
        WKDataset("./testoutput/compressed_data").get_layer("color").get_mag("1")
    )

    write_data2 = (np.random.rand(3, 10, 10, 10) * 255).astype(np.uint8)
    compressed_mag.write(
        offset=(10, 20, 30), data=write_data2, allow_compressed_write=True
    )

    np.array_equal(
        write_data2, compressed_mag.read(offset=(10, 20, 30), size=(10, 10, 10))
    )  # the new data was written
    np.array_equal(
        write_data1[:, :10, :20, :30],
        compressed_mag.read(offset=(0, 0, 0), size=(10, 20, 30)),
    )  # the old data is still there


def test_writing_subset_of_compressed_data_single_channel():
    delete_dir("./testoutput/compressed_data/")

    # create uncompressed dataset
    write_data1 = (np.random.rand(20, 40, 60) * 255).astype(np.uint8)
    WKDataset.create(
        os.path.abspath("./testoutput/compressed_data"), scale=(1, 1, 1)
    ).add_layer("color", Layer.COLOR_TYPE).add_mag("1", block_len=8, file_len=8).write(
        write_data1
    )

    # compress data
    compress_mag_inplace(
        os.path.abspath("./testoutput/compressed_data/"),
        layer_name="color",
        mag=Mag("1"),
    )

    # open compressed dataset
    compressed_mag = (
        WKDataset("./testoutput/compressed_data").get_layer("color").get_mag("1")
    )

    write_data2 = (np.random.rand(10, 10, 10) * 255).astype(np.uint8)
    compressed_mag.write(
        offset=(10, 20, 30), data=write_data2, allow_compressed_write=True
    )

    np.array_equal(
        write_data2, compressed_mag.read(offset=(10, 20, 30), size=(10, 10, 10))
    )  # the new data was written
    np.array_equal(
        write_data1[:10, :20, :30],
        compressed_mag.read(offset=(0, 0, 0), size=(10, 20, 30)),
    )  # the old data is still there


def test_writing_subset_of_compressed_data():
    delete_dir("./testoutput/compressed_data/")

    # create uncompressed dataset
    WKDataset.create(
        os.path.abspath("./testoutput/compressed_data"), scale=(1, 1, 1)
    ).add_layer("color", Layer.COLOR_TYPE).add_mag("1", block_len=8, file_len=8).write(
        (np.random.rand(20, 40, 60) * 255).astype(np.uint8)
    )

    # compress data
    compress_mag_inplace(
        os.path.abspath("./testoutput/compressed_data/"),
        layer_name="color",
        mag=Mag("1"),
    )

    # open compressed dataset
    compressed_mag = (
        WKDataset("./testoutput/compressed_data").get_layer("color").get_mag("1")
    )

    with pytest.raises(WKWException):
        # calling 'write' with unaligned data on compressed data without setting 'allow_compressed_write=True'
        compressed_mag.write(
            offset=(10, 20, 30),
            data=(np.random.rand(10, 10, 10) * 255).astype(np.uint8),
        )


def test_writing_subset_of_chunked_compressed_data():
    delete_dir("./testoutput/compressed_data/")

    # create uncompressed dataset
    write_data1 = (np.random.rand(100, 200, 300) * 255).astype(np.uint8)
    WKDataset.create(
        os.path.abspath("./testoutput/compressed_data"), scale=(1, 1, 1)
    ).add_layer("color", Layer.COLOR_TYPE).add_mag("1", block_len=8, file_len=8).write(
        write_data1
    )

    # compress data
    compress_mag_inplace(
        os.path.abspath("./testoutput/compressed_data/"),
        layer_name="color",
        mag=Mag("1"),
    )

    # open compressed dataset
    compressed_view = WKDataset("./testoutput/compressed_data").get_view(
        "color", "1", size=(100, 200, 300), is_bounded=True
    )

    with pytest.raises(AssertionError):
        # the aligned data (offset=(0,0,0), size=(128, 128, 128)) is NOT fully within the bounding box of the view
        compressed_view.write(
            relative_offset=(10, 20, 30),
            data=(np.random.rand(90, 80, 70) * 255).astype(np.uint8),
            allow_compressed_write=True,
        )

    # the aligned data (offset=(0,0,0), size=(64, 64, 64)) IS fully within the bounding box of the view
    write_data2 = (np.random.rand(50, 40, 30) * 255).astype(np.uint8)
    compressed_view.write(
        relative_offset=(10, 20, 30), data=write_data2, allow_compressed_write=True
    )

    np.array_equal(
        write_data2, compressed_view.read(offset=(10, 20, 30), size=(50, 40, 30))
    )  # the new data was written
    np.array_equal(
        write_data1[:10, :20, :30],
        compressed_view.read(offset=(0, 0, 0), size=(10, 20, 30)),
    )  # the old data is still there
>>>>>>> 887f1ce8


def test_add_symlink_layer():
    delete_dir("./testoutput/wk_dataset_with_symlink")
    delete_dir("./testoutput/simple_wk_dataset_copy")
    copytree("./testdata/simple_wk_dataset/", "./testoutput/simple_wk_dataset_copy/")

    original_mag = (
        WKDataset("./testoutput/simple_wk_dataset_copy/")
        .get_layer("color")
        .get_mag("1")
    )

    ds = WKDataset.create("./testoutput/wk_dataset_with_symlink", scale=(1, 1, 1))
    symlink_layer = ds.add_symlink_layer("./testoutput/simple_wk_dataset_copy/color/")
    mag = symlink_layer.get_mag("1")

    assert path.exists("./testoutput/wk_dataset_with_symlink/color/1")

    assert len(ds.properties.data_layers) == 1
    assert len(ds.properties.data_layers["color"].wkw_magnifications) == 1

    # write data in symlink layer
    write_data = (np.random.rand(3, 10, 10, 10) * 255).astype(np.uint8)
    mag.write(write_data)

    assert np.array_equal(mag.read(size=(10, 10, 10)), write_data)
    assert np.array_equal(original_mag.read(size=(10, 10, 10)), write_data)<|MERGE_RESOLUTION|>--- conflicted
+++ resolved
@@ -1282,7 +1282,6 @@
         pass
 
 
-<<<<<<< HEAD
 def test_adding_layer_with_invalid_dtype_per_layer():
     delete_dir("./testoutput/invalid_dtype")
 
@@ -1306,7 +1305,8 @@
     ds.add_layer("color2", Layer.COLOR_TYPE, dtype_per_layer=np.uint8, num_channels=1)
     ds.add_layer("color3", Layer.COLOR_TYPE, dtype_per_channel=np.uint8, num_channels=3)
     ds.add_layer("color4", Layer.COLOR_TYPE, dtype_per_channel="uint8", num_channels=3)
-=======
+
+
 def test_writing_subset_of_compressed_data_multi_channel():
     delete_dir("./testoutput/compressed_data/")
 
@@ -1457,7 +1457,6 @@
         write_data1[:10, :20, :30],
         compressed_view.read(offset=(0, 0, 0), size=(10, 20, 30)),
     )  # the old data is still there
->>>>>>> 887f1ce8
 
 
 def test_add_symlink_layer():
