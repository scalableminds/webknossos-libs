import filecmp
import json
import os
from os.path import dirname, join
<<<<<<< HEAD
from pathlib import Path
from typing import Any, Tuple
=======
from typing import Tuple, cast
>>>>>>> 36344949

import pytest

import numpy as np
from shutil import rmtree, copytree

from scipy.ndimage import zoom
from wkw import wkw
from wkw.wkw import WKWException

from wkcuber.api.Dataset import (
    WKDataset,
    TiffDataset,
    TiledTiffDataset,
    AbstractDataset,
)
from os import path, makedirs

from wkcuber.api.Layer import Layer
<<<<<<< HEAD
from wkcuber.api.MagDataset import find_mag_path_on_disk, MagDataset
=======
from wkcuber.api.MagDataset import TiledTiffMagDataset
>>>>>>> 36344949
from wkcuber.api.Properties.DatasetProperties import TiffProperties, WKProperties
from wkcuber.api.TiffData.TiffMag import TiffReader
from wkcuber.api.View import View
from wkcuber.api.bounding_box import BoundingBox
from wkcuber.compress import compress_mag_inplace
from wkcuber.downsampling import downsample_mags_isotropic, downsample_mags_anisotropic
from wkcuber.downsampling_utils import (
    downsample_cube,
    InterpolationModes,
    parse_interpolation_mode,
)
from wkcuber.mag import Mag
from wkcuber.utils import get_executor_for_args, open_wkw, WkwDatasetInfo, named_partial

expected_error_msg = "The test did not throw an exception even though it should. "


def delete_dir(relative_path: str) -> None:
    if path.exists(relative_path) and path.isdir(relative_path):
        rmtree(relative_path)


<<<<<<< HEAD
def chunk_job(args):
    view, i = args
=======
def chunk_job(args: Tuple[View, tuple]) -> None:
    view, additional_args = args
>>>>>>> 36344949

    # increment the color value of each voxel
    data = view.read(size=view.size)
    if data.shape[0] == 1:
        data = data[0, :, :, :]
    data += 50
    view.write(data)


<<<<<<< HEAD
def advanced_chunk_job(args, type):
    view, i = args
=======
def advanced_chunk_job(args: Tuple[View, tuple]) -> None:
    view, additional_args = args
>>>>>>> 36344949

    # write different data for each chunk (depending on the global_offset of the chunk)
    data = view.read(size=view.size)
    data = np.ones(data.shape, dtype=type) * type(sum(view.global_offset))
    view.write(data)


def for_each_chunking_with_wrong_chunk_size(view: View) -> None:
    with get_executor_for_args(None) as executor:
        try:
            view.for_each_chunk(
                chunk_job,
                chunk_size=(0, 64, 64),
                executor=executor,
            )
            raise Exception(
                expected_error_msg + "The chunk_size should not contain zeros"
            )
        except AssertionError:
            pass

        try:
            view.for_each_chunk(
                chunk_job,
                chunk_size=(16, 64, 64),
                executor=executor,
            )
            raise Exception(expected_error_msg)
        except AssertionError:
            pass

        try:
            view.for_each_chunk(
                chunk_job,
                chunk_size=(100, 64, 64),
                executor=executor,
            )
            raise Exception(expected_error_msg)
        except AssertionError:
            pass


def for_each_chunking_advanced(ds: AbstractDataset, view: View) -> None:
    chunk_size = (64, 64, 64)
    with get_executor_for_args(None) as executor:
        func = named_partial(advanced_chunk_job, type=np.uint8)
        view.for_each_chunk(
            func,
            chunk_size=chunk_size,
            executor=executor,
        )

    for offset, size in [
        ((10, 10, 10), (54, 54, 54)),
        ((10, 64, 10), (54, 64, 54)),
        ((10, 128, 10), (54, 32, 54)),
        ((64, 10, 10), (64, 54, 54)),
        ((64, 64, 10), (64, 64, 54)),
        ((64, 128, 10), (64, 32, 54)),
        ((128, 10, 10), (32, 54, 54)),
        ((128, 64, 10), (32, 64, 54)),
        ((128, 128, 10), (32, 32, 54)),
    ]:
        chunk = ds.get_view("color", "1", size=size, offset=offset, is_bounded=False)
        chunk_data = chunk.read(size=chunk.size)
        assert np.array_equal(
            np.ones(chunk_data.shape, dtype=np.uint8)
            * np.uint8(sum(chunk.global_offset)),
            chunk_data,
        )


<<<<<<< HEAD
def copy_and_transform_job(args, name: str, val: int):
    (source_view, target_view, i) = args
    # This method simply takes the data from the source_view, transforms it and writes it to the target_view

    # These assertions are just to demonstrate how the passed parameters can be accessed inside this method
    assert name == "foo"
    assert val == 42

    # increment the color value of each voxel
    data = source_view.read(size=source_view.size)
    if data.shape[0] == 1:
        data = data[0, :, :, :]
    data += 50
    target_view.write(data)


def get_multichanneled_data(dtype):
=======
def get_multichanneled_data(dtype: type) -> np.ndarray:
>>>>>>> 36344949
    data = np.zeros((3, 250, 200, 10), dtype=dtype)
    for h in range(10):
        for i in range(250):
            for j in range(200):
                data[0, i, j, h] = i * 256
                data[1, i, j, h] = j * 256
                data[2, i, j, h] = 100 * 256
    return data


def test_create_wk_dataset_with_layer_and_mag() -> None:
    delete_dir("./testoutput/wk_dataset")

    ds = WKDataset.create("./testoutput/wk_dataset", scale=(1, 1, 1))
    ds.add_layer("color", "color")

    ds.get_layer("color").add_mag("1")
    ds.get_layer("color").add_mag("2-2-1")

    assert path.exists("./testoutput/wk_dataset/color/1")
    assert path.exists("./testoutput/wk_dataset/color/2-2-1")

    assert len(ds.properties.data_layers) == 1
    assert len(ds.properties.data_layers["color"].wkw_magnifications) == 2


def test_create_wk_dataset_with_explicit_header_fields() -> None:
    delete_dir("./testoutput/wk_dataset_advanced")

    ds = WKDataset.create("./testoutput/wk_dataset_advanced", scale=(1, 1, 1))
    ds.add_layer("color", Layer.COLOR_TYPE, dtype_per_layer="uint48", num_channels=3)

    ds.get_layer("color").add_mag("1", block_len=64, file_len=64)
    ds.get_layer("color").add_mag("2-2-1")

    assert path.exists("./testoutput/wk_dataset_advanced/color/1")
    assert path.exists("./testoutput/wk_dataset_advanced/color/2-2-1")

    assert len(ds.properties.data_layers) == 1
    assert len(ds.properties.data_layers["color"].wkw_magnifications) == 2

    assert ds.properties.data_layers["color"].element_class == "uint48"
    assert (
        ds.properties.data_layers["color"].wkw_magnifications[0].cube_length == 64 * 64
    )  # mag "1"
    assert ds.properties.data_layers["color"].wkw_magnifications[0].mag == Mag("1")
    assert (
        ds.properties.data_layers["color"].wkw_magnifications[1].cube_length == 32 * 32
    )  # mag "2-2-1" (defaults are used)
    assert ds.properties.data_layers["color"].wkw_magnifications[1].mag == Mag("2-2-1")


def test_create_tiff_dataset_with_layer_and_mag() -> None:
    # This test would be the same for WKDataset

    delete_dir("./testoutput/tiff_dataset")

    ds = WKDataset.create("./testoutput/tiff_dataset", scale=(1, 1, 1))
    ds.add_layer("color", Layer.COLOR_TYPE)

    ds.get_layer("color").add_mag("1")
    ds.get_layer("color").add_mag("2-2-1")

    assert path.exists("./testoutput/tiff_dataset/color/1")
    assert path.exists("./testoutput/tiff_dataset/color/2-2-1")

    assert len(ds.properties.data_layers) == 1
    assert len(ds.properties.data_layers["color"].wkw_magnifications) == 2


def test_open_wk_dataset() -> None:
    ds = WKDataset("./testdata/simple_wk_dataset")

    assert len(ds.properties.data_layers) == 1
    assert len(ds.properties.data_layers["color"].wkw_magnifications) == 1


def test_open_tiff_dataset() -> None:
    ds = TiffDataset("./testdata/simple_tiff_dataset")

    assert len(ds.properties.data_layers) == 1
    assert len(ds.properties.data_layers["color"].wkw_magnifications) == 1


def test_view_read_with_open() -> None:

    wk_view = WKDataset("./testdata/simple_wk_dataset/").get_view(
        "color", "1", size=(16, 16, 16)
    )

    assert not wk_view._is_opened

    with wk_view.open():
        assert wk_view._is_opened

        data = wk_view.read(size=(10, 10, 10))
        assert data.shape == (3, 10, 10, 10)  # three channel

    assert not wk_view._is_opened


def test_tiff_mag_read_with_open() -> None:

    tiff_dataset = TiffDataset("./testdata/simple_tiff_dataset/")
    layer = tiff_dataset.get_layer("color")
    mag = layer.get_mag("1")
    mag.open()
    data = mag.read(size=(10, 10, 10))
    assert data.shape == (1, 10, 10, 10)  # single channel


def test_view_read_without_open() -> None:
    # This test would be the same for TiffDataset

    wk_view = WKDataset("./testdata/simple_wk_dataset/").get_view(
        "color", "1", size=(16, 16, 16)
    )

    assert not wk_view._is_opened

    # 'read()' checks if it was already opened. If not, it opens and closes automatically
    data = wk_view.read(size=(10, 10, 10))
    assert data.shape == (3, 10, 10, 10)  # three channel

    assert not wk_view._is_opened


def test_view_wk_write() -> None:
    delete_dir("./testoutput/simple_wk_dataset/")
    copytree("./testdata/simple_wk_dataset/", "./testoutput/simple_wk_dataset/")

    wk_view = WKDataset("./testoutput/simple_wk_dataset/").get_view(
        "color", "1", size=(16, 16, 16)
    )

    with wk_view.open():
        np.random.seed(1234)
        write_data = (np.random.rand(3, 10, 10, 10) * 255).astype(np.uint8)

        wk_view.write(write_data)

        data = wk_view.read(size=(10, 10, 10))
        assert np.array_equal(data, write_data)


def test_view_tiff_write() -> None:
    delete_dir("./testoutput/simple_tiff_dataset/")
    copytree("./testdata/simple_tiff_dataset/", "./testoutput/simple_tiff_dataset/")

    tiff_view = TiffDataset("./testoutput/simple_tiff_dataset/").get_view(
        "color", "1", size=(16, 16, 10)
    )

    with tiff_view.open():
        np.random.seed(1234)
        write_data = (np.random.rand(5, 5, 5) * 255).astype(np.uint8)

        tiff_view.write(write_data)

        data = tiff_view.read(size=(5, 5, 5))
        assert data.shape == (1, 5, 5, 5)  # this dataset has only one channel
        assert np.array_equal(data, np.expand_dims(write_data, 0))


def test_view_tiff_write_out_of_bounds() -> None:
    new_dataset_path = "./testoutput/tiff_view_dataset_out_of_bounds/"

    delete_dir(new_dataset_path)
    copytree("./testdata/simple_tiff_dataset/", new_dataset_path)

    tiff_view = TiffDataset(new_dataset_path).get_view(
        "color", "1", size=(100, 100, 10)
    )

    with tiff_view.open():
        try:
            tiff_view.write(
                np.zeros((200, 200, 5), dtype=np.uint8)
            )  # this is bigger than the bounding_box
            raise Exception(
                "The test 'test_view_tiff_write_out_of_bounds' did not throw an exception even though it should"
            )
        except AssertionError:
            pass


def test_view_wk_write_out_of_bounds() -> None:
    new_dataset_path = "./testoutput/wk_view_dataset_out_of_bounds/"

    delete_dir(new_dataset_path)
    copytree("./testdata/simple_wk_dataset/", new_dataset_path)

    tiff_view = WKDataset(new_dataset_path).get_view("color", "1", size=(16, 16, 16))

    with tiff_view.open():
        try:
            tiff_view.write(
                np.zeros((200, 200, 5), dtype=np.uint8)
            )  # this is bigger than the bounding_box
            raise Exception(
                "The test 'test_view_wk_write_out_of_bounds' did not throw an exception even though it should"
            )
        except AssertionError:
            pass


def test_wk_view_out_of_bounds() -> None:
    try:
        # The size of the mag is (24, 24, 24). Trying to get an bigger view should throw an error
        WKDataset("./testdata/simple_wk_dataset/").get_view(
            "color", "1", size=(100, 100, 100)
        )
        raise Exception(
            "The test 'test_view_wk_write_out_of_bounds' did not throw an exception even though it should"
        )
    except AssertionError:
        pass


def test_tiff_view_out_of_bounds() -> None:
    try:
        # The size of the mag is (24, 24, 24). Trying to get an bigger view should throw an error
        TiffDataset("./testdata/simple_tiff_dataset/").get_view(
            "color", "1", size=(100, 100, 100)
        )
        raise Exception(
            "The test 'test_view_wk_write_out_of_bounds' did not throw an exception even though it should"
        )
    except AssertionError:
        pass


def test_tiff_write_out_of_bounds() -> None:
    new_dataset_path = "./testoutput/simple_tiff_dataset_out_of_bounds/"

    delete_dir(new_dataset_path)
    copytree("./testdata/simple_tiff_dataset/", new_dataset_path)

    ds = TiffDataset(new_dataset_path)
    mag_dataset = ds.get_layer("color").get_mag("1")

    assert ds.properties.data_layers["color"].get_bounding_box_size() == (265, 265, 10)
    mag_dataset.write(
        np.zeros((300, 300, 15), dtype=np.uint8)
    )  # this is bigger than the bounding_box
    assert ds.properties.data_layers["color"].get_bounding_box_size() == (300, 300, 15)


def test_wk_write_out_of_bounds() -> None:
    new_dataset_path = "./testoutput/simple_wk_dataset_out_of_bounds/"

    delete_dir(new_dataset_path)
    copytree("./testdata/simple_wk_dataset/", new_dataset_path)

    ds = WKDataset(new_dataset_path)
    mag_dataset = ds.get_layer("color").get_mag("1")

    assert ds.properties.data_layers["color"].get_bounding_box_size() == (24, 24, 24)
    mag_dataset.write(
        np.zeros((3, 1, 1, 48), dtype=np.uint8)
    )  # this is bigger than the bounding_box
    assert ds.properties.data_layers["color"].get_bounding_box_size() == (24, 24, 48)


def test_wk_write_out_of_bounds_mag2() -> None:
    new_dataset_path = "./testoutput/simple_wk_dataset_out_of_bounds/"

    delete_dir(new_dataset_path)
    copytree("./testdata/simple_wk_dataset/", new_dataset_path)

    ds = WKDataset(new_dataset_path)
    mag_dataset = ds.get_layer("color").get_or_add_mag("2-2-1")

    assert ds.properties.data_layers["color"].get_bounding_box_offset() == (0, 0, 0)
    assert ds.properties.data_layers["color"].get_bounding_box_size() == (24, 24, 24)
    mag_dataset.write(
        np.zeros((3, 50, 1, 48), dtype=np.uint8), (10, 10, 10)
    )  # this is bigger than the bounding_box
    assert ds.properties.data_layers["color"].get_bounding_box_offset() == (0, 0, 0)
    assert ds.properties.data_layers["color"].get_bounding_box_size() == (120, 24, 58)


def test_update_new_bounding_box_offset() -> None:
    # This test would be the same for WKDataset

    delete_dir("./testoutput/tiff_dataset")

    ds = TiffDataset.create("./testoutput/tiff_dataset", scale=(1, 1, 1))
    mag = ds.add_layer("color", Layer.COLOR_TYPE).add_mag("1")

    assert ds.properties.data_layers["color"].bounding_box["topLeft"] == (-1, -1, -1)

    np.random.seed(1234)
    write_data = (np.random.rand(10, 10, 10) * 255).astype(np.uint8)
    mag.write(
        write_data, offset=(10, 10, 10)
    )  # the write method of MagDataset does always use the relative offset to (0, 0, 0)
    assert ds.properties.data_layers["color"].bounding_box["topLeft"] == (10, 10, 10)

    mag.write(
        write_data, offset=(5, 5, 20)
    )  # the write method of MagDataset does always use the relative offset to (0, 0, 0)
    assert ds.properties.data_layers["color"].bounding_box["topLeft"] == (5, 5, 10)


def test_other_file_extensions_for_tiff_dataset() -> None:
    # The TiffDataset also works with other file extensions (in this case .png)
    # It also works with .jpg but this format uses lossy compression

    delete_dir("./testoutput/png_dataset")

    ds = TiffDataset.create(
        "./testoutput/png_dataset", scale=(1, 1, 1), pattern="{zzz}.png"
    )
    mag = ds.add_layer("color", Layer.COLOR_TYPE).add_mag("1")

    np.random.seed(1234)
    write_data = (np.random.rand(10, 10, 10) * 255).astype(np.uint8)
    mag.write(write_data)
    assert np.array_equal(mag.read(size=(10, 10, 10)), np.expand_dims(write_data, 0))


def test_tiff_write_multi_channel_uint8() -> None:
    dataset_path = "./testoutput/tiff_multichannel/"
    delete_dir(dataset_path)

    ds_tiff = TiffDataset.create(dataset_path, scale=(1, 1, 1))
    mag = ds_tiff.add_layer("color", Layer.COLOR_TYPE, num_channels=3).add_mag("1")

    # 10 images (z-layers), each 250x200, dtype=np.uint8
    data = get_multichanneled_data(np.uint8)

    ds_tiff.get_layer("color").get_mag("1").write(data)

    assert np.array_equal(data, mag.read(size=(250, 200, 10)))


def test_wk_write_multi_channel_uint8() -> None:
    dataset_path = "./testoutput/wk_multichannel/"
    delete_dir(dataset_path)

    ds_tiff = WKDataset.create(dataset_path, scale=(1, 1, 1))
    mag = ds_tiff.add_layer("color", Layer.COLOR_TYPE, num_channels=3).add_mag("1")

    # 10 images (z-layers), each 250x200, dtype=np.uint8
    data = get_multichanneled_data(np.uint8)

    ds_tiff.get_layer("color").get_mag("1").write(data)

    assert np.array_equal(data, mag.read(size=(250, 200, 10)))


def test_tiff_write_multi_channel_uint16() -> None:
    dataset_path = "./testoutput/tiff_multichannel/"
    delete_dir(dataset_path)

    ds_tiff = TiffDataset.create(dataset_path, scale=(1, 1, 1))
    mag = ds_tiff.add_layer(
        "color", Layer.COLOR_TYPE, num_channels=3, dtype_per_layer="uint48"
    ).add_mag("1")

    # 10 images (z-layers), each 250x200, dtype=np.uint16
    data = get_multichanneled_data(np.uint16)

    mag.write(data)
    written_data = mag.read(size=(250, 200, 10))

    print(written_data.dtype)

    assert np.array_equal(data, written_data)


def test_wk_write_multi_channel_uint16() -> None:
    dataset_path = "./testoutput/wk_multichannel/"
    delete_dir(dataset_path)

    ds_tiff = WKDataset.create(dataset_path, scale=(1, 1, 1))
    mag = ds_tiff.add_layer(
        "color", Layer.COLOR_TYPE, num_channels=3, dtype_per_layer="uint48"
    ).add_mag("1")

    # 10 images (z-layers), each 250x200, dtype=np.uint16
    data = get_multichanneled_data(np.uint16)

    mag.write(data)
    written_data = mag.read(size=(250, 200, 10))

    assert np.array_equal(data, written_data)


def test_wkw_empty_read() -> None:
    filename = "./testoutput/empty_wk_dataset"
    delete_dir(filename)

    mag = (
        WKDataset.create(filename, scale=(1, 1, 1))
        .add_layer("color", Layer.COLOR_TYPE)
        .add_mag("1")
    )
    data = mag.read(offset=(1, 1, 1), size=(0, 0, 0))

    assert data.shape == (1, 0, 0, 0)


def test_tiff_empty_read() -> None:
    filename = "./testoutput/empty_tiff_dataset"
    delete_dir(filename)

    mag = (
        TiffDataset.create(filename, scale=(1, 1, 1))
        .add_layer("color", Layer.COLOR_TYPE)
        .add_mag("1")
    )
    data = mag.read(offset=(1, 1, 1), size=(0, 0, 0))

    assert data.shape == (1, 0, 0, 0)


def test_tiff_read_padded_data() -> None:
    filename = "./testoutput/empty_tiff_dataset"
    delete_dir(filename)

    mag = (
        TiffDataset.create(filename, scale=(1, 1, 1))
        .add_layer("color", Layer.COLOR_TYPE, num_channels=3)
        .add_mag("1")
    )
    # there are no tiffs yet, however, this should not fail but pad the data with zeros
    data = mag.read(size=(10, 10, 10))

    assert data.shape == (3, 10, 10, 10)
    assert np.array_equal(data, np.zeros((3, 10, 10, 10)))


def test_wk_read_padded_data() -> None:
    filename = "./testoutput/empty_wk_dataset"
    delete_dir(filename)

    mag = (
        WKDataset.create(filename, scale=(1, 1, 1))
        .add_layer("color", Layer.COLOR_TYPE, num_channels=3)
        .add_mag("1")
    )
    # there is no data yet, however, this should not fail but pad the data with zeros
    data = mag.read(size=(10, 10, 10))

    assert data.shape == (3, 10, 10, 10)
    assert np.array_equal(data, np.zeros((3, 10, 10, 10)))


def test_read_and_write_of_properties() -> None:
    destination_path = "./testoutput/read_write_properties/"
    delete_dir(destination_path)
    source_file_name = "./testdata/simple_tiff_dataset/datasource-properties.json"
    destination_file_name = destination_path + "datasource-properties.json"

    imported_properties = TiffProperties._from_json(source_file_name)
    imported_properties._path = destination_file_name
    makedirs(destination_path)
    imported_properties._export_as_json()

    filecmp.cmp(source_file_name, destination_file_name)


def test_num_channel_mismatch_assertion() -> None:
    delete_dir("./testoutput/wk_dataset")

    ds = WKDataset.create("./testoutput/wk_dataset", scale=(1, 1, 1))
    mag = ds.add_layer("color", Layer.COLOR_TYPE, num_channels=1).add_mag(
        "1"
    )  # num_channel=1 is also the default

    np.random.seed(1234)
    write_data = (np.random.rand(3, 10, 10, 10) * 255).astype(np.uint8)  # 3 channels

    try:
        mag.write(write_data)  # there is a mismatch between the number of channels
        raise Exception(
            "The test 'test_num_channel_mismatch_assertion' did not throw an exception even though it should"
        )
    except AssertionError:
        pass


def test_get_or_add_layer() -> None:
    # This test would be the same for TiffDataset

    delete_dir("./testoutput/wk_dataset")

    ds = WKDataset.create("./testoutput/wk_dataset", scale=(1, 1, 1))

    assert "color" not in ds.layers.keys()

    # layer did not exist before
    layer = ds.get_or_add_layer(
        "color", Layer.COLOR_TYPE, dtype_per_layer="uint8", num_channels=1
    )
    assert "color" in ds.layers.keys()
    assert layer.name == "color"

    # layer did exist before
    layer = ds.get_or_add_layer(
        "color", Layer.COLOR_TYPE, dtype_per_layer="uint8", num_channels=1
    )
    assert "color" in ds.layers.keys()
    assert layer.name == "color"

    try:
        # layer did exist before but with another 'dtype_per_layer' (this would work the same for 'category' and 'num_channels')
        layer = ds.get_or_add_layer(
            "color", Layer.COLOR_TYPE, dtype_per_layer="uint16", num_channels=1
        )

        raise Exception(
            "The test 'test_get_or_add_layer' did not throw an exception even though it should"
        )
    except AssertionError:
        pass


def test_get_or_add_mag_for_wk() -> None:
    delete_dir("./testoutput/wk_dataset")

    layer = WKDataset.create("./testoutput/wk_dataset", scale=(1, 1, 1)).add_layer(
        "color", Layer.COLOR_TYPE
    )

    assert "1" not in layer.mags.keys()

    # The mag did not exist before
    mag = layer.get_or_add_mag("1", block_len=32, file_len=32, block_type=1)
    assert "1" in layer.mags.keys()
    assert mag.name == "1"

    # The mag did exist before
    layer.get_or_add_mag("1", block_len=32, file_len=32, block_type=1)
    assert "1" in layer.mags.keys()
    assert mag.name == "1"

    try:
        # mag did exist before but with another 'block_len' (this would work the same for 'file_len' and 'block_type')
        mag = layer.get_or_add_mag("1", block_len=64, file_len=32, block_type=1)

        raise Exception(
            "The test 'test_get_or_add_layer' did not throw an exception even though it should"
        )
    except AssertionError:
        pass


def test_get_or_add_mag_for_tiff() -> None:
    delete_dir("./testoutput/wk_dataset")

    layer = TiffDataset.create("./testoutput/wk_dataset", scale=(1, 1, 1)).add_layer(
        "color", Layer.COLOR_TYPE
    )

    assert "1" not in layer.mags.keys()

    # The mag did not exist before
    mag = layer.get_or_add_mag("1")
    assert "1" in layer.mags.keys()
    assert mag.name == "1"

    # The mag did exist before
    layer.get_or_add_mag("1")
    assert "1" in layer.mags.keys()
    assert mag.name == "1"


def test_tiled_tiff_read_and_write_multichannel() -> None:
    delete_dir("./testoutput/TiledTiffDataset")
    tiled_tiff_ds = TiledTiffDataset.create(
        "./testoutput/TiledTiffDataset",
        scale=(1, 1, 1),
        tile_size=(32, 64),
        pattern="{xxx}_{yyy}_{zzz}.tif",
    )

    mag = tiled_tiff_ds.add_layer("color", Layer.COLOR_TYPE, num_channels=3).add_mag(
        "1"
    )

    data = get_multichanneled_data(np.uint8)

    mag.write(data, offset=(5, 5, 5))
    written_data = mag.read(offset=(5, 5, 5), size=(250, 200, 10))
    assert written_data.shape == (3, 250, 200, 10)
    assert np.array_equal(data, written_data)


def test_tiled_tiff_read_and_write() -> None:
    delete_dir("./testoutput/tiled_tiff_dataset")
    tiled_tiff_ds = TiledTiffDataset.create(
        "./testoutput/tiled_tiff_dataset",
        scale=(1, 1, 1),
        tile_size=(32, 64),
        pattern="{xxx}_{yyy}_{zzz}.tif",
    )

    mag = tiled_tiff_ds.add_layer("color", Layer.COLOR_TYPE).add_mag("1")

    data = np.zeros((250, 200, 10), dtype=np.uint8)
    for h in range(10):
        for i in range(250):
            for j in range(200):
                data[i, j, h] = i + j % 250

    mag.write(data, offset=(5, 5, 5))
    written_data = mag.read(offset=(5, 5, 5), size=(250, 200, 10))
    assert written_data.shape == (1, 250, 200, 10)
    assert np.array_equal(written_data, np.expand_dims(data, 0))

    assert mag.get_tile(1, 1, 6).shape == (1, 32, 64, 1)
    assert np.array_equal(
        mag.get_tile(1, 2, 6)[0, :, :, 0],
        TiffReader("./testoutput/tiled_tiff_dataset/color/1/001_002_006.tif").read(),
    )

    assert np.array_equal(
        data[(32 * 1) - 5 : (32 * 2) - 5, (64 * 2) - 5 : (64 * 3) - 5, 6],
        TiffReader("./testoutput/tiled_tiff_dataset/color/1/001_002_006.tif").read(),
    )


def test_open_dataset_without_num_channels_in_properties() -> None:
    delete_dir("./testoutput/old_wk_dataset/")
    copytree("./testdata/old_wk_dataset/", "./testoutput/old_wk_dataset/")

    with open(
        "./testoutput/old_wk_dataset/datasource-properties.json"
    ) as datasource_properties:
        data = json.load(datasource_properties)
        assert data["dataLayers"][0].get("num_channels") is None

    ds = WKDataset("./testoutput/old_wk_dataset/")
    assert ds.properties.data_layers["color"].num_channels == 1
    ds.properties._export_as_json()

    with open(
        "./testoutput/old_wk_dataset/datasource-properties.json"
    ) as datasource_properties:
        data = json.load(datasource_properties)
        assert data["dataLayers"][0].get("num_channels") == 1


def test_advanced_pattern() -> None:
    delete_dir("./testoutput/tiff_dataset_advanced_pattern")
    ds = TiledTiffDataset.create(
        "./testoutput/tiff_dataset_advanced_pattern",
        scale=(1, 1, 1),
        tile_size=(32, 32),
        pattern="{xxxx}/{yyyy}/{zzzz}.tif",
    )
    mag = ds.add_layer("color", Layer.COLOR_TYPE).add_mag("1")
    data = (np.random.rand(10, 10, 10) * 255).astype(np.uint8)
    mag.write(data)

    assert np.array_equal(mag.read(size=(10, 10, 10)), np.expand_dims(data, 0))


def test_invalid_pattern() -> None:

    delete_dir("./testoutput/tiff_invalid_dataset")
    try:
        TiledTiffDataset.create(
            "./testoutput/tiff_invalid_dataset",
            scale=(1, 1, 1),
            tile_size=(32, 32),
            pattern="{xxxx}/{yyyy}/{zzzz.tif",
        )
        raise Exception(
            "The test 'test_invalid_pattern' did not throw an exception even though it should"
        )
    except AssertionError:
        pass

    try:
        TiledTiffDataset.create(
            "./testoutput/tiff_invalid_dataset",
            scale=(1, 1, 1),
            tile_size=(32, 32),
            pattern="zzzz.tif",
        )
        raise Exception(
            "The test 'test_invalid_pattern' did not throw an exception even though it should"
        )
    except AssertionError:
        pass


def test_largest_segment_id_requirement() -> None:
    path = "./testoutput/largest_segment_id"
    delete_dir(path)
    ds = WKDataset.create(path, scale=(10, 10, 10))

    with pytest.raises(AssertionError):
        ds.add_layer("segmentation", Layer.SEGMENTATION_TYPE)

    largest_segment_id = 10
    ds.add_layer(
        "segmentation", Layer.SEGMENTATION_TYPE, largest_segment_id=largest_segment_id
    ).add_mag(Mag(1))

    ds = WKDataset(path)
    assert (
        ds.properties.data_layers["segmentation"].largest_segment_id
        == largest_segment_id
    )


def test_properties_with_segmentation() -> None:
    input_json_path = "./testdata/complex_property_ds/datasource-properties.json"
    output_json_path = "./testoutput/complex_property_ds/datasource-properties.json"
    properties = WKProperties._from_json(input_json_path)

    # the attributes 'largest_segment_id' and 'mappings' only exist if it is a SegmentationLayer
    assert properties.data_layers["segmentation"].largest_segment_id == 1000000000
    assert properties.data_layers["segmentation"].mappings == [
        "larger5um1",
        "axons",
        "astrocyte-ge-7",
        "astrocyte",
        "mitochondria",
        "astrocyte-full",
    ]

    # export the json under a new name
    makedirs(dirname(output_json_path), exist_ok=True)
    properties._path = output_json_path
    properties._export_as_json()

    # validate if contents match
    with open(input_json_path) as input_properties:
        input_data = json.load(input_properties)

        with open(output_json_path) as output_properties:
            output_data = json.load(output_properties)
            for layer in output_data["dataLayers"]:
                # remove the num_channels because they are not part of the original json
                del layer["num_channels"]

            assert input_data == output_data


def test_chunking_wk() -> None:
    delete_dir("./testoutput/chunking_dataset_wk/")
    copytree("./testdata/simple_wk_dataset/", "./testoutput/chunking_dataset_wk/")

    view = WKDataset("./testoutput/chunking_dataset_wk/").get_view(
        "color", "1", size=(256, 256, 256), is_bounded=False
    )

    original_data = view.read(size=view.size)

    with get_executor_for_args(None) as executor:
        view.for_each_chunk(
            chunk_job,
            chunk_size=(64, 64, 64),
            executor=executor,
        )

    assert np.array_equal(original_data + 50, view.read(size=view.size))


def test_chunking_wk_advanced() -> None:
    delete_dir("./testoutput/chunking_dataset_wk_advanced/")
    copytree(
        "./testdata/simple_wk_dataset/", "./testoutput/chunking_dataset_wk_advanced/"
    )

    ds = WKDataset("./testoutput/chunking_dataset_wk_advanced/")
    view = ds.get_view(
        "color", "1", size=(150, 150, 54), offset=(10, 10, 10), is_bounded=False
    )
    for_each_chunking_advanced(ds, view)


def test_chunking_wk_wrong_chunk_size() -> None:
    delete_dir("./testoutput/chunking_dataset_wk_with_wrong_chunk_size/")
    copytree(
        "./testdata/simple_wk_dataset/",
        "./testoutput/chunking_dataset_wk_with_wrong_chunk_size/",
    )

    view = WKDataset(
        "./testoutput/chunking_dataset_wk_with_wrong_chunk_size/"
    ).get_view("color", "1", size=(256, 256, 256), is_bounded=False)

    for_each_chunking_with_wrong_chunk_size(view)


def test_chunking_tiff() -> None:
    delete_dir("./testoutput/chunking_dataset_tiff/")
    copytree("./testdata/simple_tiff_dataset/", "./testoutput/chunking_dataset_tiff/")

    view = TiffDataset("./testoutput/chunking_dataset_tiff/").get_view(
        "color", "1", size=(265, 265, 10)
    )

    original_data = view.read(size=view.size)

    with get_executor_for_args(None) as executor:
        view.for_each_chunk(
            chunk_job,
            chunk_size=(265, 265, 1),
            executor=executor,
        )

    new_data = view.read(size=view.size)
    assert np.array_equal(original_data + 50, new_data)


def test_chunking_tiff_wrong_chunk_size() -> None:
    delete_dir("./testoutput/chunking_dataset_tiff_with_wrong_chunk_size/")
    copytree(
        "./testdata/simple_tiff_dataset/",
        "./testoutput/chunking_dataset_tiff_with_wrong_chunk_size/",
    )

    view = TiffDataset(
        "./testoutput/chunking_dataset_tiff_with_wrong_chunk_size/"
    ).get_view("color", "1", size=(256, 256, 256), is_bounded=False)

    for_each_chunking_with_wrong_chunk_size(view)


def test_chunking_tiled_tiff_wrong_chunk_size() -> None:
    delete_dir("./testoutput/chunking_dataset_tiled_tiff_with_wrong_chunk_size/")

    ds = TiledTiffDataset.create(
        "./testoutput/chunking_dataset_tiled_tiff_with_wrong_chunk_size/",
        scale=(1, 1, 1),
        tile_size=(32, 32),
        pattern="{xxxx}/{yyyy}/{zzzz}.tif",
    )
    ds.add_layer("color", Layer.COLOR_TYPE).add_mag("1")
    view = ds.get_view("color", "1", size=(256, 256, 256), is_bounded=False)

    for_each_chunking_with_wrong_chunk_size(view)


def test_chunking_tiled_tiff_advanced() -> None:
    delete_dir("./testoutput/chunking_dataset_tiled_tiff_advanced/")
    copytree(
        "./testdata/simple_wk_dataset/",
        "./testoutput/chunking_dataset_tiled_tiff_advanced/",
    )

    ds = WKDataset("./testoutput/chunking_dataset_tiled_tiff_advanced/")
    view = ds.get_view(
        "color", "1", size=(150, 150, 54), offset=(10, 10, 10), is_bounded=False
    )

    for_each_chunking_advanced(ds, view)


def test_tiled_tiff_inverse_pattern() -> None:
    delete_dir("./testoutput/tiled_tiff_dataset_inverse")
    tiled_tiff_ds = TiledTiffDataset.create(
        "./testoutput/tiled_tiff_dataset_inverse",
        scale=(1, 1, 1),
        tile_size=(32, 64),
        pattern="{zzz}/{xxx}/{yyy}.tif",
    )

    mag = cast(
        TiledTiffMagDataset,
        tiled_tiff_ds.add_layer("color", Layer.COLOR_TYPE).add_mag("1"),
    )

    data = np.zeros((250, 200, 10), dtype=np.uint8)
    for h in range(10):
        for i in range(250):
            for j in range(200):
                data[i, j, h] = i + j % 250

    mag.write(data, offset=(5, 5, 5))
    written_data = mag.read(offset=(5, 5, 5), size=(250, 200, 10))
    assert written_data.shape == (1, 250, 200, 10)
    assert np.array_equal(written_data, np.expand_dims(data, 0))

    assert mag.get_tile(1, 1, 6).shape == (1, 32, 64, 1)
    assert np.array_equal(
        mag.get_tile(1, 2, 6)[0, :, :, 0],
        TiffReader(
            "./testoutput/tiled_tiff_dataset_inverse/color/1/006/001/002.tif"
        ).read(),
    )

    assert np.array_equal(
        data[(32 * 1) - 5 : (32 * 2) - 5, (64 * 2) - 5 : (64 * 3) - 5, 6],
        TiffReader(
            "./testoutput/tiled_tiff_dataset_inverse/color/1/006/001/002.tif"
        ).read(),
    )


def test_view_write_without_open() -> None:
    # This test would be the same for TiffDataset

    delete_dir("./testoutput/wk_dataset_write_without_open")

    ds = WKDataset.create("./testoutput/wk_dataset_write_without_open", scale=(1, 1, 1))
    ds.add_layer("color", Layer.COLOR_TYPE)

    ds.get_layer("color").add_mag("1")

    wk_view = ds.get_view("color", "1", size=(32, 64, 16), is_bounded=False)

    assert not wk_view._is_opened

    write_data = (np.random.rand(32, 64, 16) * 255).astype(np.uint8)
    wk_view.write(write_data)

    assert not wk_view._is_opened


def test_typing_of_get_mag() -> None:
    ds = WKDataset("./testdata/simple_wk_dataset")
    layer = ds.get_layer("color")
    assert layer.get_mag("1") == layer.get_mag(1)
    assert layer.get_mag("1") == layer.get_mag((1, 1, 1))
    assert layer.get_mag("1") == layer.get_mag([1, 1, 1])
    assert layer.get_mag("1") == layer.get_mag(np.array([1, 1, 1]))
    assert layer.get_mag("1") == layer.get_mag(Mag(1))


def test_wk_dataset_get_or_create() -> None:
    delete_dir("./testoutput/wk_dataset_get_or_create")

    # dataset does not exists yet
    ds1 = WKDataset.get_or_create(
        "./testoutput/wk_dataset_get_or_create", scale=(1, 1, 1)
    )
    assert "color" not in ds1.layers.keys()
    ds1.add_layer("color", Layer.COLOR_TYPE)
    assert "color" in ds1.layers.keys()

    # dataset already exists
    ds2 = WKDataset.get_or_create(
        "./testoutput/wk_dataset_get_or_create", scale=(1, 1, 1)
    )
    assert "color" in ds2.layers.keys()

    try:
        # dataset already exists, but with a different scale
        WKDataset.get_or_create(
            "./testoutput/wk_dataset_get_or_create", scale=(2, 2, 2)
        )
        raise Exception(expected_error_msg)
    except AssertionError:
        pass


def test_tiff_dataset_get_or_create() -> None:
    delete_dir("./testoutput/tiff_dataset_get_or_create")

    # dataset does not exists yet
    ds1 = TiffDataset.get_or_create(
        "./testoutput/tiff_dataset_get_or_create", scale=(1, 1, 1)
    )
    assert "color" not in ds1.layers.keys()
    ds1.add_layer("color", Layer.COLOR_TYPE)
    assert "color" in ds1.layers.keys()

    # dataset already exists
    ds2 = TiffDataset.get_or_create(
        "./testoutput/tiff_dataset_get_or_create", scale=(1, 1, 1)
    )
    assert "color" in ds2.layers.keys()

    try:
        # dataset already exists, but with a different scale
        TiffDataset.get_or_create(
            "./testoutput/tiff_dataset_get_or_create", scale=(2, 2, 2)
        )
        raise Exception(expected_error_msg)
    except AssertionError:
        pass

    try:
        # dataset already exists, but with a different pattern
        TiffDataset.get_or_create(
            "./testoutput/tiff_dataset_get_or_create",
            scale=(1, 1, 1),
            pattern="ds_{zzz}.tif",
        )
        raise Exception(expected_error_msg)
    except AssertionError:
        pass


def test_tiled_tiff_dataset_get_or_create() -> None:
    delete_dir("./testoutput/tiled_tiff_dataset_get_or_create")

    # dataset does not exists yet
    ds1 = TiledTiffDataset.get_or_create(
        "./testoutput/tiled_tiff_dataset_get_or_create",
        scale=(1, 1, 1),
        tile_size=(32, 64),
    )
    assert "color" not in ds1.layers.keys()
    ds1.add_layer("color", Layer.COLOR_TYPE)
    assert "color" in ds1.layers.keys()

    # dataset already exists
    ds2 = TiledTiffDataset.get_or_create(
        "./testoutput/tiled_tiff_dataset_get_or_create",
        scale=(1, 1, 1),
        tile_size=(32, 64),
    )
    assert "color" in ds2.layers.keys()

    try:
        # dataset already exists, but with a different scale
        TiledTiffDataset.get_or_create(
            "./testoutput/tiled_tiff_dataset_get_or_create",
            scale=(2, 2, 2),
            tile_size=(32, 64),
        )
        raise Exception(expected_error_msg)
    except AssertionError:
        pass

    try:
        # dataset already exists, but with a different tile_size
        TiledTiffDataset.get_or_create(
            "./testoutput/tiled_tiff_dataset_get_or_create",
            scale=(1, 1, 1),
            tile_size=(100, 100),
        )
        raise Exception(expected_error_msg)
    except AssertionError:
        pass

    try:
        # dataset already exists, but with a different pattern
        TiledTiffDataset.get_or_create(
            "./testoutput/tiled_tiff_dataset_get_or_create",
            scale=(1, 1, 1),
            tile_size=(32, 64),
            pattern="ds_{zzz}.tif",
        )
        raise Exception(expected_error_msg)
    except AssertionError:
        pass


def test_changing_layer_bounding_box() -> None:
    delete_dir("./testoutput/test_changing_layer_bounding_box/")
    copytree(
        "./testdata/simple_tiff_dataset/",
        "./testoutput/test_changing_layer_bounding_box/",
    )

    ds = TiffDataset("./testoutput/test_changing_layer_bounding_box/")
    layer = ds.get_layer("color")
    mag = layer.get_mag("1")

    bbox_size = ds.properties.data_layers["color"].get_bounding_box_size()
    assert bbox_size == (265, 265, 10)
    original_data = mag.read(size=bbox_size)
    assert original_data.shape == (1, 265, 265, 10)

    layer.set_bounding_box_size((100, 100, 10))  # decrease boundingbox

    bbox_size = ds.properties.data_layers["color"].get_bounding_box_size()
    assert bbox_size == (100, 100, 10)
    less_data = mag.read(size=bbox_size)
    assert less_data.shape == (1, 100, 100, 10)
    assert np.array_equal(original_data[:, :100, :100, :10], less_data)

    layer.set_bounding_box_size((300, 300, 10))  # increase the boundingbox

    bbox_size = ds.properties.data_layers["color"].get_bounding_box_size()
    assert bbox_size == (300, 300, 10)
    more_data = mag.read(size=bbox_size)
    assert more_data.shape == (1, 300, 300, 10)
    assert np.array_equal(more_data[:, :265, :265, :10], original_data)

    layer.set_bounding_box_size((300, 300, 10))  # increase the boundingbox

    assert ds.properties.data_layers["color"].get_bounding_box_offset() == (0, 0, 0)

    layer.set_bounding_box(
        offset=(10, 10, 0), size=(255, 255, 10)
    )  # change offset and size

    new_bbox_offset = ds.properties.data_layers["color"].get_bounding_box_offset()
    new_bbox_size = ds.properties.data_layers["color"].get_bounding_box_size()
    assert new_bbox_offset == (10, 10, 0)
    assert new_bbox_size == (255, 255, 10)
    new_data = mag.read(size=new_bbox_size)
    assert new_data.shape == (1, 255, 255, 10)
    assert np.array_equal(original_data[:, 10:, 10:, :], new_data)


def test_view_offsets() -> None:
    delete_dir("./testoutput/wk_offset_tests")

    ds = WKDataset.create("./testoutput/wk_offset_tests", scale=(1, 1, 1))
    mag = ds.add_layer("color", Layer.COLOR_TYPE).add_mag("1")

    # The dataset is new -> no data has been written.
    # Therefore, the size of the bounding box in the properties.json is (0, 0, 0)

    # Creating this view works because the size is set to (0, 0, 0)
    # However, in practice such a view would not make sense because 'is_bounded' is set to 'True'
    wk_view = ds.get_view("color", "1", size=(0, 0, 0), is_bounded=True)
    assert wk_view.global_offset == tuple((0, 0, 0))
    assert wk_view.size == tuple((0, 0, 0))

    try:
        # Creating this view does not work because the size (16, 16, 16) would exceed the boundingbox from the properties.json
        ds.get_view("color", "1", size=(16, 16, 16), is_bounded=True)
        raise Exception(expected_error_msg)
    except AssertionError:
        pass

    # This works because 'is_bounded' is set to 'False'
    # Therefore, the bounding box of the view can be larger than the bounding box from the properties.json
    wk_view = ds.get_view("color", "1", size=(16, 16, 16), is_bounded=False)
    assert wk_view.global_offset == tuple((0, 0, 0))
    assert wk_view.size == tuple((16, 16, 16))

    np.random.seed(1234)
    write_data = (np.random.rand(100, 200, 300) * 255).astype(np.uint8)
    mag.write(write_data, offset=(10, 20, 30))

    # The bounding box of the dataset was updated according to the written data
    # Therefore, creating a view with a size of (16, 16, 16) is now allowed
    wk_view = ds.get_view("color", "1", size=(16, 16, 16), is_bounded=True)
    assert wk_view.global_offset == tuple((10, 20, 30))
    assert wk_view.size == tuple((16, 16, 16))

    try:
        # Creating this view does not work because the offset (0, 0, 0) would be outside of the boundingbox from the properties.json
        ds.get_view("color", "1", size=(16, 16, 16), offset=(0, 0, 0), is_bounded=True)
        raise Exception(expected_error_msg)
    except AssertionError:
        pass

    # Creating this view works, even though the offset (0, 0, 0) is outside of the boundingbox from the properties.json, because 'is_bounded' is set to 'False'
    wk_view = ds.get_view(
        "color", "1", size=(16, 16, 16), offset=(0, 0, 0), is_bounded=False
    )
    assert wk_view.global_offset == tuple((0, 0, 0))
    assert wk_view.size == tuple((16, 16, 16))

    # Creating this view works because the bounding box of the view is inside the bounding box from the properties.json
    wk_view = ds.get_view(
        "color", "1", size=(16, 16, 16), offset=(20, 30, 40), is_bounded=True
    )
    assert wk_view.global_offset == tuple((20, 30, 40))
    assert wk_view.size == tuple((16, 16, 16))

    # Creating this subview works because the subview is completely inside the 'wk_view'
    sub_view = wk_view.get_view(size=(8, 8, 8), relative_offset=(8, 8, 8))
    assert sub_view.global_offset == tuple((28, 38, 48))
    assert sub_view.size == tuple((8, 8, 8))

    try:
        # Creating this subview does not work because it is not completely inside the 'wk_view'
        wk_view.get_view(size=(10, 10, 10), relative_offset=(8, 8, 8))
        raise Exception(expected_error_msg)
    except AssertionError:
        pass


def test_adding_layer_with_invalid_dtype_per_layer() -> None:
    delete_dir("./testoutput/invalid_dtype")

    ds = WKDataset.create("./testoutput/invalid_dtype", scale=(1, 1, 1))
    with pytest.raises(TypeError):
        # this would lead to a dtype_per_channel of "uint10", but that is not a valid dtype
        ds.add_layer(
            "color", Layer.COLOR_TYPE, dtype_per_layer="uint30", num_channels=3
        )
    with pytest.raises(TypeError):
        # "int" is interpreted as "int64", but 64 bit cannot be split into 3 channels
        ds.add_layer("color", Layer.COLOR_TYPE, dtype_per_layer="int", num_channels=3)
    ds.add_layer(
        "color", Layer.COLOR_TYPE, dtype_per_layer="int", num_channels=4
    )  # "int"/"int64" works with 4 channels


def test_adding_layer_with_valid_dtype_per_layer() -> None:
    delete_dir("./testoutput/valid_dtype")

    ds = WKDataset.create("./testoutput/valid_dtype", scale=(1, 1, 1))
    ds.add_layer("color1", Layer.COLOR_TYPE, dtype_per_layer="uint24", num_channels=3)
    ds.add_layer("color2", Layer.COLOR_TYPE, dtype_per_layer=np.uint8, num_channels=1)
    ds.add_layer("color3", Layer.COLOR_TYPE, dtype_per_channel=np.uint8, num_channels=3)
    ds.add_layer("color4", Layer.COLOR_TYPE, dtype_per_channel="uint8", num_channels=3)


def test_writing_subset_of_compressed_data_multi_channel() -> None:
    delete_dir("./testoutput/compressed_data/")

    # create uncompressed dataset
    write_data1 = (np.random.rand(3, 20, 40, 60) * 255).astype(np.uint8)
    WKDataset.create(
        os.path.abspath("./testoutput/compressed_data"), scale=(1, 1, 1)
    ).add_layer("color", Layer.COLOR_TYPE, num_channels=3).add_mag(
        "1", block_len=8, file_len=8
    ).write(
        write_data1
    )

    # compress data
    compress_mag_inplace(
        os.path.abspath("./testoutput/compressed_data/"),
        layer_name="color",
        mag=Mag("1"),
    )

    # open compressed dataset
    compressed_mag = (
        WKDataset("./testoutput/compressed_data").get_layer("color").get_mag("1")
    )

    write_data2 = (np.random.rand(3, 10, 10, 10) * 255).astype(np.uint8)
    compressed_mag.write(
        offset=(10, 20, 30), data=write_data2, allow_compressed_write=True
    )

    np.array_equal(
        write_data2, compressed_mag.read(offset=(10, 20, 30), size=(10, 10, 10))
    )  # the new data was written
    np.array_equal(
        write_data1[:, :10, :20, :30],
        compressed_mag.read(offset=(0, 0, 0), size=(10, 20, 30)),
    )  # the old data is still there


def test_writing_subset_of_compressed_data_single_channel() -> None:
    delete_dir("./testoutput/compressed_data/")

    # create uncompressed dataset
    write_data1 = (np.random.rand(20, 40, 60) * 255).astype(np.uint8)
    WKDataset.create(
        os.path.abspath("./testoutput/compressed_data"), scale=(1, 1, 1)
    ).add_layer("color", Layer.COLOR_TYPE).add_mag("1", block_len=8, file_len=8).write(
        write_data1
    )

    # compress data
    compress_mag_inplace(
        os.path.abspath("./testoutput/compressed_data/"),
        layer_name="color",
        mag=Mag("1"),
    )

    # open compressed dataset
    compressed_mag = (
        WKDataset("./testoutput/compressed_data").get_layer("color").get_mag("1")
    )

    write_data2 = (np.random.rand(10, 10, 10) * 255).astype(np.uint8)
    compressed_mag.write(
        offset=(10, 20, 30), data=write_data2, allow_compressed_write=True
    )

    np.array_equal(
        write_data2, compressed_mag.read(offset=(10, 20, 30), size=(10, 10, 10))
    )  # the new data was written
    np.array_equal(
        write_data1[:10, :20, :30],
        compressed_mag.read(offset=(0, 0, 0), size=(10, 20, 30)),
    )  # the old data is still there


def test_writing_subset_of_compressed_data() -> None:
    delete_dir("./testoutput/compressed_data/")

    # create uncompressed dataset
    WKDataset.create(
        os.path.abspath("./testoutput/compressed_data"), scale=(1, 1, 1)
    ).add_layer("color", Layer.COLOR_TYPE).add_mag("1", block_len=8, file_len=8).write(
        (np.random.rand(20, 40, 60) * 255).astype(np.uint8)
    )

    # compress data
    compress_mag_inplace(
        os.path.abspath("./testoutput/compressed_data/"),
        layer_name="color",
        mag=Mag("1"),
    )

    # open compressed dataset
    compressed_mag = (
        WKDataset("./testoutput/compressed_data").get_layer("color").get_mag("1")
    )

    with pytest.raises(WKWException):
        # calling 'write' with unaligned data on compressed data without setting 'allow_compressed_write=True'
        compressed_mag.write(
            offset=(10, 20, 30),
            data=(np.random.rand(10, 10, 10) * 255).astype(np.uint8),
        )


def test_writing_subset_of_chunked_compressed_data() -> None:
    delete_dir("./testoutput/compressed_data/")

    # create uncompressed dataset
    write_data1 = (np.random.rand(100, 200, 300) * 255).astype(np.uint8)
    WKDataset.create(
        os.path.abspath("./testoutput/compressed_data"), scale=(1, 1, 1)
    ).add_layer("color", Layer.COLOR_TYPE).add_mag("1", block_len=8, file_len=8).write(
        write_data1
    )

    # compress data
    compress_mag_inplace(
        os.path.abspath("./testoutput/compressed_data/"),
        layer_name="color",
        mag=Mag("1"),
    )

    # open compressed dataset
    compressed_view = WKDataset("./testoutput/compressed_data").get_view(
        "color", "1", size=(100, 200, 300), is_bounded=True
    )

    with pytest.raises(AssertionError):
        # the aligned data (offset=(0,0,0), size=(128, 128, 128)) is NOT fully within the bounding box of the view
        compressed_view.write(
            relative_offset=(10, 20, 30),
            data=(np.random.rand(90, 80, 70) * 255).astype(np.uint8),
            allow_compressed_write=True,
        )

    # the aligned data (offset=(0,0,0), size=(64, 64, 64)) IS fully within the bounding box of the view
    write_data2 = (np.random.rand(50, 40, 30) * 255).astype(np.uint8)
    compressed_view.write(
        relative_offset=(10, 20, 30), data=write_data2, allow_compressed_write=True
    )

    np.array_equal(
        write_data2, compressed_view.read(offset=(10, 20, 30), size=(50, 40, 30))
    )  # the new data was written
    np.array_equal(
        write_data1[:10, :20, :30],
        compressed_view.read(offset=(0, 0, 0), size=(10, 20, 30)),
    )  # the old data is still there


def test_add_symlink_layer() -> None:
    delete_dir("./testoutput/wk_dataset_with_symlink")
    delete_dir("./testoutput/simple_wk_dataset_copy")
    copytree("./testdata/simple_wk_dataset/", "./testoutput/simple_wk_dataset_copy/")

    original_mag = (
        WKDataset("./testoutput/simple_wk_dataset_copy/")
        .get_layer("color")
        .get_mag("1")
    )

    ds = WKDataset.create("./testoutput/wk_dataset_with_symlink", scale=(1, 1, 1))
    symlink_layer = ds.add_symlink_layer("./testoutput/simple_wk_dataset_copy/color/")
    mag = symlink_layer.get_mag("1")

    assert path.exists("./testoutput/wk_dataset_with_symlink/color/1")

    assert len(ds.properties.data_layers) == 1
    assert len(ds.properties.data_layers["color"].wkw_magnifications) == 1

    # write data in symlink layer
    write_data = (np.random.rand(3, 10, 10, 10) * 255).astype(np.uint8)
    mag.write(write_data)

    assert np.array_equal(mag.read(size=(10, 10, 10)), write_data)
    assert np.array_equal(original_mag.read(size=(10, 10, 10)), write_data)


def test_search_dataset_also_for_long_layer_name() -> None:
    delete_dir("./testoutput/long_layer_name")

    ds = WKDataset.create("./testoutput/long_layer_name", scale=(1, 1, 1))
    mag = ds.add_layer("color", Layer.COLOR_TYPE).add_mag("2")

    assert mag.name == "2"
    short_mag_file_path = join(ds.path, "color", Mag(mag.name).to_layer_name())
    long_mag_file_path = join(ds.path, "color", Mag(mag.name).to_long_layer_name())

    assert os.path.exists(short_mag_file_path)
    assert not os.path.exists(long_mag_file_path)

    write_data = (np.random.rand(10, 10, 10) * 255).astype(np.uint8)
    mag.write(write_data, offset=(10, 10, 10))

    assert np.array_equal(
        mag.read(offset=(10, 10, 10), size=(10, 10, 10)), np.expand_dims(write_data, 0)
    )

    # rename the path from "long_layer_name/color/2" to "long_layer_name/color/2-2-2"
    os.rename(short_mag_file_path, long_mag_file_path)

    with pytest.raises(WKWException):
        # the dataset has to be reopened to notice the changed directory
        mag.read(offset=(10, 10, 10), size=(10, 10, 10))

    # when opening the dataset, it searches both for the long and the short path
    layer = WKDataset("./testoutput/long_layer_name").get_layer("color")
    mag = layer.get_mag("2")
    assert np.array_equal(
        mag.read(offset=(10, 10, 10), size=(10, 10, 10)), np.expand_dims(write_data, 0)
    )
    layer.delete_mag("2")


def test_outdated_dtype_parameter() -> None:
    delete_dir("./testoutput/outdated_dtype")

    ds = WKDataset.create("./testoutput/outdated_dtype", scale=(1, 1, 1))
    with pytest.raises(ValueError):
        ds.get_or_add_layer("color", Layer.COLOR_TYPE, dtype=np.uint8, num_channels=1)

    with pytest.raises(ValueError):
        ds.add_layer("color", Layer.COLOR_TYPE, dtype=np.uint8, num_channels=1)


def test_dataset_conversion():
    origin_wk_ds_path = "./testoutput/conversion/origin_wk/"
    origin_tiff_ds_path = "./testoutput/conversion/origin_tiff/"

    wk_to_tiff_ds_path = "./testoutput/conversion/wk_to_tiff/"
    tiff_to_wk_ds_path = "./testoutput/conversion/tiff_to_wk/"

    wk_to_tiff_to_wk_ds_path = "./testoutput/conversion/wk_to_tiff_to_wk/"
    tiff_to_wk_to_tiff_ds_path = "./testoutput/conversion/tiff_to_wk_to_tiff/"

    delete_dir(origin_wk_ds_path)
    delete_dir(origin_tiff_ds_path)
    delete_dir(wk_to_tiff_ds_path)
    delete_dir(tiff_to_wk_ds_path)
    delete_dir(wk_to_tiff_to_wk_ds_path)
    delete_dir(tiff_to_wk_to_tiff_ds_path)

    # create example dataset
    origin_wk_ds = WKDataset.create(origin_wk_ds_path, scale=(1, 1, 1))
    wk_seg_layer = origin_wk_ds.add_layer(
        "layer1", Layer.SEGMENTATION_TYPE, num_channels=1, largest_segment_id=1000000000
    )
    wk_seg_layer.add_mag("1", block_len=8, file_len=16).write(
        offset=(10, 20, 30), data=(np.random.rand(128, 128, 256) * 255).astype(np.uint8)
    )
    wk_seg_layer.add_mag("2", block_len=8, file_len=16).write(
        offset=(5, 10, 15), data=(np.random.rand(64, 64, 128) * 255).astype(np.uint8)
    )
    wk_color_layer = origin_wk_ds.add_layer("layer2", Layer.COLOR_TYPE, num_channels=3)
    wk_color_layer.add_mag("1", block_len=8, file_len=16).write(
        offset=(10, 20, 30),
        data=(np.random.rand(3, 128, 128, 256) * 255).astype(np.uint8),
    )
    wk_color_layer.add_mag("2", block_len=8, file_len=16).write(
        offset=(5, 10, 15), data=(np.random.rand(3, 64, 64, 128) * 255).astype(np.uint8)
    )
    wk_to_tiff_ds = origin_wk_ds.to_tiff_dataset(wk_to_tiff_ds_path)
    wk_to_tiff_to_wk_ds = wk_to_tiff_ds.to_wk_dataset(wk_to_tiff_to_wk_ds_path)

    assert origin_wk_ds.layers.keys() == wk_to_tiff_to_wk_ds.layers.keys()
    for layer_name in origin_wk_ds.layers:
        assert (
            origin_wk_ds.layers[layer_name].mags.keys()
            == wk_to_tiff_to_wk_ds.layers[layer_name].mags.keys()
        )
        for mag in origin_wk_ds.layers[layer_name].mags:
            origin_header = origin_wk_ds.layers[layer_name].mags[mag].header
            converted_header = wk_to_tiff_to_wk_ds.layers[layer_name].mags[mag].header
            assert origin_header.voxel_type == converted_header.voxel_type
            assert origin_header.num_channels == converted_header.num_channels
            assert origin_header.block_type == converted_header.block_type
            # the block_length and file_length might differ because the conversion from tiff to wk uses the defaults
            assert np.array_equal(
                origin_wk_ds.layers[layer_name].mags[mag].read(),
                wk_to_tiff_to_wk_ds.layers[layer_name].mags[mag].read(),
            )

    # create example dataset
    origin_tiff_ds = TiffDataset.create(
        origin_tiff_ds_path, scale=(1, 1, 1), pattern="z_dim_{zzzzz}.tif"
    )
    tiff_seg_layer = origin_tiff_ds.add_layer(
        "layer1", Layer.SEGMENTATION_TYPE, num_channels=1, largest_segment_id=1000000000
    )
    tiff_seg_layer.add_mag("1").write(
        offset=(10, 20, 30), data=(np.random.rand(128, 128, 256) * 255).astype(np.uint8)
    )
    tiff_seg_layer.add_mag("2").write(
        offset=(5, 10, 15), data=(np.random.rand(64, 64, 128) * 255).astype(np.uint8)
    )
    tiff_color_layer = origin_tiff_ds.add_layer(
        "layer2", Layer.COLOR_TYPE, num_channels=3
    )
    tiff_color_layer.add_mag("1").write(
        offset=(10, 20, 30),
        data=(np.random.rand(3, 128, 128, 256) * 255).astype(np.uint8),
    )
    tiff_color_layer.add_mag("2").write(
        offset=(5, 10, 15), data=(np.random.rand(3, 64, 64, 128) * 255).astype(np.uint8)
    )

    tiff_to_wk_ds = origin_tiff_ds.to_wk_dataset(tiff_to_wk_ds_path)
    tiff_to_wk_to_tiff = tiff_to_wk_ds.to_tiff_dataset(tiff_to_wk_to_tiff_ds_path, pattern="different_pattern_{zzzzz}.tif")

    assert origin_tiff_ds.layers.keys() == tiff_to_wk_to_tiff.layers.keys()
    for layer_name in origin_tiff_ds.layers:
        assert (
            origin_tiff_ds.layers[layer_name].mags.keys()
            == tiff_to_wk_to_tiff.layers[layer_name].mags.keys()
        )
        for mag in origin_tiff_ds.layers[layer_name].mags:
            origin_header = origin_tiff_ds.layers[layer_name].mags[mag].header
            converted_header = tiff_to_wk_to_tiff.layers[layer_name].mags[mag].header
            assert origin_header.dtype_per_channel == converted_header.dtype_per_channel
            assert origin_header.num_channels == converted_header.num_channels
            assert origin_header.tile_size == converted_header.tile_size
            # the pattern of the datasets does not match because I intentionally used two different paths in this test
            assert np.array_equal(
                origin_tiff_ds.layers[layer_name].mags[mag].read(),
                tiff_to_wk_to_tiff.layers[layer_name].mags[mag].read(),
            )


def test_for_zipped_chunks():
    delete_dir("./testoutput/zipped_chunking_source/")
    delete_dir("./testoutput/zipped_chunking_target/")
    copytree("./testdata/simple_wk_dataset/", "./testoutput/zipped_chunking_source/")

    source_view = WKDataset("./testoutput/zipped_chunking_source/").get_view(
        "color", "1", size=(256, 256, 256), is_bounded=False
    )

    target_mag: MagDataset = (
        WKDataset.create("./testoutput/zipped_chunking_target/", scale=(1, 1, 1))
        .get_or_add_layer(
            "color", Layer.COLOR_TYPE, dtype_per_channel="uint8", num_channels=3
        )
        .get_or_add_mag("1", block_len=8, file_len=4)
    )
    target_mag.layer.dataset.properties._set_bounding_box_of_layer(
        "color", offset=(0, 0, 0), size=(256, 256, 256)
    )
    target_view = target_mag.get_view(size=(256, 256, 256))

    with get_executor_for_args(None) as executor:
        func = named_partial(copy_and_transform_job, name="foo", val=42)  # curry the function with further arguments
        source_view.for_zipped_chunks(
            func,
            target_view=target_view,
            source_chunk_size=(64, 64, 64),  # multiple of (wkw_file_len,) * 3
            target_chunk_size=(64, 64, 64),  # multiple of (wkw_file_len,) * 3
            executor=executor,
        )

    assert np.array_equal(
        source_view.read(size=source_view.size) + 50,
        target_view.read(size=target_view.size),
    )<|MERGE_RESOLUTION|>--- conflicted
+++ resolved
@@ -2,12 +2,8 @@
 import json
 import os
 from os.path import dirname, join
-<<<<<<< HEAD
 from pathlib import Path
-from typing import Any, Tuple
-=======
-from typing import Tuple, cast
->>>>>>> 36344949
+from typing import Any, Tuple, cast
 
 import pytest
 
@@ -27,11 +23,11 @@
 from os import path, makedirs
 
 from wkcuber.api.Layer import Layer
-<<<<<<< HEAD
-from wkcuber.api.MagDataset import find_mag_path_on_disk, MagDataset
-=======
-from wkcuber.api.MagDataset import TiledTiffMagDataset
->>>>>>> 36344949
+from wkcuber.api.MagDataset import (
+    find_mag_path_on_disk,
+    MagDataset,
+    TiledTiffMagDataset,
+)
 from wkcuber.api.Properties.DatasetProperties import TiffProperties, WKProperties
 from wkcuber.api.TiffData.TiffMag import TiffReader
 from wkcuber.api.View import View
@@ -54,14 +50,8 @@
         rmtree(relative_path)
 
 
-<<<<<<< HEAD
-def chunk_job(args):
-    view, i = args
-=======
-def chunk_job(args: Tuple[View, tuple]) -> None:
-    view, additional_args = args
->>>>>>> 36344949
-
+def chunk_job(args: Tuple[View, int]) -> None:
+    (view, i) = args
     # increment the color value of each voxel
     data = view.read(size=view.size)
     if data.shape[0] == 1:
@@ -70,13 +60,8 @@
     view.write(data)
 
 
-<<<<<<< HEAD
-def advanced_chunk_job(args, type):
+def advanced_chunk_job(args: Tuple[View, int], type: type) -> None:
     view, i = args
-=======
-def advanced_chunk_job(args: Tuple[View, tuple]) -> None:
-    view, additional_args = args
->>>>>>> 36344949
 
     # write different data for each chunk (depending on the global_offset of the chunk)
     data = view.read(size=view.size)
@@ -149,8 +134,7 @@
         )
 
 
-<<<<<<< HEAD
-def copy_and_transform_job(args, name: str, val: int):
+def copy_and_transform_job(args: Tuple[View, View, int], name: str, val: int) -> None:
     (source_view, target_view, i) = args
     # This method simply takes the data from the source_view, transforms it and writes it to the target_view
 
@@ -166,10 +150,7 @@
     target_view.write(data)
 
 
-def get_multichanneled_data(dtype):
-=======
 def get_multichanneled_data(dtype: type) -> np.ndarray:
->>>>>>> 36344949
     data = np.zeros((3, 250, 200, 10), dtype=dtype)
     for h in range(10):
         for i in range(250):
@@ -1594,7 +1575,7 @@
         ds.add_layer("color", Layer.COLOR_TYPE, dtype=np.uint8, num_channels=1)
 
 
-def test_dataset_conversion():
+def test_dataset_conversion() -> None:
     origin_wk_ds_path = "./testoutput/conversion/origin_wk/"
     origin_tiff_ds_path = "./testoutput/conversion/origin_tiff/"
 
@@ -1676,7 +1657,9 @@
     )
 
     tiff_to_wk_ds = origin_tiff_ds.to_wk_dataset(tiff_to_wk_ds_path)
-    tiff_to_wk_to_tiff = tiff_to_wk_ds.to_tiff_dataset(tiff_to_wk_to_tiff_ds_path, pattern="different_pattern_{zzzzz}.tif")
+    tiff_to_wk_to_tiff = tiff_to_wk_ds.to_tiff_dataset(
+        tiff_to_wk_to_tiff_ds_path, pattern="different_pattern_{zzzzz}.tif"
+    )
 
     assert origin_tiff_ds.layers.keys() == tiff_to_wk_to_tiff.layers.keys()
     for layer_name in origin_tiff_ds.layers:
@@ -1697,7 +1680,7 @@
             )
 
 
-def test_for_zipped_chunks():
+def test_for_zipped_chunks() -> None:
     delete_dir("./testoutput/zipped_chunking_source/")
     delete_dir("./testoutput/zipped_chunking_target/")
     copytree("./testdata/simple_wk_dataset/", "./testoutput/zipped_chunking_source/")
@@ -1719,7 +1702,9 @@
     target_view = target_mag.get_view(size=(256, 256, 256))
 
     with get_executor_for_args(None) as executor:
-        func = named_partial(copy_and_transform_job, name="foo", val=42)  # curry the function with further arguments
+        func = named_partial(
+            copy_and_transform_job, name="foo", val=42
+        )  # curry the function with further arguments
         source_view.for_zipped_chunks(
             func,
             target_view=target_view,
