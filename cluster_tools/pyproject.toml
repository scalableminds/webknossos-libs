--- conflicted
+++ resolved
@@ -4,27 +4,6 @@
 description = "Utility library for easily distributing code execution on clusters"
 authors = [{name= "scalable minds", email="hello@scalableminds.com"}] 
 readme = "README.md"
-<<<<<<< HEAD
-license = "MIT"
-repository = "https://github.com/scalableminds/webknossos-libs"
-
-[tool.poetry.extras]
-kubernetes = ["kubernetes"]
-dask = ["distributed"]
-all = ["kubernetes", "distributed"]
-
-[tool.poetry.dependencies]
-python = ">=3.9"
-distributed = { version = "^2023.9.1", python = ">=3.9", optional = true }
-kubernetes = {version = "^27.2.0", optional = true }
-typing-extensions = "^4.4.0"
-
-[tool.poetry.group.dev.dependencies]
-icecream = "^2.1.1"
-mypy = "^1.0.0"
-pytest = "^8.3.3"
-ruff = "^0.5.0"
-=======
 license = {text = "MIT"}
 requires-python = ">=3.9"
 
@@ -43,10 +22,9 @@
     "typing-extensions ~=4.12.0",
     "icecream ~=2.1.1",
     "mypy ~=1.0.0",
-    "pytest ~=7.2.1",
+    "pytest ~=8.3.3",
     "ruff ~=0.5.0",
 ]
->>>>>>> 26e588a4
 
 [build-system]
 requires = ["setuptools>=70.0", "wheel; python_version>='3.12'"]
