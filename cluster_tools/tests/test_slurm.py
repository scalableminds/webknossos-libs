import concurrent.futures
import contextlib
import gc
import io
import logging
import multiprocessing as mp
import os
import shutil
import sys
import tempfile
import time
from collections import Counter
from functools import partial
from pathlib import Path
from typing import Any

import pytest

import cluster_tools
from cluster_tools._utils.call import call, chcall


# "Worker" functions.
def square(n: float) -> float:
    return n * n


def sleep(duration: float) -> float:
    time.sleep(duration)
    return duration


def allocate(duration: float, num_bytes: int) -> int:
    data = b"\x00" * num_bytes
    time.sleep(duration)
    return sys.getsizeof(data)


logging.basicConfig()


def expect_fork() -> bool:
    assert mp.get_start_method() == "fork"
    return True


def test_map_with_spawn() -> None:
    with cluster_tools.get_executor(
        "slurm", max_workers=5, start_method="spawn"
    ) as executor:
        assert executor.submit(expect_fork).result(), (
            "Slurm should ignore provided start_method"
        )


def test_slurm_submit_returns_job_ids() -> None:
    exc = cluster_tools.get_executor("slurm", debug=True)
    with exc:
        future = exc.submit(square, 2)
        assert isinstance(future.cluster_jobid, str)  # type: ignore[attr-defined]
        assert int(future.cluster_jobid) > 0  # type: ignore[attr-defined]
        assert future.result() == 4


def test_slurm_cfut_dir() -> None:
    cfut_dir = "./test_cfut_dir"
    if os.path.exists(cfut_dir):
        shutil.rmtree(cfut_dir)

    exc = cluster_tools.get_executor("slurm", debug=True, cfut_dir=cfut_dir)  # type: ignore[attr-defined]
    with exc:
        future = exc.submit(square, 2)
        assert future.result() == 4

    assert os.path.exists(cfut_dir)
    assert len(os.listdir(cfut_dir)) == 1  # only the log file should still exist


def test_slurm_max_submit_user() -> None:
    max_submit_jobs = 6

    # MaxSubmitJobs can either be defined at the user or at the qos level
    for command in ["user root", "qos normal"]:
        executor = cluster_tools.get_executor("slurm", debug=True)
        original_max_submit_jobs = executor.get_max_submit_jobs()

        try:
            chcall(
                f"echo y | sacctmgr modify {command} set MaxSubmitJobs={max_submit_jobs}"
            )

            new_max_submit_jobs = executor.get_max_submit_jobs()
            assert new_max_submit_jobs == max_submit_jobs

            with executor:
                futures = executor.map_to_futures(square, range(10))

                result = [fut.result() for fut in futures]
                assert result == [i**2 for i in range(10)]

                job_ids = {fut.cluster_jobid for fut in futures}  # type: ignore[attr-defined]
                # The 10 work packages should have been scheduled as 2 separate jobs.
                assert len(job_ids) == 2
        finally:
            chcall(f"echo y | sacctmgr modify {command} set MaxSubmitJobs=-1")
            reset_max_submit_jobs = executor.get_max_submit_jobs()
            assert reset_max_submit_jobs == original_max_submit_jobs


def test_slurm_max_submit_user_env() -> None:
    max_submit_jobs = 4

    executor = cluster_tools.get_executor("slurm", debug=True)
    original_max_submit_jobs = executor.get_max_submit_jobs()

    os.environ["SLURM_MAX_SUBMIT_JOBS"] = str(max_submit_jobs)
    new_max_submit_jobs = executor.get_max_submit_jobs()

    try:
        assert new_max_submit_jobs == max_submit_jobs

        with executor:
            futures = executor.map_to_futures(square, range(10))

            result = [fut.result() for fut in futures]
            assert result == [i**2 for i in range(10)]

            job_ids = {fut.cluster_jobid for fut in futures}  # type: ignore[attr-defined]
            # The 10 work packages should have been scheduled as 3 separate jobs.
            assert len(job_ids) == 3
    finally:
        del os.environ["SLURM_MAX_SUBMIT_JOBS"]
        reset_max_submit_jobs = executor.get_max_submit_jobs()
        assert reset_max_submit_jobs == original_max_submit_jobs


def test_slurm_deferred_submit() -> None:
    max_submit_jobs = 1

    # Only one job can be scheduled at a time
    call(f"echo y | sacctmgr modify qos normal set MaxSubmitJobs={max_submit_jobs}")
    executor = cluster_tools.get_executor("slurm", debug=True)

    try:
        with executor:
            time_of_start = time.time()
            futures = executor.map_to_futures(sleep, [0.5, 0.5])
            time_of_futures = time.time()
            concurrent.futures.wait(futures)
            time_of_result = time.time()

            # The futures should be returned before each job was scheduled
            assert time_of_futures - time_of_start < 0.5

            # Computing the results should have taken at least two seconds
            # since only one job is scheduled at a time and each job takes 0.5 seconds
            assert time_of_result - time_of_start > 1
    finally:
        call("echo y | sacctmgr modify qos normal set MaxSubmitJobs=-1")


def wait_until_first_job_was_submitted(
    executor: cluster_tools.SlurmExecutor, state: str | None = None
) -> None:
    # Since the job submission is not synchronous, we need to poll
    # to find out when the first job was submitted
    while executor.get_number_of_submitted_jobs(state) <= 0:
        time.sleep(0.1)


def test_slurm_deferred_submit_shutdown(monkeypatch: pytest.MonkeyPatch) -> None:
    # Test that the SlurmExecutor stops scheduling jobs in a separate thread
    # once it was killed even if the executor was used multiple times and
    # therefore started multiple job submission threads
    monkeypatch.setenv("SIGTERM_WAIT_IN_S", "0")
    max_submit_jobs = 1

    # Only one job can be scheduled at a time
    call(f"echo y | sacctmgr modify qos normal set MaxSubmitJobs={max_submit_jobs}")
    executor = cluster_tools.get_executor("slurm", debug=True)

    try:
        # Use the executor twice to start multiple job submission threads
        executor.map_to_futures(sleep, [0.5] * 10)
        executor.map_to_futures(sleep, [0.5] * 10)

        wait_until_first_job_was_submitted(executor)

        for submit_thread in executor.submit_threads:
            assert submit_thread.is_alive()

<<<<<<< HEAD
        executor.handle_kill()
=======
        sigint_handler = signal.getsignal(signal.SIGINT)
        assert callable(sigint_handler)  # Mainly for typechecking
        sigint_handler(signal.SIGINT, None)
>>>>>>> dc574db0

        # Wait for the threads to die down, but less than it would take to submit all jobs
        # which would take ~5 seconds since only one job is scheduled at a time
        for submit_thread in executor.submit_threads:
            submit_thread.join(1)
            assert not submit_thread.is_alive()

        # Wait for scheduled jobs to be canceled, so that the queue is empty again
        while executor.get_number_of_submitted_jobs() > 0:
            time.sleep(0.5)

    finally:
        call("echo y | sacctmgr modify qos normal set MaxSubmitJobs=-1")


def test_slurm_job_canceling_on_shutdown(
    monkeypatch: pytest.MonkeyPatch,
) -> None:
    # Test that scheduled jobs are canceled on shutdown, regardless
    # of whether they are pending or running.
    monkeypatch.setenv("SLURM_MAX_RUNNING_SIZE", "2")
    monkeypatch.setenv("SIGTERM_WAIT_IN_S", "0")

    executor = cluster_tools.get_executor("slurm", debug=True)
    # Only two jobs can run at once, so that some of the jobs will be
    # running and some will be pending.
    executor.map_to_futures(sleep, [10] * 4)

    # Wait until first job is running
    wait_until_first_job_was_submitted(executor, "RUNNING")

    job_start_time = time.time()

    executor.handle_kill()

    # Wait for scheduled jobs to be canceled, so that the queue is empty again
    # and measure how long the cancellation takes
    while executor.get_number_of_submitted_jobs() > 0:
        time.sleep(0.5)

<<<<<<< HEAD
    job_cancellation_duration = time.time() - job_start_time
=======
        sigint_handler = signal.getsignal(signal.SIGINT)
        assert callable(sigint_handler)  # Mainly for typechecking
        sigint_handler(signal.SIGINT, None)
>>>>>>> dc574db0

    # Killing the executor should have canceled all submitted jobs, regardless
    # of whether they were running or pending in much less time than it would
    # have taken the jobs to finish on their own
    assert job_cancellation_duration < 5


def test_slurm_signal_handling() -> None:
    original_sigint_handler_was_called = False

    def original_sigint_handler(_signum: int | None, _frame: Any) -> None:
        nonlocal original_sigint_handler_was_called
        original_sigint_handler_was_called = True

    signal.signal(
        signal.SIGINT,
        original_sigint_handler,
    )

    with cluster_tools.get_executor("slurm", debug=True) as executor1:
        futures = executor1.map_to_futures(square, [2])
        concurrent.futures.wait(futures)

    # Let the first executor be no longer referenced to provoke potential bugs in the signal handler chaining
    # See https://github.com/scalableminds/webknossos-libs/pull/1317
    del executor1
    gc.collect()

    with cluster_tools.get_executor("slurm", debug=True) as executor2:
        executor2.map_to_futures(sleep, [10] * 4)

        # Wait until first job is running
        wait_until_first_job_was_submitted(executor2, "RUNNING")

        job_start_time = time.time()

        sigint_handler = signal.getsignal(signal.SIGINT)
        assert callable(sigint_handler)  # Mainly for typechecking
        sigint_handler(signal.SIGINT, None)

        assert original_sigint_handler_was_called

        # Wait for scheduled jobs to be canceled, so that the queue is empty again
        # and measure how long the cancellation takes
        while executor2.get_number_of_submitted_jobs() > 0:
            time.sleep(0.5)

        job_cancellation_duration = time.time() - job_start_time

        # Killing the executor should have canceled all submitted jobs, regardless
        # of whether they were running or pending in much less time than it would
        # have taken the jobs to finish on their own
        assert job_cancellation_duration < 5


def test_slurm_number_of_submitted_jobs() -> None:
    number_of_jobs = 6
    executor = cluster_tools.get_executor("slurm", debug=True)

    assert executor.get_number_of_submitted_jobs() == 0

    with executor:
        futures = executor.map_to_futures(sleep, [1] * number_of_jobs)

        wait_until_first_job_was_submitted(executor)

        assert executor.get_number_of_submitted_jobs() == number_of_jobs

        concurrent.futures.wait(futures)
        time.sleep(3)
        assert executor.get_number_of_submitted_jobs() == 0


@pytest.mark.requires_modified_slurm_config
def test_slurm_max_array_size() -> None:
    expected_max_array_size = 2

    executor = cluster_tools.get_executor("slurm", debug=True)

    max_array_size = executor.get_max_array_size()
    assert max_array_size == expected_max_array_size

    with executor:
        futures = executor.map_to_futures(square, range(6))
        concurrent.futures.wait(futures)
        job_ids = [fut.cluster_jobid for fut in futures]  # type: ignore[attr-defined]

        # Count how often each job_id occurs which corresponds to the array size of the job
        occurrences = list(Counter(job_ids).values())

        assert all(array_size <= expected_max_array_size for array_size in occurrences)


@pytest.mark.skip(
    reason="This test takes more than a minute and is disabled by default. Execute it when modifying the RemoteTimeLimitException code."
)
def test_slurm_time_limit() -> None:
    # Time limit resolution is 1 minute, so request 1 minute
    executor = cluster_tools.get_executor(
        "slurm", debug=True, job_resources={"time": "0-00:01:00"}
    )

    with executor:
        # Schedule a job that runs for more than 1 minute
        futures = executor.map_to_futures(sleep, [80])
        concurrent.futures.wait(futures)

        # Job should have been killed with a RemoteTimeLimitException
        assert all(
            isinstance(fut.exception(), cluster_tools.RemoteTimeLimitException)
            for fut in futures
        )


@pytest.mark.requires_modified_slurm_config
def test_slurm_memory_limit() -> None:
    # Request 30 MB
    executor = cluster_tools.get_executor(
        "slurm",
        debug=True,
        job_resources={"mem": "30M"},  # 30M is the smallest limit enforced by Cgroups
    )

    with executor:
        # Schedule a job that allocates more than 30 MB and let it run for more than 1 second
        # because the frequency of the memory polling is 1 second
        duration = 3
        futures = executor.map_to_futures(
            partial(allocate, duration), [1024 * 1024 * 50]
        )
        concurrent.futures.wait(futures)

        # Job should have been killed with a RemoteOutOfMemoryException
        assert all(
            isinstance(fut.exception(), cluster_tools.RemoteOutOfMemoryException)
            for fut in futures
        )


def test_slurm_max_array_size_env() -> None:
    max_array_size = 2

    executor = cluster_tools.get_executor("slurm", debug=True)
    original_max_array_size = executor.get_max_array_size()

    os.environ["SLURM_MAX_ARRAY_SIZE"] = str(max_array_size)
    new_max_array_size = executor.get_max_array_size()

    try:
        assert new_max_array_size == max_array_size

        with executor:
            futures = executor.map_to_futures(square, range(6))
            concurrent.futures.wait(futures)
            job_ids = [fut.cluster_jobid for fut in futures]  # type: ignore[attr-defined]

            # Count how often each job_id occurs which corresponds to the array size of the job
            occurrences = list(Counter(job_ids).values())

            assert all(array_size <= max_array_size for array_size in occurrences)
    finally:
        del os.environ["SLURM_MAX_ARRAY_SIZE"]
        reset_max_array_size = executor.get_max_array_size()
        assert reset_max_array_size == original_max_array_size


test_output_str = "Test-Output"


def log(string: str) -> None:
    logging.debug(string)


def test_pickled_logging() -> None:
    def execute_with_log_level(log_level: int) -> str:
        logging_config = {"level": log_level}
        with cluster_tools.get_executor(
            "slurm",
            debug=True,
            job_resources={"mem": "10M"},
            logging_config=logging_config,
        ) as executor:
            fut = executor.submit(log, test_output_str)
            fut.result()

            output = f".cfut/slurmpy.{fut.cluster_jobid}.log.stdout"  # type: ignore[attr-defined]

            with open(output) as file:
                return file.read()

    debug_out = execute_with_log_level(logging.DEBUG)
    assert test_output_str in debug_out

    info_out = execute_with_log_level(logging.INFO)
    assert test_output_str not in info_out


def test_tailed_logging() -> None:
    with cluster_tools.get_executor(
        "slurm",
        debug=True,
        job_resources={"mem": "10M"},
        logging_config={"level": logging.DEBUG},
    ) as executor:
        secret_string = "secret_string"

        f = io.StringIO()
        with contextlib.redirect_stdout(f):
            fut = executor.submit(log, secret_string)
            executor.forward_log(fut)

        assert secret_string in f.getvalue()
        assert "jid" in f.getvalue()


def fail(_val: Any) -> None:
    raise Exception("Fail()")


def output_pickle_path_getter(tmp_dir: str, chunk: int) -> Path:
    return Path(tmp_dir) / f"test_{chunk}.pickle"


def test_preliminary_file_submit() -> None:
    with tempfile.TemporaryDirectory(dir=".") as tmp_dir:
        output_pickle_path = Path(tmp_dir) / "test.pickle"
        preliminary_output_path = Path(tmp_dir) / "test.pickle.preliminary"

        with cluster_tools.get_executor(
            "slurm", debug=True, job_resources={"mem": "10M"}
        ) as executor:
            # Schedule failing job and verify that only a preliminary output exists
            fut = executor.submit(
                partial(fail, None),
                __cfut_options={"output_pickle_path": str(output_pickle_path)},
            )
            with pytest.raises(Exception):
                fut.result()
            assert preliminary_output_path.exists(), (
                "Preliminary output file should exist"
            )
            assert not output_pickle_path.exists(), "Final output file should not exist"

            # Schedule succeeding job with same output path
            fut_2 = executor.submit(
                square,
                3,
                __cfut_options={"output_pickle_path": str(output_pickle_path)},  # type: ignore[call-arg]
            )
            assert fut_2.result() == 9
            assert output_pickle_path.exists(), "Final output file should exist"
            assert not preliminary_output_path.exists(), (
                "Preliminary output file should not exist anymore"
            )


def test_executor_args() -> None:
    def pass_with(exc: cluster_tools.SlurmExecutor) -> None:
        with exc:
            pass

    pass_with(
        cluster_tools.get_executor(
            "slurm", job_resources={"mem": "10M"}, non_existent_arg=True
        )
    )
    # Test should succeed if the above lines don't raise an exception


def test_preliminary_file_map() -> None:
    a_range = range(1, 4)

    with tempfile.TemporaryDirectory(dir=".") as tmp_dir:
        with cluster_tools.get_executor(
            "slurm", debug=True, job_resources={"mem": "10M"}
        ) as executor:
            # Schedule failing jobs and verify that only a preliminary output exists

            futs = executor.map_to_futures(
                fail,
                list(a_range),
                output_pickle_path_getter=partial(output_pickle_path_getter, tmp_dir),
            )
            for fut in futs:
                with pytest.raises(Exception):
                    fut.result()

            for idx in a_range:
                output_pickle_path = Path(output_pickle_path_getter(tmp_dir, idx))
                preliminary_output_path = Path(f"{output_pickle_path}.preliminary")

                assert preliminary_output_path.exists(), (
                    "Preliminary output file should exist"
                )
                assert not output_pickle_path.exists(), (
                    "Final output file should not exist"
                )

            # Schedule succeeding jobs with same output paths
            futs_2 = executor.map_to_futures(
                square,
                list(a_range),
                output_pickle_path_getter=partial(output_pickle_path_getter, tmp_dir),
            )
            for fut_2, job_index in zip(futs_2, a_range):
                assert fut_2.result() == square(job_index)

            for idx in a_range:
                output_pickle_path = Path(output_pickle_path_getter(tmp_dir, idx))
                preliminary_output_path = Path(f"{output_pickle_path}.preliminary")
                assert output_pickle_path.exists(), "Final output file should exist"
                assert not preliminary_output_path.exists(), (
                    "Preliminary output file should not exist anymore"
                )


def test_cpu_bind_regression() -> None:
    os.environ["SLURM_CPU_BIND"] = (
        "quiet,mask_cpu:0x000000000000040000000000000000040000"
    )

    stdout, _ = chcall("scontrol show config | sed -n '/^TaskPlugin/s/.*= *//p'")
    assert "task/affinity" in stdout, (
        "The task/affinity TaskPlugin needs to be enabled in order for SLURM_CPU_BIND to have an effect."
    )

    with cluster_tools.get_executor("slurm") as executor:
        # The slurm job should not fail, although an invalid CPU mask was set before the submission
        # See https://bugs.schedmd.com/show_bug.cgi?id=14298
        future = executor.submit(square, 2)
        assert future.result() == 4<|MERGE_RESOLUTION|>--- conflicted
+++ resolved
@@ -6,6 +6,7 @@
 import multiprocessing as mp
 import os
 import shutil
+import signal
 import sys
 import tempfile
 import time
@@ -189,13 +190,9 @@
         for submit_thread in executor.submit_threads:
             assert submit_thread.is_alive()
 
-<<<<<<< HEAD
-        executor.handle_kill()
-=======
         sigint_handler = signal.getsignal(signal.SIGINT)
         assert callable(sigint_handler)  # Mainly for typechecking
         sigint_handler(signal.SIGINT, None)
->>>>>>> dc574db0
 
         # Wait for the threads to die down, but less than it would take to submit all jobs
         # which would take ~5 seconds since only one job is scheduled at a time
@@ -229,20 +226,16 @@
 
     job_start_time = time.time()
 
-    executor.handle_kill()
+    sigint_handler = signal.getsignal(signal.SIGINT)
+    assert callable(sigint_handler)  # Mainly for typechecking
+    sigint_handler(signal.SIGINT, None)
 
     # Wait for scheduled jobs to be canceled, so that the queue is empty again
     # and measure how long the cancellation takes
     while executor.get_number_of_submitted_jobs() > 0:
         time.sleep(0.5)
 
-<<<<<<< HEAD
     job_cancellation_duration = time.time() - job_start_time
-=======
-        sigint_handler = signal.getsignal(signal.SIGINT)
-        assert callable(sigint_handler)  # Mainly for typechecking
-        sigint_handler(signal.SIGINT, None)
->>>>>>> dc574db0
 
     # Killing the executor should have canceled all submitted jobs, regardless
     # of whether they were running or pending in much less time than it would
