import logging
import os
import signal
import sys
import threading
import time
from abc import abstractmethod
from collections.abc import Callable, Iterable, Iterator
from concurrent import futures
from concurrent.futures import Future
from functools import partial
<<<<<<< HEAD
from types import FrameType
=======
from types import TracebackType
>>>>>>> dc574db0
from typing import (
    Any,
    Literal,
    TypeVar,
    cast,
)

from typing_extensions import ParamSpec

from cluster_tools._utils import pickling
from cluster_tools._utils.file_wait_thread import FileWaitThread
from cluster_tools._utils.reflection import (
    file_path_to_absolute_module,
    get_function_name,
)
from cluster_tools._utils.string_ import random_string, with_preliminary_postfix
from cluster_tools._utils.tailf import Tail
from cluster_tools._utils.warning import enrich_future_with_uncaught_warning
from cluster_tools.executors.multiprocessing_ import CFutDict

NOT_YET_SUBMITTED_STATE_TYPE = Literal["NOT_YET_SUBMITTED"]
NOT_YET_SUBMITTED_STATE: NOT_YET_SUBMITTED_STATE_TYPE = "NOT_YET_SUBMITTED"

_T = TypeVar("_T")
_P = ParamSpec("_P")
_S = TypeVar("_S")


def join_messages(strings: list[str]) -> str:
    return " ".join(x.strip() for x in strings if x.strip())


class RemoteException(Exception):
    def __init__(self, error: str, job_id: str):
        self.error = error
        self.job_id = job_id

    def __str__(self) -> str:
        return self.error.strip() + f" (job_id={self.job_id})"


class RemoteResourceLimitException(RemoteException):
    def __str__(self) -> str:
        return str(self.job_id) + "\n" + self.error.strip()


class RemoteOutOfMemoryException(RemoteResourceLimitException):
    pass


class RemoteTimeLimitException(RemoteResourceLimitException):
    pass


class ClusterExecutor(futures.Executor):
    """Futures executor for executing jobs on a cluster."""

    _shutdown_hooks: list[Callable[[], None]] = []
    _installed_signal_handler: bool = False

    def __init__(
        self,
        debug: bool = False,
        keep_logs: bool = True,
        cfut_dir: str | None = None,
        job_resources: dict[str, Any] | None = None,
        job_name: str | None = None,
        additional_setup_lines: list[str] | None = None,
        **kwargs: Any,
    ):
        """
        `kwargs` can be the following optional parameters:
            `logging_config`: An object containing a `level` key specifying the desired log level and/or a
                `format` key specifying the desired log format string. Cannot be specified together
                with `logging_setup_fn`.
            `logging_setup_fn`: A function setting up custom logging. The function will be called for
                remotely executed code (slurm, pbs) to re-setup logging. The function will be called with the
                default log file name. If the caller sets up file logging, this log file name should be adapted,
                for example, by adding a .mylog suffix. Cannot be specified together with `logging_config`.
        """
        self.debug = debug
        self.job_resources = job_resources
        self.additional_setup_lines = additional_setup_lines or []
        self.job_name = job_name
        self.was_requested_to_shutdown = False
        self.cfut_dir = (
            cfut_dir if cfut_dir is not None else os.getenv("CFUT_DIR", ".cfut")
        )
        self.files_to_clean_up: list[str] = []

        logging.info(
            f"Instantiating ClusterExecutor. Log files are stored in {self.cfut_dir}"
        )

        # `jobs` maps from job id to (future, workerid, outfile_name, should_keep_output)
        # In case, job arrays are used: job id and workerid are in the format of
        # `job_id-job_index` and `workerid-job_index`.
        self.jobs: dict[
            str,
            NOT_YET_SUBMITTED_STATE_TYPE | tuple[Future, str, str, bool],
        ] = {}
        self.jobs_lock = threading.Lock()
        self.jobs_empty_cond = threading.Condition(self.jobs_lock)
        self.keep_logs = keep_logs
        self.is_shutting_down = False

        self.wait_thread = FileWaitThread(self._completion, self)
        self.wait_thread.start()

        os.makedirs(self.cfut_dir, exist_ok=True)

        self._register_shutdown_hook(self.handle_kill)

        self.metadata = {}
        assert not ("logging_config" in kwargs and "logging_setup_fn" in kwargs), (
            "Specify either logging_config OR logging_setup_fn but not both at once"
        )
        if "logging_config" in kwargs:
            self.metadata["logging_config"] = kwargs["logging_config"]
        if "logging_setup_fn" in kwargs:
            self.metadata["logging_setup_fn"] = kwargs["logging_setup_fn"]

    @classmethod
    def as_completed(cls, futs: list[Future[_T]]) -> Iterator[Future[_T]]:
        return futures.as_completed(futs)

    @classmethod
    @abstractmethod
    def executor_key(cls) -> str:
        pass

    @classmethod
    def _ensure_signal_handlers_are_installed(cls) -> None:
        # Only overwrite the signal handler once
        if cls._installed_signal_handler:
            return

        # Clean up if a SIGINT or SIGTERM signal is received. However, do not
        # interfere with the existing signal handler of the process and execute
        # it afterwards.
        existing_sigint_handler = signal.getsignal(signal.SIGINT)
        signal.signal(
            signal.SIGINT,
            partial(cls._handle_shutdown, existing_sigint_handler),
        )
        existing_sigterm_handler = signal.getsignal(signal.SIGTERM)
        signal.signal(
            signal.SIGTERM,
            partial(cls._handle_shutdown, existing_sigterm_handler),
        )

        cls._installed_signal_handler = True

    @classmethod
    def _register_shutdown_hook(cls, hook: Callable[[], None]) -> None:
        cls._shutdown_hooks.append(hook)
        cls._ensure_signal_handlers_are_installed()

    @classmethod
    def _deregister_shutdown_hook(cls, hook: Callable[[], None]) -> None:
        if hook in cls._shutdown_hooks:
            cls._shutdown_hooks.remove(hook)
        else:
            logging.warning(
                "Cannot deregister executors shutdown hook since it's not registered."
            )

    @classmethod
    def _handle_shutdown(
        cls,
        existing_signal_handler: Callable[[int, FrameType | None], None] | int | None,
        signum: int,
        frame: Any,
    ) -> None:
        logging.critical(
            f"[{cls.__name__}] Caught signal {signal.Signals(signum).name}, running shutdown hooks"
        )
        try:
            for hook in cls._shutdown_hooks:
                hook()
        except Exception as e:
            print(f"Error during shutdown: {e}")

        if (
            callable(existing_signal_handler)
            and existing_signal_handler
            not in (
                signal.SIG_DFL,  # For completeness sake (since it's not callable anyways). The system's default signal handler
                signal.SIG_IGN,  # For completeness sake (since it's not callable anyways). The instruction to ignore a signal
                signal.default_int_handler,  # Python's default SIGINT handler
            )
        ):
            existing_signal_handler(signum, frame)

    def handle_kill(self) -> None:
        if self.is_shutting_down:
            return

        self.is_shutting_down = True

        self.wait_thread.stop()
        self.inner_handle_kill()
        self.clean_up()

    @abstractmethod
    def inner_handle_kill(self) -> None:
        pass

    @abstractmethod
    def check_job_state(
        self, job_id_with_index: str
    ) -> Literal["failed", "ignore", "completed"]:
        pass

    @staticmethod
    @abstractmethod
    def get_current_job_id() -> str:
        pass

    def investigate_failed_job(
        self,
        job_id_with_index: str,  # noqa: ARG002 Unused method argument: `job_id_with_index`
    ) -> tuple[str, type[RemoteException]] | None:
        """
        When a job fails, this method is called to investigate why. If a tuple is returned,
        the containing message (1st element) will be attached to the thrown exception (which will use
        the returned exception type from the 2nd element).
        For example, this method could be used to check for common problems, such as violated
        RAM constraints.
        """
        return None

    def _start(
        self,
        workerid: str,
        job_count: int | None = None,
        job_name: str | None = None,
    ) -> tuple[list[Future[str]], list[tuple[int, int]]]:
        """Start job(s) with the given worker ID and return IDs
        identifying the new job(s). The job should run ``python -m
        cfut.remote <executorkey> <workerid>.
        """

        jobids_futures, job_index_ranges = self.inner_submit(
            f"{self.get_python_executable()} -m cluster_tools.remote {self.executor_key()} {workerid} {self.cfut_dir}",
            job_name=self.job_name if self.job_name is not None else job_name,
            additional_setup_lines=self.additional_setup_lines,
            job_count=job_count,
        )

        # Since not all jobs may be submitted immediately, cluster executors return
        # jobid futures in the inner_submit function. Also, since it may not be allowed
        # to submit all jobs at once, the jobs may be submitted in batches with each batch
        # containing a subset of all jobs identified by a separate jobid. The job_index_ranges
        # array of (start_index, end_index) tuples, indicates which of the job_count
        # jobs were submitted in each batch. start_index is inclusive whereas end_index
        # is not.
        return jobids_futures, job_index_ranges

    @abstractmethod
    def inner_submit(
        self,
        cmdline: str,
        job_name: str | None = None,
        additional_setup_lines: list[str] | None = None,
        job_count: int | None = None,
    ) -> tuple[list[Future[str]], list[tuple[int, int]]]:
        pass

    def _maybe_mark_logs_for_cleanup(self, jobid: str) -> None:
        """Given a job ID as returned by _start, perform any necessary
        cleanup after the job has finished.
        """
        if self.keep_logs:
            return

        log_path = self.format_log_file_path(self.cfut_dir, jobid)
        self.files_to_clean_up.append(log_path)

    @staticmethod
    @abstractmethod
    def format_log_file_name(job_id_with_index: str, suffix: str = ".stdout") -> str:
        pass

    @classmethod
    def format_log_file_path(
        cls, cfut_dir: str, job_id_with_index: str, suffix: str = ".stdout"
    ) -> str:
        return os.path.join(
            cfut_dir, cls.format_log_file_name(job_id_with_index, suffix)
        )

    @classmethod
    @abstractmethod
    def get_job_id_string(self) -> str:
        pass

    @staticmethod
    @abstractmethod
    def get_job_array_index() -> int | None:
        pass

    @staticmethod
    def get_temp_file_path(cfut_dir: str, file_name: str) -> str:
        return os.path.join(cfut_dir, file_name)

    @staticmethod
    def format_infile_name(cfut_dir: str, job_id: str) -> str:
        return os.path.join(cfut_dir, f"cfut.in.{job_id}.pickle")

    @staticmethod
    def format_outfile_name(cfut_dir: str, job_id: str) -> str:
        return os.path.join(cfut_dir, f"cfut.out.{job_id}.pickle")

    def get_python_executable(self) -> str:
        return sys.executable

    def _completion(self, jobid: str, failed_early: bool) -> None:
        """Called whenever a job finishes."""
        with self.jobs_lock:
            job_info = self.jobs.pop(jobid)
            assert job_info != NOT_YET_SUBMITTED_STATE

            if len(job_info) == 4:
                fut, workerid, outfile_name, should_keep_output = job_info
            else:
                # Backwards compatibility
                fut, workerid = job_info  # type: ignore[misc]
                should_keep_output = False
                outfile_name = self.format_outfile_name(self.cfut_dir, workerid)

            if not self.jobs:
                self.jobs_empty_cond.notify_all()
        if self.debug:
            logging.debug(f"Job completed: {jobid}")

        preliminary_outfile_name = with_preliminary_postfix(outfile_name)

        # By default, exceptions are wrapped by the RemoteException class.
        # However, this can be customized by investigating the actual error
        # using `investigate_failed_job`.
        wrapping_exception_cls = RemoteException
        if failed_early:
            # If the job failed, but didn't write the error to an output file,
            # we handle this case separately.
            # Typical reasons could be for this:
            # - because python isn't installed or the cluster_tools couldn't be found
            # - because the job was killed (e.g., by slurm due to RAM limit violations)
            # We don't try to deserialize pickling output, because it won't exist.
            success = False

            opt_reason_and_exception_cls = self.investigate_failed_job(jobid)
            reason = None
            if opt_reason_and_exception_cls is not None:
                reason, wrapping_exception_cls = opt_reason_and_exception_cls

            result = join_messages(
                [
                    "Job submission/execution failed.",
                    reason or "",
                    f"Please look into the log file at {self.format_log_file_path(self.cfut_dir, jobid)}.",
                ]
            )
        else:
            with open(preliminary_outfile_name, "rb") as f:
                outdata = f.read()
            success, result = pickling.loads(outdata)

        if success:
            # Remove the .preliminary postfix since the job was finished
            # successfully. Therefore, the result can be used as a checkpoint
            # by users of the clustertools.
            os.rename(preliminary_outfile_name, outfile_name)
            logging.debug(f"Pickle file renamed to {outfile_name}.")

            fut.set_result(result)
        else:
            # Don't remove the .preliminary postfix since the job failed.
            remote_exc = wrapping_exception_cls(result, jobid)
            fut.set_exception(remote_exc)

        # Clean up communication files.

        infile_name = self.format_infile_name(self.cfut_dir, workerid)
        self.files_to_clean_up.append(infile_name)
        if not should_keep_output:
            self.files_to_clean_up.append(outfile_name)

        self._maybe_mark_logs_for_cleanup(jobid)

    def ensure_not_shutdown(self) -> None:
        if self.was_requested_to_shutdown:
            raise RuntimeError(
                "submit() was invoked on a ClusterExecutor instance even though shutdown() was executed for that instance."
            )

    def create_enriched_future(self) -> Future:
        fut: Future = Future()
        enrich_future_with_uncaught_warning(fut)
        return fut

    def submit(  # type: ignore[override]
        self,
        __fn: Callable[_P, _T],
        *args: _P.args,
        **kwargs: _P.kwargs,
    ) -> Future[_T]:
        """
        Submit a job to the pool.
        kwargs may contain __cfut_options which currently should look like:
        {
            "output_pickle_path": str
        }
        output_pickle_path defines where the pickled result should be stored.
        That file will not be removed after the job has finished.
        """
        fut = self.create_enriched_future()
        workerid = random_string()

        if "__cfut_options" in kwargs:
            should_keep_output = True
            output_pickle_path = cast(CFutDict, kwargs["__cfut_options"])[
                "output_pickle_path"
            ]
            del kwargs["__cfut_options"]
        else:
            should_keep_output = False
            output_pickle_path = self.format_outfile_name(self.cfut_dir, workerid)

        self.ensure_not_shutdown()

        # Start the job.
        serialized_function_info = pickling.dumps(
            ((__fn, self.metadata), args, kwargs, output_pickle_path)
        )
        with open(self.format_infile_name(self.cfut_dir, workerid), "wb") as f:
            f.write(serialized_function_info)

        self.store_main_path_to_meta_file(workerid)

        preliminary_output_pickle_path = with_preliminary_postfix(output_pickle_path)
        if os.path.exists(preliminary_output_pickle_path):
            logging.warning(
                f"Deleting stale output file at {preliminary_output_pickle_path}..."
            )
            os.unlink(preliminary_output_pickle_path)

        job_name = get_function_name(__fn)
        jobids_futures, _ = self._start(workerid, job_name=job_name)
        # Only a single job was submitted
        jobid = jobids_futures[0].result()

        if self.debug:
            logging.debug(f"Job submitted: {jobid}")

        # Thread will wait for it to finish.
        self.wait_thread.waitFor(preliminary_output_pickle_path, jobid)

        with self.jobs_lock:
            self.jobs[jobid] = (fut, workerid, output_pickle_path, should_keep_output)

        fut.cluster_jobid = jobid  # type: ignore[attr-defined]
        return fut

    @classmethod
    def get_workerid_with_index(cls, workerid: str, index: int | str) -> str:
        return f"{workerid}_{index}"

    @classmethod
    def get_jobid_with_index(cls, jobid: str | int, index: int) -> str:
        return f"{jobid}_{index}"

    def get_function_and_metadata_pickle_path(self, workerid: str) -> str:
        return self.format_infile_name(
            self.cfut_dir,
            self.get_workerid_with_index(workerid, "function-and-metadata"),
        )

    @staticmethod
    def get_main_meta_path(cfut_dir: str, workerid: str) -> str:
        return os.path.join(cfut_dir, f"cfut.main_path.{workerid}.txt")

    def store_main_path_to_meta_file(self, workerid: str) -> None:
        main_meta_path = self.get_main_meta_path(self.cfut_dir, workerid)
        with open(main_meta_path, "w", encoding="utf-8") as file:
            file.write(file_path_to_absolute_module(sys.argv[0]))
        self.files_to_clean_up.append(main_meta_path)

    def map_to_futures(
        self,
        fn: Callable[[_S], _T],
        args: Iterable[
            _S
        ],  # TODO change: allow more than one arg per call # noqa FIX002 Line contains TODO
        output_pickle_path_getter: Callable[[_S], os.PathLike] | None = None,
    ) -> list[Future[_T]]:
        self.ensure_not_shutdown()
        args = list(args)
        if len(args) == 0:
            return []

        should_keep_output = output_pickle_path_getter is not None

        futs_with_output_paths = []
        workerid = random_string()

        pickled_function_and_metadata_path = self.get_function_and_metadata_pickle_path(
            workerid
        )
        self.files_to_clean_up.append(pickled_function_and_metadata_path)
        with open(pickled_function_and_metadata_path, "wb") as file:
            pickling.dump((fn, self.metadata), file)
        self.store_main_path_to_meta_file(workerid)

        for index, arg in enumerate(args):
            fut = self.create_enriched_future()
            workerid_with_index = self.get_workerid_with_index(workerid, index)

            if output_pickle_path_getter is None:
                output_pickle_path = self.format_outfile_name(
                    self.cfut_dir, workerid_with_index
                )
            else:
                output_pickle_path = str(output_pickle_path_getter(arg))

            preliminary_output_pickle_path = with_preliminary_postfix(
                output_pickle_path
            )
            if os.path.exists(preliminary_output_pickle_path):
                logging.warning(
                    f"Deleting stale output file at {preliminary_output_pickle_path}..."
                )
                os.unlink(preliminary_output_pickle_path)

            serialized_function_info = pickling.dumps(
                (
                    pickled_function_and_metadata_path,
                    [arg],
                    {},
                    output_pickle_path,
                )
            )
            infile_name = self.format_infile_name(self.cfut_dir, workerid_with_index)

            with open(infile_name, "wb") as f:
                f.write(serialized_function_info)

            futs_with_output_paths.append((fut, output_pickle_path))

        with self.jobs_lock:
            # Use a separate loop to avoid having to acquire the jobs_lock many times
            # or for the full duration of the above loop
            for index in range(len(futs_with_output_paths)):
                workerid_with_index = self.get_workerid_with_index(workerid, index)
                # Register the job in the jobs array, although the jobid is not known yet.
                # Otherwise it might happen that self.jobs becomes empty, but some of the jobs were
                # not even submitted yet.
                self.jobs[workerid_with_index] = NOT_YET_SUBMITTED_STATE

        job_count = len(args)
        job_name = get_function_name(fn)
        jobids_futures, job_index_ranges = self._start(workerid, job_count, job_name)

        number_of_batches = len(jobids_futures)
        for batch_index, (jobid_future, (job_index_start, job_index_end)) in enumerate(
            zip(jobids_futures, job_index_ranges)
        ):
            jobid_future.add_done_callback(
                partial(
                    self.register_jobs,
                    futs_with_output_paths[job_index_start:job_index_end],
                    workerid,
                    should_keep_output,
                    job_index_start,
                    f"{batch_index + 1}/{number_of_batches}",
                )
            )

        return [fut for (fut, _) in futs_with_output_paths]

    def register_jobs(
        self,
        futs_with_output_paths: list[tuple[Future, str]],
        workerid: str,
        should_keep_output: bool,
        job_index_offset: int,
        batch_description: str,
        jobid_future: Future[str],
    ) -> None:
        jobid = jobid_future.result()
        if self.debug:
            logging.debug(
                f"Submitted array job {batch_description} with JobId {jobid} and {len(futs_with_output_paths)} subjobs.",
            )

        for array_index, (fut, output_path) in enumerate(futs_with_output_paths):
            jobid_with_index = self.get_jobid_with_index(jobid, array_index)

            # Thread will wait for it to finish.
            self.wait_thread.waitFor(
                with_preliminary_postfix(output_path), jobid_with_index
            )

            fut.cluster_jobid = jobid  # type: ignore[attr-defined]
            # fut.cluster_jobindex is only used for debugging:
            fut.cluster_jobindex = array_index  # type: ignore[attr-defined]

            job_index = job_index_offset + array_index
            workerid_with_index = self.get_workerid_with_index(workerid, job_index)
            # Remove the pending jobs entry and add the correct one
            with self.jobs_lock:
                del self.jobs[workerid_with_index]
                self.jobs[jobid_with_index] = (
                    fut,
                    workerid_with_index,
                    output_path,
                    should_keep_output,
                )

    # Overwrite the context manager __exit as it doesn't forward the information whether an exception was thrown or not otherwise
    # which may lead to a deadlock if an exception is thrown within a cluster executor with statement, because self.jobs_empty_cond.wait()
    # never succeeds.
    def __exit__(
        self,
        exc_type: type[BaseException] | None,
        _exc_val: BaseException | None,
        _exc_tb: TracebackType | None,
    ) -> Literal[False]:
        # Don't wait if an exception was thrown
        self.shutdown(wait=exc_type is None)
        return False

    def shutdown(self, wait: bool = True, cancel_futures: bool = True) -> None:
        """Close the pool."""
        if not cancel_futures:
            logging.warning(
                "The provided cancel_futures argument is ignored by ClusterExecutor."
            )
        self.was_requested_to_shutdown = True
        if wait:
            with self.jobs_lock:
                if self.jobs and self.wait_thread.is_alive():
                    self.jobs_empty_cond.wait()

        self.wait_thread.stop()
        self.wait_thread.join()

        self.clean_up()

    def clean_up(self) -> None:
        for file_to_clean_up in self.files_to_clean_up:
            try:
                os.unlink(file_to_clean_up)
            except OSError as exc:  # noqa: PERF203 `try`-`except` within a loop incurs performance overhead
                logging.warning(
                    f"Could not delete file during clean up. Path: {file_to_clean_up} Exception: {exc}. Continuing..."
                )
        self.files_to_clean_up = []

    def map(  # type: ignore[override]
        self,
        fn: Callable[[_S], _T],
        args: Iterable[Any],
        timeout: float | None = None,
        chunksize: int | None = None,
    ) -> Iterator[_T]:
        if chunksize is not None:
            logging.warning(
                "The provided chunksize argument is ignored by ClusterExecutor."
            )

        start_time = time.time()

        futs = self.map_to_futures(fn, args)

        # Return a separate generator as an iterator to avoid that the
        # map() method itself becomes a generator (due to the usage of yield).
        # If map() was a generator, the submit() calls would be invoked
        # lazily which can lead to a shutdown of the executor before
        # the submit calls are performed.
        def result_generator() -> Iterator[_T]:
            for fut in futs:
                passed_time = time.time() - start_time
                remaining_timeout = None if timeout is None else timeout - passed_time
                yield fut.result(remaining_timeout)

        return result_generator()

    def forward_log(self, fut: Future[_T]) -> _T:
        """
        Takes a future from which the log file is forwarded to the active
        process. This method blocks as long as the future is not done.
        """

        log_path = self.format_log_file_path(self.cfut_dir, fut.cluster_jobid)  # type: ignore[attr-defined]

        # Don't use a logger instance here, since the child process
        # probably already used a logger.
        def log_callback(s: str) -> None:
            sys.stdout.write(f"(jid={fut.cluster_jobid}) {s}")  # type: ignore[attr-defined]

        tailer = Tail(log_path, log_callback)
        fut.add_done_callback(lambda _: tailer.cancel())

        # Poll until the log file exists
        while not (os.path.exists(log_path) or tailer.is_cancelled):
            time.sleep(2)

        # Log the output of the log file until future is resolved
        # by the done_callback we attached earlier.
        tailer.follow(2)
        return fut.result()

    @abstractmethod
    def get_pending_tasks(self) -> Iterable[str]:
        pass<|MERGE_RESOLUTION|>--- conflicted
+++ resolved
@@ -9,11 +9,7 @@
 from concurrent import futures
 from concurrent.futures import Future
 from functools import partial
-<<<<<<< HEAD
-from types import FrameType
-=======
-from types import TracebackType
->>>>>>> dc574db0
+from types import FrameType, TracebackType
 from typing import (
     Any,
     Literal,
