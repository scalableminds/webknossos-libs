#!/usr/bin/env bash
set -eEuo pipefail

echo "Typecheck webknossos..."
poetry run python -m mypy -p webknossos

echo "Typecheck tests..."
poetry run python -m mypy -p tests

echo "Typecheck examples..."
<<<<<<< HEAD
poetry run python -m mypy -p examples
=======
python -m mypy -p examples --disallow-untyped-defs --show-error-codes --strict-equality --namespace-packages --no-implicit-optional

echo "Typecheck script-collection..."
python -m mypy -p script-collection --disallow-untyped-defs --show-error-codes --strict-equality --namespace-packages --no-implicit-optional
>>>>>>> 95f00785
<|MERGE_RESOLUTION|>--- conflicted
+++ resolved
@@ -8,11 +8,7 @@
 poetry run python -m mypy -p tests
 
 echo "Typecheck examples..."
-<<<<<<< HEAD
 poetry run python -m mypy -p examples
-=======
-python -m mypy -p examples --disallow-untyped-defs --show-error-codes --strict-equality --namespace-packages --no-implicit-optional
 
 echo "Typecheck script-collection..."
-python -m mypy -p script-collection --disallow-untyped-defs --show-error-codes --strict-equality --namespace-packages --no-implicit-optional
->>>>>>> 95f00785
+poetry run python -m mypy -p script-collection