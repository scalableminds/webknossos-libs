import colorsys
import itertools
import warnings
<<<<<<< HEAD
from typing import TYPE_CHECKING
=======
from typing import TYPE_CHECKING, Dict, List, Sequence, Tuple, Union
>>>>>>> 33b56767

import networkx as nx
import numpy as np

import webknossos._nml as wknml

from ..geometry import Vec3Int

if TYPE_CHECKING:
    from ..annotation import Annotation
    from ..skeleton import Group, Skeleton, Tree


def nml_to_skeleton(nml: wknml.Nml) -> "Skeleton":
    from ..skeleton import Skeleton

    skeleton = Skeleton(
        dataset_id=nml.parameters.dataset_id,
        dataset_name=nml.parameters.name,
        voxel_size=nml.parameters.scale,
        organization_id=nml.parameters.organization,
        description=nml.parameters.description,
    )

    groups_by_id = {}

    def visit_groups(nml_groups: list[wknml.Group], current_group: "Group") -> None:
        for nml_group in nml_groups:
            sub_group = current_group.add_group(
                name=nml_group.name, _enforced_id=nml_group.id
            )
            groups_by_id[sub_group.id] = sub_group
            visit_groups(nml_group.children, sub_group)

    visit_groups(nml.groups, skeleton)
    for nml_tree in nml.trees:
        if nml_tree.groupId is None:
            new_tree = skeleton.add_tree(
                nml_tree.name,
                _enforced_id=nml_tree.id,
                color=nml_tree.color,
                metadata={i.key: i.value for i in nml_tree.metadata},
            )
        else:
            new_tree = groups_by_id[nml_tree.groupId].add_tree(
                nml_tree.name,
                _enforced_id=nml_tree.id,
                color=nml_tree.color,
                metadata={i.key: i.value for i in nml_tree.metadata},
            )
        _nml_tree_to_wk_tree(new_tree, nml_tree)

    for comment in nml.comments:
        skeleton.get_node_by_id(comment.node).comment = comment.content

    for branchpoint in nml.branchpoints:
        node = skeleton.get_node_by_id(branchpoint.id)
        node.is_branchpoint = True
        if branchpoint.time != 0:
            node.branchpoint_time = branchpoint.time

    max_id = max(skeleton.get_max_tree_id(), skeleton.get_max_node_id())
    skeleton._element_id_generator = itertools.count(max_id + 1)

    if nml.parameters.offset is not None and not all(
        i == 0 for i in nml.parameters.offset
    ):
        warnings.warn(
            f"[INFO] The offset parameter is not supported. The offset of {nml.parameters.offset} is ignored and will be omitted."
        )

    return skeleton


def _dict_to_metadata_entry_list(
    metadata: Dict[str, Union[str, int, float, Sequence[str]]],
) -> List[wknml.MetadataEntry]:
    metadata_entry_list = []
    if metadata is not None:
        for key, value in metadata.items():
            if isinstance(value, str):
                metadata_entry_list.append(
                    wknml.MetadataEntry(key=key, type="str", value=value)
                )
            elif isinstance(value, int) or isinstance(value, float):
                metadata_entry_list.append(
                    wknml.MetadataEntry(key=key, type="number", value=value)
                )
            elif isinstance(value, Sequence):
                metadata_entry_list.append(
                    wknml.MetadataEntry(key=key, type="list", value=value)
                )
            else:
                raise ValueError(f"Unsupported metadata type: {type(value)}")
    return metadata_entry_list


def _nml_tree_to_wk_tree(
    new_tree: "Tree",
    nml_tree: wknml.Tree,
) -> None:
    optional_attribute_list = [
        "rotation",
        "inVp",
        "inMag",
        "bitDepth",
        "interpolation",
        "time",
    ]

    for nml_node in nml_tree.nodes:
        node_id = nml_node.id
        current_node = new_tree.add_node(
            position=Vec3Int.from_vec3_float(nml_node.position),
            _enforced_id=node_id,
            radius=nml_node.radius,
        )

        for optional_attribute in optional_attribute_list:
            if getattr(nml_node, optional_attribute) is not None:
                setattr(
                    current_node,
                    optional_attribute,
                    getattr(nml_node, optional_attribute),
                )

    for edge in nml_tree.edges:
        new_tree.add_edge(edge.source, edge.target)


def _random_color_rgba() -> tuple[float, float, float, float]:
    """
    A utility to generate a new random RGBA color.
    """
    # https://stackoverflow.com/a/43437435/783758

    h, s, l = (  # noqa: E741 Ambiguous variable name
        np.random.random(),
        0.5 + np.random.random() / 2.0,
        0.4 + np.random.random() / 5.0,
    )
    r, g, b = colorsys.hls_to_rgb(h, l, s)
    return (r, g, b, 1.0)


def annotation_to_nml(
    annotation: "Annotation",
) -> wknml.Nml:
    nml_parameters = wknml.Parameters(
        dataset_id=annotation.dataset_id,
        name=annotation.dataset_name,
        scale=annotation.voxel_size,
        description=annotation.description,
        organization=annotation.organization_id,
        time=annotation.time,
        editPosition=annotation.edit_position,
        editRotation=annotation.edit_rotation,
        zoomLevel=annotation.zoom_level,
        taskBoundingBox=annotation.task_bounding_box,
        userBoundingBoxes=annotation.user_bounding_boxes,
    )

    comments = [
        wknml.Comment(node.id, node.comment)
        for tree in annotation.skeleton.flattened_trees()
        for node in tree.nodes
        if node.comment is not None
    ]

    branchpoints = [
        wknml.Branchpoint(node.id, node.time)
        for tree in annotation.skeleton.flattened_trees()
        for node in tree.nodes
        if node.is_branchpoint
    ]

    trees = []

    for tree in sorted(annotation.skeleton.flattened_trees(), key=lambda g: g.id):
        nodes, edges = _extract_nodes_and_edges_from_tree(tree)
        color = tree.color or _random_color_rgba()
        name = tree.name or f"tree{tree.id}"
        metadata = _dict_to_metadata_entry_list(tree.metadata) or []

        trees.append(
            wknml.Tree(
                nodes=nodes,
                edges=edges,
                id=tree.id,
                name=name,
                groupId=tree.group.id if tree.group != annotation.skeleton else None,
                color=color,
                metadata=metadata,
            )
        )

    groups = annotation.skeleton.as_nml_group().children

    volumes = [
        wknml.Volume(
            id=volume.id,
            location=volume._default_zip_name(),
            fallback_layer=volume.fallback_layer_name,
            name=volume.name,
            segments=[
                wknml.Segment(
                    id=segment_id,
                    name=segment_info.name,
                    anchor_position=segment_info.anchor_position,
                    color=segment_info.color,
                    metadata=_dict_to_metadata_entry_list(segment_info.metadata),
                )
                for segment_id, segment_info in volume.segments.items()
            ],
            format=str(volume.data_format),
            largest_segment_id=volume.largest_segment_id,
        )
        for volume in annotation._volume_layers
    ]

    meta = [
        wknml.Meta(name=key, content=value)
        for key, value in annotation.metadata.items()
    ]
    if annotation.owner_name is not None:
        meta.append(wknml.Meta(name="username", content=annotation.owner_name))
    if annotation.annotation_id is not None:
        meta.append(wknml.Meta(name="annotationId", content=annotation.annotation_id))

    nml = wknml.Nml(
        meta=meta,
        parameters=nml_parameters,
        trees=trees,
        branchpoints=branchpoints,
        comments=comments,
        groups=groups,
        volumes=volumes,
    )

    return nml


def _extract_nodes_and_edges_from_tree(
    graph: nx.Graph,
) -> tuple[list[wknml.Node], list[wknml.Edge]]:
    """
    A utility to convert a single [NetworkX graph object](https://networkx.org/) into a list of `NmlNode` objects and `Edge` objects.

    Return
        tuple[list[NmlNode], list[Edge]]: A tuple containing both all nodes and all edges
    """

    node_nml = [
        wknml.Node(
            id=node.id,
            position=node.position,
            radius=node.radius,
            rotation=node.rotation,
            inVp=node.inVp,
            inMag=node.inMag,
            bitDepth=node.bitDepth,
            interpolation=node.interpolation,
            time=node.time,
        )
        for node in graph.nodes
    ]

    edge_nml = [
        wknml.Edge(source=source.id, target=target.id) for source, target in graph.edges
    ]

    return node_nml, edge_nml<|MERGE_RESOLUTION|>--- conflicted
+++ resolved
@@ -1,11 +1,8 @@
 import colorsys
 import itertools
 import warnings
-<<<<<<< HEAD
+from collections.abc import Sequence
 from typing import TYPE_CHECKING
-=======
-from typing import TYPE_CHECKING, Dict, List, Sequence, Tuple, Union
->>>>>>> 33b56767
 
 import networkx as nx
 import numpy as np
@@ -81,8 +78,8 @@
 
 
 def _dict_to_metadata_entry_list(
-    metadata: Dict[str, Union[str, int, float, Sequence[str]]],
-) -> List[wknml.MetadataEntry]:
+    metadata: dict[str, str | int | float | Sequence[str]],
+) -> list[wknml.MetadataEntry]:
     metadata_entry_list = []
     if metadata is not None:
         for key, value in metadata.items():
