"""WEBKNOSSOS annotation module for working with skeleton and volume data.

This module provides the Annotation class for handling WEBKNOSSOS annotations, which can
contain two types of data:

    1. Skeleton Data: Represented by the `Skeleton` class, e.g. for annotating neural pathways
       and structures.
    2. Volume Annotation Layers: Used for segmentation data, can be exported as
       `SegmentationLayer` objects.

The module supports various operations including:
    * Loading/saving annotations from/to .nml or .zip files
    * Downloading/uploading annotations from/to WEBKNOSSOS
    * Working with skeleton data and volume layers
    * Exporting volume layers to datasets

Typical usage Examples:
    ```python
    # Download an annotation from WEBKNOSSOS
    annotation = Annotation.download("annotation_id")

    # Add a volume layer with fallback for efficient processing
    annotation.add_volume_layer(
        name="segmentation",
        fallback_layer="original_segmentation"
    )

    # Save the annotation locally
    annotation.save("my_annotation.zip")
    ```

Notes:
    For volume annotations, using fallback layers is recommended for better performance
    in WEBKNOSSOS. Adding volume annotation data programmatically should be avoided
    when possible.

See Also:
    * Skeleton documentation: /webknossos/skeleton_annotation/index.html
    * Volume annotation documentation: /webknossos/volume_annotation/index.html
"""

import json
import logging
import re
import warnings
from collections.abc import Iterable, Iterator
from contextlib import AbstractContextManager, contextmanager, nullcontext
from enum import Enum, unique
from io import BytesIO
from os import PathLike
from pathlib import Path
from shutil import copyfileobj
from tempfile import TemporaryDirectory
<<<<<<< HEAD
from typing import BinaryIO, Union, cast, overload
=======
from typing import BinaryIO, cast, overload
>>>>>>> 7f1a4756
from zipfile import ZIP_DEFLATED, ZipFile
from zlib import Z_BEST_SPEED

import attr
from cluster_tools.executor_protocol import Executor
from upath import UPath
from zipp import Path as ZipPath

import webknossos._nml as wknml

from ..dataset import (
    SEGMENTATION_CATEGORY,
    DataFormat,
    Dataset,
    Layer,
    RemoteDataset,
    SegmentationLayer,
)
from ..dataset.defaults import PROPERTIES_FILE_NAME, SSL_CONTEXT
from ..dataset.properties import DatasetProperties, dataset_converter
from ..geometry import NDBoundingBox, Vec3Int
from ..skeleton import Skeleton
from ..utils import get_executor_for_args, time_since_epoch_in_ms
from ._nml_conversion import annotation_to_nml, nml_to_skeleton

logger = logging.getLogger(__name__)

Vector3 = tuple[float, float, float]
Vector4 = tuple[float, float, float, float]


MAG_RE = r"((\d+-\d+-)?\d+)"
SEP_RE = r"(\/|\\)"
CUBE_RE = rf"z\d+{SEP_RE}y\d+{SEP_RE}x\d+\.wkw"
ANNOTATION_WKW_PATH_RE = re.compile(rf"{MAG_RE}{SEP_RE}(header\.wkw|{CUBE_RE})")


@attr.define
class SegmentInformation:
    name: str | None
    anchor_position: Vec3Int | None
    color: Vector4 | None


@attr.define
class _VolumeLayer:
    id: int
    name: str
    fallback_layer_name: str | None
    data_format: DataFormat
    zip: ZipPath | None
    segments: dict[int, SegmentInformation]
    largest_segment_id: int | None

    def _default_zip_name(self) -> str:
        return f"data_{self.id}_{self.name}.zip"


def _extract_zip_folder(zip_file: ZipFile, out_path: Path, prefix: str) -> None:
    for zip_entry in zip_file.filelist:
        if zip_entry.filename.startswith(prefix) and not zip_entry.is_dir():
            out_file_path = out_path / (zip_entry.filename[len(prefix) :])
            out_file_path.parent.mkdir(parents=True, exist_ok=True)
            with (
                zip_file.open(zip_entry, "r") as zip_f,
                out_file_path.open("wb") as out_f,
            ):
                copyfileobj(zip_f, out_f)


@attr.define
class Annotation:
    """Represents an annotation from WEBKNOSSOS containing skeleton and/or volume data.

    The Annotation class provides functionality to:

    1. Load/save annotations from/to .nml or .zip files
    2. Download/upload annotations from/to WEBKNOSSOS
    3. Work with skeleton data and volume layers
    4. Export volume layers to datasets

    Attributes:
        name: Name of the annotation.
        skeleton: Skeleton object containing tree/node data.
        owner_name: Name of annotation owner.
        annotation_id: Unique identifier for the annotation.
        time: Creation timestamp in ms since epoch.
        edit_position: 3D position coordinates.
        edit_rotation: 3D rotation angles.
        zoom_level: Current zoom level.
        metadata: Dictionary of custom metadata.
        task_bounding_box: Optional bounding box for task annotations.
        user_bounding_boxes: List of user-defined bounding boxes.

    Examples:
        Create a new annotation:
        ```python
        ann = Annotation(
            name="my_annotation",
            dataset_name="sample_dataset",
            voxel_size=(11.2, 11.2, 25.0)
        )
        ```

        Load annotation from file:
        ```
        ann = Annotation.load("annotation.nml")
        ```

        Download from WEBKNOSSOS:
        ```
        ann = Annotation.download("annotation_id")
        ```

        Save annotation:
        ```
        ann.save("annotation.zip")
        ```

        Add volume layer:
        ```
        ann.add_volume_layer(
            name="segmentation",
            fallback_layer="segmentation_layer"
        )
        ```
    """

    name: str
    skeleton: Skeleton = None  # type: ignore[assignment]
    # The following underscored attributes are just for initialization
    # in case the skeleton is not given. They are always None as attributes.
    _dataset_name: str | None = None
    _voxel_size: Vector3 | None = None
    _organization_id: str | None = None
    _description: str | None = None
    owner_name: str | None = None
    annotation_id: str | None = None
    time: int | None = attr.ib(factory=time_since_epoch_in_ms)
    edit_position: Vector3 | None = None
    edit_rotation: Vector3 | None = None
    zoom_level: float | None = None
    metadata: dict[str, str] = attr.Factory(dict)
    task_bounding_box: NDBoundingBox | None = None
    user_bounding_boxes: list[NDBoundingBox] = attr.Factory(list)
    _volume_layers: list[_VolumeLayer] = attr.field(factory=list, init=False)

    @classmethod
    def _set_init_docstring(cls) -> None:
        Annotation.__init__.__doc__ = """
        Initializes a new Annotation instance.

        To initialize a local annotation, please provide the `name` argument, and either
        the `skeleton` argument, or a `dataset_name` and `voxel_size`.
        When supplying `skeleton` passing `dataset_name`, `voxel_size`, `organization_id` or
        `description` is not allowed as the attributes of the skeleton are used in this case.

        Args:
            name: The name of the annotation.
            skeleton: Optional Skeleton instance. If provided, must not specify dataset_name/voxel_size.
            _dataset_name: Required if skeleton not provided. Name of the dataset.
            _voxel_size: Required if skeleton not provided. Tuple of (x, y, z) voxel dimensions.
            _organization_id: Optional organization ID if skeleton not provided.
            _description: Optional description if skeleton not provided.
            owner_name: Optional name of the annotation owner.
            annotation_id: Optional unique identifier.
            time: Optional timestamp in ms since epoch.
            edit_position: Optional tuple of (x, y, z) view position.
            edit_rotation: Optional tuple of (x, y, z) view rotation angles.
            zoom_level: Optional view zoom level.
            metadata: Optional dictionary of custom metadata.
            task_bounding_box: Optional bounding box for task annotations.
            user_bounding_boxes: Optional list of user-defined bounding boxes.

        Raises:
            AssertionError: If neither skeleton nor dataset_name/voxel_size are provided,
                            or if skeleton is provided along with dataset attributes.
        """

    def __attrs_post_init__(self) -> None:
        if self.skeleton is None:
            assert self._dataset_name is not None, (
                "Please either supply a skeleton or dataset_name for Annotation()."
            )
            assert self._voxel_size is not None, (
                "Please supply a voxel_size for Annotation()."
            )
            self.skeleton = Skeleton(
                dataset_name=self._dataset_name,
                voxel_size=self._voxel_size,
                organization_id=self._organization_id,
                description=self._description,
            )
            self._dataset_name = None
            self._voxel_size = None
            self._organization_id = None
            self._description = None
        else:
            assert all(
                i is None
                for i in [
                    self._dataset_name,
                    self._voxel_size,
                    self._organization_id,
                    self._description,
                ]
            ), (
                "When supplying a skeleton for Annotation(), passing dataset_name, voxel_size, organization_id or description is not allowed. "
                + "The attributes of the skeleton are used in this case."
            )

    @property
    def dataset_name(self) -> str:
        """Name of the dataset this annotation belongs to.

        Proxies to skeleton.dataset_name.
        """
        return self.skeleton.dataset_name

    @dataset_name.setter
    def dataset_name(self, dataset_name: str) -> None:
        self.skeleton.dataset_name = dataset_name

    @property
    def dataset_id(self) -> str | None:
        """ID of the dataset this annotation belongs to.

        Proxies to skeleton.dataset_id.
        """
        return self.skeleton.dataset_id

    @dataset_id.setter
    def dataset_id(self, dataset_id: str | None) -> None:
        self.skeleton.dataset_id = dataset_id

    @property
    def voxel_size(self) -> tuple[float, float, float]:
        """Voxel dimensions in nanometers (x, y, z).

        Proxies to skeleton.voxel_size.
        """
        return self.skeleton.voxel_size

    @voxel_size.setter
    def voxel_size(self, voxel_size: tuple[float, float, float]) -> None:
        self.skeleton.voxel_size = voxel_size

    @property
    def organization_id(self) -> str | None:
        """ID of the organization owning this annotation.

        Proxies to skeleton.organization_id.
        """
        return self.skeleton.organization_id

    @organization_id.setter
    def organization_id(self, organization_id: str | None) -> None:
        self.skeleton.organization_id = organization_id

    @property
    def description(self) -> str | None:
        """Optional description of the annotation.

        Proxies to skeleton.description.
        """
        return self.skeleton.description

    @description.setter
    def description(self, description: str | None) -> None:
        self.skeleton.description = description

    @classmethod
    def load(cls, annotation_path: str | PathLike) -> "Annotation":
        """Loads an annotation from a file.

        Supports loading from:
        - .nml files (skeleton-only annotations)
        - .zip files (containing .nml and optional volume layers)

        Args:
            annotation_path: Path to the .nml or .zip file.

        Returns:
            Annotation: The loaded annotation instance.

        Raises:
            AssertionError: If the file doesn't exist or has invalid extension.
            RuntimeError: If the file format is invalid.

        Examples:
            ```python
            # Load from NML
            ann = Annotation.load("annotation.nml")

            # Load from ZIP
            ann = Annotation.load("annotation.zip")
            ```
        """
        annotation_path = Path(annotation_path)
        assert annotation_path.exists(), (
            f"Annotation path {annotation_path} does not exist."
        )
        if annotation_path.suffix == ".zip":
            return cls._load_from_zip(annotation_path)
        elif annotation_path.suffix == ".nml":
            with annotation_path.open(mode="rb") as f:
                return cls._load_from_nml(annotation_path.stem, f)
        else:
            raise RuntimeError(
                "The loaded annotation must have the suffix .zip or .nml, but is {annotation_path.suffix}"
            )

    @overload
    @classmethod
    def download(
        cls,
        annotation_id_or_url: str,
        webknossos_url: str | None = None,
        *,
        skip_volume_data: bool = False,
    ) -> "Annotation": ...

    @overload
    @classmethod
    def download(
        cls,
        annotation_id_or_url: str,
        webknossos_url: str | None = None,
        *,
        skip_volume_data: bool = False,
        _return_context: bool,
    ) -> tuple["Annotation", AbstractContextManager[None]]: ...

    @classmethod
    def download(
        cls,
        annotation_id_or_url: str,
        webknossos_url: str | None = None,
        *,
        skip_volume_data: bool = False,
        _return_context: bool = False,
    ) -> "Annotation" | tuple["Annotation", AbstractContextManager[None]]:
        """Downloads an annotation from WEBKNOSSOS.

        Args:
            annotation_id_or_url: Either an annotation ID or complete WEBKNOSSOS URL.
                Example URL: https://webknossos.org/annotations/[id]
            webknossos_url: Optional custom WEBKNOSSOS instance URL.
            skip_volume_data: If True, omits downloading volume layer data.
            _return_context: Internal use only.

        Returns:
            Annotation: The downloaded annotation instance.

        Examples:
            ```python
            # Download by ID
            ann = Annotation.download("5f7d3a...")

            # Download by URL
            ann = Annotation.download("https://webknossos.org/annotations/5f7d3a...")

            # Skip volume data
            ann = Annotation.download("5f7d3a...", skip_volume_data=True)
            ```
        """
        from ..client._resolve_short_link import resolve_short_link
        from ..client.context import _get_api_client, _get_context, webknossos_context

        annotation_id_or_url = resolve_short_link(annotation_id_or_url)

        match = re.match(_ANNOTATION_URL_REGEX, annotation_id_or_url)
        if match is not None:
            assert webknossos_url is None, (
                "When Annotation.download() is be called with an annotation url, "
                + "e.g. Annotation.download('https://webknossos.org/annotations/6114d9410100009f0096c640'), "
                + "annotation_type and webknossos_url must not be set."
            )
            annotation_id = match.group("annotation_id")
            webknossos_url = match.group("webknossos_url")
        else:
            annotation_id = annotation_id_or_url

        if webknossos_url is not None:
            webknossos_url = webknossos_url.rstrip("/")
        if webknossos_url is not None and webknossos_url != _get_context().url:
            warnings.warn(
                f"[INFO] The supplied url {webknossos_url} does not match your current context {_get_context().url}. "
                + "Using no token, only public annotations can be downloaded. "
                + "Please see https://docs.webknossos.org/api/webknossos/client/context.html to adapt the URL and token."
            )
            context: AbstractContextManager[None] = webknossos_context(
                webknossos_url, token=None
            )
        else:
            context = nullcontext()

        with context:
            client = _get_api_client()
            file_body, filename = client.annotation_download(
                annotation_id, skip_volume_data=skip_volume_data
            )

        if filename.endswith(".nml"):
            annotation = Annotation._load_from_nml(filename[:-4], BytesIO(file_body))
        else:
            assert filename.endswith(".zip"), (
                f"Downloaded annotation should have the suffix .zip or .nml, but has filename {filename}"
            )
            annotation = Annotation._load_from_zip(BytesIO(file_body))

        if _return_context:
            return annotation, context
        else:
            return annotation

    @classmethod
    def open_as_remote_dataset(
        cls,
        annotation_id_or_url: str,
        webknossos_url: str | None = None,
    ) -> Dataset:
        """Opens an annotation directly as a remote dataset from WEBKNOSSOS.

        This is a convenience method that combines downloading an annotation and converting it
        to a remote dataset in one step. It's useful when you want to work with the annotation
        data as a dataset without storing it locally.

        Args:
            annotation_id_or_url: Either an annotation ID or complete WEBKNOSSOS URL.
                Example URL: https://webknossos.org/annotations/[id]
            webknossos_url: Optional custom WEBKNOSSOS instance URL.

        Returns:
            Dataset: A remote dataset instance representing the annotation.

        Examples:
            ```python
            # Open by ID
            dataset = Annotation.open_as_remote_dataset("5f7d3a...")

            # Open by URL
            dataset = Annotation.open_as_remote_dataset(
                "https://webknossos.org/annotations/5f7d3a..."
            )

            # Access layers
            layer = dataset.get_layer("segmentation")
            ```

        Notes:
            This method automatically skips downloading volume data locally for efficiency,
            as the data will be streamed from the remote source.
        """
        (
            annotation,
            context,
        ) = Annotation.download(
            annotation_id_or_url=annotation_id_or_url,
            webknossos_url=webknossos_url,
            skip_volume_data=True,
            _return_context=True,
        )

        with context:
            return annotation.get_remote_annotation_dataset()

    @classmethod
    def _load_from_nml(
        cls,
        name: str,
        nml_content: BinaryIO,
        possible_volume_paths: list[ZipPath] | None = None,
    ) -> "Annotation":
        nml = wknml.Nml.parse(nml_content)

        annotation = cls(
            name=name,
            skeleton=nml_to_skeleton(nml),
            owner_name=nml.get_meta("username"),
            annotation_id=nml.get_meta("annotationId"),
            time=nml.parameters.time,
            edit_position=nml.parameters.editPosition,
            edit_rotation=nml.parameters.editRotation,
            zoom_level=nml.parameters.zoomLevel,
            task_bounding_box=nml.parameters.taskBoundingBox,
            user_bounding_boxes=nml.parameters.userBoundingBoxes or [],
            metadata={
                i.name: i.content
                for i in nml.meta
                if i.name not in ["username", "annotationId"]
            },
        )
        annotation._volume_layers = cls._parse_volumes(nml, possible_volume_paths)
        return annotation

    @staticmethod
    def _parse_volumes(
        nml: wknml.Nml, possible_paths: list[ZipPath] | None
    ) -> list[_VolumeLayer]:
        volume_layers = []
        layers_with_not_found_location = []
        layers_without_location = []
        for volume in nml.volumes:
            if possible_paths is None:  # when parsing NML files
                volume_path = None
                if volume.location is not None:
                    # This should only happen if a zipped nml
                    # is unpacked and loaded directly.
                    layers_with_not_found_location.append(volume)
                    volume_path = None
            elif volume.location is None:
                volume_path = None
                layers_without_location.append(volume)
            else:
                fitting_volume_paths = [
                    i for i in possible_paths if str(i.at) == volume.location
                ]
                if len(fitting_volume_paths) == 1:
                    with fitting_volume_paths[0].open(mode="rb") as f:
                        with ZipFile(f) as volume_layer_zipfile:
                            if len(volume_layer_zipfile.filelist) == 0:
                                volume_path = None
                            else:
                                volume_path = fitting_volume_paths[0]
                else:
                    layers_with_not_found_location.append(volume)
                    volume_path = None

            segments = {}
            if volume.segments is not None:
                for segment in volume.segments:
                    segments[segment.id] = SegmentInformation(
                        name=segment.name,
                        anchor_position=segment.anchor_position,
                        color=segment.color,
                    )
            volume_layers.append(
                _VolumeLayer(
                    id=volume.id,
                    name="Volume" if volume.name is None else volume.name,
                    fallback_layer_name=volume.fallback_layer,
                    data_format=(
                        DataFormat(volume.format)
                        if volume.format is not None
                        else DataFormat.WKW
                    ),
                    zip=volume_path,
                    segments=segments,
                    largest_segment_id=volume.largest_segment_id,
                )
            )
        assert len(set(i.id for i in volume_layers)) == len(volume_layers), (
            "Some volume layers have the same id, this is not allowed."
        )
        if len(layers_without_location) > 0:
            warnings.warn(
                "[INFO] Omitting the volume layer annotation data for layers "
                + f"{[v.name or v.id for v in layers_without_location]}, "
                + "as their location is not referenced in the NML."
            )
        if len(layers_with_not_found_location) > 0:
            warnings.warn(
                "[INFO] Omitting the volume layer annotation data for layers "
                + f"{[v.name or v.id for v in layers_without_location]}, "
                + f"as their referenced files {[v.location for v in layers_without_location]} "
                + "cannot be found."
            )
        return volume_layers

    @classmethod
    def _load_from_zip(cls, content: str | PathLike | BinaryIO) -> "Annotation":
        zipfile = ZipFile(content)
        paths = [ZipPath(zipfile, i.filename) for i in zipfile.filelist]
        nml_paths = [i for i in paths if i.suffix == ".nml"]
        assert len(nml_paths) > 0, "Couldn't find an nml file in the supplied zip-file."
        assert len(nml_paths) == 1, (
            f"There must be exactly one nml file in the zip-file, but found {len(nml_paths)}."
        )
        with nml_paths[0].open(mode="rb") as f:
            return cls._load_from_nml(nml_paths[0].stem, f, possible_volume_paths=paths)

    def save(self, path: str | PathLike) -> None:
        """Saves the annotation to a file.

        For skeleton-only annotations, saves as .nml file.
        For annotations with volume layers, saves as .zip file containing .nml and layers.

        Args:
            path: Target path ending in .nml or .zip
                    (.zip required if annotation contains volume layers)

        Raises:
            AssertionError: If path has invalid extension or trying to save
                            volume layers to .nml file.

        Examples:
            ```
            # Save skeleton-only annotation
            annotation.save("skeleton.nml")

            # Save with volume layers
            annotation.save("full_annotation.zip")
            ```
        """
        path = Path(path)
        assert path.suffix in [
            ".zip",
            ".nml",
        ], "The target path must have a .zip or .nml suffix."

        if path.suffix == ".zip":
            with ZipFile(
                path, mode="x", compression=ZIP_DEFLATED, compresslevel=Z_BEST_SPEED
            ) as zipfile:
                self._write_to_zip(zipfile)
        else:
            assert len(self._volume_layers) == 0, (
                f"Annotation {self.name} contains volume annotations and cannot be saved as an NML file. "
                + "Please use a .zip path instead."
            )
            nml = annotation_to_nml(self)
            with open(path, "wb") as f:
                nml.write(f)

    def merge_fallback_layer(
        self,
        target: Path,
        dataset_directory: Path,
        volume_layer_name: str | None = None,
        executor: Executor | None = None,
    ) -> None:
        """Merges volume annotations with their fallback layer.

        Creates a new dataset containing the merged result of volume annotations
        and fallback layer data.

        Args:
            target: Output path for merged dataset.
            dataset_directory: Directory containing the fallback dataset.
            volume_layer_name: Name of volume layer to merge if multiple exist.
            executor: Optional executor for parallel processing.

        Raises:
            AssertionError: If no volume layers exist.
            AssertionError: If specified volume layer doesn't exist.

        Examples:
            ```python
            # Merge annotations with fallback
            annotation.merge_fallback_layer(
                Path("merged_dataset"),
                Path("original_dataset")
            )
            ```
        """
        annotation_volumes = list(self.get_volume_layer_names())

        output_dataset = Dataset(
            target,
            voxel_size=self.voxel_size,
        )
        assert len(annotation_volumes) > 0, (
            "Annotation does not contain any volume layers!"
        )

        if volume_layer_name is not None:
            assert volume_layer_name in annotation_volumes, (
                f'Volume layer name "{volume_layer_name}" not found in annotation'
            )
        else:
            assert len(annotation_volumes) == 1, (
                "Volume layer name was not provided and more than one volume layer found in annotation"
            )
            volume_layer_name = annotation_volumes[0]

        volume_layer = self._get_volume_layer(volume_layer_name=volume_layer_name)
        fallback_layer_name = volume_layer.fallback_layer_name

        if fallback_layer_name is None:
            logging.info("No fallback layer found, save annotation as dataset.")
            self.export_volume_layer_to_dataset(output_dataset)

        else:
            fallback_dataset_path = dataset_directory / self.dataset_name
            fallback_layer = Dataset.open(fallback_dataset_path).get_layer(
                fallback_layer_name
            )

            if volume_layer.zip is None:
                logger.info("No volume annotation found. Copy fallback layer.")
                with get_executor_for_args(args=None, executor=executor) as executor:
                    output_dataset.add_copy_layer(
                        fallback_layer, compress=True, executor=executor
                    )

            else:
                tmp_annotation_layer_name = f"{self.name}-TMP"
                logger.info(
                    "Unpack annotation layer %s temporarily in %s as %s",
                    volume_layer_name,
                    output_dataset.name,
                    tmp_annotation_layer_name,
                )
                # NOTE(erjel): Cannot use "temporary_volume_layer_copy" here, since tmp folders
                # might not be accessible from slurm compute nodes.
                input_annotation_layer = self.export_volume_layer_to_dataset(
                    output_dataset,
                    layer_name=tmp_annotation_layer_name,
                    volume_layer_name=volume_layer_name,
                )

                input_annotation_mag = input_annotation_layer.get_finest_mag()
                fallback_mag = fallback_layer.get_mag(input_annotation_mag.mag)

                logger.info(
                    "Create layer %s in %s",
                    fallback_layer.name,
                    output_dataset.path,
                )
                output_layer = output_dataset.add_layer_like(
                    fallback_layer, fallback_layer.name
                )

                with get_executor_for_args(args=None, executor=executor) as executor:
                    logger.info(
                        "Copy Mag %s from %s to %s",
                        fallback_mag.mag,
                        fallback_layer.path,
                        output_layer.path,
                    )
                    output_mag = output_layer.add_copy_mag(
                        fallback_mag,
                        compress=True,
                        executor=executor,
                    )

                    output_mag.merge_with_view(input_annotation_mag, executor)

                logging.info("Delete temporary annotation layer")
                output_dataset.delete_layer(tmp_annotation_layer_name)
                logging.info("Done.")

    def upload(self) -> str:
        """Uploads the annotation to WEBKNOSSOS.

        Uses the current webknossos_context for authentication and target instance.
        See webknossos.webknossos_context() for configuration.

        Returns:
            str: URL of the uploaded annotation in WEBKNOSSOS.

        Raises:
            RuntimeError: If no valid authentication is configured.

        Examples:
            ```python
            with webknossos.webknossos_context(token="my_token"):
                url = annotation.upload()
                print(f"Uploaded to: {url}")
            ```
        """
        from ..client.context import _get_api_client, _get_context

        context = _get_context()

        if self.organization_id is None:
            if context.organization_id is None:
                raise RuntimeError(
                    "No organization_id specified in the annotation or context. "
                    + "Either set it for this annotation `my_annotation.organization_id = 'org_id'` "
                    + "or wrap the upload in a context:\n"
                    + "`with wk.webknossos_context(organization_id='org_id'):`\n"
                    + "`    my_annotation.upload()`"
                )
            self.organization_id = context.organization_id

        client = _get_api_client(enforce_auth=True)
        response_annotation_info = client.annotation_upload(
            self._binary_zip(), f"{self.name}.zip", createGroupForEachFile=False
        )

        return f"{context.url}/annotations/{response_annotation_info.annotation.typ}/{response_annotation_info.annotation.id}"

    def _binary_zip(self) -> bytes:
        with BytesIO() as buffer:
            with ZipFile(
                buffer, mode="a", compression=ZIP_DEFLATED, compresslevel=Z_BEST_SPEED
            ) as zipfile:
                self._write_to_zip(zipfile)
            return buffer.getvalue()

    def _write_to_zip(self, zipfile: ZipFile) -> None:
        nml = annotation_to_nml(self)
        with BytesIO() as buffer:
            nml.write(buffer)
            nml_str = buffer.getvalue().decode("utf-8")
        zipfile.writestr(self.name + ".nml", nml_str)

        for volume_layer in self._volume_layers:
            if volume_layer.zip is None:
                with BytesIO() as buffer:
                    with ZipFile(buffer, mode="a"):
                        pass
                    layer_content = buffer.getvalue()
            else:
                layer_content = volume_layer.zip.read_bytes()
            zipfile.writestr(
                volume_layer._default_zip_name(),
                layer_content,
            )

    def get_remote_annotation_dataset(self) -> Dataset:
        """Returns a streamed dataset of the annotation from WEBKNOSSOS.

        Creates a remote dataset that includes fallback layers and potentially any active agglomerate mappings.
        Requires the annotation to be already stored in WEBKNOSSOS.

        Returns:
            Dataset: Remote dataset instance representing the annotation.

        Raises:
            ValueError: If annotation_id is not set (annotation not in WEBKNOSSOS).

        Examples:
            ```python
            # Stream annotation as dataset
            dataset = annotation.get_remote_annotation_dataset()

            # Access layers
            layer = dataset.get_layer("segmentation")
            ```
        Notes:
            After an agglomerate mapping was activated in WEBKNOSSOS, it is applied to this method as soon
            as the first volume editing action is done. Note that this behavior might change
            in the future.
        """

        from ..client.context import _get_context

        if self.annotation_id is None:
            raise ValueError(
                "The annotation_id is not set, cannot get the corresponding dataset."
            )

        context = _get_context()
        token: str | None
        if self.organization_id is None:
            token = context.required_token
            organization_id = context.organization_id
        else:
            token = context.token
            organization_id = self.organization_id
            # avoid requiring authentication
            if token is not None:
                if organization_id != context.organization_id:
                    warnings.warn(
                        "[WARNING] The annotation used with `get_remote_annotation_dataset` "
                        + "specifies a different organization id than the current context. "
                        + f"The annotation uses {organization_id}, the context {context.organization_id}.",
                        UserWarning,
                    )
        if self.dataset_id is None:
            dataset_id = context.api_client.dataset_id_from_name(
                self.dataset_name, organization_id
            )
        else:
            dataset_id = self.dataset_id

        dataset_info = context.api_client.dataset_info(dataset_id)

        datastore_url = dataset_info.data_store.url

        zarr_path = UPath(
            f"{datastore_url}/data/annotations/zarr/{self.annotation_id}/",
            headers={} if token is None else {"X-Auth-Token": token},
            ssl=SSL_CONTEXT,
        )
        return Dataset.open(zarr_path)

    def get_remote_base_dataset(
        self,
        sharing_token: str | None = None,
        webknossos_url: str | None = None,
    ) -> RemoteDataset:
        """Returns a remote dataset connection to the base dataset.

        Creates a connection to the dataset referenced by this annotation.

        Args:
            sharing_token: Optional token for accessing private datasets.
            webknossos_url: Optional custom WEBKNOSSOS instance URL.

        Returns:
            RemoteDataset: Connection to the base dataset.

        Examples:
            ```python
            # Connect to base dataset
            dataset = annotation.get_remote_base_dataset()

            # With sharing token
            dataset = annotation.get_remote_base_dataset(
                sharing_token="abc123"
            )
            ```
        """
        return Dataset.open_remote(
            self.dataset_name,
            self.organization_id,
            sharing_token=sharing_token,
            webknossos_url=webknossos_url,
            dataset_id=self.dataset_id,
        )

    def get_volume_layer_names(self) -> Iterable[str]:
        """Returns names of all volume layers in the annotation.

        Returns:
            Iterable[str]: Iterator of volume layer names.

        Examples:
            ```python
            # Print all layer names
            for name in annotation.get_volume_layer_names():
                print(f"Found layer: {name}")
            ```
        """
        return (i.name for i in self._volume_layers)

    def add_volume_layer(
        self,
        name: str,
        fallback_layer: Layer | str | None = None,
        volume_layer_id: int | None = None,
    ) -> None:
        """Adds a new volume layer to the annotation.

        Volume layers can be used to store segmentation data. Using fallback layers
        is recommended for better performance in WEBKNOSSOS.

        Args:
            name: Name of the volume layer.
            fallback_layer: Optional reference to existing segmentation layer in WEBKNOSSOS.
                          Can be Layer instance or layer name.
            volume_layer_id: Optional explicit ID for the layer.
                           Auto-generated if not provided.

        Raises:
            AssertionError: If volume_layer_id already exists.
            AssertionError: If fallback_layer is provided but not a segmentation layer.

        Examples:
            ```python
            # Add basic layer
            annotation.add_volume_layer("segmentation")

            # Add with fallback
            annotation.add_volume_layer("segmentation", fallback_layer="base_segmentation")
            ```
        """

        if volume_layer_id is None:
            volume_layer_id = max((i.id for i in self._volume_layers), default=-1) + 1
        else:
            assert volume_layer_id not in [i.id for i in self._volume_layers], (
                f"volume layer id {volume_layer_id} already exists in annotation {self.name}."
            )
        fallback_layer_name: str | None
        if isinstance(fallback_layer, Layer):
            assert fallback_layer.category == SEGMENTATION_CATEGORY, (
                "The fallback layer must be a segmentation layer."
            )
            fallback_layer_name = fallback_layer.name
        elif fallback_layer is not None:
            fallback_layer_name = str(fallback_layer)
        else:
            fallback_layer_name = None
        self._volume_layers.append(
            _VolumeLayer(
                id=volume_layer_id,
                name=name,
                fallback_layer_name=fallback_layer_name,
                data_format=DataFormat.Zarr3,
                zip=None,
                segments={},
                largest_segment_id=None,
            )
        )

    def _get_volume_layer(
        self,
        volume_layer_name: str | None = None,
        volume_layer_id: int | None = None,
    ) -> _VolumeLayer:
        assert len(self._volume_layers) > 0, "No volume annotations present."

        if len(self._volume_layers) == 1:
            volume_layer = self._volume_layers[0]
            if volume_layer_id is not None and volume_layer_id != volume_layer.id:
                warnings.warn(
                    f"[INFO] Only a single volume annotation is present and its id {volume_layer.id} does not fit the given id {volume_layer_id}."
                )
            if (
                volume_layer_name is not None
                and volume_layer.name is not None
                and volume_layer_name != volume_layer.name
            ):
                warnings.warn(
                    f"[INFO] Only a single volume annotation is present and its name {volume_layer.name} "
                    + f"does not fit the given name {volume_layer_name}."
                )
            return volume_layer

        if volume_layer_id is not None:
            for volume_layer in self._volume_layers:
                if volume_layer_id == volume_layer.id:
                    if (
                        volume_layer_name is not None
                        and volume_layer.name is not None
                        and volume_layer_name != volume_layer.name
                    ):
                        warnings.warn(
                            f"[WARNING] The volume annotation was matched by id {volume_layer_id}, "
                            + f"but its name {volume_layer.name} does not fit the given name {volume_layer_name}."
                        )
                    return volume_layer
            available_ids = [volume_layer.id for volume_layer in self._volume_layers]
            raise ValueError(
                f"Couldn't find a volume annotation with the id {volume_layer_id}, available are {available_ids}."
            )
        elif volume_layer_name is not None:
            fitting_volume_layers = [
                i for i in self._volume_layers if i.name == volume_layer_name
            ]
            assert len(fitting_volume_layers) != 0, (
                f"The specified volume name {volume_layer_name} could not be found in this annotation."
            )
            assert len(fitting_volume_layers) == 1, (
                f"More than one volume annotation has the name {volume_layer_name}. "
                + "Please specify the exact annotation via the volume_layer_id argument. "
                + f"The matching annotations have the ids {[i.id for i in fitting_volume_layers]}"
            )
            return fitting_volume_layers[0]
        else:
            raise ValueError(
                "The annotation contains multiple volume layers. "
                + "Please specify which layer should be used via volume_layer_name or volume_layer_id."
            )

    def delete_volume_layer(
        self,
        volume_layer_name: str | None = None,
        volume_layer_id: int | None = None,
    ) -> None:
        """Removes a volume layer from the annotation.

        Args:
            volume_layer_name: Name of the layer to delete if multiple exist.
            volume_layer_id: ID of the layer to delete if multiple exist.

        Raises:
            ValueError: If neither name nor ID is provided when multiple layers exist.
            AssertionError: If specified layer doesn't exist.

        Examples:
            ```python
            # Delete by name
            annotation.delete_volume_layer("unused_layer")

            # Delete by ID
            annotation.delete_volume_layer(volume_layer_id=2)
            ```
        """
        layer_id = self._get_volume_layer(
            volume_layer_name=volume_layer_name,
            volume_layer_id=volume_layer_id,
        ).id
        self._volume_layers = [i for i in self._volume_layers if i.id != layer_id]

    def export_volume_layer_to_dataset(
        self,
        dataset: Dataset,
        layer_name: str = "volume_layer",
        volume_layer_name: str | None = None,
        volume_layer_id: int | None = None,
    ) -> SegmentationLayer:
        """Exports a volume layer to a dataset.

        Creates a new layer in the target dataset containing the volume annotation data.

        Args:
            dataset: Target Dataset instance.
            layer_name: Name for the new layer (default: "volume_layer").
            volume_layer_name: Name of source volume layer if multiple exist.
            volume_layer_id: ID of source volume layer if multiple exist.

        Returns:
            SegmentationLayer: The created layer in the target dataset.

        Raises:
            AssertionError: If specified volume layer doesn't exist.
            AssertionError: If volume layer data is not available.

        Examples:
            ```python
            # Export to dataset
            layer = annotation.export_volume_layer_to_dataset(
                dataset,
                layer_name="exported_segmentation"
            )
            ```
        """

        volume_layer = self._get_volume_layer(
            volume_layer_name=volume_layer_name,
            volume_layer_id=volume_layer_id,
        )
        volume_zip_path = volume_layer.zip

        largest_segment_id = volume_layer.largest_segment_id

        assert volume_zip_path is not None, (
            "The selected volume layer data is not available and cannot be exported."
        )

        with volume_zip_path.open(mode="rb") as f:
            data_zip = ZipFile(f)
            if volume_layer.data_format == DataFormat.WKW:
                wrong_files = [
                    i.filename
                    for i in data_zip.filelist
                    if ANNOTATION_WKW_PATH_RE.search(i.filename) is None
                ]
                assert len(wrong_files) == 0, (
                    f"The annotation contains unexpected files: {wrong_files}"
                )
                data_zip.extractall(dataset.path / layer_name)
                layer = cast(
                    SegmentationLayer,
                    dataset.add_layer_for_existing_files(
                        layer_name,
                        category=SEGMENTATION_CATEGORY,
                        largest_segment_id=largest_segment_id,
                    ),
                )
            elif volume_layer.data_format == DataFormat.Zarr3:
                datasource_properties = dataset_converter.structure(
                    json.loads(data_zip.read(PROPERTIES_FILE_NAME)), DatasetProperties
                )
                assert len(datasource_properties.data_layers) == 1, (
                    f"Volume data zip must contain exactly one layer, got {len(datasource_properties.data_layers)}"
                )
                layer_properties = datasource_properties.data_layers[0]
                internal_layer_name = layer_properties.name
                layer_properties.name = layer_name

                _extract_zip_folder(
                    data_zip, dataset.path / layer_name, f"{internal_layer_name}/"
                )

                layer = cast(
                    SegmentationLayer,
                    dataset._add_existing_layer(layer_properties),
                )

        best_mag_view = layer.get_finest_mag()

        if largest_segment_id is None:
            max_value = max(
                (
                    view.read().max()
                    for view in best_mag_view.get_views_on_disk(read_only=True)
                ),
                default=0,
            )
            layer.largest_segment_id = int(max_value)
        else:
            layer.largest_segment_id = largest_segment_id
        return layer

    @contextmanager
    def temporary_volume_layer_copy(
        self,
        volume_layer_name: str | None = None,
        volume_layer_id: int | None = None,
        read_only: bool = True,
    ) -> Iterator[SegmentationLayer]:
        """Creates a temporary copy of a volume layer as a dataset.

        Context manager that provides temporary access to volume layer data
        as a SegmentationLayer.

        Args:
            volume_layer_name: Name of target layer if multiple exist.
            volume_layer_id: ID of target layer if multiple exist.
            read_only: If True, prevents modifications to the layer.

        Yields:
            SegmentationLayer: Temporary layer containing volume data.

        Examples:
            ```python
            # Temporarily access volume data
            with annotation.temporary_volume_layer_copy("segmentation") as layer:
                data = layer.get_mag(1).read()
            ```
        """

        with TemporaryDirectory() as tmp_annotation_dir:
            input_annotation_dataset = Dataset(
                tmp_annotation_dir,
                name="tmp_annotation_dataset",
                voxel_size=self.voxel_size,
                exist_ok=True,
            )

            input_annotation_layer = self.export_volume_layer_to_dataset(
                input_annotation_dataset,
                "volume_layer",
                volume_layer_name=volume_layer_name,
                volume_layer_id=volume_layer_id,
            )

            input_annotation_dataset._read_only = read_only

            yield input_annotation_layer

    def get_volume_layer_segments(
        self,
        volume_layer_name: str | None = None,
        volume_layer_id: int | None = None,
    ) -> dict[int, SegmentInformation]:
        """Returns segment information for a volume layer.

        Returns a mutable dictionary mapping segment IDs to their metadata.
        Changes to the returned dictionary are reflected in the annotation locally.

        Args:
            volume_layer_name: Name of the target volume layer if multiple exist.
            volume_layer_id: ID of the target volume layer if multiple exist.

        Returns:
            dict[int, SegmentInformation]: Dictionary mapping segment IDs to their information.

        Raises:
            ValueError: If neither name nor ID is provided when multiple layers exist.
            AssertionError: If specified layer doesn't exist.

        Examples:
            ```python
            # Get segments for a layer
            segments = annotation.get_volume_layer_segments("segmentation_layer")

            # Update segment name
            segments[1].name = "Cell A"
            ```
        Notes:
            Any changes performed on the online version of the annotaiton in webknossos are not
            synced automatically. The annotation needs to be re-downloaded to update segment information.
        """

        layer = self._get_volume_layer(
            volume_layer_name=volume_layer_name,
            volume_layer_id=volume_layer_id,
        )
        return layer.segments


Annotation._set_init_docstring()


@unique
class AnnotationType(Enum):
    """Annotations can be of different types which has to be specified when using `Annotation.download()`
    with an annotation id."""

    EXPLORATIONAL = "Explorational"
    """**Explorational** annotations are all annotations created without the task system, e.g.
    by uploading an annotation or using the "Create Annotation" Button in the dataset view in webknossos."""
    TASK = "Task"
    """The **Task** type is automatically assigned to all annotations that are instances of a task.
    See also `Task`."""
    _COMPOUND_TASK = "CompoundTask"
    """A collection of annotations of all instances of a task. Currently not supported,
    please download all annotations individually instead, see `Task`."""
    _COMPOUND_PROJECT = "CompoundProject"
    """A collection of annotations of all instances of all tasks in a project. Currently not supported,
    please download all annotations individually instead, see `Project`."""
    _COMPOUND_TASK_TYPE = "CompoundTaskType"
    """A collection of annotations of all instances of all tasks in a project. Currently not supported,
    please download all annotations individually instead, see `Project`."""


@unique
class AnnotationState(Enum):
    """This Enum contains the state of annotations belonging to tasks.
    Can be retrieved via `Task` instances, getting `AnnotationInfo` from `task.get_annotation_infos()`.
    """

    FINISHED = "Finished"
    ACTIVE = "Active"
    CANCELLED = "Cancelled"
    INITIALIZING = "Initializing"


_COMPOUND_ANNOTATION_TYPES = [
    AnnotationType._COMPOUND_PROJECT,
    AnnotationType._COMPOUND_TASK,
    AnnotationType._COMPOUND_TASK_TYPE,
]

_ANNOTATION_URL_REGEX = re.compile(
    r"^(?P<webknossos_url>https?://.*)/annotations/"
    + rf"((?P<annotation_type>{'|'.join(i.value for i in AnnotationType.__members__.values())})/)?"
    + r"(?P<annotation_id>[0-9A-Fa-f]*)"
)<|MERGE_RESOLUTION|>--- conflicted
+++ resolved
@@ -51,11 +51,7 @@
 from pathlib import Path
 from shutil import copyfileobj
 from tempfile import TemporaryDirectory
-<<<<<<< HEAD
 from typing import BinaryIO, Union, cast, overload
-=======
-from typing import BinaryIO, cast, overload
->>>>>>> 7f1a4756
 from zipfile import ZIP_DEFLATED, ZipFile
 from zlib import Z_BEST_SPEED
 
@@ -237,12 +233,12 @@
 
     def __attrs_post_init__(self) -> None:
         if self.skeleton is None:
-            assert self._dataset_name is not None, (
-                "Please either supply a skeleton or dataset_name for Annotation()."
-            )
-            assert self._voxel_size is not None, (
-                "Please supply a voxel_size for Annotation()."
-            )
+            assert (
+                self._dataset_name is not None
+            ), "Please either supply a skeleton or dataset_name for Annotation()."
+            assert (
+                self._voxel_size is not None
+            ), "Please supply a voxel_size for Annotation()."
             self.skeleton = Skeleton(
                 dataset_name=self._dataset_name,
                 voxel_size=self._voxel_size,
@@ -355,9 +351,9 @@
             ```
         """
         annotation_path = Path(annotation_path)
-        assert annotation_path.exists(), (
-            f"Annotation path {annotation_path} does not exist."
-        )
+        assert (
+            annotation_path.exists()
+        ), f"Annotation path {annotation_path} does not exist."
         if annotation_path.suffix == ".zip":
             return cls._load_from_zip(annotation_path)
         elif annotation_path.suffix == ".nml":
@@ -397,7 +393,7 @@
         *,
         skip_volume_data: bool = False,
         _return_context: bool = False,
-    ) -> "Annotation" | tuple["Annotation", AbstractContextManager[None]]:
+    ) -> Union["Annotation", tuple["Annotation", AbstractContextManager[None]]]:
         """Downloads an annotation from WEBKNOSSOS.
 
         Args:
@@ -462,9 +458,9 @@
         if filename.endswith(".nml"):
             annotation = Annotation._load_from_nml(filename[:-4], BytesIO(file_body))
         else:
-            assert filename.endswith(".zip"), (
-                f"Downloaded annotation should have the suffix .zip or .nml, but has filename {filename}"
-            )
+            assert filename.endswith(
+                ".zip"
+            ), f"Downloaded annotation should have the suffix .zip or .nml, but has filename {filename}"
             annotation = Annotation._load_from_zip(BytesIO(file_body))
 
         if _return_context:
@@ -608,9 +604,9 @@
                     largest_segment_id=volume.largest_segment_id,
                 )
             )
-        assert len(set(i.id for i in volume_layers)) == len(volume_layers), (
-            "Some volume layers have the same id, this is not allowed."
-        )
+        assert len(set(i.id for i in volume_layers)) == len(
+            volume_layers
+        ), "Some volume layers have the same id, this is not allowed."
         if len(layers_without_location) > 0:
             warnings.warn(
                 "[INFO] Omitting the volume layer annotation data for layers "
@@ -632,9 +628,9 @@
         paths = [ZipPath(zipfile, i.filename) for i in zipfile.filelist]
         nml_paths = [i for i in paths if i.suffix == ".nml"]
         assert len(nml_paths) > 0, "Couldn't find an nml file in the supplied zip-file."
-        assert len(nml_paths) == 1, (
-            f"There must be exactly one nml file in the zip-file, but found {len(nml_paths)}."
-        )
+        assert (
+            len(nml_paths) == 1
+        ), f"There must be exactly one nml file in the zip-file, but found {len(nml_paths)}."
         with nml_paths[0].open(mode="rb") as f:
             return cls._load_from_nml(nml_paths[0].stem, f, possible_volume_paths=paths)
 
@@ -718,18 +714,18 @@
             target,
             voxel_size=self.voxel_size,
         )
-        assert len(annotation_volumes) > 0, (
-            "Annotation does not contain any volume layers!"
-        )
+        assert (
+            len(annotation_volumes) > 0
+        ), "Annotation does not contain any volume layers!"
 
         if volume_layer_name is not None:
-            assert volume_layer_name in annotation_volumes, (
-                f'Volume layer name "{volume_layer_name}" not found in annotation'
-            )
-        else:
-            assert len(annotation_volumes) == 1, (
-                "Volume layer name was not provided and more than one volume layer found in annotation"
-            )
+            assert (
+                volume_layer_name in annotation_volumes
+            ), f'Volume layer name "{volume_layer_name}" not found in annotation'
+        else:
+            assert (
+                len(annotation_volumes) == 1
+            ), "Volume layer name was not provided and more than one volume layer found in annotation"
             volume_layer_name = annotation_volumes[0]
 
         volume_layer = self._get_volume_layer(volume_layer_name=volume_layer_name)
@@ -1021,14 +1017,14 @@
         if volume_layer_id is None:
             volume_layer_id = max((i.id for i in self._volume_layers), default=-1) + 1
         else:
-            assert volume_layer_id not in [i.id for i in self._volume_layers], (
-                f"volume layer id {volume_layer_id} already exists in annotation {self.name}."
-            )
+            assert (
+                volume_layer_id not in [i.id for i in self._volume_layers]
+            ), f"volume layer id {volume_layer_id} already exists in annotation {self.name}."
         fallback_layer_name: str | None
         if isinstance(fallback_layer, Layer):
-            assert fallback_layer.category == SEGMENTATION_CATEGORY, (
-                "The fallback layer must be a segmentation layer."
-            )
+            assert (
+                fallback_layer.category == SEGMENTATION_CATEGORY
+            ), "The fallback layer must be a segmentation layer."
             fallback_layer_name = fallback_layer.name
         elif fallback_layer is not None:
             fallback_layer_name = str(fallback_layer)
@@ -1091,9 +1087,9 @@
             fitting_volume_layers = [
                 i for i in self._volume_layers if i.name == volume_layer_name
             ]
-            assert len(fitting_volume_layers) != 0, (
-                f"The specified volume name {volume_layer_name} could not be found in this annotation."
-            )
+            assert (
+                len(fitting_volume_layers) != 0
+            ), f"The specified volume name {volume_layer_name} could not be found in this annotation."
             assert len(fitting_volume_layers) == 1, (
                 f"More than one volume annotation has the name {volume_layer_name}. "
                 + "Please specify the exact annotation via the volume_layer_id argument. "
@@ -1178,9 +1174,9 @@
 
         largest_segment_id = volume_layer.largest_segment_id
 
-        assert volume_zip_path is not None, (
-            "The selected volume layer data is not available and cannot be exported."
-        )
+        assert (
+            volume_zip_path is not None
+        ), "The selected volume layer data is not available and cannot be exported."
 
         with volume_zip_path.open(mode="rb") as f:
             data_zip = ZipFile(f)
@@ -1190,9 +1186,9 @@
                     for i in data_zip.filelist
                     if ANNOTATION_WKW_PATH_RE.search(i.filename) is None
                 ]
-                assert len(wrong_files) == 0, (
-                    f"The annotation contains unexpected files: {wrong_files}"
-                )
+                assert (
+                    len(wrong_files) == 0
+                ), f"The annotation contains unexpected files: {wrong_files}"
                 data_zip.extractall(dataset.path / layer_name)
                 layer = cast(
                     SegmentationLayer,
@@ -1206,9 +1202,9 @@
                 datasource_properties = dataset_converter.structure(
                     json.loads(data_zip.read(PROPERTIES_FILE_NAME)), DatasetProperties
                 )
-                assert len(datasource_properties.data_layers) == 1, (
-                    f"Volume data zip must contain exactly one layer, got {len(datasource_properties.data_layers)}"
-                )
+                assert (
+                    len(datasource_properties.data_layers) == 1
+                ), f"Volume data zip must contain exactly one layer, got {len(datasource_properties.data_layers)}"
                 layer_properties = datasource_properties.data_layers[0]
                 internal_layer_name = layer_properties.name
                 layer_properties.name = layer_name
