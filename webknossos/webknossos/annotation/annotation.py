"""WEBKNOSSOS annotation module for working with skeleton and volume data.

This module provides the Annotation class for handling WEBKNOSSOS annotations, which can
contain two types of data:

    1. Skeleton Data: Represented by the `Skeleton` class, e.g. for annotating neural pathways
       and structures.
    2. Volume Annotation Layers: Used for segmentation data, can be exported as
       `SegmentationLayer` objects.

The module supports various operations including:
    * Loading/saving annotations from/to .nml or .zip files
    * Downloading/uploading annotations from/to WEBKNOSSOS
    * Working with skeleton data and volume layers
    * Exporting volume layers to datasets

Typical usage Examples:
    ```python
    # Download an annotation from WEBKNOSSOS
    annotation = Annotation.download("annotation_id")

    # Add a volume layer with fallback for efficient processing
    annotation.add_volume_layer(
        name="segmentation",
        fallback_layer="original_segmentation"
    )

    # Save the annotation locally
    annotation.save("my_annotation.zip")
    ```

Notes:
    For volume annotations, using fallback layers is recommended for better performance
    in WEBKNOSSOS. Adding volume annotation data programmatically should be avoided
    when possible.

See Also:
    * Skeleton documentation: /webknossos/skeleton_annotation/index.html
    * Volume annotation documentation: /webknossos/volume_annotation/index.html
"""

import json
import logging
import re
import warnings
from collections.abc import Iterable, Iterator
from contextlib import AbstractContextManager, contextmanager, nullcontext
from enum import Enum, unique
from io import BytesIO
from os import PathLike
from pathlib import Path
from shutil import copyfileobj
from tempfile import TemporaryDirectory
<<<<<<< HEAD
from typing import BinaryIO, Union, cast, overload
=======
from typing import (
    BinaryIO,
    ContextManager,
    Dict,
    Iterable,
    Iterator,
    List,
    Optional,
    Sequence,
    Tuple,
    Union,
    cast,
    overload,
)
>>>>>>> 33b56767
from zipfile import ZIP_DEFLATED, ZipFile
from zlib import Z_BEST_SPEED

import attr
from cluster_tools.executor_protocol import Executor
from upath import UPath
from zipp import Path as ZipPath

import webknossos._nml as wknml

from ..dataset import (
    SEGMENTATION_CATEGORY,
    DataFormat,
    Dataset,
    Layer,
    RemoteDataset,
    SegmentationLayer,
)
from ..dataset.defaults import PROPERTIES_FILE_NAME, SSL_CONTEXT
from ..dataset.properties import DatasetProperties, dataset_converter
from ..geometry import NDBoundingBox, Vec3Int
from ..skeleton import Skeleton
from ..utils import get_executor_for_args, time_since_epoch_in_ms
from ._nml_conversion import annotation_to_nml, nml_to_skeleton

logger = logging.getLogger(__name__)

Vector3 = tuple[float, float, float]
Vector4 = tuple[float, float, float, float]


MAG_RE = r"((\d+-\d+-)?\d+)"
SEP_RE = r"(\/|\\)"
CUBE_RE = rf"z\d+{SEP_RE}y\d+{SEP_RE}x\d+\.wkw"
ANNOTATION_WKW_PATH_RE = re.compile(rf"{MAG_RE}{SEP_RE}(header\.wkw|{CUBE_RE})")


@attr.define
class SegmentInformation:
<<<<<<< HEAD
    name: str | None
    anchor_position: Vec3Int | None
    color: Vector4 | None
=======
    name: Optional[str]
    anchor_position: Optional[Vec3Int]
    color: Optional[Vector4]
    metadata: Dict[str, Union[str, int, float, Sequence[str]]]
>>>>>>> 33b56767


@attr.define
class _VolumeLayer:
    id: int
    name: str
    fallback_layer_name: str | None
    data_format: DataFormat
    zip: ZipPath | None
    segments: dict[int, SegmentInformation]
    largest_segment_id: int | None

    def _default_zip_name(self) -> str:
        return f"data_{self.id}_{self.name}.zip"


def _extract_zip_folder(zip_file: ZipFile, out_path: Path, prefix: str) -> None:
    for zip_entry in zip_file.filelist:
        if zip_entry.filename.startswith(prefix) and not zip_entry.is_dir():
            out_file_path = out_path / (zip_entry.filename[len(prefix) :])
            out_file_path.parent.mkdir(parents=True, exist_ok=True)
            with (
                zip_file.open(zip_entry, "r") as zip_f,
                out_file_path.open("wb") as out_f,
            ):
                copyfileobj(zip_f, out_f)


@attr.define
class Annotation:
    """Represents an annotation from WEBKNOSSOS containing skeleton and/or volume data.

    The Annotation class provides functionality to:

    1. Load/save annotations from/to .nml or .zip files
    2. Download/upload annotations from/to WEBKNOSSOS
    3. Work with skeleton data and volume layers
    4. Export volume layers to datasets

    Attributes:
        name: Name of the annotation.
        skeleton: Skeleton object containing tree/node data.
        owner_name: Name of annotation owner.
        annotation_id: Unique identifier for the annotation.
        time: Creation timestamp in ms since epoch.
        edit_position: 3D position coordinates.
        edit_rotation: 3D rotation angles.
        zoom_level: Current zoom level.
        metadata: Dictionary of custom metadata.
        task_bounding_box: Optional bounding box for task annotations.
        user_bounding_boxes: List of user-defined bounding boxes.

    Examples:
        Create a new annotation:
        ```python
        ann = Annotation(
            name="my_annotation",
            dataset_name="sample_dataset",
            voxel_size=(11.2, 11.2, 25.0)
        )
        ```

        Load annotation from file:
        ```
        ann = Annotation.load("annotation.nml")
        ```

        Download from WEBKNOSSOS:
        ```
        ann = Annotation.download("annotation_id")
        ```

        Save annotation:
        ```
        ann.save("annotation.zip")
        ```

        Add volume layer:
        ```
        ann.add_volume_layer(
            name="segmentation",
            fallback_layer="segmentation_layer"
        )
        ```
    """

    name: str
    skeleton: Skeleton = None  # type: ignore[assignment]
    # The following underscored attributes are just for initialization
    # in case the skeleton is not given. They are always None as attributes.
    _dataset_name: str | None = None
    _voxel_size: Vector3 | None = None
    _organization_id: str | None = None
    _description: str | None = None
    owner_name: str | None = None
    annotation_id: str | None = None
    time: int | None = attr.ib(factory=time_since_epoch_in_ms)
    edit_position: Vector3 | None = None
    edit_rotation: Vector3 | None = None
    zoom_level: float | None = None
    metadata: dict[str, str] = attr.Factory(dict)
    task_bounding_box: NDBoundingBox | None = None
    user_bounding_boxes: list[NDBoundingBox] = attr.Factory(list)
    _volume_layers: list[_VolumeLayer] = attr.field(factory=list, init=False)

    @classmethod
    def _set_init_docstring(cls) -> None:
        Annotation.__init__.__doc__ = """
        Initializes a new Annotation instance.

        To initialize a local annotation, please provide the `name` argument, and either
        the `skeleton` argument, or a `dataset_name` and `voxel_size`.
        When supplying `skeleton` passing `dataset_name`, `voxel_size`, `organization_id` or
        `description` is not allowed as the attributes of the skeleton are used in this case.

        Args:
            name: The name of the annotation.
            skeleton: Optional Skeleton instance. If provided, must not specify dataset_name/voxel_size.
            _dataset_name: Required if skeleton not provided. Name of the dataset.
            _voxel_size: Required if skeleton not provided. Tuple of (x, y, z) voxel dimensions.
            _organization_id: Optional organization ID if skeleton not provided.
            _description: Optional description if skeleton not provided.
            owner_name: Optional name of the annotation owner.
            annotation_id: Optional unique identifier.
            time: Optional timestamp in ms since epoch.
            edit_position: Optional tuple of (x, y, z) view position.
            edit_rotation: Optional tuple of (x, y, z) view rotation angles.
            zoom_level: Optional view zoom level.
            metadata: Optional dictionary of custom metadata.
            task_bounding_box: Optional bounding box for task annotations.
            user_bounding_boxes: Optional list of user-defined bounding boxes.

        Raises:
            AssertionError: If neither skeleton nor dataset_name/voxel_size are provided,
                            or if skeleton is provided along with dataset attributes.
        """

    def __attrs_post_init__(self) -> None:
        if self.skeleton is None:
            assert self._dataset_name is not None, (
                "Please either supply a skeleton or dataset_name for Annotation()."
            )
            assert self._voxel_size is not None, (
                "Please supply a voxel_size for Annotation()."
            )
            self.skeleton = Skeleton(
                dataset_name=self._dataset_name,
                voxel_size=self._voxel_size,
                organization_id=self._organization_id,
                description=self._description,
            )
            self._dataset_name = None
            self._voxel_size = None
            self._organization_id = None
            self._description = None
        else:
            assert all(
                i is None
                for i in [
                    self._dataset_name,
                    self._voxel_size,
                    self._organization_id,
                    self._description,
                ]
            ), (
                "When supplying a skeleton for Annotation(), passing dataset_name, voxel_size, organization_id or description is not allowed. "
                + "The attributes of the skeleton are used in this case."
            )

    @property
    def dataset_name(self) -> str:
        """Name of the dataset this annotation belongs to.

        Proxies to skeleton.dataset_name.
        """
        return self.skeleton.dataset_name

    @dataset_name.setter
    def dataset_name(self, dataset_name: str) -> None:
        self.skeleton.dataset_name = dataset_name

    @property
    def dataset_id(self) -> str | None:
        """ID of the dataset this annotation belongs to.

        Proxies to skeleton.dataset_id.
        """
        return self.skeleton.dataset_id

    @dataset_id.setter
    def dataset_id(self, dataset_id: str | None) -> None:
        self.skeleton.dataset_id = dataset_id

    @property
    def voxel_size(self) -> tuple[float, float, float]:
        """Voxel dimensions in nanometers (x, y, z).

        Proxies to skeleton.voxel_size.
        """
        return self.skeleton.voxel_size

    @voxel_size.setter
    def voxel_size(self, voxel_size: tuple[float, float, float]) -> None:
        self.skeleton.voxel_size = voxel_size

    @property
    def organization_id(self) -> str | None:
        """ID of the organization owning this annotation.

        Proxies to skeleton.organization_id.
        """
        return self.skeleton.organization_id

    @organization_id.setter
    def organization_id(self, organization_id: str | None) -> None:
        self.skeleton.organization_id = organization_id

    @property
    def description(self) -> str | None:
        """Optional description of the annotation.

        Proxies to skeleton.description.
        """
        return self.skeleton.description

    @description.setter
    def description(self, description: str | None) -> None:
        self.skeleton.description = description

    @classmethod
    def load(cls, annotation_path: str | PathLike) -> "Annotation":
        """Loads an annotation from a file.

        Supports loading from:
        - .nml files (skeleton-only annotations)
        - .zip files (containing .nml and optional volume layers)

        Args:
            annotation_path: Path to the .nml or .zip file.

        Returns:
            Annotation: The loaded annotation instance.

        Raises:
            AssertionError: If the file doesn't exist or has invalid extension.
            RuntimeError: If the file format is invalid.

        Examples:
            ```python
            # Load from NML
            ann = Annotation.load("annotation.nml")

            # Load from ZIP
            ann = Annotation.load("annotation.zip")
            ```
        """
        annotation_path = Path(annotation_path)
        assert annotation_path.exists(), (
            f"Annotation path {annotation_path} does not exist."
        )
        if annotation_path.suffix == ".zip":
            return cls._load_from_zip(annotation_path)
        elif annotation_path.suffix == ".nml":
            with annotation_path.open(mode="rb") as f:
                return cls._load_from_nml(annotation_path.stem, f)
        else:
            raise RuntimeError(
                "The loaded annotation must have the suffix .zip or .nml, but is {annotation_path.suffix}"
            )

    @overload
    @classmethod
    def download(
        cls,
        annotation_id_or_url: str,
        webknossos_url: str | None = None,
        *,
        skip_volume_data: bool = False,
    ) -> "Annotation": ...

    @overload
    @classmethod
    def download(
        cls,
        annotation_id_or_url: str,
        webknossos_url: str | None = None,
        *,
        skip_volume_data: bool = False,
        _return_context: bool,
    ) -> tuple["Annotation", AbstractContextManager[None]]: ...

    @classmethod
    def download(
        cls,
        annotation_id_or_url: str,
        webknossos_url: str | None = None,
        *,
        skip_volume_data: bool = False,
        _return_context: bool = False,
    ) -> Union["Annotation", tuple["Annotation", AbstractContextManager[None]]]:
        """Downloads an annotation from WEBKNOSSOS.

        Args:
            annotation_id_or_url: Either an annotation ID or complete WEBKNOSSOS URL.
                Example URL: https://webknossos.org/annotations/[id]
            webknossos_url: Optional custom WEBKNOSSOS instance URL.
            skip_volume_data: If True, omits downloading volume layer data.
            _return_context: Internal use only.

        Returns:
            Annotation: The downloaded annotation instance.

        Examples:
            ```python
            # Download by ID
            ann = Annotation.download("5f7d3a...")

            # Download by URL
            ann = Annotation.download("https://webknossos.org/annotations/5f7d3a...")

            # Skip volume data
            ann = Annotation.download("5f7d3a...", skip_volume_data=True)
            ```
        """
        from ..client._resolve_short_link import resolve_short_link
        from ..client.context import _get_api_client, _get_context, webknossos_context

        annotation_id_or_url = resolve_short_link(annotation_id_or_url)

        match = re.match(_ANNOTATION_URL_REGEX, annotation_id_or_url)
        if match is not None:
            assert webknossos_url is None, (
                "When Annotation.download() is be called with an annotation url, "
                + "e.g. Annotation.download('https://webknossos.org/annotations/6114d9410100009f0096c640'), "
                + "annotation_type and webknossos_url must not be set."
            )
            annotation_id = match.group("annotation_id")
            webknossos_url = match.group("webknossos_url")
        else:
            annotation_id = annotation_id_or_url

        if webknossos_url is not None:
            webknossos_url = webknossos_url.rstrip("/")
        if webknossos_url is not None and webknossos_url != _get_context().url:
            warnings.warn(
                f"[INFO] The supplied url {webknossos_url} does not match your current context {_get_context().url}. "
                + "Using no token, only public annotations can be downloaded. "
                + "Please see https://docs.webknossos.org/api/webknossos/client/context.html to adapt the URL and token."
            )
            context: AbstractContextManager[None] = webknossos_context(
                webknossos_url, token=None
            )
        else:
            context = nullcontext()

        with context:
            client = _get_api_client()
            file_body, filename = client.annotation_download(
                annotation_id, skip_volume_data=skip_volume_data
            )

        if filename.endswith(".nml"):
            annotation = Annotation._load_from_nml(filename[:-4], BytesIO(file_body))
        else:
            assert filename.endswith(".zip"), (
                f"Downloaded annotation should have the suffix .zip or .nml, but has filename {filename}"
            )
            annotation = Annotation._load_from_zip(BytesIO(file_body))

        if _return_context:
            return annotation, context
        else:
            return annotation

    @classmethod
    def open_as_remote_dataset(
        cls,
        annotation_id_or_url: str,
        webknossos_url: str | None = None,
    ) -> Dataset:
        """Opens an annotation directly as a remote dataset from WEBKNOSSOS.

        This is a convenience method that combines downloading an annotation and converting it
        to a remote dataset in one step. It's useful when you want to work with the annotation
        data as a dataset without storing it locally.

        Args:
            annotation_id_or_url: Either an annotation ID or complete WEBKNOSSOS URL.
                Example URL: https://webknossos.org/annotations/[id]
            webknossos_url: Optional custom WEBKNOSSOS instance URL.

        Returns:
            Dataset: A remote dataset instance representing the annotation.

        Examples:
            ```python
            # Open by ID
            dataset = Annotation.open_as_remote_dataset("5f7d3a...")

            # Open by URL
            dataset = Annotation.open_as_remote_dataset(
                "https://webknossos.org/annotations/5f7d3a..."
            )

            # Access layers
            layer = dataset.get_layer("segmentation")
            ```

        Notes:
            This method automatically skips downloading volume data locally for efficiency,
            as the data will be streamed from the remote source.
        """
        (
            annotation,
            context,
        ) = Annotation.download(
            annotation_id_or_url=annotation_id_or_url,
            webknossos_url=webknossos_url,
            skip_volume_data=True,
            _return_context=True,
        )

        with context:
            return annotation.get_remote_annotation_dataset()

    @classmethod
    def _load_from_nml(
        cls,
        name: str,
        nml_content: BinaryIO,
        possible_volume_paths: list[ZipPath] | None = None,
    ) -> "Annotation":
        nml = wknml.Nml.parse(nml_content)

        annotation = cls(
            name=name,
            skeleton=nml_to_skeleton(nml),
            owner_name=nml.get_meta("username"),
            annotation_id=nml.get_meta("annotationId"),
            time=nml.parameters.time,
            edit_position=nml.parameters.editPosition,
            edit_rotation=nml.parameters.editRotation,
            zoom_level=nml.parameters.zoomLevel,
            task_bounding_box=nml.parameters.taskBoundingBox,
            user_bounding_boxes=nml.parameters.userBoundingBoxes or [],
            metadata={
                i.name: i.content
                for i in nml.meta
                if i.name not in ["username", "annotationId"]
            },
        )
        annotation._volume_layers = cls._parse_volumes(nml, possible_volume_paths)
        return annotation

    @staticmethod
    def _parse_volumes(
        nml: wknml.Nml, possible_paths: list[ZipPath] | None
    ) -> list[_VolumeLayer]:
        volume_layers = []
        layers_with_not_found_location = []
        layers_without_location = []
        for volume in nml.volumes:
            if possible_paths is None:  # when parsing NML files
                volume_path = None
                if volume.location is not None:
                    # This should only happen if a zipped nml
                    # is unpacked and loaded directly.
                    layers_with_not_found_location.append(volume)
                    volume_path = None
            elif volume.location is None:
                volume_path = None
                layers_without_location.append(volume)
            else:
                fitting_volume_paths = [
                    i for i in possible_paths if str(i.at) == volume.location
                ]
                if len(fitting_volume_paths) == 1:
                    with fitting_volume_paths[0].open(mode="rb") as f:
                        with ZipFile(f) as volume_layer_zipfile:
                            if len(volume_layer_zipfile.filelist) == 0:
                                volume_path = None
                            else:
                                volume_path = fitting_volume_paths[0]
                else:
                    layers_with_not_found_location.append(volume)
                    volume_path = None

            segments = {}
            if volume.segments is not None:
                for segment in volume.segments:
                    segments[segment.id] = SegmentInformation(
                        name=segment.name,
                        anchor_position=segment.anchor_position,
                        color=segment.color,
                        metadata={i.key: i.value for i in segment.metadata},
                    )
            volume_layers.append(
                _VolumeLayer(
                    id=volume.id,
                    name="Volume" if volume.name is None else volume.name,
                    fallback_layer_name=volume.fallback_layer,
                    data_format=(
                        DataFormat(volume.format)
                        if volume.format is not None
                        else DataFormat.WKW
                    ),
                    zip=volume_path,
                    segments=segments,
                    largest_segment_id=volume.largest_segment_id,
                )
            )
        assert len(set(i.id for i in volume_layers)) == len(volume_layers), (
            "Some volume layers have the same id, this is not allowed."
        )
        if len(layers_without_location) > 0:
            warnings.warn(
                "[INFO] Omitting the volume layer annotation data for layers "
                + f"{[v.name or v.id for v in layers_without_location]}, "
                + "as their location is not referenced in the NML."
            )
        if len(layers_with_not_found_location) > 0:
            warnings.warn(
                "[INFO] Omitting the volume layer annotation data for layers "
                + f"{[v.name or v.id for v in layers_without_location]}, "
                + f"as their referenced files {[v.location for v in layers_without_location]} "
                + "cannot be found."
            )
        return volume_layers

    @classmethod
    def _load_from_zip(cls, content: str | PathLike | BinaryIO) -> "Annotation":
        zipfile = ZipFile(content)
        paths = [ZipPath(zipfile, i.filename) for i in zipfile.filelist]
        nml_paths = [i for i in paths if i.suffix == ".nml"]
        assert len(nml_paths) > 0, "Couldn't find an nml file in the supplied zip-file."
        assert len(nml_paths) == 1, (
            f"There must be exactly one nml file in the zip-file, but found {len(nml_paths)}."
        )
        with nml_paths[0].open(mode="rb") as f:
            return cls._load_from_nml(nml_paths[0].stem, f, possible_volume_paths=paths)

    def save(self, path: str | PathLike) -> None:
        """Saves the annotation to a file.

        For skeleton-only annotations, saves as .nml file.
        For annotations with volume layers, saves as .zip file containing .nml and layers.

        Args:
            path: Target path ending in .nml or .zip
                    (.zip required if annotation contains volume layers)

        Raises:
            AssertionError: If path has invalid extension or trying to save
                            volume layers to .nml file.

        Examples:
            ```
            # Save skeleton-only annotation
            annotation.save("skeleton.nml")

            # Save with volume layers
            annotation.save("full_annotation.zip")
            ```
        """
        path = Path(path)
        assert path.suffix in [
            ".zip",
            ".nml",
        ], "The target path must have a .zip or .nml suffix."

        if path.suffix == ".zip":
            with ZipFile(
                path, mode="x", compression=ZIP_DEFLATED, compresslevel=Z_BEST_SPEED
            ) as zipfile:
                self._write_to_zip(zipfile)
        else:
            assert len(self._volume_layers) == 0, (
                f"Annotation {self.name} contains volume annotations and cannot be saved as an NML file. "
                + "Please use a .zip path instead."
            )
            nml = annotation_to_nml(self)
            with open(path, "wb") as f:
                nml.write(f)

    def merge_fallback_layer(
        self,
        target: Path,
        dataset_directory: Path,
        volume_layer_name: str | None = None,
        executor: Executor | None = None,
    ) -> None:
        """Merges volume annotations with their fallback layer.

        Creates a new dataset containing the merged result of volume annotations
        and fallback layer data.

        Args:
            target: Output path for merged dataset.
            dataset_directory: Directory containing the fallback dataset.
            volume_layer_name: Name of volume layer to merge if multiple exist.
            executor: Optional executor for parallel processing.

        Raises:
            AssertionError: If no volume layers exist.
            AssertionError: If specified volume layer doesn't exist.

        Examples:
            ```python
            # Merge annotations with fallback
            annotation.merge_fallback_layer(
                Path("merged_dataset"),
                Path("original_dataset")
            )
            ```
        """
        annotation_volumes = list(self.get_volume_layer_names())

        output_dataset = Dataset(
            target,
            voxel_size=self.voxel_size,
        )
        assert len(annotation_volumes) > 0, (
            "Annotation does not contain any volume layers!"
        )

        if volume_layer_name is not None:
            assert volume_layer_name in annotation_volumes, (
                f'Volume layer name "{volume_layer_name}" not found in annotation'
            )
        else:
            assert len(annotation_volumes) == 1, (
                "Volume layer name was not provided and more than one volume layer found in annotation"
            )
            volume_layer_name = annotation_volumes[0]

        volume_layer = self._get_volume_layer(volume_layer_name=volume_layer_name)
        fallback_layer_name = volume_layer.fallback_layer_name

        if fallback_layer_name is None:
            logging.info("No fallback layer found, save annotation as dataset.")
            self.export_volume_layer_to_dataset(output_dataset)

        else:
            fallback_dataset_path = dataset_directory / self.dataset_name
            fallback_layer = Dataset.open(fallback_dataset_path).get_layer(
                fallback_layer_name
            )

            if volume_layer.zip is None:
                logger.info("No volume annotation found. Copy fallback layer.")
                with get_executor_for_args(args=None, executor=executor) as executor:
                    output_dataset.add_copy_layer(
                        fallback_layer, compress=True, executor=executor
                    )

            else:
                tmp_annotation_layer_name = f"{self.name}-TMP"
                logger.info(
                    "Unpack annotation layer %s temporarily in %s as %s",
                    volume_layer_name,
                    output_dataset.name,
                    tmp_annotation_layer_name,
                )
                # NOTE(erjel): Cannot use "temporary_volume_layer_copy" here, since tmp folders
                # might not be accessible from slurm compute nodes.
                input_annotation_layer = self.export_volume_layer_to_dataset(
                    output_dataset,
                    layer_name=tmp_annotation_layer_name,
                    volume_layer_name=volume_layer_name,
                )

                input_annotation_mag = input_annotation_layer.get_finest_mag()
                fallback_mag = fallback_layer.get_mag(input_annotation_mag.mag)

                logger.info(
                    "Create layer %s in %s",
                    fallback_layer.name,
                    output_dataset.path,
                )
                output_layer = output_dataset.add_layer_like(
                    fallback_layer, fallback_layer.name
                )

                with get_executor_for_args(args=None, executor=executor) as executor:
                    logger.info(
                        "Copy Mag %s from %s to %s",
                        fallback_mag.mag,
                        fallback_layer.path,
                        output_layer.path,
                    )
                    output_mag = output_layer.add_copy_mag(
                        fallback_mag,
                        compress=True,
                        executor=executor,
                    )

                    output_mag.merge_with_view(input_annotation_mag, executor)

                logging.info("Delete temporary annotation layer")
                output_dataset.delete_layer(tmp_annotation_layer_name)
                logging.info("Done.")

    def upload(self) -> str:
        """Uploads the annotation to WEBKNOSSOS.

        Uses the current webknossos_context for authentication and target instance.
        See webknossos.webknossos_context() for configuration.

        Returns:
            str: URL of the uploaded annotation in WEBKNOSSOS.

        Raises:
            RuntimeError: If no valid authentication is configured.

        Examples:
            ```python
            with webknossos.webknossos_context(token="my_token"):
                url = annotation.upload()
                print(f"Uploaded to: {url}")
            ```
        """
        from ..client.context import _get_api_client, _get_context

        context = _get_context()

        if self.organization_id is None:
            if context.organization_id is None:
                raise RuntimeError(
                    "No organization_id specified in the annotation or context. "
                    + "Either set it for this annotation `my_annotation.organization_id = 'org_id'` "
                    + "or wrap the upload in a context:\n"
                    + "`with wk.webknossos_context(organization_id='org_id'):`\n"
                    + "`    my_annotation.upload()`"
                )
            self.organization_id = context.organization_id

        client = _get_api_client(enforce_auth=True)
        response_annotation_info = client.annotation_upload(
            self._binary_zip(), f"{self.name}.zip", createGroupForEachFile=False
        )

        return f"{context.url}/annotations/{response_annotation_info.annotation.typ}/{response_annotation_info.annotation.id}"

    def _binary_zip(self) -> bytes:
        with BytesIO() as buffer:
            with ZipFile(
                buffer, mode="a", compression=ZIP_DEFLATED, compresslevel=Z_BEST_SPEED
            ) as zipfile:
                self._write_to_zip(zipfile)
            return buffer.getvalue()

    def _write_to_zip(self, zipfile: ZipFile) -> None:
        nml = annotation_to_nml(self)
        with BytesIO() as buffer:
            nml.write(buffer)
            nml_str = buffer.getvalue().decode("utf-8")
        zipfile.writestr(self.name + ".nml", nml_str)

        for volume_layer in self._volume_layers:
            if volume_layer.zip is None:
                with BytesIO() as buffer:
                    with ZipFile(buffer, mode="a"):
                        pass
                    layer_content = buffer.getvalue()
            else:
                layer_content = volume_layer.zip.read_bytes()
            zipfile.writestr(
                volume_layer._default_zip_name(),
                layer_content,
            )

    def get_remote_annotation_dataset(self) -> Dataset:
        """Returns a streamed dataset of the annotation from WEBKNOSSOS.

        Creates a remote dataset that includes fallback layers and potentially any active agglomerate mappings.
        Requires the annotation to be already stored in WEBKNOSSOS.

        Returns:
            Dataset: Remote dataset instance representing the annotation.

        Raises:
            ValueError: If annotation_id is not set (annotation not in WEBKNOSSOS).

        Examples:
            ```python
            # Stream annotation as dataset
            dataset = annotation.get_remote_annotation_dataset()

            # Access layers
            layer = dataset.get_layer("segmentation")
            ```
        Notes:
            After an agglomerate mapping was activated in WEBKNOSSOS, it is applied to this method as soon
            as the first volume editing action is done. Note that this behavior might change
            in the future.
        """

        from ..client.context import _get_context

        if self.annotation_id is None:
            raise ValueError(
                "The annotation_id is not set, cannot get the corresponding dataset."
            )

        context = _get_context()
        token: str | None
        if self.organization_id is None:
            token = context.required_token
            organization_id = context.organization_id
        else:
            token = context.token
            organization_id = self.organization_id
            # avoid requiring authentication
            if token is not None:
                if organization_id != context.organization_id:
                    warnings.warn(
                        "[WARNING] The annotation used with `get_remote_annotation_dataset` "
                        + "specifies a different organization id than the current context. "
                        + f"The annotation uses {organization_id}, the context {context.organization_id}.",
                        UserWarning,
                    )
        if self.dataset_id is None:
            dataset_id = context.api_client.dataset_id_from_name(
                self.dataset_name, organization_id
            )
        else:
            dataset_id = self.dataset_id

        dataset_info = context.api_client.dataset_info(dataset_id)

        datastore_url = dataset_info.data_store.url

        zarr_path = UPath(
            f"{datastore_url}/data/annotations/zarr/{self.annotation_id}/",
            headers={} if token is None else {"X-Auth-Token": token},
            ssl=SSL_CONTEXT,
        )
        return Dataset.open(zarr_path)

    def get_remote_base_dataset(
        self,
        sharing_token: str | None = None,
        webknossos_url: str | None = None,
    ) -> RemoteDataset:
        """Returns a remote dataset connection to the base dataset.

        Creates a connection to the dataset referenced by this annotation.

        Args:
            sharing_token: Optional token for accessing private datasets.
            webknossos_url: Optional custom WEBKNOSSOS instance URL.

        Returns:
            RemoteDataset: Connection to the base dataset.

        Examples:
            ```python
            # Connect to base dataset
            dataset = annotation.get_remote_base_dataset()

            # With sharing token
            dataset = annotation.get_remote_base_dataset(
                sharing_token="abc123"
            )
            ```
        """
        return Dataset.open_remote(
            self.dataset_name,
            self.organization_id,
            sharing_token=sharing_token,
            webknossos_url=webknossos_url,
            dataset_id=self.dataset_id,
        )

    def get_volume_layer_names(self) -> Iterable[str]:
        """Returns names of all volume layers in the annotation.

        Returns:
            Iterable[str]: Iterator of volume layer names.

        Examples:
            ```python
            # Print all layer names
            for name in annotation.get_volume_layer_names():
                print(f"Found layer: {name}")
            ```
        """
        return (i.name for i in self._volume_layers)

    def add_volume_layer(
        self,
        name: str,
        fallback_layer: Layer | str | None = None,
        volume_layer_id: int | None = None,
    ) -> None:
        """Adds a new volume layer to the annotation.

        Volume layers can be used to store segmentation data. Using fallback layers
        is recommended for better performance in WEBKNOSSOS.

        Args:
            name: Name of the volume layer.
            fallback_layer: Optional reference to existing segmentation layer in WEBKNOSSOS.
                          Can be Layer instance or layer name.
            volume_layer_id: Optional explicit ID for the layer.
                           Auto-generated if not provided.

        Raises:
            AssertionError: If volume_layer_id already exists.
            AssertionError: If fallback_layer is provided but not a segmentation layer.

        Examples:
            ```python
            # Add basic layer
            annotation.add_volume_layer("segmentation")

            # Add with fallback
            annotation.add_volume_layer("segmentation", fallback_layer="base_segmentation")
            ```
        """

        if volume_layer_id is None:
            volume_layer_id = max((i.id for i in self._volume_layers), default=-1) + 1
        else:
            assert volume_layer_id not in [i.id for i in self._volume_layers], (
                f"volume layer id {volume_layer_id} already exists in annotation {self.name}."
            )
        fallback_layer_name: str | None
        if isinstance(fallback_layer, Layer):
            assert fallback_layer.category == SEGMENTATION_CATEGORY, (
                "The fallback layer must be a segmentation layer."
            )
            fallback_layer_name = fallback_layer.name
        elif fallback_layer is not None:
            fallback_layer_name = str(fallback_layer)
        else:
            fallback_layer_name = None
        self._volume_layers.append(
            _VolumeLayer(
                id=volume_layer_id,
                name=name,
                fallback_layer_name=fallback_layer_name,
                data_format=DataFormat.Zarr3,
                zip=None,
                segments={},
                largest_segment_id=None,
            )
        )

    def _get_volume_layer(
        self,
        volume_layer_name: str | None = None,
        volume_layer_id: int | None = None,
    ) -> _VolumeLayer:
        assert len(self._volume_layers) > 0, "No volume annotations present."

        if len(self._volume_layers) == 1:
            volume_layer = self._volume_layers[0]
            if volume_layer_id is not None and volume_layer_id != volume_layer.id:
                warnings.warn(
                    f"[INFO] Only a single volume annotation is present and its id {volume_layer.id} does not fit the given id {volume_layer_id}."
                )
            if (
                volume_layer_name is not None
                and volume_layer.name is not None
                and volume_layer_name != volume_layer.name
            ):
                warnings.warn(
                    f"[INFO] Only a single volume annotation is present and its name {volume_layer.name} "
                    + f"does not fit the given name {volume_layer_name}."
                )
            return volume_layer

        if volume_layer_id is not None:
            for volume_layer in self._volume_layers:
                if volume_layer_id == volume_layer.id:
                    if (
                        volume_layer_name is not None
                        and volume_layer.name is not None
                        and volume_layer_name != volume_layer.name
                    ):
                        warnings.warn(
                            f"[WARNING] The volume annotation was matched by id {volume_layer_id}, "
                            + f"but its name {volume_layer.name} does not fit the given name {volume_layer_name}."
                        )
                    return volume_layer
            available_ids = [volume_layer.id for volume_layer in self._volume_layers]
            raise ValueError(
                f"Couldn't find a volume annotation with the id {volume_layer_id}, available are {available_ids}."
            )
        elif volume_layer_name is not None:
            fitting_volume_layers = [
                i for i in self._volume_layers if i.name == volume_layer_name
            ]
            assert len(fitting_volume_layers) != 0, (
                f"The specified volume name {volume_layer_name} could not be found in this annotation."
            )
            assert len(fitting_volume_layers) == 1, (
                f"More than one volume annotation has the name {volume_layer_name}. "
                + "Please specify the exact annotation via the volume_layer_id argument. "
                + f"The matching annotations have the ids {[i.id for i in fitting_volume_layers]}"
            )
            return fitting_volume_layers[0]
        else:
            raise ValueError(
                "The annotation contains multiple volume layers. "
                + "Please specify which layer should be used via volume_layer_name or volume_layer_id."
            )

    def delete_volume_layer(
        self,
        volume_layer_name: str | None = None,
        volume_layer_id: int | None = None,
    ) -> None:
        """Removes a volume layer from the annotation.

        Args:
            volume_layer_name: Name of the layer to delete if multiple exist.
            volume_layer_id: ID of the layer to delete if multiple exist.

        Raises:
            ValueError: If neither name nor ID is provided when multiple layers exist.
            AssertionError: If specified layer doesn't exist.

        Examples:
            ```python
            # Delete by name
            annotation.delete_volume_layer("unused_layer")

            # Delete by ID
            annotation.delete_volume_layer(volume_layer_id=2)
            ```
        """
        layer_id = self._get_volume_layer(
            volume_layer_name=volume_layer_name,
            volume_layer_id=volume_layer_id,
        ).id
        self._volume_layers = [i for i in self._volume_layers if i.id != layer_id]

    def export_volume_layer_to_dataset(
        self,
        dataset: Dataset,
        layer_name: str = "volume_layer",
        volume_layer_name: str | None = None,
        volume_layer_id: int | None = None,
    ) -> SegmentationLayer:
        """Exports a volume layer to a dataset.

        Creates a new layer in the target dataset containing the volume annotation data.

        Args:
            dataset: Target Dataset instance.
            layer_name: Name for the new layer (default: "volume_layer").
            volume_layer_name: Name of source volume layer if multiple exist.
            volume_layer_id: ID of source volume layer if multiple exist.

        Returns:
            SegmentationLayer: The created layer in the target dataset.

        Raises:
            AssertionError: If specified volume layer doesn't exist.
            AssertionError: If volume layer data is not available.

        Examples:
            ```python
            # Export to dataset
            layer = annotation.export_volume_layer_to_dataset(
                dataset,
                layer_name="exported_segmentation"
            )
            ```
        """

        volume_layer = self._get_volume_layer(
            volume_layer_name=volume_layer_name,
            volume_layer_id=volume_layer_id,
        )
        volume_zip_path = volume_layer.zip

        largest_segment_id = volume_layer.largest_segment_id

        assert volume_zip_path is not None, (
            "The selected volume layer data is not available and cannot be exported."
        )

        with volume_zip_path.open(mode="rb") as f:
            data_zip = ZipFile(f)
            if volume_layer.data_format == DataFormat.WKW:
                wrong_files = [
                    i.filename
                    for i in data_zip.filelist
                    if ANNOTATION_WKW_PATH_RE.search(i.filename) is None
                ]
                assert len(wrong_files) == 0, (
                    f"The annotation contains unexpected files: {wrong_files}"
                )
                data_zip.extractall(dataset.path / layer_name)
                layer = cast(
                    SegmentationLayer,
                    dataset.add_layer_for_existing_files(
                        layer_name,
                        category=SEGMENTATION_CATEGORY,
                        largest_segment_id=largest_segment_id,
                    ),
                )
            elif volume_layer.data_format == DataFormat.Zarr3:
                datasource_properties = dataset_converter.structure(
                    json.loads(data_zip.read(PROPERTIES_FILE_NAME)), DatasetProperties
                )
                assert len(datasource_properties.data_layers) == 1, (
                    f"Volume data zip must contain exactly one layer, got {len(datasource_properties.data_layers)}"
                )
                layer_properties = datasource_properties.data_layers[0]
                internal_layer_name = layer_properties.name
                layer_properties.name = layer_name

                _extract_zip_folder(
                    data_zip, dataset.path / layer_name, f"{internal_layer_name}/"
                )

                layer = cast(
                    SegmentationLayer,
                    dataset._add_existing_layer(layer_properties),
                )

        best_mag_view = layer.get_finest_mag()

        if largest_segment_id is None:
            max_value = max(
                (
                    view.read().max()
                    for view in best_mag_view.get_views_on_disk(read_only=True)
                ),
                default=0,
            )
            layer.largest_segment_id = int(max_value)
        else:
            layer.largest_segment_id = largest_segment_id
        return layer

    @contextmanager
    def temporary_volume_layer_copy(
        self,
        volume_layer_name: str | None = None,
        volume_layer_id: int | None = None,
        read_only: bool = True,
    ) -> Iterator[SegmentationLayer]:
        """Creates a temporary copy of a volume layer as a dataset.

        Context manager that provides temporary access to volume layer data
        as a SegmentationLayer.

        Args:
            volume_layer_name: Name of target layer if multiple exist.
            volume_layer_id: ID of target layer if multiple exist.
            read_only: If True, prevents modifications to the layer.

        Yields:
            SegmentationLayer: Temporary layer containing volume data.

        Examples:
            ```python
            # Temporarily access volume data
            with annotation.temporary_volume_layer_copy("segmentation") as layer:
                data = layer.get_mag(1).read()
            ```
        """

        with TemporaryDirectory() as tmp_annotation_dir:
            input_annotation_dataset = Dataset(
                tmp_annotation_dir,
                name="tmp_annotation_dataset",
                voxel_size=self.voxel_size,
                exist_ok=True,
            )

            input_annotation_layer = self.export_volume_layer_to_dataset(
                input_annotation_dataset,
                "volume_layer",
                volume_layer_name=volume_layer_name,
                volume_layer_id=volume_layer_id,
            )

            input_annotation_dataset._read_only = read_only

            yield input_annotation_layer

    def get_volume_layer_segments(
        self,
        volume_layer_name: str | None = None,
        volume_layer_id: int | None = None,
    ) -> dict[int, SegmentInformation]:
        """Returns segment information for a volume layer.

        Returns a mutable dictionary mapping segment IDs to their metadata.
        Changes to the returned dictionary are reflected in the annotation locally.

        Args:
            volume_layer_name: Name of the target volume layer if multiple exist.
            volume_layer_id: ID of the target volume layer if multiple exist.

        Returns:
            dict[int, SegmentInformation]: Dictionary mapping segment IDs to their information.

        Raises:
            ValueError: If neither name nor ID is provided when multiple layers exist.
            AssertionError: If specified layer doesn't exist.

        Examples:
            ```python
            # Get segments for a layer
            segments = annotation.get_volume_layer_segments("segmentation_layer")

            # Update segment name
            segments[1].name = "Cell A"
            ```
        Notes:
            Any changes performed on the online version of the annotaiton in webknossos are not
            synced automatically. The annotation needs to be re-downloaded to update segment information.
        """

        layer = self._get_volume_layer(
            volume_layer_name=volume_layer_name,
            volume_layer_id=volume_layer_id,
        )
        return layer.segments


Annotation._set_init_docstring()


@unique
class AnnotationType(Enum):
    """Annotations can be of different types which has to be specified when using `Annotation.download()`
    with an annotation id."""

    EXPLORATIONAL = "Explorational"
    """**Explorational** annotations are all annotations created without the task system, e.g.
    by uploading an annotation or using the "Create Annotation" Button in the dataset view in webknossos."""
    TASK = "Task"
    """The **Task** type is automatically assigned to all annotations that are instances of a task.
    See also `Task`."""
    _COMPOUND_TASK = "CompoundTask"
    """A collection of annotations of all instances of a task. Currently not supported,
    please download all annotations individually instead, see `Task`."""
    _COMPOUND_PROJECT = "CompoundProject"
    """A collection of annotations of all instances of all tasks in a project. Currently not supported,
    please download all annotations individually instead, see `Project`."""
    _COMPOUND_TASK_TYPE = "CompoundTaskType"
    """A collection of annotations of all instances of all tasks in a project. Currently not supported,
    please download all annotations individually instead, see `Project`."""


@unique
class AnnotationState(Enum):
    """This Enum contains the state of annotations belonging to tasks.
    Can be retrieved via `Task` instances, getting `AnnotationInfo` from `task.get_annotation_infos()`.
    """

    FINISHED = "Finished"
    ACTIVE = "Active"
    CANCELLED = "Cancelled"
    INITIALIZING = "Initializing"


_COMPOUND_ANNOTATION_TYPES = [
    AnnotationType._COMPOUND_PROJECT,
    AnnotationType._COMPOUND_TASK,
    AnnotationType._COMPOUND_TASK_TYPE,
]

_ANNOTATION_URL_REGEX = re.compile(
    r"^(?P<webknossos_url>https?://.*)/annotations/"
    + rf"((?P<annotation_type>{'|'.join(i.value for i in AnnotationType.__members__.values())})/)?"
    + r"(?P<annotation_id>[0-9A-Fa-f]*)"
)<|MERGE_RESOLUTION|>--- conflicted
+++ resolved
@@ -43,7 +43,7 @@
 import logging
 import re
 import warnings
-from collections.abc import Iterable, Iterator
+from collections.abc import Iterable, Iterator, Sequence
 from contextlib import AbstractContextManager, contextmanager, nullcontext
 from enum import Enum, unique
 from io import BytesIO
@@ -51,24 +51,7 @@
 from pathlib import Path
 from shutil import copyfileobj
 from tempfile import TemporaryDirectory
-<<<<<<< HEAD
 from typing import BinaryIO, Union, cast, overload
-=======
-from typing import (
-    BinaryIO,
-    ContextManager,
-    Dict,
-    Iterable,
-    Iterator,
-    List,
-    Optional,
-    Sequence,
-    Tuple,
-    Union,
-    cast,
-    overload,
-)
->>>>>>> 33b56767
 from zipfile import ZIP_DEFLATED, ZipFile
 from zlib import Z_BEST_SPEED
 
@@ -108,16 +91,10 @@
 
 @attr.define
 class SegmentInformation:
-<<<<<<< HEAD
     name: str | None
     anchor_position: Vec3Int | None
     color: Vector4 | None
-=======
-    name: Optional[str]
-    anchor_position: Optional[Vec3Int]
-    color: Optional[Vector4]
-    metadata: Dict[str, Union[str, int, float, Sequence[str]]]
->>>>>>> 33b56767
+    metadata: dict[str, str | int | float | Sequence[str]]
 
 
 @attr.define
