--- conflicted
+++ resolved
@@ -1,17 +1,9 @@
 import itertools
 from os import PathLike
-<<<<<<< HEAD
-from typing import Iterator, Optional, Set, Tuple, Union
-
-import attr
-from boltons.strutils import unit_len
-from upath import UPath as Path
-=======
-from pathlib import Path
 from typing import Iterator, Optional, Tuple, Union
 
 import attr
->>>>>>> 2392b96b
+from upath import UPath as Path
 
 from webknossos.utils import warn_deprecated
 
