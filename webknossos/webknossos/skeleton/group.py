--- conflicted
+++ resolved
@@ -434,11 +434,4 @@
         return isinstance(other, type(self)) and self._id == other._id
 
     def __hash__(self) -> int:
-<<<<<<< HEAD
-        return id(self)
-
-
-Group._set_init_docstring()
-=======
-        return self._id
->>>>>>> 75a00dae
+        return id(self)