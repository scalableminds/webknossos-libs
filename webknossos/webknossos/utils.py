--- conflicted
+++ resolved
@@ -551,12 +551,7 @@
         if str(path).startswith(str(dataset_path)):
             return "./" + str(path).removeprefix(str(dataset_path)).lstrip("/")
         if safe_is_relative_to(path, dataset_path):
-<<<<<<< HEAD
             return "./" + str(path.relative_to(dataset_path))
-    if isinstance(path, UPath) and path.protocol == "s3":
-=======
-            return str(path.relative_to(dataset_path))
     if path.protocol == "s3":
->>>>>>> b29dacfc
         return f"s3://{urlparse(path.storage_options['client_kwargs']['endpoint_url']).netloc}/{path.path}"
     return str(path)