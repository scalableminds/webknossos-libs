--- conflicted
+++ resolved
@@ -94,13 +94,12 @@
     return parts[0] + "".join(part.title() for part in parts[1:])
 
 
-<<<<<<< HEAD
 def get_chunks(arr: List[Any], chunk_size: int) -> Iterable[List[Any]]:
     for i in range(0, len(arr), chunk_size):
         yield arr[i : i + chunk_size]
-=======
+
+
 def time_since_epoch_in_ms() -> int:
     d = datetime.utcnow()
     unixtime = calendar.timegm(d.utctimetuple())
-    return unixtime * 1000
->>>>>>> 8d6a67ac
+    return unixtime * 1000