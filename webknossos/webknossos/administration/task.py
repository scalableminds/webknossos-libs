import logging
from typing import List, Optional, Union

import attr

from ..annotation import Annotation, AnnotationInfo
from ..client.api_client.models import (
    ApiBoundingBox,
    ApiExperience,
    ApiNmlTaskParameters,
    ApiTask,
    ApiTaskCreationResult,
    ApiTaskParameters,
    ApiTaskType,
)
from ..client.context import _get_api_client, _get_context
from ..dataset.dataset import RemoteDataset
from ..geometry import BoundingBox, Vec3Int
from ..utils import warn_deprecated
from .project import Project

logger = logging.getLogger(__name__)


@attr.frozen
class TaskStatus:
    pending_instance_count: int
    active_instance_count: int
    finished_instance_count: int

    @property
    def open_instance_count(self) -> int:
        warn_deprecated("open_instance_count", "pending_instance_count")
        return self.pending_instance_count


@attr.frozen
class TaskType:
    task_type_id: str
    name: str
    description: str
    team_id: str
    team_name: str

    @classmethod
    def _from_api_task_type(cls, api_task_type: ApiTaskType) -> "TaskType":
        return cls(
            api_task_type.id,
            api_task_type.summary,
            api_task_type.description,
            api_task_type.team_id,
            api_task_type.team_name,
        )


@attr.frozen
class Task:
    """Data class containing information about a WEBKNOSSOS task"""

    task_id: str
    project_id: str
    dataset_name: str
    status: TaskStatus
    task_type: TaskType

    @classmethod
    def get_by_id(cls, task_id: str) -> "Task":
        """Returns the task specified by the passed id (if your token authorizes you to see it)"""
        client = _get_api_client(enforce_auth=True)
        api_task = client.task_info(task_id)
        return cls._from_api_task(api_task)

    @classmethod
    def create_from_annotations(
        cls,
        task_type_id: str,
        project_name: str,
        base_annotations: List[Annotation],
        needed_experience_domain: str,
        needed_experience_value: int,
        instances: int = 1,
        script_id: Optional[str] = None,
        bounding_box: Optional[BoundingBox] = None,
    ) -> List["Task"]:
        """Submits tasks in WEBKNOSSOS based on existing annotations, and returns the Task objects"""

        assert (
            len(base_annotations) > 0
        ), "Must supply at least one base annotation to create tasks"

        client = _get_api_client(enforce_auth=True)
        nml_task_parameters = ApiNmlTaskParameters(
            task_type_id=task_type_id,
            needed_experience=ApiExperience(
                domain=needed_experience_domain,
                value=needed_experience_value,
            ),
            pending_instances=instances,
            project_name=project_name,
            script_id=script_id,
            bounding_box=ApiBoundingBox(
                bounding_box.topleft.to_tuple(),
                bounding_box.size.x,
                bounding_box.size.y,
                bounding_box.size.z,
            )
            if bounding_box is not None
            else None,
        )
        annotation_files = [
            (f"{a.name}.zip", a._binary_zip()) for a in base_annotations
        ]
        result = client.tasks_create_from_files(nml_task_parameters, annotation_files)

        return cls._handle_task_creation_result(result)

    @classmethod
    def create(
        cls,
        task_type_id: str,
        project_name: str,
<<<<<<< HEAD
        dataset_id: Union[str, RemoteDataset],
=======
>>>>>>> 93f84867
        needed_experience_domain: str,
        needed_experience_value: int,
        starting_position: Vec3Int,
        dataset_name: Optional[Union[str, RemoteDataset]] = None,
        starting_rotation: Vec3Int = Vec3Int(0, 0, 0),
        instances: int = 1,
        dataset_id: Optional[Union[str, RemoteDataset]] = None,
        script_id: Optional[str] = None,
        bounding_box: Optional[BoundingBox] = None,
    ) -> List["Task"]:
        """Submits tasks in WEBKNOSSOS based on a dataset, starting position + rotation, and returns the Task objects"""

        client = _get_api_client(enforce_auth=True)
<<<<<<< HEAD
        if isinstance(dataset_id, RemoteDataset):
            dataset_id = dataset_id._dataset_id
=======
        assert (
            dataset_id is not None or dataset_name is not None
        ), "Please provide a dataset_id to create a task."
        if dataset_id is not None:
            if isinstance(dataset_id, RemoteDataset):
                dataset_id = dataset_id._dataset_id
        else:
            assert dataset_name is not None
            warn_deprecated("dataset_name", "dataset_id")
            if isinstance(dataset_name, RemoteDataset):
                dataset_id = dataset_name._dataset_id
            else:
                context = _get_context()
                dataset_id = client.dataset_id_from_name(
                    dataset_name, context.organization_id
                )

>>>>>>> 93f84867
        task_parameters = ApiTaskParameters(
            task_type_id=task_type_id,
            needed_experience=ApiExperience(
                domain=needed_experience_domain,
                value=needed_experience_value,
            ),
            pending_instances=instances,
            project_name=project_name,
            script_id=script_id,
            dataset_id=dataset_id,
            edit_position=starting_position.to_tuple(),
            edit_rotation=starting_rotation.to_tuple(),
            bounding_box=ApiBoundingBox(
                bounding_box.topleft.to_tuple(),
                bounding_box.size.x,
                bounding_box.size.y,
                bounding_box.size.z,
            )
            if bounding_box is not None
            else None,
        )

        response = client.tasks_create([task_parameters])

        return cls._handle_task_creation_result(response)

    @classmethod
    def _from_api_task(cls, api_task: ApiTask) -> "Task":
        return cls(
            api_task.id,
            api_task.project_id,
            api_task.dataset_name,
            TaskStatus(
                api_task.status.pending,
                api_task.status.active,
                api_task.status.finished,
            ),
            TaskType._from_api_task_type(api_task.type),
        )

    def get_annotation_infos(self) -> List[AnnotationInfo]:
        """Returns AnnotationInfo objects describing all task instances that have been started by annotators for this task"""
        client = _get_api_client(enforce_auth=True)
        api_annotations = client.annotation_infos_by_task(self.task_id)
        return [AnnotationInfo._from_api_annotation(a) for a in api_annotations]

    def get_project(self) -> Project:
        """Returns the project this task belongs to"""
        return Project.get_by_id(self.project_id)

    @classmethod
    def _handle_task_creation_result(
        cls, result: ApiTaskCreationResult
    ) -> List["Task"]:
        if len(result.warnings) > 0:
            logger.warning(
                f"There were {len(result.warnings)} warnings during task creation:"
            )
        for warning in result.warnings:
            logger.warning(warning)

        successes = []
        errors = []
        for t in result.tasks:
            if t.success is not None:
                successes.append(t.success)
            if t.error is not None:
                errors.append(t.error)
        if len(errors) > 0:
            logger.error(f"{len(errors)} tasks could not be created:")
            for error in errors:
                logger.error(error)
        if len(successes) > 0:
            logger.info(f"{len(successes)} tasks were successfully created.")
        return [cls._from_api_task(t) for t in successes]<|MERGE_RESOLUTION|>--- conflicted
+++ resolved
@@ -119,10 +119,6 @@
         cls,
         task_type_id: str,
         project_name: str,
-<<<<<<< HEAD
-        dataset_id: Union[str, RemoteDataset],
-=======
->>>>>>> 93f84867
         needed_experience_domain: str,
         needed_experience_value: int,
         starting_position: Vec3Int,
@@ -136,10 +132,6 @@
         """Submits tasks in WEBKNOSSOS based on a dataset, starting position + rotation, and returns the Task objects"""
 
         client = _get_api_client(enforce_auth=True)
-<<<<<<< HEAD
-        if isinstance(dataset_id, RemoteDataset):
-            dataset_id = dataset_id._dataset_id
-=======
         assert (
             dataset_id is not None or dataset_name is not None
         ), "Please provide a dataset_id to create a task."
@@ -157,7 +149,6 @@
                     dataset_name, context.organization_id
                 )
 
->>>>>>> 93f84867
         task_parameters = ApiTaskParameters(
             task_type_id=task_type_id,
             needed_experience=ApiExperience(
