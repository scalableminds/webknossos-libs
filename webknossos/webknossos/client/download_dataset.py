import logging
from os import PathLike
from pathlib import Path
from typing import List, Optional, Tuple, TypeVar, Union, cast

import numpy as np
from rich.progress import track

from webknossos.client._generated.api.datastore import dataset_download
from webknossos.client._generated.api.default import dataset_info
from webknossos.client.context import _get_context, _get_generated_client
from webknossos.dataset import Dataset, LayerCategoryType
from webknossos.geometry import BoundingBox, Mag

logger = logging.getLogger(__name__)


T = TypeVar("T")


_DOWNLOAD_CHUNK_SIZE = (512, 512, 512)


def download_dataset(
    dataset_name: str,
    organization_name: str,
    bbox: Optional[BoundingBox] = None,
    layers: Optional[List[str]] = None,
    mags: Optional[List[Mag]] = None,
    path: Optional[Union[PathLike, str]] = None,
) -> Dataset:
    client = _get_generated_client()
    dataset_info_response = dataset_info.sync_detailed(
        organization_name=organization_name,
        data_set_name=dataset_name,
        client=client,
    )
    assert dataset_info_response.status_code == 200, dataset_info_response
    parsed = dataset_info_response.parsed
    assert parsed is not None

    datastore_client = _get_context().get_generated_datastore_client(
        parsed.data_store.url
    )

    actual_path = Path(dataset_name) if path is None else Path(path)
    if actual_path.exists():
        logger.warning(f"{actual_path} already exists, skipping download.")
        return Dataset(actual_path)

    scale = cast(Tuple[float, float, float], tuple(parsed.data_source.scale))
    data_layers = parsed.data_source.data_layers
    dataset = Dataset.create(actual_path, name=parsed.name, scale=scale)
    for layer_name in layers or [i.name for i in data_layers]:

        response_layers = [i for i in data_layers if i.name == layer_name]
        assert (
            len(response_layers) > 0
        ), f"The provided layer name {layer_name} could not be found in the requested dataset."
        assert (
            len(response_layers) == 1
        ), f"The provided layer name {layer_name} was found multiple times in the requested dataset."
        response_layer = response_layers[0]
        category = cast(LayerCategoryType, response_layer.category)
        layer = dataset.add_layer(
            layer_name=layer_name,
            category=category,
            dtype_per_layer=response_layer.element_class,
            num_channels=3 if response_layer.element_class == "uint24" else 1,
            largest_segment_id=response_layer.additional_properties.get(
                "largestSegmentId", None
            ),
        )
        if bbox is None:
            response_bbox = response_layer.bounding_box
            layer.bounding_box = BoundingBox(
                response_bbox.top_left,
                (response_bbox.width, response_bbox.height, response_bbox.depth),
            )
        else:
            assert isinstance(
                bbox, BoundingBox
            ), f"Expected a BoundingBox object for the bbox parameter but got {type(bbox)}"
            layer.bounding_box = bbox
        if mags is None:
            mags = [Mag(mag) for mag in response_layer.resolutions]
        for mag in mags:
            aligned_bbox = layer.bounding_box.align_with_mag(mag, ceil=True)
            for chunk in track(
                list(aligned_bbox.chunk(_DOWNLOAD_CHUNK_SIZE, _DOWNLOAD_CHUNK_SIZE)),
                description=f"Downloading layer={layer.name} mag={mag}",
            ):
                aligned_chunk_in_mag = chunk.in_mag(mag)
                response = dataset_download.sync_detailed(
                    organization_name=organization_name,
                    data_set_name=dataset_name,
                    data_layer_name=layer_name,
                    resolution=mag.max_dim_log2,
                    client=datastore_client,
                    x=aligned_chunk_in_mag.topleft.x,
                    y=aligned_chunk_in_mag.topleft.y,
                    z=aligned_chunk_in_mag.topleft.z,
                    width=aligned_chunk_in_mag.size.x,
                    height=aligned_chunk_in_mag.size.y,
                    depth=aligned_chunk_in_mag.size.z,
                )
<<<<<<< HEAD
                assert (
                    response.status_code == 200
                ), f"Download response was not 200, got {response.status_code}"
=======
                assert response.status_code == 200, response
>>>>>>> 29ae1326
                data = np.frombuffer(
                    response.content, dtype=layer.dtype_per_channel
                ).reshape(layer.num_channels, *aligned_chunk_in_mag.size, order="F")
                mag_view = layer.get_or_add_mag(
                    mag,
                    compress=True,
                    block_len=32,
                    file_len=_DOWNLOAD_CHUNK_SIZE[0] // 32,
                )
                mag_view.write(data, offset=aligned_chunk_in_mag.topleft)
    return dataset<|MERGE_RESOLUTION|>--- conflicted
+++ resolved
@@ -104,13 +104,7 @@
                     height=aligned_chunk_in_mag.size.y,
                     depth=aligned_chunk_in_mag.size.z,
                 )
-<<<<<<< HEAD
-                assert (
-                    response.status_code == 200
-                ), f"Download response was not 200, got {response.status_code}"
-=======
                 assert response.status_code == 200, response
->>>>>>> 29ae1326
                 data = np.frombuffer(
                     response.content, dtype=layer.dtype_per_channel
                 ).reshape(layer.num_channels, *aligned_chunk_in_mag.size, order="F")
