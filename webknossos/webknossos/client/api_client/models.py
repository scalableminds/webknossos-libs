--- conflicted
+++ resolved
@@ -169,16 +169,10 @@
     name: str
     organization: str
     total_file_count: int
-<<<<<<< HEAD
+    total_file_size_in_bytes: int
     initial_teams: list[str]
     layers_to_link: list[ApiLinkedLayerIdentifier] | None = None
     folder_id: str | None = None
-=======
-    total_file_size_in_bytes: int
-    initial_teams: List[str]
-    layers_to_link: Optional[List[ApiLinkedLayerIdentifier]] = None
-    folder_id: Optional[str] = None
->>>>>>> 33b56767
 
 
 @attr.s(auto_attribs=True)
