--- conflicted
+++ resolved
@@ -105,11 +105,7 @@
     owning_organization: str
     data_store: ApiDataStore
     data_source: ApiDataSource
-<<<<<<< HEAD
-    created: str
-=======
     created: float
->>>>>>> 93f84867
     metadata: Optional[List[ApiMetadata]] = None
     description: Optional[str] = None
 
