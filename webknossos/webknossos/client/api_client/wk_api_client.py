import json

import httpx

from webknossos.client.api_client.models import (
    ApiAnnotation,
    ApiAnnotationUploadResult,
    ApiDataset,
    ApiDatasetExploreAndAddRemote,
    ApiDatasetId,
    ApiDatasetIsValidNewNameResponse,
    ApiDataStore,
    ApiDataStoreToken,
    ApiFolderWithParent,
    ApiLoggedTimeGroupedByMonth,
    ApiNmlTaskParameters,
    ApiProject,
    ApiProjectCreate,
    ApiSharingToken,
    ApiShortLink,
    ApiTask,
    ApiTaskCreationResult,
    ApiTaskParameters,
    ApiTaskType,
    ApiTaskTypeCreate,
    ApiTeam,
    ApiTeamAdd,
    ApiTracingStore,
    ApiUser,
    ApiWkBuildInfo,
)

from ...utils import time_since_epoch_in_ms
from ._abstract_api_client import AbstractApiClient


class WkApiClient(AbstractApiClient):
    # Client to use the HTTP API of WEBKNOSSOS servers.
    # When adding a method here, use the utility methods from AbstractApiClient
    # and add more as needed.
    # Methods here are prefixed with the domain, e.g. dataset_update_teams (not update_dataset_teams)

    def __init__(
        self,
        base_wk_url: str,
        timeout_seconds: float,
        headers: dict[str, str] | None = None,
    ):
        super().__init__(timeout_seconds, headers)
        self.base_wk_url = base_wk_url

    @property
    def url_prefix(self) -> str:
        return f"{self.base_wk_url}/api/v{self.webknossos_api_version}"

    def health(self) -> None:
        route = "/health"
        self._get(route)

    def build_info(self) -> ApiWkBuildInfo:
        route = "/buildinfo"
        return self._get_json(route, ApiWkBuildInfo)

    def short_link_by_key(self, key: str) -> ApiShortLink:
        route = f"/shortLinks/byKey/{key}"
        return self._get_json(route, ApiShortLink)

    def dataset_info(
        self,
        dataset_id: str,
        sharing_token: str | None = None,
    ) -> ApiDataset:
        route = f"/datasets/{dataset_id}"
        return self._get_json(route, ApiDataset, query={"sharingToken": sharing_token})

    def dataset_id_from_name(self, directory_name: str, organization_id: str) -> str:
        route = f"/datasets/disambiguate/{organization_id}/{directory_name}/toId"
        return self._get_json(route, ApiDatasetId).id

    def dataset_list(
        self,
        is_active: bool | None,
        organization_id: str | None,
        name: str | None,
        folder_id: str | None,
    ) -> list[ApiDataset]:
        route = "/datasets"
        return self._get_json(
            route,
            list[ApiDataset],
            query={
                "isActive": is_active,
                "organizationId": organization_id,
                "searchQuery": name,
                "folderId": folder_id,
            },
        )

    def dataset_update_teams(self, dataset_id: str, team_ids: list[str]) -> None:
        route = f"/datasets/{dataset_id}/teams"
        self._patch_json(route, team_ids)

    def dataset_update(self, dataset_id: str, updated_dataset: ApiDataset) -> None:
        route = f"/datasets/{dataset_id}"
        self._patch_json(route, updated_dataset)

    def dataset_sharing_token(self, dataset_id: str) -> ApiSharingToken:
        route = f"/datasets/{dataset_id}/sharingToken"
        return self._get_json(route, ApiSharingToken)

    def dataset_is_valid_new_name(
        self, dataset_name: str
    ) -> ApiDatasetIsValidNewNameResponse:
        route = f"/datasets/{dataset_name}/isValidNewName"
        return self._get_json(route, ApiDatasetIsValidNewNameResponse)

    def dataset_explore_and_add_remote(
        self, dataset: ApiDatasetExploreAndAddRemote
    ) -> None:
        route = "/datasets/exploreAndAddRemote"
        self._post_json(
            route,
            dataset,
        )

    def annotation_list(self, is_finished: bool | None) -> list[ApiAnnotation]:
        route = "/annotations/readable"
        return self._get_json(
            route,
            list[ApiAnnotation],
            query={
                "isFinished": is_finished,
            },
        )

    def datastore_list(self) -> list[ApiDataStore]:
        route = "/datastores"
        return self._get_json(route, list[ApiDataStore])

<<<<<<< HEAD
    def tracing_store(self) -> ApiTracingStore:
        route = "/tracingstore"
        return self._get_json(route, ApiTracingStore)
=======
    def project_create(self, project: ApiProjectCreate) -> ApiProject:
        route = "/projects"
        return self._post_json_with_json_response(route, project, ApiProject)

    def project_delete(self, project_id: str) -> None:
        route = f"/projects/{project_id}"
        self._delete(route)

    def project_update(self, project_id: str, project: ApiProjectCreate) -> ApiProject:
        route = f"/projects/{project_id}"
        return self._put_json_with_json_response(route, project, ApiProject)
>>>>>>> 9554718b

    def project_info_by_name(self, project_name: str) -> ApiProject:
        route = f"/projects/byName/{project_name}"
        return self._get_json(route, ApiProject)

    def project_info_by_id(self, project_id: str) -> ApiProject:
        route = f"/projects/{project_id}"
        return self._get_json(route, ApiProject)

    def task_infos_by_project_id_paginated(
        self, project_id: str, limit: int | None, page_number: int | None
    ) -> tuple[list[ApiTask], int]:
        route = f"/projects/{project_id}/tasks"
        return self._get_json_paginated(route, list[ApiTask], limit, page_number)

    def task_type_create(self, task_type: ApiTaskTypeCreate) -> ApiTaskType:
        route = "/taskTypes"
        return self._post_json_with_json_response(route, task_type, ApiTaskType)

    def task_type_delete(self, task_type_id: str) -> None:
        route = f"/taskTypes/{task_type_id}"
        self._delete(route)

    def task_type_list(self) -> list[ApiTaskType]:
        route = "/taskTypes"
        return self._get_json(route, list[ApiTaskType])

    def get_task_type(self, task_type_id: str) -> ApiTaskType:
        route = f"/taskTypes/{task_type_id}"
        return self._get_json(route, ApiTaskType)

    def annotation_info(self, annotation_id: str) -> ApiAnnotation:
        route = f"/annotations/{annotation_id}/info"
        return self._get_json(
            route, ApiAnnotation, query={"timestamp": time_since_epoch_in_ms()}
        )

    def annotation_download(
        self, annotation_id: str, skip_volume_data: bool, retry_count: int = 0
    ) -> tuple[bytes, str]:
        route = f"/annotations/{annotation_id}/download"
        return self._get_file(
            route, query={"skipVolumeData": skip_volume_data}, retry_count=retry_count
        )

    def annotation_upload(
        self, file_body: bytes, filename: str, createGroupForEachFile: bool
    ) -> ApiAnnotationUploadResult:
        route = "/annotations/upload"
        data: httpx._types.RequestData = {
            "createGroupForEachFile": createGroupForEachFile
        }
        files: httpx._types.RequestFiles = {
            filename: (filename, file_body),
        }
        return self.post_multipart_with_json_response(
            route, ApiAnnotationUploadResult, data, files
        )

    def annotation_edit(
        self, annotation_typ: str, annotation_id: str, annotation: ApiAnnotation
    ) -> None:
        route = f"/annotations/{annotation_typ}/{annotation_id}/edit"
        self._patch_json(route, annotation)

    def annotation_infos_by_task(self, task_id: str) -> list[ApiAnnotation]:
        route = f"/tasks/{task_id}/annotations"
        return self._get_json(route, list[ApiAnnotation])

    def task_info(self, task_id: str) -> ApiTask:
        route = f"/tasks/{task_id}"
        return self._get_json(route, ApiTask)

    def task_list(self) -> list[ApiTask]:
        route = "/tasks/list"
        return self._post_json_with_json_response(route, {}, list[ApiTask])

    def folder_tree(self) -> list[ApiFolderWithParent]:
        route = "/folders/tree"
        return self._get_json(route, list[ApiFolderWithParent])

    def user_by_id(self, user_id: str) -> ApiUser:
        route = f"/users/{user_id}"
        return self._get_json(route, ApiUser)

    def user_current(self) -> ApiUser:
        route = "/user"
        return self._get_json(route, ApiUser)

    def user_list(self) -> list[ApiUser]:
        route = "/users"
        return self._get_json(route, list[ApiUser])

    def user_logged_time(self, user_id: str) -> ApiLoggedTimeGroupedByMonth:
        route = f"/users/{user_id}/loggedTime"
        return self._get_json(route, ApiLoggedTimeGroupedByMonth)

    def user_update(self, user: ApiUser) -> None:
        route = f"/users/{user.id}"
        self._patch_json(route, user)

    def team_list(self) -> list[ApiTeam]:
        route = "/teams"
        return self._get_json(route, list[ApiTeam])

    def team_add(self, team: ApiTeamAdd) -> None:
        route = "/teams"
        self._post_json(route, team)

    def token_generate_for_data_store(self) -> ApiDataStoreToken:
        route = "/userToken/generate"
        return self._post_with_json_response(route, ApiDataStoreToken)

    def tasks_create(
        self, task_parameters: list[ApiTaskParameters]
    ) -> ApiTaskCreationResult:
        route = "/tasks"
        response = self._post_json_with_json_response(
            route, task_parameters, ApiTaskCreationResult
        )
        return response

    def task_update(self, task_id: str, task_parameters: ApiTaskParameters) -> ApiTask:
        route = f"/tasks/{task_id}"
        return self._put_json_with_json_response(route, task_parameters, ApiTask)

    def task_delete(self, task_id: str) -> None:
        route = f"/tasks/{task_id}"
        self._delete(route)

    def tasks_create_from_files(
        self,
        nml_task_parameters: ApiNmlTaskParameters,
        annotation_files: list[tuple[str, bytes]],
    ) -> ApiTaskCreationResult:
        route = "/tasks/createFromFiles"
        data: httpx._types.RequestData = {
            "formJSON": json.dumps(self._prepare_for_json(nml_task_parameters))
        }
        files: httpx._types.RequestFiles = {
            filename: (filename, file_body) for filename, file_body in annotation_files
        }
        return self.post_multipart_with_json_response(
            route, ApiTaskCreationResult, multipart_data=data, files=files
        )<|MERGE_RESOLUTION|>--- conflicted
+++ resolved
@@ -137,11 +137,10 @@
         route = "/datastores"
         return self._get_json(route, list[ApiDataStore])
 
-<<<<<<< HEAD
     def tracing_store(self) -> ApiTracingStore:
         route = "/tracingstore"
         return self._get_json(route, ApiTracingStore)
-=======
+
     def project_create(self, project: ApiProjectCreate) -> ApiProject:
         route = "/projects"
         return self._post_json_with_json_response(route, project, ApiProject)
@@ -153,7 +152,6 @@
     def project_update(self, project_id: str, project: ApiProjectCreate) -> ApiProject:
         route = f"/projects/{project_id}"
         return self._put_json_with_json_response(route, project, ApiProject)
->>>>>>> 9554718b
 
     def project_info_by_name(self, project_name: str) -> ApiProject:
         route = f"/projects/byName/{project_name}"
