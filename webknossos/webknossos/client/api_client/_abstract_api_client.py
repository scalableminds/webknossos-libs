import logging
from abc import ABC, abstractmethod
from typing import Any, TypeVar

import httpx

from ...dataset.defaults import SSL_CONTEXT
from ._serialization import custom_converter
from .errors import CannotHandleResponseError, UnexpectedStatusError

logger = logging.getLogger(__name__)

T = TypeVar("T")

Query = dict[str, str | int | float | bool | None]

LONG_TIMEOUT_SECONDS = 7200.0  # 2 hours


class AbstractApiClient(ABC):
    def __init__(self, timeout_seconds: float, headers: dict[str, str] | None = None):
        self.headers = headers
        self.timeout_seconds = timeout_seconds

    @property
    @abstractmethod
    def url_prefix(self) -> str: ...

    def url_from_route(self, route: str) -> str:
        return f"{self.url_prefix}{route}"

    def _get_json(
<<<<<<< HEAD
        self,
        route: str,
        response_type: Type[T],
        query: Optional[Query] = None,
        retry_count: int = 0,
=======
        self, route: str, response_type: type[T], query: Query | None = None
>>>>>>> 6bbdf387
    ) -> T:
        response = self._get(route, query, retry_count=retry_count)
        return self._parse_json(response, response_type)

    def _get_json_paginated(
        self,
        route: str,
        response_type: type[T],
        limit: int | None,
        page_number: int | None,
        query: Query | None = None,
    ) -> tuple[T, int]:
        pagination_query: Query = {
            "limit": limit,
            "pageNumber": page_number,
            "includeTotalCount": True,
        }
        if query is not None:
            pagination_query.update(query)
        response = self._get(route, pagination_query)
        return self._parse_json(
            response, response_type
        ), self._extract_total_count_header(response)

    def _put_json(self, route: str, body_structured: Any) -> None:
        body_json = self._prepare_for_json(body_structured)
        self._put(route, body_json)

    def _patch_json(self, route: str, body_structured: Any) -> None:
        body_json = self._prepare_for_json(body_structured)
        self._patch(route, body_json)

    def _post_json(
        self,
        route: str,
        body_structured: Any,
        query: Query | None = None,
        retry_count: int = 0,
        timeout_seconds: float | None = None,
    ) -> None:
        body_json = self._prepare_for_json(body_structured)
        self._post(
            route,
            body_json=body_json,
            query=query,
            retry_count=retry_count,
            timeout_seconds=timeout_seconds,
        )

<<<<<<< HEAD
    def _get_file(
        self, route: str, query: Optional[Query] = None, retry_count: int = 0
    ) -> Tuple[bytes, str]:
        response = self._get(route, query, retry_count=retry_count)
=======
    def _get_file(self, route: str, query: Query | None = None) -> tuple[bytes, str]:
        response = self._get(route, query)
>>>>>>> 6bbdf387
        return response.content, self._parse_filename_from_header(response)

    def _post_with_json_response(self, route: str, response_type: type[T]) -> T:
        response = self._post(route)
        return self._parse_json(response, response_type)

    def _post_json_with_json_response(
        self,
        route: str,
        body_structured: Any,
        response_type: type[T],
        query: Query | None = None,
        retry_count: int = 0,
        timeout_seconds: float | None = None,
    ) -> T:
        body_json = self._prepare_for_json(body_structured)
        response = self._post(
            route,
            query=query,
            retry_count=retry_count,
            timeout_seconds=timeout_seconds,
            body_json=body_json,
        )
        return self._parse_json(response, response_type)

    def post_multipart_with_json_response(
        self,
        route: str,
        response_type: type[T],
        multipart_data: httpx._types.RequestData | None = None,
        files: httpx._types.RequestFiles | None = None,
    ) -> T:
        response = self._post(route, multipart_data=multipart_data, files=files)
        return self._parse_json(response, response_type)

    def _get(
        self,
        route: str,
<<<<<<< HEAD
        query: Optional[Query] = None,
        retry_count: int = 0,
        timeout_seconds: Optional[float] = None,
=======
        query: Query | None = None,
        timeout_seconds: float | None = None,
>>>>>>> 6bbdf387
    ) -> httpx.Response:
        return self._request(
            "GET",
            route,
            query,
            retry_count=retry_count,
            timeout_seconds=timeout_seconds,
        )

    def _patch(
        self,
        route: str,
        body_json: Any | None,
        query: Query | None = None,
        timeout_seconds: float | None = None,
    ) -> httpx.Response:
        return self._request(
            "PATCH",
            route,
            body_json=body_json,
            query=query,
            timeout_seconds=timeout_seconds,
        )

    def _put(
        self,
        route: str,
        body_json: Any | None = None,
        query: Query | None = None,
        multipart_data: httpx._types.RequestData | None = None,
        files: httpx._types.RequestFiles | None = None,
        retry_count: int = 0,
        timeout_seconds: float | None = None,
    ) -> httpx.Response:
        return self._request(
            "PUT",
            route,
            body_json=body_json,
            multipart_data=multipart_data,
            files=files,
            query=query,
            retry_count=retry_count,
            timeout_seconds=timeout_seconds,
        )

    def _post(
        self,
        route: str,
        body_json: Any | None = None,
        query: Query | None = None,
        multipart_data: httpx._types.RequestData | None = None,
        files: httpx._types.RequestFiles | None = None,
        retry_count: int = 0,
        timeout_seconds: float | None = None,
    ) -> httpx.Response:
        return self._request(
            "POST",
            route,
            body_json=body_json,
            multipart_data=multipart_data,
            files=files,
            query=query,
            retry_count=retry_count,
            timeout_seconds=timeout_seconds,
        )

    def _request(
        self,
        method: str,
        route: str,
        query: Query | None = None,
        body_json: Any | None = None,
        multipart_data: httpx._types.RequestData | None = None,
        files: httpx._types.RequestFiles | None = None,
        retry_count: int = 0,
        timeout_seconds: float | None = None,
    ) -> httpx.Response:
        assert retry_count >= 0, (
            f"Cannot perform request with retry_count < 0, got {retry_count}"
        )
        url = self.url_from_route(route)
        response = None
        for _ in range(retry_count + 1):
            response = httpx.request(
                method,
                url,
                params=self._omit_none_values_in_query(query),
                json=body_json,
                data=multipart_data,
                files=files,
                headers=self.headers,
                timeout=timeout_seconds or self.timeout_seconds,
                verify=SSL_CONTEXT,
            )
            if response.status_code == 200 or response.status_code == 400:
                # Stop retrying in case of success or bad request
                break
        assert response is not None, "Got no http response object"
        self._assert_good_response(response)
        return response

    def _omit_none_values_in_query(self, query: Query | None) -> Query | None:
        if query is None:
            return None
        return {k: v for (k, v) in query.items() if v is not None}

    def _parse_json(self, response: httpx.Response, response_type: type[T]) -> T:
        try:
            return custom_converter.structure(response.json(), response_type)
        except Exception as e:
            raise CannotHandleResponseError(response) from e

    def _extract_total_count_header(self, response: httpx.Response) -> int:
        total_count_str = response.headers.get("X-Total-Count")
        assert total_count_str is not None, "X-Total-Count header missing from response"
        return int(total_count_str)

    def _parse_filename_from_header(self, response: httpx.Response) -> str:
        # Adapted from https://peps.python.org/pep-0594/#cgi
        from email.message import Message

        content_disposition_str = response.headers.get("content-disposition", "")

        m = Message()
        m["content-type"] = content_disposition_str
        return dict(m.get_params() or []).get("filename", "")

    def _prepare_for_json(self, body_structured: Any) -> Any:
        return custom_converter.unstructure(body_structured)

    def _assert_good_response(self, response: httpx.Response) -> None:
        try:
            response.raise_for_status()
        except httpx.HTTPStatusError as e:
            raise UnexpectedStatusError(response) from e<|MERGE_RESOLUTION|>--- conflicted
+++ resolved
@@ -30,15 +30,11 @@
         return f"{self.url_prefix}{route}"
 
     def _get_json(
-<<<<<<< HEAD
-        self,
-        route: str,
-        response_type: Type[T],
-        query: Optional[Query] = None,
-        retry_count: int = 0,
-=======
-        self, route: str, response_type: type[T], query: Query | None = None
->>>>>>> 6bbdf387
+        self,
+        route: str,
+        response_type: type[T],
+        query: Query | None = None,
+        retry_count: int = 0,
     ) -> T:
         response = self._get(route, query, retry_count=retry_count)
         return self._parse_json(response, response_type)
@@ -88,15 +84,10 @@
             timeout_seconds=timeout_seconds,
         )
 
-<<<<<<< HEAD
     def _get_file(
-        self, route: str, query: Optional[Query] = None, retry_count: int = 0
-    ) -> Tuple[bytes, str]:
-        response = self._get(route, query, retry_count=retry_count)
-=======
-    def _get_file(self, route: str, query: Query | None = None) -> tuple[bytes, str]:
+        self, route: str, query: Query | None = None, retry_count: int = 0
+    ) -> tuple[bytes, str]:
         response = self._get(route, query)
->>>>>>> 6bbdf387
         return response.content, self._parse_filename_from_header(response)
 
     def _post_with_json_response(self, route: str, response_type: type[T]) -> T:
@@ -135,14 +126,9 @@
     def _get(
         self,
         route: str,
-<<<<<<< HEAD
-        query: Optional[Query] = None,
-        retry_count: int = 0,
-        timeout_seconds: Optional[float] = None,
-=======
-        query: Query | None = None,
-        timeout_seconds: float | None = None,
->>>>>>> 6bbdf387
+        query: Query | None = None,
+        retry_count: int = 0,
+        timeout_seconds: float | None = None,
     ) -> httpx.Response:
         return self._request(
             "GET",
@@ -220,9 +206,9 @@
         retry_count: int = 0,
         timeout_seconds: float | None = None,
     ) -> httpx.Response:
-        assert retry_count >= 0, (
-            f"Cannot perform request with retry_count < 0, got {retry_count}"
-        )
+        assert (
+            retry_count >= 0
+        ), f"Cannot perform request with retry_count < 0, got {retry_count}"
         url = self.url_from_route(route)
         response = None
         for _ in range(retry_count + 1):
