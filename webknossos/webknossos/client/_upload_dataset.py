--- conflicted
+++ resolved
@@ -22,6 +22,7 @@
 from webknossos.dataset import Dataset
 
 DEFAULT_SIMULTANEOUS_UPLOADS = 5
+MAXIMUM_RETRY_COUNT = 5
 
 
 class LayerToLink(NamedTuple):
@@ -65,22 +66,16 @@
         yield (path.resolve(), path.relative_to(base_path), path.stat().st_size)
 
 
-<<<<<<< HEAD
-def upload_dataset(dataset: Dataset, jobs: Optional[int] = None) -> str:
-=======
-MAXIMUM_RETRY_COUNT = 5
-
-
 def upload_dataset(
     dataset: Dataset,
     new_dataset_name: Optional[str] = None,
     layers_to_link: Optional[List[LayerToLink]] = None,
+    jobs: Optional[int] = None,
 ) -> str:
     if new_dataset_name is None:
         new_dataset_name = dataset.name
     if layers_to_link is None:
         layers_to_link = []
->>>>>>> 29801779
     context = _get_context()
     file_infos = list(_walk(dataset.path))
     total_file_size = sum(size for _, _, size in file_infos)
@@ -90,14 +85,10 @@
     datastore_token = context.datastore_token
     datastore_url = _cached_get_upload_datastore(context)
     datastore_client = _get_context().get_generated_datastore_client(datastore_url)
-<<<<<<< HEAD
     simultaneous_uploads = jobs if jobs is not None else DEFAULT_SIMULTANEOUS_UPLOADS
     if "PYTEST_CURRENT_TEST" in os.environ:
         simultaneous_uploads = 1
-    for _ in range(5):
-=======
     for _ in range(MAXIMUM_RETRY_COUNT):
->>>>>>> 29801779
         response = dataset_reserve_upload.sync_detailed(
             client=datastore_client,
             token=datastore_token,
