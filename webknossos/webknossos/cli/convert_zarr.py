"""This module converts a Zarr dataset to a WEBKNOSSOS dataset."""

import logging
import time
from argparse import Namespace
from functools import partial
from multiprocessing import cpu_count
from pathlib import Path
from typing import Annotated, Any, cast

import numpy as np
import tensorstore
import typer

from .. import Layer
from ..dataset import Dataset, MagView, SegmentationLayer
from ..dataset.defaults import (
    DEFAULT_CHUNK_SHAPE,
    DEFAULT_DATA_FORMAT,
    DEFAULT_SHARD_SHAPE,
)
from ..dataset_properties import DataFormat, LengthUnit, VoxelSize
from ..dataset_properties.structuring import DEFAULT_LENGTH_UNIT_STR
from ..geometry import BoundingBox, Mag, Vec3Int
from ..utils import get_executor_for_args, rmtree, wait_and_ensure_success
from ._utils import (
    DistributionStrategy,
    SamplingMode,
    VoxelSizeTuple,
    parse_mag,
    parse_path,
    parse_vec3int,
    parse_voxel_size,
    prepare_shard_shape,
)

logger = logging.getLogger(__name__)


def _try_open_zarr(path: Path) -> tensorstore.TensorStore:
    try:
        return tensorstore.open(
            {"driver": "zarr3", "kvstore": {"driver": "file", "path": path}}
        ).result()
    except tensorstore.TensorStoreError:
        return tensorstore.open(
            {"driver": "zarr", "kvstore": {"driver": "file", "path": path}}
        ).result()


def _zarr_chunk_converter(
    bounding_box: BoundingBox,
    source_zarr_path: Path,
    target_mag_view: MagView,
    flip_axes: int | tuple[int, ...] | None,
) -> int:
    logger.info("Conversion of %s", bounding_box.topleft)

    slices = bounding_box.to_slices()
    zarr_file = _try_open_zarr(source_zarr_path)
    source_data: np.ndarray = zarr_file[slices].read().result()[None, ...]

    if flip_axes:
        source_data = np.flip(source_data, flip_axes)

    contiguous_chunk = source_data.copy(order="F")
    target_mag_view.write(data=contiguous_chunk, absolute_offset=bounding_box.topleft)

    return source_data.max()


def convert_zarr(
    *,
    source_zarr_path: Path,
    target_path: Path,
    layer_name: str,
    data_format: DataFormat,
    chunk_shape: Vec3Int,
    shard_shape: Vec3Int,
    is_segmentation_layer: bool = False,
    voxel_size_with_unit: VoxelSize = VoxelSize((1.0, 1.0, 1.0)),
    flip_axes: int | tuple[int, ...] | None = None,
    compress: bool = True,
    executor_args: Namespace | None = None,
) -> tuple[MagView, Layer]:
    """Performs the conversation of a Zarr dataset to a WEBKNOSSOS dataset."""
    ref_time = time.time()

    file = _try_open_zarr(source_zarr_path)
    input_dtype: np.dtype = file.dtype
    shape: tuple[int, ...] = file.domain.exclusive_max

    wk_ds = Dataset(
        target_path, voxel_size_with_unit=voxel_size_with_unit, exist_ok=True
    )
    wk_layer = wk_ds.get_or_add_layer(
        layer_name,
        "segmentation" if is_segmentation_layer else "color",
        dtype_per_channel=np.dtype(input_dtype),
        num_channels=1,
        largest_segment_id=0,
        data_format=data_format,
    )
    wk_layer.bounding_box = BoundingBox((0, 0, 0), shape)
    wk_mag = wk_layer.get_or_add_mag(
        "1",
        chunk_shape=chunk_shape,
        shard_shape=shard_shape,
        compress=compress,
    )

    # Parallel chunk conversion
    with get_executor_for_args(args=executor_args) as executor:
        largest_segment_id_per_chunk = wait_and_ensure_success(
            executor.map_to_futures(
                partial(
                    _zarr_chunk_converter,
                    source_zarr_path=source_zarr_path,
                    target_mag_view=wk_mag,
                    flip_axes=flip_axes,
                ),
                wk_layer.bounding_box.chunk(chunk_shape=shard_shape),
            ),
            executor=executor,
        )

    if is_segmentation_layer:
        largest_segment_id = int(max(largest_segment_id_per_chunk))
        cast(SegmentationLayer, wk_layer).largest_segment_id = largest_segment_id

    logger.debug(
        "Conversion of %s took %.8fs", source_zarr_path, time.time() - ref_time
    )
    return wk_mag, wk_layer


def main(
    *,
    source: Annotated[
        Any,
        typer.Argument(
            help="Path to your raw image data.",
            show_default=False,
            parser=parse_path,
        ),
    ],
    target: Annotated[
        Any,
        typer.Argument(
            help="Target path to save your WEBKNOSSOS dataset.",
            show_default=False,
            parser=parse_path,
        ),
    ],
    voxel_size: Annotated[
        VoxelSizeTuple,
        typer.Option(
            help="The size of one voxel in source data in nanometers. "
            "Should be a comma-separated string (e.g. 11.0,11.0,20.0).",
            parser=parse_voxel_size,
            metavar="VoxelSize",
            show_default=False,
        ),
    ],
    unit: Annotated[
        LengthUnit,
        typer.Option(
            help="The unit of the voxel size.",
        ),
    ] = DEFAULT_LENGTH_UNIT_STR,  # type:ignore
    layer_name: Annotated[
        str,
        typer.Option(help="Name of the output layer (color or segmentation)"),
    ] = "color",
    is_segmentation_layer: Annotated[
        bool,
        typer.Option(
            help="When converting one layer, signals whether layer is segmentation layer. \
When converting a folder, this option is ignored."
        ),
    ] = False,
    data_format: Annotated[
        DataFormat,
        typer.Option(
            help="Data format to store the target dataset in.",
        ),
    ] = str(DEFAULT_DATA_FORMAT),  # type:ignore
    chunk_shape: Annotated[
        Vec3Int,
        typer.Option(
            help="Number of voxels to be stored as a chunk in the output format "
            "(e.g. `32` or `32,32,32`).",
            parser=parse_vec3int,
            metavar="Vec3Int",
        ),
    ] = DEFAULT_CHUNK_SHAPE,
    shard_shape: Annotated[
        Vec3Int | None,
        typer.Option(
            help="Number of voxels to be stored as a shard in the output format "
            "(e.g. `1024` or `1024,1024,1024`).",
            parser=parse_vec3int,
            metavar="Vec3Int",
        ),
    ] = None,
    chunks_per_shard: Annotated[
        Vec3Int | None,
        typer.Option(
            help="Deprecated, use --shard-shape. Number of chunks to be stored as a shard in the output format "
            "(e.g. `32` or `32,32,32`).",
            parser=parse_vec3int,
            metavar="Vec3Int",
        ),
    ] = None,
    flip_axes: Annotated[
        Vec3Int | None,
        typer.Option(
            help="The axes that should be flipped. "
            "Input format is a comma-separated list of axis indices. "
            "For example, 1,2,3 will flip the x, y and z axes.",
            parser=parse_vec3int,
            metavar="Vec3Int",
        ),
    ] = None,
    compress: Annotated[
        bool, typer.Option(help="Enable compression of the target dataset.")
    ] = True,
    downsample: Annotated[
        bool, typer.Option(help="Downsample the target dataset.")
    ] = True,
    max_mag: Annotated[
        Mag | None,
        typer.Option(
            help="Create downsampled magnifications up to the magnification specified by this argument. "
            "If omitted, the coarsest magnification will be determined by using the bounding box of the layer. "
            "Should be number or hyphen-separated string (e.g. 2 or 2-2-2).",
            parser=parse_mag,
        ),
    ] = None,
    interpolation_mode: Annotated[
        str,
        typer.Option(
            help="The interpolation mode that should be used "
            "(median, mode, nearest, bilinear or bicubic)."
        ),
    ] = "default",
    sampling_mode: Annotated[
        SamplingMode, typer.Option(help="The sampling mode to use.")
    ] = SamplingMode.ANISOTROPIC,
    overwrite_existing: Annotated[
        bool,
        typer.Option(
            help="Clear target folder if it already exists. Not enabled by default. Use with caution.",
            show_default=False,
        ),
    ] = False,
    jobs: Annotated[
        int,
        typer.Option(
            help="Number of processes to be spawned.",
            rich_help_panel="Executor options",
        ),
    ] = cpu_count(),
    distribution_strategy: Annotated[
        DistributionStrategy,
        typer.Option(
            help="Strategy to distribute the task across CPUs or nodes.",
            rich_help_panel="Executor options",
        ),
    ] = DistributionStrategy.MULTIPROCESSING,
    job_resources: Annotated[
        str | None,
        typer.Option(
            help='Necessary when using slurm as distribution strategy. Should be a JSON string \
(e.g., --job-resources=\'{"mem": "10M"}\')\'',
            rich_help_panel="Executor options",
        ),
    ] = None,
) -> None:
    """Converts a Zarr dataset to a WEBKNOSSOS dataset."""

    if not source.is_dir():
        logger.error("source_path is not a directory")
        return

    shard_shape = prepare_shard_shape(
        chunk_shape=chunk_shape,
        shard_shape=shard_shape,
        chunks_per_shard=chunks_per_shard,
    )

    executor_args = Namespace(
        jobs=jobs,
        distribution_strategy=distribution_strategy.value,
        job_resources=job_resources,
    )
    voxel_size_with_unit = VoxelSize(voxel_size, unit)

<<<<<<< HEAD
    mag_view, layer = convert_zarr(
        source,
        target,
=======
    if overwrite_existing and target.exists():
        rmtree(target)

    mag_view = convert_zarr(
        source_zarr_path=source,
        target_path=target,
>>>>>>> fdd827a8
        layer_name=layer_name,
        data_format=data_format,
        chunk_shape=chunk_shape,
        shard_shape=shard_shape or DEFAULT_SHARD_SHAPE,
        is_segmentation_layer=is_segmentation_layer,
        voxel_size_with_unit=voxel_size_with_unit,
        flip_axes=flip_axes,
        compress=compress,
        executor_args=executor_args,
    )

<<<<<<< HEAD
    with get_executor_for_args(executor_args) as executor:
        layer.downsample(
            from_mag=mag_view.mag,
            coarsest_mag=max_mag,
            interpolation_mode=interpolation_mode,
            compress=compress,
            sampling_mode=sampling_mode,
            executor=executor,
        )
=======
    if downsample:
        with get_executor_for_args(executor_args) as executor:
            mag_view.layer.downsample(
                from_mag=mag_view.mag,
                coarsest_mag=max_mag,
                interpolation_mode=interpolation_mode,
                compress=compress,
                sampling_mode=sampling_mode,
                executor=executor,
            )
>>>>>>> fdd827a8
<|MERGE_RESOLUTION|>--- conflicted
+++ resolved
@@ -82,7 +82,7 @@
     flip_axes: int | tuple[int, ...] | None = None,
     compress: bool = True,
     executor_args: Namespace | None = None,
-) -> tuple[MagView, Layer]:
+) -> MagView:
     """Performs the conversation of a Zarr dataset to a WEBKNOSSOS dataset."""
     ref_time = time.time()
 
@@ -131,7 +131,7 @@
     logger.debug(
         "Conversion of %s took %.8fs", source_zarr_path, time.time() - ref_time
     )
-    return wk_mag, wk_layer
+    return wk_mag
 
 
 def main(
@@ -296,18 +296,12 @@
     )
     voxel_size_with_unit = VoxelSize(voxel_size, unit)
 
-<<<<<<< HEAD
-    mag_view, layer = convert_zarr(
-        source,
-        target,
-=======
     if overwrite_existing and target.exists():
         rmtree(target)
 
     mag_view = convert_zarr(
         source_zarr_path=source,
         target_path=target,
->>>>>>> fdd827a8
         layer_name=layer_name,
         data_format=data_format,
         chunk_shape=chunk_shape,
@@ -319,17 +313,6 @@
         executor_args=executor_args,
     )
 
-<<<<<<< HEAD
-    with get_executor_for_args(executor_args) as executor:
-        layer.downsample(
-            from_mag=mag_view.mag,
-            coarsest_mag=max_mag,
-            interpolation_mode=interpolation_mode,
-            compress=compress,
-            sampling_mode=sampling_mode,
-            executor=executor,
-        )
-=======
     if downsample:
         with get_executor_for_args(executor_args) as executor:
             mag_view.layer.downsample(
@@ -339,5 +322,4 @@
                 compress=compress,
                 sampling_mode=sampling_mode,
                 executor=executor,
-            )
->>>>>>> fdd827a8
+            )