--- conflicted
+++ resolved
@@ -106,7 +106,7 @@
     compress: bool = True,
     rescale_min_max: RescaleValues | None = None,
     executor_args: Namespace | None = None,
-) -> tuple[MagView, Layer]:
+) -> MagView:
     """Performs the conversion step from RAW file to WEBKNOSSOS"""
     time_start(f"Conversion of {source_raw_path}")
 
@@ -149,7 +149,7 @@
         )
 
     time_stop(f"Conversion of {source_raw_path}")
-    return wk_mag, wk_layer
+    return wk_mag
 
 
 def main(
@@ -356,33 +356,6 @@
     )
     voxel_size_with_unit = VoxelSize(voxel_size, unit)
 
-<<<<<<< HEAD
-    mag_view, layer = convert_raw(
-        source,
-        target,
-        layer_name,
-        dtype,
-        shape,
-        data_format,
-        chunk_shape,
-        shard_shape or DEFAULT_SHARD_SHAPE,
-        order.value,
-        voxel_size_with_unit,
-        flip_axes,
-        compress,
-        executor_args,
-    )
-
-    with get_executor_for_args(executor_args) as executor:
-        layer.downsample(
-            from_mag=mag_view.mag,
-            coarsest_mag=max_mag,
-            interpolation_mode=interpolation_mode,
-            compress=compress,
-            sampling_mode=mode,
-            executor=executor,
-        )
-=======
     if overwrite_existing and target.exists():
         rmtree(target)
 
@@ -413,5 +386,4 @@
                 compress=compress,
                 sampling_mode=mode,
                 executor=executor,
-            )
->>>>>>> fdd827a8
+            )