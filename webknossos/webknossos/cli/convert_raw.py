"""This module converts a RAW dataset to a WEBKNOSSOS dataset."""

import logging
from argparse import Namespace
from functools import partial
from multiprocessing import cpu_count
from pathlib import Path
from typing import Any, Literal, Optional, Tuple, Union

import numpy as np
import typer
from typing_extensions import Annotated

from webknossos.dataset.length_unit import LengthUnit
from webknossos.dataset.properties import DEFAULT_LENGTH_UNIT_STR, VoxelSize

from ..dataset import DataFormat, Dataset, MagView, SamplingModes
from ..dataset.defaults import (
    DEFAULT_CHUNK_SHAPE,
<<<<<<< HEAD
    DEFAULT_SHARD_SHAPE,
=======
    DEFAULT_CHUNKS_PER_SHARD,
    DEFAULT_DATA_FORMAT,
>>>>>>> b61018f9
)
from ..geometry import BoundingBox, Mag, Vec3Int
from ..utils import (
    get_executor_for_args,
    time_start,
    time_stop,
    wait_and_ensure_success,
)
from ._utils import (
    DistributionStrategy,
    Order,
    SamplingMode,
    VoxelSizeTuple,
    parse_mag,
    parse_path,
    parse_vec3int,
    parse_voxel_size,
    prepare_shard_shape,
)

logger = logging.getLogger(__name__)


def _raw_chunk_converter(
    bounding_box: BoundingBox,
    source_raw_path: Path,
    target_mag_view: MagView,
    input_dtype: str,
    shape: Tuple[int, int, int],
    order: Literal["C", "F"],
    flip_axes: Optional[Union[int, Tuple[int, ...]]],
) -> None:
    logging.info("Conversion of %s", bounding_box.topleft)
    source_data: np.ndarray = np.memmap(
        source_raw_path,
        dtype=np.dtype(input_dtype),
        mode="r",
        shape=(1,) + shape,
        order=order,
    )

    if flip_axes:
        source_data = np.flip(source_data, flip_axes)

    contiguous_chunk = source_data[(slice(None),) + bounding_box.to_slices()].copy(
        order="F"
    )
    target_mag_view.write(data=contiguous_chunk, absolute_offset=bounding_box.topleft)


def convert_raw(
    source_raw_path: Path,
    target_path: Path,
    layer_name: str,
    input_dtype: str,
    shape: Vec3Int,
    data_format: DataFormat,
    chunk_shape: Vec3Int,
    shard_shape: Vec3Int,
    order: Literal["C", "F"] = "F",
    voxel_size_with_unit: VoxelSize = VoxelSize((1.0, 1.0, 1.0)),
    flip_axes: Optional[Union[int, Tuple[int, ...]]] = None,
    compress: bool = True,
    executor_args: Optional[Namespace] = None,
) -> MagView:
    """Performs the conversion step from RAW file to WEBKNOSSOS"""
    time_start(f"Conversion of {source_raw_path}")

    wk_ds = Dataset(
        target_path, voxel_size_with_unit=voxel_size_with_unit, exist_ok=True
    )
    wk_layer = wk_ds.get_or_add_layer(
        layer_name,
        "color",
        dtype_per_channel=np.dtype(input_dtype),
        num_channels=1,
        data_format=data_format,
    )
    wk_layer.bounding_box = BoundingBox((0, 0, 0), shape)
    wk_mag = wk_layer.get_or_add_mag(
        "1",
        chunk_shape=chunk_shape,
        shard_shape=shard_shape,
        compress=compress,
    )

    # Parallel chunk conversion
    with get_executor_for_args(args=executor_args) as executor:
        wait_and_ensure_success(
            executor.map_to_futures(
                partial(
                    _raw_chunk_converter,
                    source_raw_path=source_raw_path,
                    target_mag_view=wk_mag,
                    input_dtype=input_dtype,
                    shape=shape,
                    order=order,
                    flip_axes=flip_axes,
                ),
                wk_layer.bounding_box.chunk(chunk_shape=shard_shape),
            ),
            executor=executor,
        )

    time_stop(f"Conversion of {source_raw_path}")
    return wk_mag


def main(
    *,
    source: Annotated[
        Any,
        typer.Argument(
            help="Path to your raw image data.",
            show_default=False,
            parser=parse_path,
        ),
    ],
    target: Annotated[
        Any,
        typer.Argument(
            help="Target path to save your WEBKNOSSOS dataset.",
            show_default=False,
            parser=parse_path,
        ),
    ],
    shape: Annotated[
        Vec3Int,
        typer.Option(
            help="Shape of the source dataset. Should be a comma separated "
            "string (e.g. 1024,1024,512).",
            parser=parse_vec3int,
            metavar="Vec3Int",
        ),
    ],
    order: Annotated[
        Order,
        typer.Option(
            help="The input data storage layout: "
            "either 'F' for Fortran-style/column-major order (the default), "
            "or 'C' for C-style/row-major order. "
            "Note: Axes are expected in  (x, y, z) order."
        ),
    ] = Order.F,
    layer_name: Annotated[
        str,
        typer.Option(help="Name of the cubed layer (color or segmentation)"),
    ] = "color",
    voxel_size: Annotated[
        VoxelSizeTuple,
        typer.Option(
            help="The size of one voxel in source data in nanometers. "
            "Should be a comma separated string (e.g. 11.0,11.0,20.0).",
            parser=parse_voxel_size,
            metavar="VoxelSize",
            show_default=False,
        ),
    ],
    unit: Annotated[
        LengthUnit,
        typer.Option(
            help="The unit of the voxel size.",
        ),
    ] = DEFAULT_LENGTH_UNIT_STR,  # type:ignore
    dtype: Annotated[
        str, typer.Option(help="Target datatype (e.g. uint8, uint16, uint32)")
    ] = "uint8",
    data_format: Annotated[
        DataFormat,
        typer.Option(
            help="Data format to store the target dataset in.",
        ),
    ] = str(DEFAULT_DATA_FORMAT),  # type:ignore
    chunk_shape: Annotated[
        Vec3Int,
        typer.Option(
            help="Number of voxels to be stored as a chunk in the output format "
            "(e.g. `32` or `32,32,32`).",
            parser=parse_vec3int,
            metavar="Vec3Int",
        ),
    ] = DEFAULT_CHUNK_SHAPE,
    shard_shape: Annotated[
        Optional[Vec3Int],
        typer.Option(
            help="Number of voxels to be stored as a shard in the output format "
            "(e.g. `1024` or `1024,1024,1024`).",
            parser=parse_vec3int,
            metavar="Vec3Int",
        ),
    ] = None,
    chunks_per_shard: Annotated[
        Optional[Vec3Int],
        typer.Option(
            help="Deprecated, use --shard-shape. Number of chunks to be stored as a shard in the output format "
            "(e.g. `32` or `32,32,32`).",
            parser=parse_vec3int,
            metavar="Vec3Int",
        ),
    ] = None,
    max_mag: Annotated[
        Optional[Mag],
        typer.Option(
            help="Max resolution to be downsampled. "
            "Should be number or minus separated string (e.g. 2 or 2-2-2).",
            parser=parse_mag,
        ),
    ] = None,
    interpolation_mode: Annotated[
        str,
        typer.Option(
            help="The interpolation mode that should be used "
            "(median, mode, nearest, bilinear or bicubic)."
        ),
    ] = "default",
    flip_axes: Annotated[
        Optional[Vec3Int],
        typer.Option(
            help="The axes at which should be flipped. "
            "Input format is a comma separated list of axis indices. "
            "For example, 1,2,3 will flip the x, y and z axes.",
            parser=parse_vec3int,
            metavar="Vec3Int",
        ),
    ] = None,
    compress: Annotated[
        bool, typer.Option(help="Enable compression of the target dataset.")
    ] = False,
    sampling_mode: Annotated[
        SamplingMode, typer.Option(help="The sampling mode to use.")
    ] = SamplingMode.ANISOTROPIC,
    jobs: Annotated[
        int,
        typer.Option(
            help="Number of processes to be spawned.",
            rich_help_panel="Executor options",
        ),
    ] = cpu_count(),
    distribution_strategy: Annotated[
        DistributionStrategy,
        typer.Option(
            help="Strategy to distribute the task across CPUs or nodes.",
            rich_help_panel="Executor options",
        ),
    ] = DistributionStrategy.MULTIPROCESSING,
    job_resources: Annotated[
        Optional[str],
        typer.Option(
            help='Necessary when using slurm as distribution strategy. Should be a JSON string \
(e.g., --job-resources=\'{"mem": "10M"}\')\'',
            rich_help_panel="Executor options",
        ),
    ] = None,
) -> None:
    """Converts a RAW file into a WEBKNOSSOS dataset."""

    shard_shape = prepare_shard_shape(
        chunk_shape=chunk_shape,
        shard_shape=shard_shape,
        chunks_per_shard=chunks_per_shard,
    )

    if flip_axes is not None:
        for index in flip_axes:
            assert (
                0 <= index <= 3
            ), "flip_axes parameter must only contain indices between 0 and 3."

    mode = SamplingModes.parse(sampling_mode.value)
    if source.is_dir():
        logger.error("source_path is not a file")
        return

    executor_args = Namespace(
        jobs=jobs,
        distribution_strategy=distribution_strategy.value,
        job_resources=job_resources,
    )
    voxel_size_with_unit = VoxelSize(voxel_size, unit)

    mag_view = convert_raw(
        source,
        target,
        layer_name,
        dtype,
        shape,
        data_format,
        chunk_shape,
        shard_shape or DEFAULT_SHARD_SHAPE,
        order.value,
        voxel_size_with_unit,
        flip_axes,
        compress,
        executor_args,
    )

    with get_executor_for_args(executor_args) as executor:
        mag_view.layer.downsample(
            from_mag=mag_view.mag,
            coarsest_mag=max_mag,
            interpolation_mode=interpolation_mode,
            compress=compress,
            sampling_mode=mode,
            executor=executor,
        )<|MERGE_RESOLUTION|>--- conflicted
+++ resolved
@@ -17,12 +17,8 @@
 from ..dataset import DataFormat, Dataset, MagView, SamplingModes
 from ..dataset.defaults import (
     DEFAULT_CHUNK_SHAPE,
-<<<<<<< HEAD
+    DEFAULT_DATA_FORMAT,
     DEFAULT_SHARD_SHAPE,
-=======
-    DEFAULT_CHUNKS_PER_SHARD,
-    DEFAULT_DATA_FORMAT,
->>>>>>> b61018f9
 )
 from ..geometry import BoundingBox, Mag, Vec3Int
 from ..utils import (
