--- conflicted
+++ resolved
@@ -15,16 +15,10 @@
     id: int
     color: Vector4 | None  # RGBA
     name: str
-<<<<<<< HEAD
     nodes: list[Node]
     edges: list[Edge]
+    metadata: list[MetadataEntry]
     groupId: int | None = None
-=======
-    nodes: List[Node]
-    edges: List[Edge]
-    metadata: List[MetadataEntry]
-    groupId: Optional[int] = None
->>>>>>> 33b56767
 
     def _dump(self, xf: XmlWriter) -> None:
         color = self.color or (1, 1, 1, 1)
