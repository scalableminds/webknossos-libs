<<<<<<< HEAD
from typing import NamedTuple
=======
from typing import List, NamedTuple, Optional
>>>>>>> 33b56767
from xml.etree.ElementTree import Element

from loxun import XmlWriter

from ..geometry import Vec3Int
from .metadata_entry import MetadataEntry
from .utils import Vector4, enforce_not_null, filter_none_values


class Segment(NamedTuple):
    id: int
<<<<<<< HEAD
    name: str | None
    anchor_position: Vec3Int | None
    color: Vector4 | None
=======
    name: Optional[str]
    anchor_position: Optional[Vec3Int]
    color: Optional[Vector4]
    metadata: List[MetadataEntry]
>>>>>>> 33b56767

    def _dump(self, xf: XmlWriter) -> None:
        if self.anchor_position is None:
            anchor_position_dict = {}
        else:
            anchor_position_dict = {
                "anchorPositionX": str(self.anchor_position.x),
                "anchorPositionY": str(self.anchor_position.y),
                "anchorPositionZ": str(self.anchor_position.z),
            }
        if self.color is None:
            color_dict = {}
        else:
            color_dict = {
                "color.r": str(self.color[0]),
                "color.g": str(self.color[1]),
                "color.b": str(self.color[2]),
                "color.a": str(self.color[3]),
            }
        xf.startTag(
            "segment",
            filter_none_values(
                {
                    "id": str(self.id),
                    "name": self.name,
                    **anchor_position_dict,
                    **color_dict,
                }
            ),
        )
        xf.startTag("metadata")
        for metadata_entry in self.metadata:
            metadata_entry._dump(xf)
        xf.endTag()  # metadata
        xf.endTag()  # segment

    @classmethod
    def _parse(cls, nml_segment: Element) -> "Segment":
        if nml_segment.get("color.r") is None:
            color = None
        else:
            color = (
                float(enforce_not_null(nml_segment.get("color.r"))),
                float(enforce_not_null(nml_segment.get("color.g"))),
                float(enforce_not_null(nml_segment.get("color.b"))),
                float(enforce_not_null(nml_segment.get("color.a"))),
            )
        if nml_segment.get("anchorPositionX") is None:
            anchor_position = None
        else:
            anchor_position = Vec3Int(
                int(enforce_not_null(nml_segment.get("anchorPositionX"))),
                int(enforce_not_null(nml_segment.get("anchorPositionY"))),
                int(enforce_not_null(nml_segment.get("anchorPositionZ"))),
            )
        return cls(
            int(enforce_not_null(nml_segment.get("id"))),
            name=nml_segment.get("name"),
            anchor_position=anchor_position,
            color=color,
            metadata=[],
        )<|MERGE_RESOLUTION|>--- conflicted
+++ resolved
@@ -1,8 +1,4 @@
-<<<<<<< HEAD
 from typing import NamedTuple
-=======
-from typing import List, NamedTuple, Optional
->>>>>>> 33b56767
 from xml.etree.ElementTree import Element
 
 from loxun import XmlWriter
@@ -14,16 +10,10 @@
 
 class Segment(NamedTuple):
     id: int
-<<<<<<< HEAD
     name: str | None
     anchor_position: Vec3Int | None
     color: Vector4 | None
-=======
-    name: Optional[str]
-    anchor_position: Optional[Vec3Int]
-    color: Optional[Vector4]
-    metadata: List[MetadataEntry]
->>>>>>> 33b56767
+    metadata: list[MetadataEntry]
 
     def _dump(self, xf: XmlWriter) -> None:
         if self.anchor_position is None:
