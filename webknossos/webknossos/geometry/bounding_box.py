--- conflicted
+++ resolved
@@ -1,9 +1,5 @@
 import json
 import re
-<<<<<<< HEAD
-from typing import Dict, Generator, Iterable, List, Optional, Tuple, Union, cast
-=======
-from collections import defaultdict
 from typing import (
     Callable,
     Dict,
@@ -15,7 +11,6 @@
     Union,
     cast,
 )
->>>>>>> c2d81499
 
 import attr
 import numpy as np
