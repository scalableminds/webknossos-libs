--- conflicted
+++ resolved
@@ -1,11 +1,7 @@
 import json
 import re
 from collections.abc import Callable, Generator, Iterable
-<<<<<<< HEAD
 from typing import Union, cast
-=======
-from typing import cast
->>>>>>> 7f1a4756
 
 import attr
 import numpy as np
@@ -166,9 +162,9 @@
         """This function extracts a bounding box in the format `x_y_z_sx_sy_xz` which is contained in a string."""
         regex = r"(([0-9]+_){5}([0-9]+))"
         match = re.search(regex, checkpoint_name)
-        assert match is not None, (
-            f"Could not extract bounding box from {checkpoint_name}"
-        )
+        assert (
+            match is not None
+        ), f"Could not extract bounding box from {checkpoint_name}"
         bbox_tuple = tuple(int(value) for value in match.group().split("_"))
         return cls.from_tuple6(cast(tuple[int, int, int, int, int, int], bbox_tuple))
 
@@ -182,7 +178,9 @@
         return cls(bbox.topleft_xyz, bbox.size_xyz)
 
     @classmethod
-    def from_auto(cls, obj: "BoundingBox" | str | dict | list | tuple) -> "BoundingBox":
+    def from_auto(
+        cls, obj: Union["BoundingBox", str, dict, list, tuple]
+    ) -> "BoundingBox":
         if isinstance(obj, cls):
             return obj
         elif isinstance(obj, str):
@@ -320,12 +318,12 @@
         """
         mag_vec = mag.to_vec3_int()
 
-        assert self.topleft % mag_vec == Vec3Int.zeros(), (
-            f"topleft {self.topleft} is not aligned with the mag {mag}. Use BoundingBox.align_with_mag()."
-        )
-        assert self.bottomright % mag_vec == Vec3Int.zeros(), (
-            f"bottomright {self.bottomright} is not aligned with the mag {mag}. Use BoundingBox.align_with_mag()."
-        )
+        assert (
+            self.topleft % mag_vec == Vec3Int.zeros()
+        ), f"topleft {self.topleft} is not aligned with the mag {mag}. Use BoundingBox.align_with_mag()."
+        assert (
+            self.bottomright % mag_vec == Vec3Int.zeros()
+        ), f"bottomright {self.bottomright} is not aligned with the mag {mag}. Use BoundingBox.align_with_mag()."
 
         return attr.evolve(
             self,
@@ -391,9 +389,9 @@
         Note that the point may have float coordinates in the ndarray case"""
 
         if isinstance(coord, np.ndarray):
-            assert coord.shape == (3,), (
-                f"Numpy array BoundingBox.contains must have shape (3,), got {coord.shape}."
-            )
+            assert (
+                coord.shape == (3,)
+            ), f"Numpy array BoundingBox.contains must have shape (3,), got {coord.shape}."
             return cast(
                 bool,
                 np.all(coord >= self.topleft) and np.all(coord < self.bottomright),
@@ -442,9 +440,9 @@
         start_adjust = np.array([0, 0, 0])
         if chunk_border_alignments is not None:
             chunk_border_alignments_array = Vec3Int(chunk_border_alignments).to_np()
-            assert np.all(chunk_shape % chunk_border_alignments_array == 0), (
-                f"{chunk_shape} not divisible by {chunk_border_alignments_array}"
-            )
+            assert np.all(
+                chunk_shape % chunk_border_alignments_array == 0
+            ), f"{chunk_shape} not divisible by {chunk_border_alignments_array}"
 
             # Move the start to be aligned correctly. This doesn't actually change
             # the start of the first chunk, because we'll intersect with `self`,
