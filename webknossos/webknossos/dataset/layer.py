--- conflicted
+++ resolved
@@ -52,6 +52,7 @@
     named_partial,
     rmtree,
     strip_trailing_slash,
+    warn_deprecated,
 )
 from .defaults import (
     DEFAULT_CHUNK_SHAPE,
@@ -152,7 +153,6 @@
     *,
     chunk_shape: Vec3Int,
     chunks_per_shard: Optional[Union[Vec3IntLike, int]],
-<<<<<<< HEAD
     shard_shape: Optional[Union[Vec3IntLike, int]],
 ) -> Optional[Vec3Int]:
     if shard_shape is not None and chunks_per_shard is not None:
@@ -173,16 +173,6 @@
         )
 
     return shard_shape
-=======
-) -> Tuple[Optional[Vec3Int], Optional[Vec3Int]]:
-    if chunk_shape is not None:
-        chunk_shape = Vec3Int.from_vec_or_int(chunk_shape)
-
-    if chunks_per_shard is not None:
-        chunks_per_shard = Vec3Int.from_vec_or_int(chunks_per_shard)
-
-    return (chunk_shape, chunks_per_shard)
->>>>>>> eb6810af
 
 
 class Layer:
@@ -506,39 +496,23 @@
     def add_mag(
         self,
         mag: MagLike,
-<<<<<<< HEAD
         *,
         chunk_shape: Optional[Union[Vec3IntLike, int]] = None,
         shard_shape: Optional[Union[Vec3IntLike, int]] = None,
         chunks_per_shard: Optional[Union[int, Vec3IntLike]] = None,
-=======
-        chunk_shape: Optional[Union[Vec3IntLike, int]] = None,  # DEFAULT_CHUNK_SHAPE,
-        chunks_per_shard: Optional[
-            Union[int, Vec3IntLike]
-        ] = None,  # DEFAULT_CHUNKS_PER_SHARD,
->>>>>>> eb6810af
         compress: bool = True,
     ) -> MagView:
         """Creates and adds a new magnification level to the layer.
 
         The new magnification can be configured with various storage parameters to
-<<<<<<< HEAD
         optimize performance, notably `chunk_shape`, `shard_shape` and `compress`. Note that writing data which is not aligned with the blocks on disk may result in
-=======
-        optimize performance, notably `chunk_shape`, `chunks_per_shard` and `compress`. Note that writing data which is not aligned with the blocks on disk may result in
->>>>>>> eb6810af
         diminished performance, as full blocks will automatically be read to pad the write actions.
 
         Args:
             mag: Identifier for new magnification level
-<<<<<<< HEAD
             chunk_shape: Shape of chunks for storage. Recommended (32,32,32) or (64,64,64). Defaults to (32,32,32).
             shard_shape: Shape of shards for storage. Must be a multiple of chunk_shape. If specified, chunks_per_shard must not be specified. Defaults to (1024, 1024, 1024).
             chunks_per_shard: Deprecated, use shard_shape. Number of chunks per shards. If specified, shard_shape must not be specified.
-=======
-            chunk_shape: Shape of chunks for storage. Recommended (32,32,32) or (64,64,64)
-            chunks_per_shard: Number of chunks per shard file
->>>>>>> eb6810af
             compress: Whether to enable compression. Defaults to True.
 
         Returns:
@@ -561,10 +535,7 @@
         shard_shape = _get_shard_shape(
             chunk_shape=chunk_shape,
             chunks_per_shard=chunks_per_shard,
-<<<<<<< HEAD
             shard_shape=shard_shape,
-=======
->>>>>>> eb6810af
         )
         if shard_shape is None:
             if self.data_format == DataFormat.Zarr:
@@ -721,10 +692,7 @@
     def get_or_add_mag(
         self,
         mag: MagLike,
-<<<<<<< HEAD
         *,
-=======
->>>>>>> eb6810af
         chunk_shape: Optional[Union[Vec3IntLike, int]] = None,
         shard_shape: Optional[Union[Vec3IntLike, int]] = None,
         chunks_per_shard: Optional[Union[Vec3IntLike, int]] = None,
@@ -739,14 +707,6 @@
 
         # normalize the name of the mag
         mag = Mag(mag)
-<<<<<<< HEAD
-=======
-
-        chunk_shape, chunks_per_shard = _get_sharding_parameters(
-            chunk_shape=chunk_shape,
-            chunks_per_shard=chunks_per_shard,
-        )
->>>>>>> eb6810af
 
         if mag in self._mags.keys():
             mag_view = self._mags[mag]
@@ -766,14 +726,7 @@
                 raise ValueError(
                     f"Cannot get_or_add_mag: The mag {mag} already exists, but the shard shapes do not match. Expected {mag_view.info.shard_shape}, got {shard_shape}."
                 )
-<<<<<<< HEAD
             if compress is not None and mag_view.info.compression_mode != compress:
-=======
-            if (
-                compress is not None
-                and self._mags[mag].info.compression_mode != compress
-            ):
->>>>>>> eb6810af
                 raise ValueError(
                     f"Cannot get_or_add_mag: The mag {mag} already exists, but the compression modes do not match. Expected {mag_view.info.compression_mode}, got {compress}."
                 )
@@ -788,11 +741,7 @@
             return self.add_mag(
                 mag,
                 chunk_shape=chunk_shape,
-<<<<<<< HEAD
                 shard_shape=shard_shape,
-=======
-                chunks_per_shard=chunks_per_shard,
->>>>>>> eb6810af
                 compress=compress if compress is not None else True,
             )
 
@@ -1386,11 +1335,7 @@
                 - 'isotropic': Equal upsampling in all dimensions
                 - 'constant_z': Only upsamples x/y dimensions. z remains unchanged.
             align_with_other_layers: Whether to align mags with others. Defaults to True.
-<<<<<<< HEAD
-            buffer_shape (Optional[Vec3Int]): Shape of processing buffer.
-=======
             buffer_shape (Optional[Vec3IntLike]): Shape of processing buffer.
->>>>>>> eb6810af
             executor (Optional[Executor]): Executor for parallel processing.
 
         Raises:
@@ -1459,11 +1404,7 @@
                 if buffer_shape is None:
                     buffer_shape = determine_buffer_shape(prev_mag_view.info)
                 else:
-<<<<<<< HEAD
                     buffer_shape = Vec3Int.from_vec_or_int(buffer_shape)
-=======
-                    buffer_shape = Vec3Int(buffer_shape)
->>>>>>> eb6810af
                 func = named_partial(
                     upsample_cube_job,
                     mag_factors=mag_factors,
