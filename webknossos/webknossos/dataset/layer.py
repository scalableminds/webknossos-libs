--- conflicted
+++ resolved
@@ -201,48 +201,6 @@
         )
 
 
-<<<<<<< HEAD
-def _enrich_mag_path(path: str, dataset_path: Path) -> Path:
-    upath = UPath(path)
-    if upath.protocol in ("http", "https"):
-        # To setup the mag for non-public remote paths, we need to get the token from the context
-        wk_context = _get_context()
-        token = wk_context.datastore_token
-        return UPath(
-            path,
-            headers={} if token is None else {"X-Auth-Token": token},
-            ssl=SSL_CONTEXT,
-        )
-
-    elif upath.protocol == "s3":
-        parsed_url = urlparse(str(upath))
-        endpoint_url = f"https://{parsed_url.netloc}"
-        bucket, key = parsed_url.path.split("/", maxsplit=1)
-
-        return UPath(
-            f"s3://{bucket}/{key}", client_kwargs={"endpoint_url": endpoint_url}
-        )
-
-    if not upath.is_absolute():
-        return resolve_if_fs_path(dataset_path / upath)
-    return resolve_if_fs_path(upath)
-
-
-def _dump_mag_path(path: Path, dataset_path: Path) -> str:
-    path = resolve_if_fs_path(path)
-    if str(path).startswith(str(dataset_path)):
-        return str(path).removeprefix(str(dataset_path)).lstrip("/")
-    if path.is_relative_to(dataset_path):
-        return str(path.relative_to(dataset_path))
-    if isinstance(path, UPath) and path.protocol == "s3":
-        return (
-            f"s3://{path.storage_options['client_kwargs']['endpoint_url']}/{path.path}"
-        )
-    return str(path)
-
-
-=======
->>>>>>> 12022541
 class Layer:
     def __init__(
         self, dataset: "Dataset", properties: LayerProperties, read_only: bool
@@ -295,11 +253,7 @@
             mag_path = (
                 _find_mag_path(resolved_path, mag.mag)
                 if mag.path is None
-<<<<<<< HEAD
-                else _enrich_mag_path(mag.path, self.dataset.resolved_path)
-=======
                 else enrich_path(mag.path, self.dataset.resolved_path)
->>>>>>> 12022541
             )
             mag_is_read_only = read_only or _is_foreign_mag(
                 self.dataset.resolved_path, self.name, mag_path
@@ -405,36 +359,18 @@
 
         # The MagViews need to be updated
         for mag in self._mags.values():
-<<<<<<< HEAD
-            if self.dataset.properties.version == 2:
-                if not mag.is_foreign:
-                    mag._properties.path = str(
-                        self.resolved_path.relative_to(self.dataset.resolved_path)
-                        / mag.path.name
-                    )
-                else:
-                    assert mag._properties.path is not None  # for type checking
+            if not mag.is_foreign:
+                mag._properties.path = str(
+                    self.resolved_path.relative_to(self.dataset.resolved_path)
+                    / mag.path.name
+                )
             else:
-                mag._path = (
-                    _enrich_mag_path(mag._properties.path, self.dataset.resolved_path)
-                    if mag._properties.path is not None
-                    else self._resolved_path / mag.path.name
-                )
-=======
-            # FIX when paths are merged
-            # if not mag.is_foreign:
-            #     mag._properties.path = str(
-            #         self.resolved_path.relative_to(self.dataset.resolved_path)
-            #         / mag.path.name
-            #     )
-            # else:
-            #     assert mag._properties.path is not None  # for type checking
+                assert mag._properties.path is not None  # for type checking
             mag._path = (
                 enrich_path(mag._properties.path, self.dataset.resolved_path)
                 if mag._properties.path is not None
                 else self._resolved_path / mag.path.name
             )
->>>>>>> 12022541
             # Deleting the dataset will close the file handle.
             # The new dataset will be opened automatically when needed.
             del mag._array
@@ -692,14 +628,7 @@
                     if mag_array_info.data_format in (DataFormat.Zarr, DataFormat.Zarr3)
                     else None
                 ),
-<<<<<<< HEAD
-                path=_dump_mag_path(mag_path, self.dataset.resolved_path)
-                if self.dataset.properties.version == 2
-                else None,
-=======
-                # FIX when paths are merged
-                # path=dump_path(mag_path, self.dataset.resolved_path),
->>>>>>> 12022541
+                path=dump_path(mag_path, self.dataset.resolved_path),
             )
         ]
 
@@ -712,12 +641,7 @@
         mag: MagLike,
         mag_path: Path,
         read_only: bool,
-<<<<<<< HEAD
         override_stored_path: str | None = None,
-=======
-        # FIX when paths are merged
-        # override_stored_path: str | None = None,
->>>>>>> 12022541
     ) -> MagView:
         """Creates a MagView for existing data files.
 
@@ -742,22 +666,11 @@
         self._setup_mag(mag, mag_path=mag_path, read_only=read_only)
         mag_view = self._mags[mag]
         mag_array_info = mag_view.info
-<<<<<<< HEAD
-        stored_path = None
-        if self.dataset.properties.version == 2:
-            stored_path = (
-                override_stored_path
-                if override_stored_path is not None
-                else _dump_mag_path(mag_path, self.dataset.resolved_path)
-            )
-=======
-        # FIX when paths are merged
-        # stored_path = (
-        #     override_stored_path
-        #     if override_stored_path is not None
-        #     else dump_path(mag_path, self.dataset.resolved_path)
-        # )
->>>>>>> 12022541
+        stored_path = (
+            override_stored_path
+            if override_stored_path is not None
+            else dump_path(mag_path, self.dataset.resolved_path)
+        )
         self._properties.mags.append(
             MagViewProperties(
                 mag=mag,
@@ -777,12 +690,7 @@
                     if mag_array_info.data_format in (DataFormat.Zarr, DataFormat.Zarr3)
                     else None
                 ),
-<<<<<<< HEAD
                 path=stored_path,
-=======
-                # FIX when paths are merged
-                # path=stored_path,
->>>>>>> 12022541
             )
         )
         self.dataset._export_as_json()
@@ -833,11 +741,7 @@
         self._properties.mags.append(
             MagViewProperties(
                 mag=mag_view.mag,
-<<<<<<< HEAD
-                path=_dump_mag_path(mag_view.path, self.dataset.resolved_path),
-=======
                 path=dump_path(mag_view.path, self.dataset.resolved_path),
->>>>>>> 12022541
                 cube_length=mag_view._properties.cube_length,
                 axis_order=mag_view._properties.axis_order,
             )
@@ -1040,12 +944,7 @@
         mag = self._add_mag_for_existing_files(
             foreign_mag_view.mag,
             mag_path=foreign_mag_view.path,
-<<<<<<< HEAD
             override_stored_path=str(foreign_normalized_mag_path),
-=======
-            # FIX when paths are merged
-            # override_stored_path=str(foreign_normalized_mag_path),
->>>>>>> 12022541
             read_only=True,
         )
 
