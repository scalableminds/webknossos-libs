--- conflicted
+++ resolved
@@ -495,19 +495,11 @@
 
     def add_mag(
         self,
-<<<<<<< HEAD
-        mag: Union[int, str, list, tuple, np.ndarray, Mag],
+        mag: MagLike,
         *,
         chunk_shape: Optional[Union[Vec3IntLike, int]] = None,
         shard_shape: Optional[Union[Vec3IntLike, int]] = None,
         chunks_per_shard: Optional[Union[int, Vec3IntLike]] = None,
-=======
-        mag: MagLike,
-        chunk_shape: Optional[Union[Vec3IntLike, int]] = None,  # DEFAULT_CHUNK_SHAPE,
-        chunks_per_shard: Optional[
-            Union[int, Vec3IntLike]
-        ] = None,  # DEFAULT_CHUNKS_PER_SHARD,
->>>>>>> 4296f8db
         compress: bool = True,
     ) -> MagView:
         """Creates and adds a new magnification level to the layer.
@@ -699,12 +691,8 @@
 
     def get_or_add_mag(
         self,
-<<<<<<< HEAD
-        mag: Union[int, str, list, tuple, np.ndarray, Mag],
+        mag: MagLike,
         *,
-=======
-        mag: MagLike,
->>>>>>> 4296f8db
         chunk_shape: Optional[Union[Vec3IntLike, int]] = None,
         shard_shape: Optional[Union[Vec3IntLike, int]] = None,
         chunks_per_shard: Optional[Union[Vec3IntLike, int]] = None,
