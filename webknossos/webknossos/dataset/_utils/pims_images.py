import warnings
from collections.abc import Iterable, Iterator, Sequence
from contextlib import AbstractContextManager, contextmanager, nullcontext
from itertools import chain
from os import PathLike
from pathlib import Path
from typing import TypeVar, Union, cast
from urllib.error import HTTPError

import numpy as np
import pims
from natsort import natsorted
from numpy.typing import DTypeLike

from ...geometry.bounding_box import BoundingBox
from ...geometry.nd_bounding_box import NDBoundingBox
from ...geometry.vec_int import VecInt
from ..mag_view import MagView

# Fix ImageIOReader not handling channels correctly. This might get fixed via
# https://github.com/soft-matter/pims/pull/430
pims.ImageIOReader.frame_shape = pims.FramesSequenceND.frame_shape


def _pims_imports() -> Optional[str]:
    import_exceptions = []

    try:
        from .pims_czi_reader import PimsCziReader  # noqa: F401 unused-import
    except ImportError as import_error:
        import_exceptions.append(f"PimsCziReader: {import_error.msg}")

    try:
        from .pims_dm_readers import (  # noqa: F401 unused-import
            PimsDm3Reader,
            PimsDm4Reader,
        )
    except ImportError as import_error:
        import_exceptions.append(f"PimsDmReaders: {import_error.msg}")

    try:
        from .pims_imagej_tiff_reader import (  # noqa: F401 unused-import
            PimsImagejTiffReader,
        )
    except ImportError as import_error:
        import_exceptions.append(f"PimsImagejTiffReader: {import_error.msg}")

    try:
        from .pims_tiff_reader import PimsTiffReader  # noqa: F401 unused-import
    except ImportError as import_error:
        import_exceptions.append(f"PimsTiffReader: {import_error.msg}")

    if import_exceptions:
        import_exception_string = "".join(
            f"\t- {import_exception}\n" for import_exception in import_exceptions
        )

        return import_exception_string
    return None


if (errors := _pims_imports()) is not None:
    warnings.warn(
        f"[WARNING] Not all pims readers could be imported:\n{errors}Install the readers you need or use 'webknossos[all]' to install all readers.",
        category=UserWarning,
        source=None,
        stacklevel=2,
    )


def _assume_color_channel(dim_size: int, dtype: np.dtype) -> bool:
    return dim_size == 1 or (dim_size == 3 and dtype == np.dtype("uint8"))


class PimsImages:
    dtype: DTypeLike
    num_channels: int

    def __init__(
        self,
        images: Union[str, Path, "pims.FramesSequence", list[str | PathLike]],
        channel: int | None,
        timepoint: int | None,
        czi_channel: int | None,
        swap_xy: bool,
        flip_x: bool,
        flip_y: bool,
        flip_z: bool,
        use_bioformats: bool | None,
        is_segmentation: bool,
    ) -> None:
        """
        During initialization the pims objects are examined and configured to produce
        ndarrays that follow the following form:
        (self._iter_axes, *self._bundle_axis)
        self._iter_axes can be a list of different axes or an empty list if the image is 2D.
        In the latter case, the inner 2D image is still wrapped in a single-element list
        by _open_images() to be consistent with 3D images.
        self._bundle_axis can consist of "x", "y" and "c", where "c" is optional and must be
        at the start or the end, so one of "xy", "yx", "xyc", "yxc", "cxy", "cyx".

        The part "IDENTIFY AXIS ORDER" figures out (self._iter_dim, *self._img_dims)
        from out-of-the-box pims images. Afterwards self._open_images() produces
        images consistent with those variables.

        The part "IDENTIFY SHAPE & CHANNELS" uses this information and the well-defined
        images to figure out the shape & num_channels.
        """
        try:
            from .pims_czi_reader import PimsCziReader
        except ImportError:
            PimsCziReader = type(None)  # type: ignore[misc,assignment]

        ## we use images as the name for the entered contextmanager,
        ## the `del` prevents any confusion with the passed argument.
        self._original_images = images
        del images

        ## arguments as inner attributes
        self._channel = channel
        self._timepoint = timepoint
        self._czi_channel = czi_channel
        self._swap_xy = swap_xy
        self._flip_x = flip_x
        self._flip_y = flip_y
        self._flip_z = flip_z
        self._use_bioformats = use_bioformats

        ## attributes that will be set in __init__()
        # _bundle_axes
        self._iter_axes: list[str] = []
        self._iter_loop_size = None
        self._possible_layers = {}

        ## attributes only for pims.FramesSequenceND instances:
        # _default_coords
        # _init_c_axis

        ## attributes that will also be set in __init__()
        # dtype
        # num_channels
        # _first_n_channels

        #######################
        # IDENTIFY AXIS ORDER #
        #######################

        with self._open_images() as images:
            assert isinstance(images, pims.FramesSequence), (
                f"{type(images)} does not inherit from pims.FramesSequence"
            )
            self.dtype = images.dtype

            if isinstance(images, pims.FramesSequenceND):
                self._default_coords = {}
                self._init_c_axis = False
                if isinstance(images, pims.imageio_reader.ImageIOReader):
                    # bugfix for ImageIOReader which misses channel axis sometimes,
                    # assuming channels come last. This might get fixed via
                    # https://github.com/soft-matter/pims/pull/430
                    if (
                        len(images._shape) >= len(images.sizes)
                        and "c" not in images.sizes
                    ):
                        images._init_axis("c", images._shape[-1])
                        self._init_c_axis = True

                if isinstance(images, PimsCziReader):
                    available_czi_channels = images.available_czi_channels()
                    if len(available_czi_channels) > 1:
                        self._possible_layers["czi_channel"] = available_czi_channels

                # An image slice should always consist of a 2D image. If there are multiple channels
                # the data of each channel is part of the image slices. Possible shapes of an image
                # slice are (#y_shape, #x_shape), (1, #y_shape, #x_shape) or (3, #y_shape, #x_shape).
                if images.sizes.get("c", 1) > 1:
                    self._bundle_axes = ["c", "y", "x"]
                else:
                    if "c" in images.axes:
                        # When c-axis is not in _bundle_axes and _iter_axes its value at coordinate 0
                        # should be returned
                        self._default_coords["c"] = 0
                    self._bundle_axes = ["y", "x"]

                # All other axes are used to iterate over them. The last one is iterated the fastest.
                self._iter_axes = list(
                    set(images.axes).difference({*self._bundle_axes, "c", "z"})
                )
                if "z" in images.axes:
                    self._iter_axes.append("z")

                if self._timepoint is not None:
                    # if a timepoint is given, PimsImages should only generate image slices for that timepoint
                    if "t" in self._iter_axes:
                        self._iter_axes.remove("t")
                        self._default_coords["t"] = self._timepoint

                if len(self._iter_axes) > 1:
                    iter_size = 1
                    self._iter_loop_size = dict()
                    for axis, other_axis in zip(
                        self._iter_axes[-1:0:-1], self._iter_axes[-2::-1]
                    ):
                        # Creates a dict that contains the size of the loop for each axis
                        # the axes are identified by their index in the _iter_axes list
                        # the last axis is the fastest iterating axis, therefore the size of the loop
                        # for the last axis is 1. For all other axes it is the product of all previous axes sizes.
                        # self._iter_axes[-1:0:-1] is a reversed copy of self._iter_axes without the last element
                        # e.g. [1,2,3,4] -> [4,3,2]
                        # self._iter_axes[-2::-1] is a reversed copy of self._iter_axes without the first element
                        # e.g. [1,2,3,4] -> [3,2,1]
                        self._iter_loop_size[other_axis] = (
                            iter_size := iter_size * images.sizes[axis]
                        )

            else:
                # Fallback for generic pims classes that do not name their
                # dimensions as pims.FramesSequenceND does:

                _allow_channels_first = not is_segmentation
                if isinstance(images, pims.ImageSequence | pims.ReaderSequence):
                    _allow_channels_first = False

                if len(images.shape) == 2:
                    # Assume yx
                    self._bundle_axes = ["y", "x"]
                elif len(images.shape) == 3:
                    # Assume yxc, cyx or zyx
                    if _assume_color_channel(images.shape[2], images.dtype):
                        self._bundle_axes = ["y", "x", "c"]
                    elif images.shape[0] == 1 or (
                        _allow_channels_first
                        and _assume_color_channel(images.shape[0], images.dtype)
                    ):
                        self._bundle_axes = ["c", "y", "x"]
                    else:
                        self._bundle_axes = ["y", "x"]
                        self._iter_axes = ["z"]
                elif len(images.shape) == 4:
                    # Assume zcyx or zyxc
                    if images.shape[1] == 1 or _assume_color_channel(
                        images.shape[1], images.dtype
                    ):
                        self._bundle_axes = ["c", "y", "x"]
                    else:
                        self._bundle_axes = ["y", "x", "c"]
                    self._iter_axes = ["z"]
                elif len(images.shape) == 5:
                    # Assume tzcyx or tzyxc
                    # t has to be constant for this reader to obtain 4D image
                    # (only possible if not specified manually already, since
                    # the timepoint would already be indexed here and the
                    # 5th dimension would be something else)
                    if timepoint is not None:
                        raise RuntimeError(
                            f"Got {len(images.shape)} axes for the images after "
                            + "removing time dimension, can only map to 3D+channels."
                            + "To import image with more dimensions use dataformat"
                            + "Zarr3 and set use_bioformats=True."
                        )

                    if _assume_color_channel(images.shape[2], images.dtype):
                        self._bundle_axes = ["c", "y", "x"]
                    else:
                        self._bundle_axes = ["y", "x", "c"]
                    self._iter_axes = ["z"]
                    self._timepoint = 0
                    if images.shape[0] > 1:
                        self._possible_layers["timepoint"] = list(
                            range(0, images.shape[0])
                        )
                else:
                    raise RuntimeError(
                        f"Got {len(images.shape)} axes for the images, "
                        + "but don't have axes information. Try to open "
                        + "an N-dimensional image file with use_bioformats="
                        + "True."
                    )

        #########################
        # IDENTIFY NUM_CHANNELS #
        #########################

        with self._open_images() as images:
            if "c" in self._bundle_axes:
                if isinstance(images, pims.FramesSequenceND):
                    self.num_channels = images.sizes.get("c", 1)
                elif isinstance(images, list):
                    self.num_channels = cast(pims.FramesSequence, images[0]).shape[
                        self._bundle_axes.index("c")
                    ]
                else:
                    self.num_channels = images.shape[self._bundle_axes.index("c") + 1]
            else:
                self.num_channels = 1

        self._first_n_channels = None
        if self._channel is not None:
            assert self._channel < self.num_channels, (
                f"Selected channel {self._channel} (0-indexed), but only {self.num_channels} channels are available."
            )
            self.num_channels = 1
        else:
            if self.num_channels == 2:
                self._possible_layers["channel"] = [0, 1]
                self.num_channels = 1
                self._channel = 0
            elif self.num_channels >= 3:
                self._possible_layers["channel"] = list(range(0, self.num_channels))
                self.num_channels = 3
                self._first_n_channels = 3

    def _normalize_original_images(self) -> str | list[str]:
        original_images = self._original_images
        if isinstance(original_images, str | Path):
            original_images_path = Path(original_images)
            if original_images_path.is_dir():
                valid_suffixes = get_valid_pims_suffixes()
                if self._use_bioformats is not False:
                    valid_suffixes.update(get_valid_bioformats_suffixes())
                original_images = natsorted(
                    str(i)
                    for i in original_images_path.glob("**/*")
                    if i.is_file() and i.suffix.lstrip(".") in valid_suffixes
                )
                if len(original_images) == 1:
                    original_images = original_images[0]
        if isinstance(original_images, str):
            return original_images
        elif isinstance(original_images, Iterable):
            return [str(i) for i in original_images]
        else:
            return str(original_images)

    def _ensure_correct_bioformats_usage(
        self, images_context_manager: pims.FramesSequence
    ) -> None:
        if (
            isinstance(images_context_manager, pims.bioformats.BioformatsReader)
            and self._use_bioformats is False
        ):  # None is allowed
            raise RuntimeError(
                "Selected bioformats reader, but using bioformats is not allowed "
                + "(use_bioformats is False)."
            )

    def _disable_pil_image_size_limit(self) -> None:
        from PIL import Image

        Image.MAX_IMAGE_PIXELS = None

    def _try_open_pims_images(
<<<<<<< HEAD
        self, original_images: Union[str, List[str]], exceptions: List[Exception]
    ) -> Optional[pims.FramesSequence]:
=======
        self, original_images: str | list[str], exceptions: list[Exception]
    ) -> pims.FramesSequence | None:
        import_exceptions = []

        try:
            from .pims_czi_reader import PimsCziReader  # noqa: F401 unused-import
        except ImportError as import_error:
            import_exceptions.append(f"PimsCziReader: {import_error.msg}")

        try:
            from .pims_dm_readers import (  # noqa: F401 unused-import
                PimsDm3Reader,
                PimsDm4Reader,
            )
        except ImportError as import_error:
            import_exceptions.append(f"PimsDmReaders: {import_error.msg}")

        try:
            from .pims_tiff_reader import PimsTiffReader  # noqa: F401 unused-import
        except ImportError as import_error:
            import_exceptions.append(f"PimsTiffReader: {import_error.msg}")

        if import_exceptions:
            import_exception_string = "\n\t" + "\n\t".join(import_exceptions)
            warnings.warn(
                f"[WARNING] Not all pims readers could be imported: {import_exception_string}\nInstall the readers you need or use 'webknossos[all]' to install all readers.",
                category=UserWarning,
            )

>>>>>>> f2737d33
        if self._use_bioformats:
            return None

        open_kwargs = {}
        if self._czi_channel is not None:
            open_kwargs["czi_channel"] = self._czi_channel

        # try normal pims.open
        def strategy_0() -> pims.FramesSequence:
            result = pims.open(original_images, **open_kwargs)
            self._ensure_correct_bioformats_usage(original_images)
            return result

        # try pims.ImageSequence, which uses skimage internally but works for multiple images
        strategy_1 = lambda: pims.ImageSequence(original_images)  # noqa: E731 Do not assign a `lambda` expression, use a `def`

        # for image lists, try to guess the correct reader using only the first image,
        # and apply that for all images via pims.ReaderSequence
        def strategy_2() -> pims.FramesSequence | None:
            if isinstance(original_images, list):
                # assuming the same reader works for all images:
                first_image_handler = pims.open(original_images[0], **open_kwargs)
                self._ensure_correct_bioformats_usage(first_image_handler)
                return pims.ReaderSequence(
                    original_images, type(first_image_handler), **open_kwargs
                )
            else:
                return None

        self._disable_pil_image_size_limit()

        for strategy in [strategy_0, strategy_1, strategy_2]:
            try:
                images_context_manager = strategy()
            except Exception as e:  # noqa: PERF203 `try`-`except` within a loop incurs performance overhead
                exceptions.append(e)
            else:
                if images_context_manager is not None:
                    return images_context_manager
        return None

    def _try_open_bioformats_images_raw(
        self,
        original_images: str | list[str],
        exceptions: list[Exception],
    ) -> pims.FramesSequence | None:
        try:
            if self._use_bioformats is False:  # None is allowed
                raise RuntimeError(
                    "Using bioformats is not allowed (use_bioformats is False)."
                )

            # There is a wrong warning about jpype, suppressing it here.
            # See issue https://github.com/soft-matter/pims/issues/384
            warnings.filterwarnings(
                "ignore",
                "Due to an issue with JPype 0.6.0, reading is slower.*",
                category=UserWarning,
                module="pims.bioformats",
            )
            try:
                pims.bioformats._find_jar()
            except HTTPError:
                # We cannot use the newest bioformats version,
                # since it does not include the necessary loci_tools.jar.
                # Updates to support newer bioformats jars with pims are in PR
                # https://github.com/soft-matter/pims/pull/403

                # This is also part of the worker dockerfile to cache the
                # jar in the image, please update Dockerfile.worker in the
                # voxelytics repo accordingly when editing this.
                pims.bioformats.download_jar(version="6.7.0")

            if "*" in str(original_images) or isinstance(original_images, list):
                return pims.ReaderSequence(
                    original_images, pims.bioformats.BioformatsReader
                )
            else:
                return pims.bioformats.BioformatsReader(original_images)
        except Exception as e:
            exceptions.append(e)
            return None

    @contextmanager
    def _open_images(
        self,
    ) -> Iterator[pims.FramesSequence | list[pims.FramesSequence]]:
        """
        This yields well-defined images of the form (self._iter_axes, *self._bundle_axes),
        after IDENTIFY AXIS ORDER of __init__() has run.
        For a 2D image this is achieved by wrapping it in a list.
        """
        images_context_manager: AbstractContextManager | None
        if isinstance(self._original_images, pims.FramesSequenceND):
            images_context_manager = nullcontext(enter_result=self._original_images)
        else:
            exceptions: list[Exception] = []
            original_images = self._normalize_original_images()
            images_context_manager = None

            images_context_manager = self._try_open_pims_images(
                original_images, exceptions
            )

            if images_context_manager is None:
                images_context_manager = self._try_open_bioformats_images_raw(
                    original_images, exceptions
                )

            if images_context_manager is None:
                if len(exceptions) == 1:
                    raise exceptions[0]
                else:
                    exceptions_str = "\n".join(
                        f"{type(e).__name__}: {str(e)}" for e in exceptions
                    )
                    raise ValueError(
                        f"Tried to open the images {self._original_images} with different methods, "
                        + f"none succeeded. The following errors were raised:\n{exceptions_str}"
                    )

            with images_context_manager as images:
                if isinstance(images, pims.FramesSequenceND):
                    if hasattr(self, "_bundle_axes"):
                        # first part of __init__() has happened
                        images.default_coords.update(self._default_coords)
                        if self._init_c_axis and "c" not in images.sizes:
                            # Bugfix for ImageIOReader which misses channel axis sometimes,
                            # assuming channels come last. _init_c_axis is set in __init__().
                            # This might get fixed via https://github.com/soft-matter/pims/pull/430
                            images._init_axis("c", images._shape[-1])
                            for key in list(images._get_frame_dict.keys()):
                                images._get_frame_dict[key + ("c",)] = (
                                    images._get_frame_dict.pop(key)
                                )
                            self._bundle_axes.remove("c")
                            self._bundle_axes.append("c")
                        images.bundle_axes = self._bundle_axes
                        images.iter_axes = self._iter_axes
                else:
                    if hasattr(self, "_bundle_axes"):
                        # first part of __init__() has happened
                        if self._timepoint is not None:
                            images = images[self._timepoint]
                            if "t" in self._iter_axes:
                                self._iter_axes.remove("t")
                        if not self._iter_axes:
                            # add outer list to wrap 2D images as 3D-like structure
                            images = [images]
                yield images

    def copy_to_view(
        self,
        args: BoundingBox | NDBoundingBox,
        mag_view: MagView,
        dtype: DTypeLike | None = None,
    ) -> tuple[tuple[int, int], int | None]:
        """Copies the images according to the passed arguments to the given mag_view.
        args is expected to be a (ND)BoundingBox the start and end of the z-range, meant for usage with an executor.
        copy_to_view returns an iterable of image shapes and largest segment ids. When using this
        method a manual update of the bounding box and the largest segment id might be necessary.
        """
        with warnings.catch_warnings():
            warnings.filterwarnings(
                "ignore",
                message=".*is not aligned with the shard shape.*",
                category=UserWarning,
                module="webknossos",
            )
            absolute_bbox = args
            relative_bbox = absolute_bbox.offset(-mag_view.bounding_box.topleft)

            assert all(
                size == 1
                for size, axis in zip(absolute_bbox.size, absolute_bbox.axes)
                if axis not in ("x", "y", "z")
            ), (
                "The delivered BoundingBox has to be flat except for x,y and z dimension."
            )

            # z_start and z_end are relative to the bounding box of the mag_view
            # to access the correct data from the images
            z_start, z_end = relative_bbox.get_bounds("z")
            shapes = []
            max_value = 0

            with self._open_images() as images:
                if self._iter_axes and self._iter_loop_size is not None:
                    # select the range of images that represents one xyz combination in the mag_view
                    lower_bounds = sum(
                        self._iter_loop_size[axis_name]
                        * relative_bbox.get_bounds(axis_name)[0]
                        for axis_name in self._iter_axes[:-1]
                    )
                    upper_bounds = lower_bounds + mag_view.bounding_box.get_shape("z")
                    images = images[lower_bounds:upper_bounds]
                if self._flip_z:
                    images = images[::-1]

                with mag_view.get_buffered_slice_writer(
                    # Previously only z_start and its end were important, now the slice writer needs to know
                    # which axis is currently written.
                    absolute_bounding_box=absolute_bbox,
                    buffer_size=absolute_bbox.get_shape("z"),
                    allow_unaligned=True,
                ) as writer:
                    for image_slice in images[z_start:z_end]:
                        image_slice = np.array(image_slice)
                        # place channels first
                        if "c" in self._bundle_axes:
                            if hasattr(self, "_init_c_axis") and self._init_c_axis:
                                # Bugfix for ImageIOReader which misses channel axis sometimes,
                                # assuming channels come last. _init_c_axis is set in __init__().
                                # This might get fixed via
                                image_slice = image_slice[0]
                            image_slice = np.moveaxis(
                                image_slice,
                                source=self._bundle_axes.index("c"),
                                destination=0,
                            )
                            if self._channel is not None:
                                image_slice = image_slice[
                                    self._channel : self._channel + 1
                                ]
                            elif self._first_n_channels is not None:
                                image_slice = image_slice[: self._first_n_channels]
                            assert image_slice.shape[0] == self.num_channels, (
                                f"Image shape {image_slice.shape} does not fit to the number of channels "
                                + f"{self.num_channels} which are expected in the first axis."
                            )

                        if self._flip_x:
                            image_slice = np.flip(image_slice, -2)
                        if self._flip_y:
                            image_slice = np.flip(image_slice, -1)

                        if dtype is not None:
                            image_slice = image_slice.astype(dtype, order="F")

                        max_value = max(max_value, image_slice.max())
                        if self._swap_xy is False:
                            image_slice = np.moveaxis(image_slice, -1, -2)

                        shapes.append(image_slice.shape[-2:])
                        writer.send(image_slice)

                return dimwise_max(shapes), max_value

    def get_possible_layers(self) -> dict["str", list[int]] | None:
        if len(self._possible_layers) == 0:
            return None
        else:
            return self._possible_layers

    @property
    def expected_bbox(self) -> NDBoundingBox:
        # replaces the previous expected_shape to enable n-dimensional input files
        with self._open_images() as images:
            if isinstance(images, pims.FramesSequenceND):
                axes = images.axes
                images_shape = tuple(images.sizes[axis] for axis in axes)
            else:
                if isinstance(images, list):
                    images_shape = (len(images),) + cast(
                        pims.FramesSequence, images[0]
                    ).shape

                else:
                    images_shape = images.shape
                if len(images_shape) == 3:
                    axes = ("z", "y", "x")
                else:
                    axes = ("z", "c", "y", "x")

            if self._iter_loop_size is None:
                # There is no or only one element in self._iter_axes, so a 3D bounding box is sufficient.
                x_index, y_index = (
                    axes.index("x"),
                    axes.index("y"),
                )
                if self._iter_axes:
                    try:
                        # In case the naming of the third axis is not "z",
                        # it is still considered as the z-axis.
                        z_index = axes.index(self._iter_axes[0])
                    except ValueError:
                        z_index = axes.index("z")
                    z_shape = images_shape[z_index]
                else:
                    z_shape = 1
                if self._swap_xy:
                    x_index, y_index = y_index, x_index
                return BoundingBox(
                    (0, 0, 0),
                    (images_shape[x_index], images_shape[y_index], z_shape),
                )
            else:
                if isinstance(images, pims.FramesSequenceND):
                    axes_names = (self._iter_axes or []) + [
                        axis for axis in self._bundle_axes if axis != "c"
                    ]
                    axes_sizes = [images.sizes[axis] for axis in axes_names]
                    axes_index = list(range(1, len(axes_names) + 1))
                    topleft = VecInt.zeros(tuple(axes_names))

                    if self._swap_xy:
                        x_index, y_index = axes_names.index("x"), axes_names.index("y")
                        axes_sizes[x_index], axes_sizes[y_index] = (
                            axes_sizes[y_index],
                            axes_sizes[x_index],
                        )

                    return NDBoundingBox(
                        topleft,
                        VecInt(axes_sizes, axes=axes_names),
                        axes_names,
                        VecInt(axes_index, axes=axes_names),
                    )

                raise ValueError(
                    "It seems as if you try to load an N-dimensional image from 2D images. This is currently not supported."
                )


T = TypeVar("T", bound=tuple[int, ...])


def dimwise_max(vectors: Sequence[T]) -> T:
    if len(vectors) == 1:
        return vectors[0]
    else:
        return cast(T, tuple(map(max, *vectors)))


C = TypeVar("C", bound=type)


def _recursive_subclasses(cls: C) -> list[C]:
    "Return all subclasses (and their subclasses, etc.)."
    # Source: http://stackoverflow.com/a/3862957/1221924
    return cls.__subclasses__() + [
        g for s in cls.__subclasses__() for g in _recursive_subclasses(s)
    ]


def _get_all_pims_handlers() -> Iterable[
    type[pims.FramesSequence | pims.FramesSequenceND]
]:
    return chain(
        _recursive_subclasses(pims.FramesSequence),
        _recursive_subclasses(pims.FramesSequenceND),
    )


def get_valid_pims_suffixes() -> set[str]:
    valid_suffixes = set()
    for pims_handler in _get_all_pims_handlers():
        valid_suffixes.update(pims_handler.class_exts())
    return valid_suffixes


def get_valid_bioformats_suffixes() -> set[str]:
    # Added the most present suffixes that are implemented in bioformats
    return {
        "bmp",
        "btf",
        "ch5",
        "czi",
        "dcm",
        "dicom",
        "fli",
        "gif",
        "ics",
        "ids",
        "ims",
        "lei",
        "lif",
        "lof",
        "lsm",
        "mdb",
        "nd",
        "nd2",
        "nhdr",
        "nii",
        "nrrd",
        "ome",
        "png",
        "pic",
        "stk",
        "tf2",
        "tf8",
        "tif",
        "tiff",
        "raw",
        "xml",
        "xlef",
        "zvi",
    }


def has_image_z_dimension(
    filepath: Path,
    use_bioformats: bool | None,
    is_segmentation: bool,
) -> bool:
    pims_images = PimsImages(
        filepath,
        use_bioformats=use_bioformats,
        is_segmentation=is_segmentation,
        # the following arguments shouldn't matter much for the Dataset.from_images method:
        channel=None,
        timepoint=None,
        czi_channel=None,
        swap_xy=False,
        flip_x=False,
        flip_y=False,
        flip_z=False,
    )

    return pims_images.expected_bbox.get_shape("z") > 1<|MERGE_RESOLUTION|>--- conflicted
+++ resolved
@@ -22,7 +22,7 @@
 pims.ImageIOReader.frame_shape = pims.FramesSequenceND.frame_shape
 
 
-def _pims_imports() -> Optional[str]:
+def _pims_imports() -> str | None:
     import_exceptions = []
 
     try:
@@ -37,13 +37,6 @@
         )
     except ImportError as import_error:
         import_exceptions.append(f"PimsDmReaders: {import_error.msg}")
-
-    try:
-        from .pims_imagej_tiff_reader import (  # noqa: F401 unused-import
-            PimsImagejTiffReader,
-        )
-    except ImportError as import_error:
-        import_exceptions.append(f"PimsImagejTiffReader: {import_error.msg}")
 
     try:
         from .pims_tiff_reader import PimsTiffReader  # noqa: F401 unused-import
@@ -350,40 +343,8 @@
         Image.MAX_IMAGE_PIXELS = None
 
     def _try_open_pims_images(
-<<<<<<< HEAD
-        self, original_images: Union[str, List[str]], exceptions: List[Exception]
-    ) -> Optional[pims.FramesSequence]:
-=======
         self, original_images: str | list[str], exceptions: list[Exception]
     ) -> pims.FramesSequence | None:
-        import_exceptions = []
-
-        try:
-            from .pims_czi_reader import PimsCziReader  # noqa: F401 unused-import
-        except ImportError as import_error:
-            import_exceptions.append(f"PimsCziReader: {import_error.msg}")
-
-        try:
-            from .pims_dm_readers import (  # noqa: F401 unused-import
-                PimsDm3Reader,
-                PimsDm4Reader,
-            )
-        except ImportError as import_error:
-            import_exceptions.append(f"PimsDmReaders: {import_error.msg}")
-
-        try:
-            from .pims_tiff_reader import PimsTiffReader  # noqa: F401 unused-import
-        except ImportError as import_error:
-            import_exceptions.append(f"PimsTiffReader: {import_error.msg}")
-
-        if import_exceptions:
-            import_exception_string = "\n\t" + "\n\t".join(import_exceptions)
-            warnings.warn(
-                f"[WARNING] Not all pims readers could be imported: {import_exception_string}\nInstall the readers you need or use 'webknossos[all]' to install all readers.",
-                category=UserWarning,
-            )
-
->>>>>>> f2737d33
         if self._use_bioformats:
             return None
 
