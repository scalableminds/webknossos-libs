import random
from pathlib import Path

import numpy as np

from webknossos.dataset.layer_categories import LayerCategoryType
from webknossos.dataset.mag_view import MagView
from webknossos.geometry.bounding_box import BoundingBox
from webknossos.geometry.vec3_int import Vec3Int

NUM_SAMPLES = 20
THRESHOLD = (
    1 / 200
)  # more unique values per voxel than this value means color, less segmentation
SAMPLE_SIZE = Vec3Int(16, 16, 16)
MAX_FAILS = 200


def guess_if_segmentation_path(filepath: Path) -> bool:
    lowercase_filepath = str(filepath).lower()
    return any(i in lowercase_filepath for i in ["segmentation", "labels"])


<<<<<<< HEAD
def guess_category_from_view(view: MagView) -> LayerCategoryType:
    if sample_distinct_values_per_vx(view) <= THRESHOLD:
        return "segmentation"
    return "color"
=======
def guess_if_segmentation_from_view(view: MagView) -> bool:
    if view.layer.num_channels > 1:
        return False
    return sample_distinct_values_per_vx(view) <= THRESHOLD
>>>>>>> 111f2ffa


def sample_distinct_values_per_vx(view: MagView) -> float:
    sample_size_for_view = view.size.pairmin(SAMPLE_SIZE * view.mag)
    min_offset = view.bounding_box.topleft
    max_offset = view.bounding_box.bottomright - sample_size_for_view

    distinct_color_values = 0
    valid_sample_count = 0
    inspected_voxel_count = 0
    invalid_sample_count = 0

    while valid_sample_count < NUM_SAMPLES:
        if invalid_sample_count > MAX_FAILS:
            break
        offset = Vec3Int(
            random.randint(min_offset.x, max_offset.x),
            random.randint(min_offset.y, max_offset.y),
            random.randint(min_offset.z, max_offset.z),
        )
        bbox_to_read = BoundingBox(
            topleft=offset, size=sample_size_for_view
        ).align_with_mag(view.mag)
        data = view.read(absolute_bounding_box=bbox_to_read)
        data = data[data != 0]
        try:
            data = data[data != np.iinfo(data.dtype).max]
        except Exception:  # pylint: disable=bare-except
            pass  # does not work or make sense for float data types

        distinct_color_values_in_sample = np.unique(data)

        if len(distinct_color_values_in_sample) == 0:
            invalid_sample_count += 1
        else:
            distinct_color_values += len(distinct_color_values_in_sample)
            valid_sample_count += 1
            inspected_voxel_count += data.size

    if inspected_voxel_count < 1000:
        raise RuntimeError(
            f"Failed to find enough valid samples (saw {inspected_voxel_count} voxels)."
        )

    return distinct_color_values / inspected_voxel_count<|MERGE_RESOLUTION|>--- conflicted
+++ resolved
@@ -21,17 +21,10 @@
     return any(i in lowercase_filepath for i in ["segmentation", "labels"])
 
 
-<<<<<<< HEAD
 def guess_category_from_view(view: MagView) -> LayerCategoryType:
-    if sample_distinct_values_per_vx(view) <= THRESHOLD:
-        return "segmentation"
-    return "color"
-=======
-def guess_if_segmentation_from_view(view: MagView) -> bool:
-    if view.layer.num_channels > 1:
-        return False
-    return sample_distinct_values_per_vx(view) <= THRESHOLD
->>>>>>> 111f2ffa
+    if view.layer.num_channels > 1 or sample_distinct_values_per_vx(view) > THRESHOLD:
+        return "color"
+    return "segmentation"
 
 
 def sample_distinct_values_per_vx(view: MagView) -> float:
