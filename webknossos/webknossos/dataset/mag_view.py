--- conflicted
+++ resolved
@@ -17,6 +17,7 @@
     rmtree,
     strip_trailing_slash,
     wait_and_ensure_success,
+    warn_deprecated,
 )
 from ._array import ArrayInfo, BaseArray, TensorStoreArray, WKWArray
 from .properties import MagViewProperties
@@ -277,14 +278,8 @@
         self,
         data: np.ndarray,
         *,
-<<<<<<< HEAD
-        allow_resize: Optional[bool] = None,
-        allow_unaligned: bool = False,
-        json_update_allowed: Optional[bool] = None,
-=======
         allow_resize: bool = False,
         allow_unaligned: bool = False,
->>>>>>> eb6810af
         relative_offset: Optional[Vec3IntLike] = None,  # in mag1
         absolute_offset: Optional[Vec3IntLike] = None,  # in mag1
         relative_bounding_box: Optional[NDBoundingBox] = None,  # in mag1
@@ -308,10 +303,6 @@
             allow_unaligned (bool, optional): If True, allows writing data to without
                 being aligned to the shard shape.
                 Defaults to False.
-<<<<<<< HEAD
-            json_update_allowed: Deprecated, use allow_resize.
-=======
->>>>>>> eb6810af
             relative_offset (Optional[Vec3IntLike], optional): Offset relative to view's
                 position in Mag(1) coordinates. Defaults to None.
             absolute_offset (Optional[Vec3IntLike], optional): Absolute offset in Mag(1)
@@ -338,21 +329,6 @@
             - For compressed data, writing may be slower due to compression
             - Large writes may temporarily increase memory usage
         """
-<<<<<<< HEAD
-
-        if json_update_allowed is not None:
-            warn_deprecated("json_update_allowed", "allow_resize")
-            if allow_resize is None:
-                allow_resize = json_update_allowed
-            else:
-                raise ValueError(
-                    "Cannot specify both `json_update_allowed` and `allow_resize` arguments."
-                )
-        if allow_resize is None:
-            allow_resize = False
-
-=======
->>>>>>> eb6810af
         if all(
             i is None
             for i in [
