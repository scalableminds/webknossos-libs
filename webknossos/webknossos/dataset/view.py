--- conflicted
+++ resolved
@@ -119,9 +119,6 @@
 
     @property
     def info(self) -> ArrayInfo:
-<<<<<<< HEAD
-        return self._array.info
-=======
         """Get information about the array structure and properties.
 
         Returns:
@@ -136,8 +133,7 @@
             print(f"Num channels: {array_info.num_channels}")
             ```
         """
-        return self._array_info
->>>>>>> 8db3228d
+        return self._array.info
 
     @property
     def header(self) -> wkw.Header:
