--- conflicted
+++ resolved
@@ -162,17 +162,10 @@
     def add_layer(
         self,
         layer_name: str,
-<<<<<<< HEAD
         category: LayerCategoryType,
-        dtype_per_layer: Union[str, np.dtype, type] = None,
-        dtype_per_channel: Union[str, np.dtype, type] = None,
-        num_channels: int = None,
-=======
-        category: str,
         dtype_per_layer: Optional[Union[str, np.dtype, type]] = None,
         dtype_per_channel: Optional[Union[str, np.dtype, type]] = None,
         num_channels: Optional[int] = None,
->>>>>>> 29376eb7
         **kwargs: Any,
     ) -> Layer:
         """
@@ -268,17 +261,10 @@
     def get_or_add_layer(
         self,
         layer_name: str,
-<<<<<<< HEAD
         category: LayerCategoryType,
-        dtype_per_layer: Union[str, np.dtype, type] = None,
-        dtype_per_channel: Union[str, np.dtype, type] = None,
-        num_channels: int = None,
-=======
-        category: str,
         dtype_per_layer: Optional[Union[str, np.dtype, type]] = None,
         dtype_per_channel: Optional[Union[str, np.dtype, type]] = None,
         num_channels: Optional[int] = None,
->>>>>>> 29376eb7
         **kwargs: Any,
     ) -> Layer:
         """
