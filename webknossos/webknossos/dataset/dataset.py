import copy
import inspect
import json
import logging
import re
import warnings
from argparse import Namespace
from contextlib import nullcontext
from enum import Enum, unique
from itertools import product
from os import PathLike
from os.path import relpath
from pathlib import Path
from typing import (
    TYPE_CHECKING,
    Any,
    Callable,
    ContextManager,
    Dict,
    Iterable,
    List,
    Mapping,
    Optional,
    Sequence,
    Tuple,
    Union,
    cast,
)

import attr
import numpy as np
from boltons.typeutils import make_sentinel
from cluster_tools import Executor
from natsort import natsort_keygen
from numpy.typing import DTypeLike
from upath import UPath

from webknossos.geometry.vec_int import VecIntLike

from ..client.api_client.models import ApiDataset
from ..geometry.vec3_int import Vec3Int, Vec3IntLike
from ._array import ArrayException, ArrayInfo, BaseArray
from .defaults import (
    DEFAULT_BIT_DEPTH,
    DEFAULT_CHUNK_SHAPE,
    DEFAULT_CHUNKS_PER_SHARD_FROM_IMAGES,
    DEFAULT_CHUNKS_PER_SHARD_ZARR,
    DEFAULT_DATA_FORMAT,
    PROPERTIES_FILE_NAME,
    ZARR_JSON_FILE_NAME,
    ZATTRS_FILE_NAME,
    ZGROUP_FILE_NAME,
)
from .ome_metadata import write_ome_0_4_metadata
from .remote_dataset_registry import RemoteDatasetRegistry
from .remote_folder import RemoteFolder
from .sampling_modes import SamplingModes

if TYPE_CHECKING:
    import pims

    from ..administration.user import Team
    from ..client._upload_dataset import LayerToLink

from ..geometry import BoundingBox, Mag, NDBoundingBox
from ..utils import (
    copy_directory_with_symlinks,
    copytree,
    get_executor_for_args,
    is_fs_path,
    named_partial,
    rmtree,
    strip_trailing_slash,
    wait_and_ensure_success,
    warn_deprecated,
)
from ._utils.infer_bounding_box_existing_files import infer_bounding_box_existing_files
from ._utils.segmentation_recognition import (
    guess_category_from_view,
    guess_if_segmentation_path,
)
from .data_format import DataFormat
from .layer import (
    Layer,
    SegmentationLayer,
    _dtype_per_channel_to_element_class,
    _dtype_per_layer_to_dtype_per_channel,
    _get_sharding_parameters,
    _normalize_dtype_per_channel,
    _normalize_dtype_per_layer,
)
from .layer_categories import COLOR_CATEGORY, SEGMENTATION_CATEGORY, LayerCategoryType
from .properties import (
    DatasetProperties,
    DatasetViewConfiguration,
    LayerProperties,
    SegmentationLayerProperties,
    _extract_num_channels,
    _properties_floating_type_to_python_type,
    dataset_converter,
)
from .view import _BLOCK_ALIGNMENT_WARNING

logger = logging.getLogger(__name__)


_DATASET_URL_REGEX = re.compile(
    r"^(?P<webknossos_url>https?://.*)/datasets/"
    + r"(?P<organization_id>[^/]*)/(?P<dataset_name>[^/]*)(/(view)?)?"
    + r"(\?token=(?P<sharing_token>[^#]*))?"
)
# A layer name is allowed to contain letters, numbers, underscores, hyphens and dots.
# As the begin and the end are anchored, all of the name must match the regex.
# The first regex group ensures that the name does not start with a dot.
_ALLOWED_LAYER_NAME_REGEX = re.compile(r"^[A-Za-z0-9_$@\-]+[A-Za-z0-9_$@\-\.]*$")
# This regex matches any character that is not allowed in a layer name.
_UNALLOWED_LAYER_NAME_CHARS = re.compile(r"[^A-Za-z0-9_$@\-\.]")


def _find_array_info(layer_path: Path) -> Optional[ArrayInfo]:
    for f in layer_path.iterdir():
        if f.is_dir():
            try:
                array = BaseArray.open(f)
                return array.info
            except ArrayException:
                pass
    return None


_UNSET = make_sentinel("UNSET", var_name="_UNSET")

_UNSPECIFIED_SCALE_FROM_OPEN = make_sentinel(
    "_UNSPECIFIED_SCALE_FROM_OPEN", var_name="_UNSPECIFIED_SCALE_FROM_OPEN"
)


class Dataset:
    """
    A dataset is the entry point of the Dataset API.
    An existing dataset on disk can be opened
    or new datasets can be created.

    A dataset stores the data in `.wkw` files on disk with metadata in `datasource-properties.json`.
    The information in those files are kept in sync with the object.

    Each dataset consists of one or more layers (webknossos.dataset.layer.Layer),
    which themselves can comprise multiple magnifications (webknossos.dataset.mag_view.MagView).

    When using `Dataset.open_remote()` an instance of the `RemoteDataset` subclass is returned.
    """

    @unique
    class ConversionLayerMapping(Enum):
        """Strategies for mapping file paths to layers, for use in
        `Dataset.from_images` for the `map_filepath_to_layer_name` argument.

        If none of the strategies fit, the mapping can also be specified by a callable.
        """

        INSPECT_SINGLE_FILE = "inspect_single_file"
        """The first found image file is opened. If it appears to be
        a 2D image, `ENFORCE_LAYER_PER_FOLDER` is used,
        if it appears to be 3D, `ENFORCE_LAYER_PER_FILE` is used.
        This is the default mapping."""

        INSPECT_EVERY_FILE = "inspect_every_file"
        """Like `INSPECT_SINGLE_FILE`, but the strategy
        is determined for each image file separately."""

        ENFORCE_LAYER_PER_FILE = "enforce_layer_per_file"
        """Enforce a new layer per file. This is useful for 2D
        images that should be converted to 2D layers each."""

        ENFORCE_SINGLE_LAYER = "enforce_single_layer"
        """Combines all found files into a single layer. This is only
        useful if all images are 2D."""

        ENFORCE_LAYER_PER_FOLDER = "enforce_layer_per_folder"
        """Combine all files in a folder into one layer."""

        ENFORCE_LAYER_PER_TOPLEVEL_FOLDER = "enforce_layer_per_toplevel_folder"
        """The first folders of the input path are each converted to one layer.
        This might be useful if multiple layers have stacks of 2D images, but
        parts of the stacks are in different folders."""

        def _to_callable(
            self,
            input_path: Path,
            input_files: Sequence[Path],
            use_bioformats: Optional[bool],
        ) -> Callable[[Path], str]:
            from ._utils.pims_images import has_image_z_dimension

            ConversionLayerMapping = Dataset.ConversionLayerMapping

            if self == ConversionLayerMapping.ENFORCE_LAYER_PER_FILE:
                return lambda p: p.as_posix().replace("/", "_")
            elif self == ConversionLayerMapping.ENFORCE_SINGLE_LAYER:
                return lambda _p: input_path.name
            elif self == ConversionLayerMapping.ENFORCE_LAYER_PER_FOLDER:
                return lambda p: (
                    input_path.name
                    if p.parent == Path()
                    else p.parent.as_posix().replace("/", "_")
                )
            elif self == ConversionLayerMapping.ENFORCE_LAYER_PER_TOPLEVEL_FOLDER:
                return lambda p: input_path.name if p.parent == Path() else p.parts[0]
            elif self == ConversionLayerMapping.INSPECT_EVERY_FILE:
                # If a file has z dimensions, it becomes its own layer,
                # if it's 2D, the folder becomes a layer.
                return lambda p: (
                    str(p)
                    if has_image_z_dimension(
                        input_path / p,
                        use_bioformats=use_bioformats,
                        is_segmentation=guess_if_segmentation_path(p),
                    )
                    else (
                        input_path.name
                        if p.parent == Path()
                        else p.parent.as_posix().replace("/", "_")
                    )
                )
            elif self == ConversionLayerMapping.INSPECT_SINGLE_FILE:
                # As before, but only a single image is inspected to determine 2D vs 3D.
                if has_image_z_dimension(
                    input_path / input_files[0],
                    use_bioformats=use_bioformats,
                    is_segmentation=guess_if_segmentation_path(input_files[0]),
                ):
                    return str
                else:
                    return lambda p: (
                        input_path.name if p.parent == Path() else p.parts[-2]
                    )
            else:
                raise ValueError(f"Got unexpected ConversionLayerMapping value: {self}")

    def __init__(
        self,
        dataset_path: Union[str, PathLike],
        voxel_size: Optional[Tuple[float, float, float]] = None,
        name: Optional[str] = None,
        exist_ok: bool = _UNSET,
        *,
        scale: Optional[Tuple[float, float, float]] = None,
        read_only: bool = False,
    ) -> None:
        """
        Creates a new dataset and the associated `datasource-properties.json`.
        If the dataset already exists and exist_ok is set to True,
        it is opened (the provided voxel_size and name are asserted to match the existing dataset).
        Currently, `exist_ok=True` is the deprecated default and will change in future releases.
        Please use `Dataset.open` if you intend to open an existing dataset and don't want/need the creation behavior.
        `scale` is deprecated, please use `voxel_size` instead.
        """
        if scale is not None:
            assert (
                voxel_size is None
            ), "Cannot use scale and voxel_size, please use only voxel_size."
            warn_deprecated("scale", "voxel_size")
            voxel_size = scale

        self._read_only = read_only

        dataset_path = strip_trailing_slash(UPath(dataset_path))

        dataset_existed_already = (
            dataset_path.exists()
            and dataset_path.is_dir()
            and next(dataset_path.iterdir(), None) is not None  # dir is not empty
        )

        if dataset_existed_already:
            if exist_ok == _UNSET:
                warnings.warn(
                    f"[DEPRECATION] You are creating/opening a dataset at a non-empty folder {dataset_path} without setting exist_ok=True. "
                    + "This will fail in future releases, please supply exist_ok=True explicitly then.",
                    DeprecationWarning,
                )
                exist_ok = True
            if not exist_ok:
                raise RuntimeError(
                    f"Creation of Dataset at {dataset_path} failed, because a non-empty folder already exists at this path."
                )

            assert (
                dataset_path / PROPERTIES_FILE_NAME
            ).is_file(), f"Cannot open Dataset: Could not find {PROPERTIES_FILE_NAME} in non-empty directory {dataset_path}"
        else:
            if read_only:
                raise FileNotFoundError(
                    f"Cannot create read-only dataset, could not find data at {dataset_path}."
                )
            assert (
                not dataset_path.exists() or dataset_path.is_dir()
            ), f"Creation of Dataset at {dataset_path} failed, because a file already exists at this path."
            # Create directories on disk and write datasource-properties.json
            try:
                dataset_path.mkdir(parents=True, exist_ok=True)
            except OSError as e:
                raise type(e)(
                    "Creation of Dataset {} failed. ".format(dataset_path) + repr(e)
                )

            # Write empty properties to disk
            assert (
                voxel_size is not None
            ), "When creating a new dataset, the voxel_size must be given, e.g. as Dataset(path, voxel_size=(10, 10, 16.8))"
            name = name or dataset_path.absolute().name
            dataset_properties = DatasetProperties(
                id={"name": name, "team": ""}, scale=voxel_size, data_layers=[]
            )
            with (dataset_path / PROPERTIES_FILE_NAME).open(
                "w", encoding="utf-8"
            ) as outfile:
                json.dump(
                    dataset_converter.unstructure(dataset_properties), outfile, indent=4
                )

        self.path: Path = dataset_path
        self._properties: DatasetProperties = self._load_properties()
        self._last_read_properties = copy.deepcopy(self._properties)

        self._layers: Dict[str, Layer] = {}
        # construct self.layer
        for layer_properties in self._properties.data_layers:
            num_channels = _extract_num_channels(
                layer_properties.num_channels,
                UPath(dataset_path),
                layer_properties.name,
                (
                    layer_properties.mags[0].mag
                    if len(layer_properties.mags) > 0
                    else None
                ),
            )
            layer_properties.num_channels = num_channels

            layer = self._initialize_layer_from_properties(layer_properties)
            self._layers[layer_properties.name] = layer

        if dataset_existed_already:
            if voxel_size is None:
                warnings.warn(
                    "[DEPRECATION] Please always supply the voxel_size when using the constructor Dataset(your_path, voxel_size=your_voxel_size)."
                    + "If you just want to open an existing dataset, please use Dataset.open(your_path).",
                    DeprecationWarning,
                )
            elif voxel_size == _UNSPECIFIED_SCALE_FROM_OPEN:
                pass
            else:
                assert (
                    self.voxel_size == tuple(voxel_size)
                ), f"Cannot open Dataset: The dataset {dataset_path} already exists, but the voxel_sizes do not match ({self.voxel_size} != {voxel_size})"
            if name is not None:
                assert (
                    self.name == name
                ), f"Cannot open Dataset: The dataset {dataset_path} already exists, but the names do not match ({self.name} != {name})"

    @classmethod
    def open(cls, dataset_path: Union[str, PathLike]) -> "Dataset":
        """
        To open an existing dataset on disk, simply call `Dataset.open("your_path")`.
        This requires `datasource-properties.json` to exist in this folder. Based on the `datasource-properties.json`,
        a dataset object is constructed. Only layers and magnifications that are listed in the properties are loaded
        (even though there might exist more layers or magnifications on disk).

        The `dataset_path` refers to the top level directory of the dataset (excluding layer or magnification names).
        """
        dataset_path = UPath(dataset_path)
        assert (
            dataset_path.exists()
        ), f"Cannot open Dataset: Couldn't find {dataset_path}"
        assert (
            dataset_path.is_dir()
        ), f"Cannot open Dataset: {dataset_path} is not a directory"

        dataset_path = strip_trailing_slash(dataset_path)
        assert (
            dataset_path / PROPERTIES_FILE_NAME
        ).is_file(), (
            f"Cannot open Dataset: Could not find {dataset_path / PROPERTIES_FILE_NAME}"
        )

        return cls(dataset_path, voxel_size=_UNSPECIFIED_SCALE_FROM_OPEN, exist_ok=True)

    @classmethod
    def _parse_remote(
        cls,
        dataset_name_or_url: str,
        organization_id: Optional[str] = None,
        sharing_token: Optional[str] = None,
        webknossos_url: Optional[str] = None,
    ) -> Tuple[ContextManager, str, str, Optional[str]]:
        """Parses the given arguments to
        * context_manager that should be entered,
        * dataset_name,
        * organization_id,
        * sharing_token.
        """
        from ..client._resolve_short_link import resolve_short_link
        from ..client.context import _get_context, webknossos_context

        caller = inspect.stack()[1].function

        dataset_name_or_url = resolve_short_link(dataset_name_or_url)

        match = _DATASET_URL_REGEX.match(dataset_name_or_url)
        if match is not None:
            assert (
                organization_id is None
                and sharing_token is None
                and webknossos_url is None
            ), (
                f"When Dataset.{caller}() is called with an annotation url, "
                + f"e.g. Dataset.{caller}('https://webknossos.org/datasets/scalable_minds/l4_sample_dev/view'), "
                + "organization_id, sharing_token and webknossos_url must not be set."
            )
            dataset_name = match.group("dataset_name")
            organization_id = match.group("organization_id")
            sharing_token = match.group("sharing_token")
            webknossos_url = match.group("webknossos_url")
        else:
            dataset_name = dataset_name_or_url

        current_context = _get_context()
        if webknossos_url is not None and webknossos_url != current_context.url:
            if sharing_token is None:
                warnings.warn(
                    f"[INFO] The supplied url {webknossos_url} does not match your current context {current_context.url}. "
                    + f"Using no token, only public datasets can used with Dataset.{caller}(). "
                    + "Please see https://docs.webknossos.org/api/webknossos/client/context.html to adapt the URL and token."
                )
            assert organization_id is not None, (
                f"Please supply the organization_id to Dataset.{caller}()."
                f"The supplied url {webknossos_url} does not match your current context {current_context.url}. "
                + "In this case organization_id can not be inferred."
            )
            context_manager: ContextManager[None] = webknossos_context(
                webknossos_url, token=None
            )
        else:
            if organization_id is None:
                organization_id = current_context.organization_id

            context_manager = nullcontext()

        return context_manager, dataset_name, organization_id, sharing_token

    @classmethod
    def open_remote(
        cls,
        dataset_name_or_url: str,
        organization_id: Optional[str] = None,
        sharing_token: Optional[str] = None,
        webknossos_url: Optional[str] = None,
    ) -> "RemoteDataset":
        """Opens a remote webknossos dataset. Image data is accessed via network requests.
        Dataset metadata such as allowed teams or the sharing token can be read and set
        via the respective `RemoteDataset` properties.

        * `dataset_name_or_url` may be a dataset name or a full URL to a dataset view, e.g.
          `https://webknossos.org/datasets/scalable_minds/l4_sample_dev/view`
          If a URL is used, `organization_id`, `webknossos_url` and `sharing_token` must not be set.
        * `organization_id` may be supplied if a dataset name was used in the previous argument,
          it defaults to your current organization from the `webknossos_context`.
          You can find your `organization_id` [here](https://webknossos.org/auth/token).
        * `sharing_token` may be supplied if a dataset name was used and can specify a sharing token.
        * `webknossos_url` may be supplied if a dataset name was used,
          and allows to specify in which webknossos instance to search for the dataset.
          It defaults to the url from your current `webknossos_context`, using https://webknossos.org as a fallback.
        """
        from ..client.context import _get_context

        (
            context_manager,
            dataset_name,
            organization_id,
            sharing_token,
        ) = cls._parse_remote(
            dataset_name_or_url, organization_id, sharing_token, webknossos_url
        )

        with context_manager:
            wk_context = _get_context()
            api_dataset_info = wk_context.api_client.dataset_info(
                organization_id, dataset_name, sharing_token
            )
            token = sharing_token or wk_context.datastore_token

        datastore_url = api_dataset_info.data_store.url

        zarr_path = UPath(
            f"{datastore_url}/data/zarr/{organization_id}/{dataset_name}/",
            headers={} if token is None else {"X-Auth-Token": token},
        )
        return RemoteDataset(
            zarr_path, dataset_name, organization_id, sharing_token, context_manager
        )

    @classmethod
    def download(
        cls,
        dataset_name_or_url: str,
        organization_id: Optional[str] = None,
        sharing_token: Optional[str] = None,
        webknossos_url: Optional[str] = None,
        bbox: Optional[BoundingBox] = None,
        layers: Union[List[str], str, None] = None,
        mags: Optional[List[Mag]] = None,
        path: Optional[Union[PathLike, str]] = None,
        exist_ok: bool = False,
    ) -> "Dataset":
        """Downloads a dataset and returns the Dataset instance.

        * `dataset_name_or_url` may be a dataset name or a full URL to a dataset view, e.g.
          `https://webknossos.org/datasets/scalable_minds/l4_sample_dev/view`
          If a URL is used, `organization_id`, `webknossos_url` and `sharing_token` must not be set.
        * `organization_id` may be supplied if a dataset name was used in the previous argument,
          it defaults to your current organization from the `webknossos_context`.
          You can find your `organization_id` [here](https://webknossos.org/auth/token).
        * `sharing_token` may be supplied if a dataset name was used and can specify a sharing token.
        * `webknossos_url` may be supplied if a dataset name was used,
          and allows to specify in which webknossos instance to search for the dataset.
          It defaults to the url from your current `webknossos_context`, using https://webknossos.org as a fallback.
        * `bbox`, `layers`, and `mags` specify which parts of the dataset to download.
          If nothing is specified the whole image, all layers, and all mags are downloaded respectively.
        * `path` and `exist_ok` specify where to save the downloaded dataset and whether to overwrite
          if the `path` exists.
        """

        from ..client._download_dataset import download_dataset

        (
            context_manager,
            dataset_name,
            organization_id,
            sharing_token,
        ) = cls._parse_remote(
            dataset_name_or_url, organization_id, sharing_token, webknossos_url
        )

        if isinstance(layers, str):
            layers = [layers]

        with context_manager:
            return download_dataset(
                dataset_name,
                organization_id=organization_id,
                sharing_token=sharing_token,
                bbox=bbox,
                layers=layers,
                mags=mags,
                path=path,
                exist_ok=exist_ok,
            )

    @classmethod
    def from_images(
        cls,
        input_path: Union[str, PathLike],
        output_path: Union[str, PathLike],
        voxel_size: Tuple[float, float, float],
        name: Optional[str] = None,
        *,
        map_filepath_to_layer_name: Union[
            ConversionLayerMapping, Callable[[Path], str]
        ] = ConversionLayerMapping.INSPECT_SINGLE_FILE,
        z_slices_sort_key: Callable[[Path], Any] = natsort_keygen(),
        layer_name: Optional[str] = None,
        layer_category: Optional[LayerCategoryType] = None,
        data_format: Union[str, DataFormat] = DEFAULT_DATA_FORMAT,
        chunk_shape: Optional[Union[Vec3IntLike, int]] = None,
        chunks_per_shard: Optional[Union[int, Vec3IntLike]] = None,
        compress: bool = False,
        swap_xy: bool = False,
        flip_x: bool = False,
        flip_y: bool = False,
        flip_z: bool = False,
        use_bioformats: Optional[bool] = None,
        max_layers: int = 20,
        batch_size: Optional[int] = None,
        executor: Optional[Executor] = None,
    ) -> "Dataset":
        """
        This method imports image data in a folder as a WEBKNOSSOS dataset. The
        image data can be 3D images (such as multipage tiffs) or stacks of 2D
        images. In case of multiple 3D images or image stacks, those are mapped
        to different layers. The exact mapping is handled by the argument
        `map_filepath_to_layer_name`, which can be a pre-defined strategy from
        the enum `ConversionLayerMapping`, or a custom callable, taking
        a path of an image file and returning the corresponding layer name. All
        files belonging to the same layer name are then grouped. In case of
        multiple files per layer, those are usually mapped to the z-dimension.
        The order of the z-slices can be customized by setting
        `z_slices_sort_key`.

        If a layer_name is set, this name is used if a single layer is created.
        Otherwise the layer_name is used as a common prefix for all layers.

        The category of layers (`color` vs `segmentation`) is determined
        automatically by checking if `segmentation` is part of the path.
        Alternatively, a category can be enforced by passing `layer_category`.

        Further arguments behave as in `add_layer_from_images`, please also
        refer to its documentation.

        For more fine-grained control, please create an empty dataset and use
        `add_layer_from_images`.
        """
        from ._utils.pims_images import (
            get_valid_bioformats_suffixes,
            get_valid_pims_suffixes,
        )

        input_upath = UPath(input_path)

        valid_suffixes = get_valid_pims_suffixes()
        if use_bioformats is not False:
            valid_suffixes.update(get_valid_bioformats_suffixes())

        input_files = [
            i.relative_to(input_upath)
            for i in input_upath.glob("**/*")
            if i.is_file() and i.suffix.lstrip(".") in valid_suffixes
        ]
        if len(input_files) == 0:
            raise ValueError(
                "Could not find any supported image data. "
                + f"The following suffixes are supported: {sorted(valid_suffixes)}"
            )

        if isinstance(map_filepath_to_layer_name, Dataset.ConversionLayerMapping):
            map_filepath_to_layer_name = map_filepath_to_layer_name._to_callable(
                input_upath, input_files=input_files, use_bioformats=use_bioformats
            )

        ds = cls(output_path, voxel_size=voxel_size, name=name)

        filepaths_per_layer: Dict[str, List[Path]] = {}
        for input_file in input_files:
            layer_name_from_mapping = map_filepath_to_layer_name(input_file)
            # Remove characters from layer name that are not allowed
            layer_name_from_mapping = _UNALLOWED_LAYER_NAME_CHARS.sub(
                "", layer_name_from_mapping
            )
            # Ensure layer name does not start with a dot
            layer_name_from_mapping = layer_name_from_mapping.lstrip(".")

            assert (
                layer_name_from_mapping != ""
            ), f"Could not determine a layer name for {input_file}."

            filepaths_per_layer.setdefault(layer_name_from_mapping, []).append(
                input_path / input_file
            )

        if layer_name is not None:
            if len(filepaths_per_layer) == 1:
                filepaths_per_layer[layer_name] = filepaths_per_layer.pop(
                    layer_name_from_mapping
                )
            else:
                filepaths_per_layer = {
                    f"{layer_name}_{k}": v for k, v in filepaths_per_layer.items()
                }
<<<<<<< HEAD
        with get_executor_for_args(None, executor) as executor:
            for layer_name, filepaths in filepaths_per_layer.items():
                filepaths.sort(key=z_slices_sort_key)
                category: LayerCategoryType
                if layer_category is None:
                    category = (
                        "segmentation"
                        if guess_if_segmentation_path(filepaths[0])
                        else "color"
                    )
                else:
                    category = layer_category
                ds.add_layer_from_images(
                    filepaths[0] if len(filepaths) == 1 else filepaths,
                    layer_name,
                    category=category,
                    data_format=data_format,
                    chunk_shape=chunk_shape,
                    chunks_per_shard=chunks_per_shard,
                    compress=compress,
                    swap_xy=swap_xy,
                    flip_x=flip_x,
                    flip_y=flip_y,
                    flip_z=flip_z,
                    use_bioformats=use_bioformats,
                    batch_size=batch_size,
                    allow_multiple_layers=True,
                    max_layers=max_layers - len(ds.layers),
                    executor=executor,
                )
=======

        for layer_name, filepaths in filepaths_per_layer.items():
            filepaths.sort(key=z_slices_sort_key)

            ds.add_layer_from_images(
                filepaths[0] if len(filepaths) == 1 else filepaths,
                layer_name,
                category=layer_category,
                data_format=data_format,
                chunk_shape=chunk_shape,
                chunks_per_shard=chunks_per_shard,
                compress=compress,
                swap_xy=swap_xy,
                flip_x=flip_x,
                flip_y=flip_y,
                flip_z=flip_z,
                use_bioformats=use_bioformats,
                batch_size=batch_size,
                allow_multiple_layers=True,
                max_layers=max_layers - len(ds.layers),
                executor=executor,
            )
>>>>>>> 8a764275

            return ds

    @property
    def layers(self) -> Dict[str, Layer]:
        """
        Getter for dictionary containing all layers.
        """
        return self._layers

    @property
    def voxel_size(self) -> Tuple[float, float, float]:
        return self._properties.scale

    @property
    def scale(self) -> Tuple[float, float, float]:
        """Deprecated, use `voxel_size` instead."""
        warn_deprecated("scale", "voxel_size")
        return self._properties.scale

    @property
    def name(self) -> str:
        return self._properties.id["name"]

    @name.setter
    def name(self, name: str) -> None:
        self._ensure_writable()
        current_id = self._properties.id
        current_id["name"] = name
        self._properties.id = current_id
        self._export_as_json()

    @property
    def default_view_configuration(self) -> Optional[DatasetViewConfiguration]:
        return self._properties.default_view_configuration

    @default_view_configuration.setter
    def default_view_configuration(
        self, view_configuration: DatasetViewConfiguration
    ) -> None:
        self._ensure_writable()
        self._properties.default_view_configuration = view_configuration
        self._export_as_json()  # update properties on disk

    @property
    def read_only(self) -> bool:
        return self._read_only

    def __eq__(self, other: object) -> bool:
        if isinstance(other, self.__class__):
            return self.path == other.path and self.read_only == other.read_only
        else:
            return False

    def upload(
        self,
        new_dataset_name: Optional[str] = None,
        layers_to_link: Optional[List[Union["LayerToLink", Layer]]] = None,
        jobs: Optional[int] = None,
    ) -> "RemoteDataset":
        """
        Uploads this dataset to WEBKNOSSOS.

        The `new_dataset_name` parameter allows to assign a specific name for the dataset.
        `layers_to_link` allows to add (or override) a layer in the uploaded dataset, so that
        it links to a layer of an existing dataset in WEBKNOSSOS. That way, already existing
        layers don't need to be uploaded again.

        If supplied, the `jobs` parameter will determine the number of simultaneous chunk uploads. Defaults to 5.

        Returns the `RemoteDataset` upon successful upload.
        """

        from ..client._upload_dataset import LayerToLink, upload_dataset

        converted_layers_to_link = (
            None
            if layers_to_link is None
            else [
                i if isinstance(i, LayerToLink) else LayerToLink.from_remote_layer(i)
                for i in layers_to_link
            ]
        )

        return self.open_remote(
            upload_dataset(self, new_dataset_name, converted_layers_to_link, jobs)
        )

    def get_layer(self, layer_name: str) -> Layer:
        """
        Returns the layer called `layer_name` of this dataset. The return type is `webknossos.dataset.layer.Layer`.

        This function raises an `IndexError` if the specified `layer_name` does not exist.
        """
        if layer_name not in self.layers.keys():
            raise IndexError(
                "The layer {} is not a layer of this dataset".format(layer_name)
            )
        return self.layers[layer_name]

    def add_layer(
        self,
        layer_name: str,
        category: LayerCategoryType,
        dtype_per_layer: Optional[DTypeLike] = None,
        dtype_per_channel: Optional[DTypeLike] = None,
        num_channels: Optional[int] = None,
        data_format: Union[str, DataFormat] = DEFAULT_DATA_FORMAT,
        bounding_box: Optional[NDBoundingBox] = None,
        **kwargs: Any,
    ) -> Layer:
        """
        Creates a new layer called `layer_name` and adds it to the dataset.
        The dtype can either be specified per layer or per channel.
        If neither of them are specified, `uint8` per channel is used as default.

        Creates the folder `layer_name` in the directory of `self.path`.

        WKW layers can only be added to datasets on local file systems.

        The return type is `webknossos.dataset.layer.Layer`.

        This function raises an `IndexError` if the specified `layer_name` already exists.
        """

        self._ensure_writable()

        assert _ALLOWED_LAYER_NAME_REGEX.match(
            layer_name
        ), f"The layer name '{layer_name}' is invalid. It must only contain letters, numbers, underscores, hyphens and dots."

        if "dtype" in kwargs:
            raise ValueError(
                f"Called Dataset.add_layer with 'dtype'={kwargs['dtype']}. This parameter is deprecated. Use 'dtype_per_layer' or 'dtype_per_channel' instead."
            )
        if num_channels is None:
            num_channels = 1

        if dtype_per_layer is not None and dtype_per_channel is not None:
            raise AttributeError(
                "Cannot add layer. Specifying both 'dtype_per_layer' and 'dtype_per_channel' is not allowed"
            )
        elif dtype_per_channel is not None:
            dtype_per_channel = _properties_floating_type_to_python_type.get(
                dtype_per_channel,  # type: ignore[arg-type]
                dtype_per_channel,  # type: ignore[arg-type]
            )
            dtype_per_channel = _normalize_dtype_per_channel(dtype_per_channel)  # type: ignore[arg-type]
        elif dtype_per_layer is not None:
            dtype_per_layer = _properties_floating_type_to_python_type.get(
                dtype_per_layer,  # type: ignore[arg-type]
                dtype_per_layer,  # type: ignore[arg-type]
            )
            dtype_per_layer = _normalize_dtype_per_layer(dtype_per_layer)  # type: ignore[arg-type]
            dtype_per_channel = _dtype_per_layer_to_dtype_per_channel(
                dtype_per_layer, num_channels
            )
        else:
            dtype_per_channel = np.dtype("uint" + str(DEFAULT_BIT_DEPTH))

        if layer_name in self.layers.keys():
            raise IndexError(
                "Adding layer {} failed. There is already a layer with this name".format(
                    layer_name
                )
            )

        assert (
            is_fs_path(self.path) or data_format != DataFormat.WKW
        ), "Cannot create WKW layers in remote datasets. Use `data_format='zarr'`."

        layer_properties = LayerProperties(
            name=layer_name,
            category=category,
            bounding_box=bounding_box or BoundingBox((0, 0, 0), (0, 0, 0)),
            element_class=_dtype_per_channel_to_element_class(
                dtype_per_channel, num_channels
            ),
            mags=[],
            num_channels=num_channels,
            data_format=DataFormat(data_format),
        )

        if category == COLOR_CATEGORY:
            self._properties.data_layers += [layer_properties]
            (self.path / layer_name).mkdir(parents=True, exist_ok=True)
            self._layers[layer_name] = Layer(self, layer_properties)
        elif category == SEGMENTATION_CATEGORY:
            segmentation_layer_properties: SegmentationLayerProperties = (
                SegmentationLayerProperties(
                    **(
                        attr.asdict(layer_properties, recurse=False)
                    ),  # use all attributes from LayerProperties
                    largest_segment_id=kwargs.get("largest_segment_id"),
                )
            )
            if "mappings" in kwargs:
                segmentation_layer_properties.mappings = kwargs["mappings"]
            self._properties.data_layers += [segmentation_layer_properties]
            (self.path / layer_name).mkdir(parents=True, exist_ok=True)
            self._layers[layer_name] = SegmentationLayer(
                self, segmentation_layer_properties
            )
        else:
            raise RuntimeError(
                f"Failed to add layer ({layer_name}) because of invalid category ({category}). The supported categories are '{COLOR_CATEGORY}' and '{SEGMENTATION_CATEGORY}'"
            )

        self._export_as_json()
        return self.layers[layer_name]

    def get_or_add_layer(
        self,
        layer_name: str,
        category: LayerCategoryType,
        dtype_per_layer: Optional[DTypeLike] = None,
        dtype_per_channel: Optional[DTypeLike] = None,
        num_channels: Optional[int] = None,
        data_format: Union[str, DataFormat] = DEFAULT_DATA_FORMAT,
        **kwargs: Any,
    ) -> Layer:
        """
        Creates a new layer called `layer_name` and adds it to the dataset, in case it did not exist before.
        Then, returns the layer.

        For more information see `add_layer`.
        """

        if "dtype" in kwargs:
            raise ValueError(
                f"Called Dataset.get_or_add_layer with 'dtype'={kwargs['dtype']}. This parameter is deprecated. Use 'dtype_per_layer' or 'dtype_per_channel' instead."
            )
        if layer_name in self.layers.keys():
            assert (
                num_channels is None
                or self.layers[layer_name].num_channels == num_channels
            ), (
                f"Cannot get_or_add_layer: The layer '{layer_name}' already exists, but the number of channels do not match. "
                + f"The number of channels of the existing layer are '{self.layers[layer_name].num_channels}' "
                + f"and the passed parameter is '{num_channels}'."
            )
            assert self.get_layer(layer_name).category == category, (
                f"Cannot get_or_add_layer: The layer '{layer_name}' already exists, but the categories do not match. "
                + f"The category of the existing layer is '{self.get_layer(layer_name).category}' "
                + f"and the passed parameter is '{category}'."
            )

            if dtype_per_channel is not None:
                dtype_per_channel = _normalize_dtype_per_channel(dtype_per_channel)

            if dtype_per_layer is not None:
                dtype_per_layer = _normalize_dtype_per_layer(dtype_per_layer)

            if dtype_per_channel is not None or dtype_per_layer is not None:
                dtype_per_channel = (
                    dtype_per_channel
                    or _dtype_per_layer_to_dtype_per_channel(
                        dtype_per_layer,  # type: ignore[arg-type]
                        num_channels or self.layers[layer_name].num_channels,
                    )
                )
                assert (
                    dtype_per_channel is None
                    or self.layers[layer_name].dtype_per_channel == dtype_per_channel
                ), (
                    f"Cannot get_or_add_layer: The layer '{layer_name}' already exists, but the dtypes do not match. "
                    + f"The dtype_per_channel of the existing layer is '{self.layers[layer_name].dtype_per_channel}' "
                    + f"and the passed parameter would result in a dtype_per_channel of '{dtype_per_channel}'."
                )
            return self.layers[layer_name]
        else:
            return self.add_layer(
                layer_name,
                category,
                dtype_per_layer=dtype_per_layer,
                dtype_per_channel=dtype_per_channel,
                num_channels=num_channels,
                data_format=DataFormat(data_format),
                **kwargs,
            )

    def add_layer_like(self, other_layer: Layer, layer_name: str) -> Layer:
        self._ensure_writable()

        if layer_name in self.layers.keys():
            raise IndexError(
                f"Adding layer {layer_name} failed. There is already a layer with this name"
            )

        layer_properties = copy.copy(other_layer._properties)
        layer_properties.mags = []
        layer_properties.name = layer_name

        self._properties.data_layers += [layer_properties]
        if layer_properties.category == COLOR_CATEGORY:
            (self.path / layer_name).mkdir(parents=True, exist_ok=True)
            self._layers[layer_name] = Layer(self, layer_properties)
        elif layer_properties.category == SEGMENTATION_CATEGORY:
            (self.path / layer_name).mkdir(parents=True, exist_ok=True)
            self._layers[layer_name] = SegmentationLayer(self, layer_properties)
        else:
            raise RuntimeError(
                f"Failed to add layer ({layer_name}) because of invalid category ({layer_properties.category}). The supported categories are '{COLOR_CATEGORY}' and '{SEGMENTATION_CATEGORY}'"
            )
        self._export_as_json()
        return self._layers[layer_name]

    def _add_existing_layer(self, layer_properties: LayerProperties) -> Layer:
        self._ensure_writable()

        assert layer_properties.name not in self.layers, (
            f"Cannot import layer `{layer_properties.name}` into dataset, "
            + "as a layer with this name is already present."
        )

        self._properties.data_layers.append(layer_properties)
        layer = self._initialize_layer_from_properties(layer_properties)
        self.layers[layer.name] = layer

        self._export_as_json()
        return self.layers[layer.name]

    def add_layer_for_existing_files(
        self,
        layer_name: str,
        category: LayerCategoryType,
        **kwargs: Any,
    ) -> Layer:
        self._ensure_writable()
        assert layer_name not in self.layers, f"Layer {layer_name} already exists!"

        array_info = _find_array_info(self.path / layer_name)
        assert (
            array_info is not None
        ), f"Could not find any valid mags in {self.path /layer_name}. Cannot add layer."

        num_channels = kwargs.pop("num_channels", array_info.num_channels)
        dtype_per_channel = kwargs.pop("dtype_per_channel", array_info.voxel_type)
        data_format = kwargs.pop("data_format", array_info.data_format)

        layer = self.add_layer(
            layer_name,
            category=category,
            num_channels=num_channels,
            dtype_per_channel=dtype_per_channel,
            data_format=data_format,
            **kwargs,
        )
        for mag_dir in layer.path.iterdir():
            try:
                # Tests if directory entry is a valid mag.
                # Metadata files such as zarr.json are filtered out by this.
                Mag(mag_dir.name)
            except ValueError:
                continue
            layer.add_mag_for_existing_files(mag_dir.name)
        finest_mag_view = layer.mags[min(layer.mags)]
        if "bounding_box" not in kwargs:
            layer.bounding_box = infer_bounding_box_existing_files(finest_mag_view)
        else:
            layer.bounding_box = kwargs["bounding_box"]
        return layer

    def add_layer_from_images(
        self,
        images: Union[str, "pims.FramesSequence", List[Union[str, PathLike]]],
        ## add_layer arguments
        layer_name: str,
        category: Optional[LayerCategoryType] = "color",
        data_format: Union[str, DataFormat] = DEFAULT_DATA_FORMAT,
        ## add_mag arguments
        mag: Union[int, str, list, tuple, np.ndarray, Mag] = Mag(1),
        chunk_shape: Optional[Union[Vec3IntLike, int]] = None,
        chunks_per_shard: Optional[Union[int, Vec3IntLike]] = None,
        compress: bool = False,
        *,
        ## other arguments
        topleft: VecIntLike = Vec3Int.zeros(),  # in Mag(1)
        swap_xy: bool = False,
        flip_x: bool = False,
        flip_y: bool = False,
        flip_z: bool = False,
        dtype: Optional[DTypeLike] = None,
        use_bioformats: Optional[bool] = None,
        channel: Optional[int] = None,
        timepoint: Optional[int] = None,
        czi_channel: Optional[int] = None,
        batch_size: Optional[int] = None,  # defaults to shard-size z
        allow_multiple_layers: bool = False,
        max_layers: int = 20,
        truncate_rgba_to_rgb: bool = True,
        executor: Optional[Executor] = None,
        chunk_size: Optional[Union[Vec3IntLike, int]] = None,  # deprecated
    ) -> Layer:
        """
        Creates a new layer called `layer_name` with mag `mag` from `images`.
        `images` can be one of the following:
        * glob-string
        * list of paths
        * `pims.FramesSequence` instance

        Please see the [pims docs](http://soft-matter.github.io/pims/v0.6.1/opening_files.html) for more information.

        This method needs extra packages such as pims. Please install the respective extras,
        e.g. using `python -m pip install "webknossos[all]"`.

        Further Arguments:
        * `category`: `color` by default, may be set to "segmentation"
        * `data_format`: by default wkw files are written, may be set to "zarr"
        * `mag`: magnification to use for the written data
        * `chunk_shape`, `chunks_per_shard`, `compress`: adjust how the data is stored on disk
        * `topleft`: set an offset in Mag(1) to start writing the data, only affecting the output
        * `swap_xy`: set to `True` to interchange x and y axis before writing to disk
        * `flip_x`, `flip_y`, `flip_z`: set to `True` to reverse the respective axis before writing to disk
        * `dtype`: the read image data will be convertoed to this dtype using `numpy.ndarray.astype`
        * `use_bioformats`: set to `True` to only use the
          [pims bioformats adapter](https://soft-matter.github.io/pims/v0.6.1/bioformats.html) directly, needs a JVM,
          set to `False` to forbid using the bioformats adapter, by default it is tried as a last option
        * `channel`: may be used to select a single channel, if multiple are available
        * `timepoint`: for timeseries, select a timepoint to use by specifying it as an int, starting from 0
        * `czi_channel`: may be used to select a channel for .czi images, which differs from normal color-channels
        * `batch_size`: size to process the images, must be a multiple of the chunk-size z-axis for uncompressed and the shard-size z-axis for compressed layers, default is the chunk-size or shard-size respectively
        * `allow_multiple_layers`: set to `True` if timepoints or channels may result in multiple layers being added (only the first is returned)
        * `max_layers`: only applies if `allow_multiple_layers=True`, limits the number of layers added via different channels or timepoints
        * `truncate_rgba_to_rgb`: only applies if `allow_multiple_layers=True`, set to `False` to write four channels into layers instead of an RGB channel
        * `executor`: pass a `ClusterExecutor` instance to parallelize the conversion jobs across the batches
        """
        from ._utils.pims_images import PimsImages, dimwise_max

        chunk_shape, chunks_per_shard = _get_sharding_parameters(
            chunk_shape=chunk_shape,
            chunks_per_shard=chunks_per_shard,
            chunk_size=chunk_size,
            block_len=None,
            file_len=None,
        )

        if category is None:
            image_path_for_category_guess: Path
            if isinstance(images, str) or isinstance(images, PathLike):
                image_path_for_category_guess = Path(images)
            else:
                image_path_for_category_guess = Path(images[0])
            category = (
                "segmentation"
                if guess_if_segmentation_path(image_path_for_category_guess)
                else "color"
            )
            user_set_category = False
        else:
            user_set_category = True

        pims_images = PimsImages(
            images,
            channel=channel,
            timepoint=timepoint,
            czi_channel=czi_channel,
            swap_xy=swap_xy,
            flip_x=flip_x,
            flip_y=flip_y,
            flip_z=flip_z,
            use_bioformats=use_bioformats,
            is_segmentation=category == "segmentation",
        )
        possible_layers = pims_images.get_possible_layers()
        # Check if 4 color channels should be converted to
        # 3 color channels (rbg)
        if (
            possible_layers is not None
            and truncate_rgba_to_rgb
            and len(possible_layers.get("channel", [])) == 4
        ):
            # Remove channels from possible_layers to keep those
            # and automatically truncate to 3 channels
            # (pims_images takes care of this:)
            del possible_layers["channel"]
        # Further below, we iterate over suffix_with_pims_open_kwargs_per_layer in the for-loop
        # to add one layer per possible_layer if allow_multiple_layers is True.
        # If just a single layer is added, we still add a default value in the dict.
        if possible_layers is not None and len(possible_layers) > 0:
            if allow_multiple_layers:
                # Get all combinations of possible layers. E.g.
                # possible_layers = {
                #    "channel": [0, 1, 3, 4, 5],
                #    "timepoint": [0, 1],
                # }
                # suffix_with_pims_open_kwargs_per_layer = {
                #    "__channel0_timepoint0", {"channel": 0, "timepoint": 0},
                #    "__channel0_timepoint1", {"channel": 0, "timepoint": 1},
                #    "__channel0_timepoint2", {"channel": 0, "timepoint": 2},
                #    …,
                #    "__channel1_timepoint0", {"channel": 1, "timepoint": 0},
                #    …,
                # }
                suffix_with_pims_open_kwargs_per_layer = {
                    "__" + "_".join(f"{k}{v}" for k, v in sorted(pairs)): dict(pairs)
                    for pairs in product(
                        *(
                            [(key, value) for value in values]
                            for key, values in possible_layers.items()
                        )
                    )
                }
            else:
                # initialize PimsImages as above, with normal layer name
                suffix_with_pims_open_kwargs_per_layer = {"": {}}
                warnings.warn(
                    f"[INFO] There are dimensions beyond channels and xyz which cannot be read: {possible_layers}. "
                    "Defaulting to the first one. "
                    "Please set allow_multiple_layers=True if all of them should be written to different layers, "
                    "or set specific values as arguments.",
                )
        else:
            # initialize PimsImages as above, with normal layer name
            suffix_with_pims_open_kwargs_per_layer = {"": {}}
        first_layer = None
        add_layer_kwargs = {}
        if category == "segmentation":
            add_layer_kwargs["largest_segment_id"] = 0
        if len(suffix_with_pims_open_kwargs_per_layer) > max_layers:
            warnings.warn(
                f"[INFO] Limiting the number of added layers to {max_layers} out of {len(suffix_with_pims_open_kwargs_per_layer)}. "
                + "Please increase `max_layers` if you want more layers to be added.",
            )
        for _, (
            layer_name_suffix,
            pims_open_kwargs,
        ) in zip(range(max_layers), suffix_with_pims_open_kwargs_per_layer.items()):
            # If pims_open_kwargs is empty there's no need to re-open the images:
            if len(pims_open_kwargs) > 0:
                # Set parameters from this method as default
                # if they are not part of the kwargs per layer:
                pims_open_kwargs.setdefault("timepoint", timepoint)
                pims_open_kwargs.setdefault("channel", channel)
                pims_open_kwargs.setdefault("czi_channel", czi_channel)
                pims_images = PimsImages(
                    images,
                    swap_xy=swap_xy,
                    flip_x=flip_x,
                    flip_y=flip_y,
                    flip_z=flip_z,
                    use_bioformats=use_bioformats,
                    is_segmentation=category == "segmentation",
                    **pims_open_kwargs,
                )
            if dtype is None:
                current_dtype = np.dtype(pims_images.dtype)
                if current_dtype.byteorder == ">":
                    current_dtype = current_dtype.newbyteorder("<")
            else:
                current_dtype = np.dtype(dtype)
            layer = self.add_layer(
                layer_name=layer_name + layer_name_suffix,
                category=category,
                data_format=data_format,
                dtype_per_channel=current_dtype,
                num_channels=pims_images.num_channels,
                **add_layer_kwargs,  # type: ignore[arg-type]
            )

            expected_bbox = pims_images.expected_bbox

            # When the expected bbox is 2D the chunk_shape is set to 2D too.
            if (
                expected_bbox.get_shape("z") == 1
                and layer.data_format == DataFormat.Zarr
            ):
                if chunk_shape is None:
                    chunk_shape = DEFAULT_CHUNK_SHAPE.with_z(1)
                if chunks_per_shard is None:
                    chunks_per_shard = DEFAULT_CHUNKS_PER_SHARD_ZARR.with_z(1)

            if chunks_per_shard is None and layer.data_format == DataFormat.Zarr3:
                chunks_per_shard = DEFAULT_CHUNKS_PER_SHARD_FROM_IMAGES

            mag = Mag(mag)
            layer.bounding_box = expected_bbox.from_mag_to_mag1(mag).offset(topleft)
            mag_view = layer.add_mag(
                mag=mag,
                chunk_shape=chunk_shape,
                chunks_per_shard=chunks_per_shard,
                compress=compress,
            )

            if batch_size is None:
                if compress or (
                    layer.data_format in (DataFormat.Zarr3, DataFormat.Zarr)
                ):
                    # if data is compressed or dataformat is zarr, parallel write access
                    # to a shard leads to corrupted data, the batch size must be aligned
                    # with the shard size
                    batch_size = mag_view.info.shard_shape.z
                else:
                    # in uncompressed wkw only writing to the same chunk is problematic
                    batch_size = mag_view.info.chunk_shape.z
            elif compress or (layer.data_format in (DataFormat.Zarr3, DataFormat.Zarr)):
                assert (
                    batch_size % mag_view.info.shard_shape.z == 0
                ), f"batch_size {batch_size} must be divisible by z shard-size {mag_view.info.shard_shape.z} when creating compressed layers"
            else:
                assert (
                    batch_size % mag_view.info.chunk_shape.z == 0
                ), f"batch_size {batch_size} must be divisible by z chunk-size {mag_view.info.chunk_shape.z}"

            func_per_chunk = named_partial(
                pims_images.copy_to_view,
                mag_view=mag_view,
                dtype=current_dtype,
            )

            if (
                additional_axes := set(layer.bounding_box.axes).difference(
                    "x", "y", "z"
                )
            ) and layer.data_format == DataFormat.WKW:
                if all(
                    layer.bounding_box.get_shape(axis) == 1 for axis in additional_axes
                ):
                    warnings.warn(
                        f"[INFO] The data has additional axes {additional_axes}, but they are all of size 1. "
                        + "These axes are not stored in the layer."
                    )
                    layer.bounding_box = BoundingBox.from_ndbbox(layer.bounding_box)
                else:
                    raise RuntimeError(
                        "Attempted to create a WKW Dataset, but the given image data has additional axes other than x, y, and z. Please use `data_format='zarr3'` instead."
                    )

            buffered_slice_writer_shape = layer.bounding_box.size_xyz.with_z(batch_size)
            args = list(
                layer.bounding_box.chunk(
                    buffered_slice_writer_shape,
                    Vec3Int(1, 1, batch_size),
                )
            )

            with warnings.catch_warnings():
                # Block alignmnent within the dataset should not be a problem, since shard-wise chunking is enforced.
                # However, dataset borders might change between different parallelized writes, when sizes differ.
                # For differing sizes, a separate warning is thrown, so block alignment warnings can be ignored:
                warnings.filterwarnings(
                    "ignore",
                    message=_BLOCK_ALIGNMENT_WARNING,
                    category=UserWarning,
                    module="webknossos",
                )
                # There are race-conditions about setting the bbox of the layer.
                # The bbox is set correctly afterwards, ignore errors here:
                warnings.filterwarnings(
                    "ignore",
                    message=".*properties were found on disk which are newer than the ones that were seen last time.*",
                    category=UserWarning,
                    module="webknossos",
                )
                with get_executor_for_args(None, executor) as executor:
                    shapes_and_max_ids = wait_and_ensure_success(
                        executor.map_to_futures(func_per_chunk, args),
                        executor=executor,
                        progress_desc="Creating layer from images",
                    )
                shapes, max_ids = zip(*shapes_and_max_ids)
                if category == "segmentation":
                    max_id = max(max_ids)
                    cast(SegmentationLayer, layer).largest_segment_id = max_id
                layer.bounding_box = layer.bounding_box.with_size_xyz(
                    Vec3Int(dimwise_max(shapes) + (layer.bounding_box.get_shape("z"),))
                    * mag.to_vec3_int().with_z(1)
                )
            if expected_bbox != layer.bounding_box:
                warnings.warn(
                    "[WARNING] Some images are larger than expected, smaller slices are padded with zeros now. "
                    + f"New bbox is {layer.bounding_box}, expected {expected_bbox}."
                )

            # Check if category of layer is set correctly
            try:
                if not user_set_category:
                    # When the category is not set by the user, we use a very simple heuristic to guess the category
                    # based on the file name of the input images. After loading the images, we check if the guessed
                    # category might be wrong and adjust it if necessary. This second heuristic is based on the
                    # pixel data of the images
                    guessed_category = guess_category_from_view(layer.get_finest_mag())
                    if guessed_category != layer.category:
                        new_layer_properties: LayerProperties
                        if guessed_category == SEGMENTATION_CATEGORY:
                            logging.info("The layer category is set to segmentation.")
                            new_layer_properties = SegmentationLayerProperties(
                                **(
                                    attr.asdict(layer._properties, recurse=False)
                                ),  # use all attributes from LayerProperties
                                largest_segment_id=int(max(max_ids)),
                            )
                            new_layer_properties.category = SEGMENTATION_CATEGORY
                            self._layers[layer_name] = SegmentationLayer(
                                self, new_layer_properties
                            )
                        else:
                            logging.info("The layer category is set to color.")
                            _properties = attr.asdict(layer._properties, recurse=False)
                            _properties.pop("largest_segment_id", None)
                            _properties.pop("mappings", None)

                            new_layer_properties = LayerProperties(**_properties)
                            new_layer_properties.category = COLOR_CATEGORY
                            self._layers[layer_name] = Layer(self, new_layer_properties)
                        self._properties.update_for_layer(
                            layer.name, new_layer_properties
                        )
                        self._export_as_json()

            except Exception:
                # The used heuristic was not able to guess the layer category, the previous value is kept
                pass
            if first_layer is None:
                first_layer = layer
        assert first_layer is not None
        return first_layer

    def get_segmentation_layer(self) -> SegmentationLayer:
        """
        Deprecated, please use `get_segmentation_layers()`.

        Returns the only segmentation layer.
        Fails with a IndexError if there are multiple segmentation layers or none.
        """

        warnings.warn(
            "[DEPRECATION] get_segmentation_layer() fails if no or more than one segmentation layer exists. Prefer get_segmentation_layers().",
            DeprecationWarning,
        )
        return cast(
            SegmentationLayer,
            self._get_layer_by_category(SEGMENTATION_CATEGORY),
        )

    def get_segmentation_layers(self) -> List[SegmentationLayer]:
        """
        Returns all segmentation layers.
        """
        return [
            cast(SegmentationLayer, layer)
            for layer in self.layers.values()
            if layer.category == SEGMENTATION_CATEGORY
        ]

    def get_color_layer(self) -> Layer:
        """
        Deprecated, please use `get_color_layers()`.

        Returns the only color layer.
        Fails with a RuntimeError if there are multiple color layers or none.
        """
        warnings.warn(
            "[DEPRECATION] get_color_layer() fails if no or more than one color layer exists. Prefer get_color_layers().",
            DeprecationWarning,
        )
        return self._get_layer_by_category(COLOR_CATEGORY)

    def get_color_layers(self) -> List[Layer]:
        """
        Returns all color layers.
        """
        return [
            cast(Layer, layer)
            for layer in self.layers.values()
            if layer.category == COLOR_CATEGORY
        ]

    def delete_layer(self, layer_name: str) -> None:
        """
        Deletes the layer from the `datasource-properties.json` and the data from disk.
        """
        self._ensure_writable()

        if layer_name not in self.layers.keys():
            raise IndexError(
                f"Removing layer {layer_name} failed. There is no layer with this name"
            )
        layer_path = self._layers[layer_name].path
        del self._layers[layer_name]
        self._properties.data_layers = [
            layer for layer in self._properties.data_layers if layer.name != layer_name
        ]
        # delete files on disk
        # rmtree does not recurse into linked dirs, but removes the link
        rmtree(layer_path)
        self._export_as_json()

    def add_copy_layer(
        self,
        foreign_layer: Union[str, Path, Layer],
        new_layer_name: Optional[str] = None,
        chunk_shape: Optional[Union[Vec3IntLike, int]] = None,
        chunks_per_shard: Optional[Union[Vec3IntLike, int]] = None,
        data_format: Optional[Union[str, DataFormat]] = None,
        compress: Optional[bool] = None,
        executor: Optional[Executor] = None,
    ) -> Layer:
        """
        Copies the data at `foreign_layer` which belongs to another dataset to the current dataset.
        Additionally, the relevant information from the `datasource-properties.json` of the other dataset are copied too.
        If new_layer_name is None, the name of the foreign layer is used.
        """
        self._ensure_writable()
        foreign_layer = Layer._ensure_layer(foreign_layer)

        if new_layer_name is None:
            new_layer_name = foreign_layer.name

        if new_layer_name in self.layers.keys():
            raise IndexError(
                f"Cannot copy {foreign_layer}. This dataset already has a layer called {new_layer_name}."
            )

        layer = self.add_layer(
            new_layer_name,
            category=foreign_layer.category,
            dtype_per_channel=foreign_layer.dtype_per_channel,
            num_channels=foreign_layer.num_channels,
            data_format=data_format or foreign_layer.data_format,
            largest_segment_id=foreign_layer._get_largest_segment_id_maybe(),
        )
        layer.bounding_box = foreign_layer.bounding_box

        for mag_view in foreign_layer.mags.values():
            layer.add_copy_mag(
                mag_view,
                extend_layer_bounding_box=False,
                chunk_shape=chunk_shape,
                chunks_per_shard=chunks_per_shard,
                compress=compress,
                executor=executor,
            )

        return layer

    def add_symlink_layer(
        self,
        foreign_layer: Union[str, Path, Layer],
        make_relative: bool = False,
        new_layer_name: Optional[str] = None,
    ) -> Layer:
        """
        Creates a symlink to the data at `foreign_layer` which belongs to another dataset.
        The relevant information from the `datasource-properties.json` of the other dataset is copied to this dataset.
        Note: If the other dataset modifies its bounding box afterwards, the change does not affect this properties
        (or vice versa).
        If make_relative is True, the symlink is made relative to the current dataset path.
        If new_layer_name is None, the name of the foreign layer is used.
        Symlinked layers can only be added to datasets on local file systems.
        """
        self._ensure_writable()
        foreign_layer = Layer._ensure_layer(foreign_layer)

        if new_layer_name is None:
            new_layer_name = foreign_layer.name

        if new_layer_name in self.layers.keys():
            raise IndexError(
                f"Cannot create symlink to {foreign_layer}. This dataset already has a layer called {new_layer_name}."
            )
        foreign_layer_path = foreign_layer.path

        assert is_fs_path(
            self.path
        ), f"Cannot create symlinks in remote dataset {self.path}"
        assert is_fs_path(
            foreign_layer_path
        ), f"Cannot create symlink to remote layer {foreign_layer_path}"

        foreign_layer_symlink_path = (
            Path(relpath(foreign_layer_path, self.path))
            if make_relative
            else foreign_layer_path.resolve()
        )

        (self.path / new_layer_name).symlink_to(foreign_layer_symlink_path)
        layer_properties = copy.deepcopy(foreign_layer._properties)
        layer_properties.name = new_layer_name
        self._properties.data_layers += [layer_properties]
        self._layers[new_layer_name] = self._initialize_layer_from_properties(
            layer_properties
        )

        self._export_as_json()
        return self.layers[new_layer_name]

    def add_fs_copy_layer(
        self,
        foreign_layer: Union[str, Path, Layer],
        new_layer_name: Optional[str] = None,
    ) -> Layer:
        """
        Copies the files at `foreign_layer` which belongs to another dataset
        to the current dataset via the filesystem. Additionally, the relevant
        information from the `datasource-properties.json` of the other dataset
        are copied too. If new_layer_name is None, the name of the foreign
        layer is used.
        """
        self._ensure_writable()
        foreign_layer = Layer._ensure_layer(foreign_layer)

        if new_layer_name is None:
            new_layer_name = foreign_layer.name

        if new_layer_name in self.layers.keys():
            raise IndexError(
                f"Cannot copy {foreign_layer}. This dataset already has a layer called {new_layer_name}."
            )

        copytree(foreign_layer.path, self.path / new_layer_name)
        layer_properties = copy.deepcopy(foreign_layer._properties)
        layer_properties.name = new_layer_name
        self._properties.data_layers += [layer_properties]
        self._layers[new_layer_name] = self._initialize_layer_from_properties(
            layer_properties
        )

        self._export_as_json()
        return self.layers[new_layer_name]

    def calculate_bounding_box(self) -> NDBoundingBox:
        """
        Calculates and returns the enclosing bounding box of all data layers of the dataset.
        """
        all_layers = list(self.layers.values())
        if len(all_layers) <= 0:
            return BoundingBox.empty()
        dataset_bbox = all_layers[0].bounding_box
        for layer in all_layers[1:]:
            bbox = layer.bounding_box
            dataset_bbox = dataset_bbox.extended_by(bbox)
        return dataset_bbox

    def copy_dataset(
        self,
        new_dataset_path: Union[str, Path],
        voxel_size: Optional[Tuple[float, float, float]] = None,
        chunk_shape: Optional[Union[Vec3IntLike, int]] = None,
        chunks_per_shard: Optional[Union[Vec3IntLike, int]] = None,
        data_format: Optional[Union[str, DataFormat]] = None,
        compress: Optional[bool] = None,
        args: Optional[Namespace] = None,  # deprecated
        executor: Optional[Executor] = None,
        *,
        chunk_size: Optional[Union[Vec3IntLike, int]] = None,  # deprecated
        block_len: Optional[int] = None,  # deprecated
        file_len: Optional[int] = None,  # deprecated
    ) -> "Dataset":
        """
        Creates a new dataset at `new_dataset_path` and copies the data from the current dataset to `empty_target_ds`.
        If not specified otherwise, the `voxel_size`, `chunk_shape`, `chunks_per_shard` and `compress` of the current dataset
        are also used for the new dataset.
        WKW layers can only be copied to datasets on local file systems.
        """

        if args is not None:
            warn_deprecated(
                "args argument",
                "executor (e.g. via webknossos.utils.get_executor_for_args(args))",
            )

        chunk_shape, chunks_per_shard = _get_sharding_parameters(
            chunk_shape=chunk_shape,
            chunks_per_shard=chunks_per_shard,
            chunk_size=chunk_size,
            block_len=block_len,
            file_len=file_len,
        )

        new_dataset_path = UPath(new_dataset_path)

        if data_format == DataFormat.WKW:
            assert is_fs_path(
                new_dataset_path
            ), "Cannot create WKW-based remote datasets. Use `data_format='zarr'` instead."
        if data_format is None and any(
            layer.data_format == DataFormat.WKW for layer in self.layers.values()
        ):
            assert is_fs_path(
                new_dataset_path
            ), "Cannot create WKW layers in remote datasets. Use explicit `data_format='zarr'`."

        if voxel_size is None:
            voxel_size = self.voxel_size
        new_ds = Dataset(new_dataset_path, voxel_size=voxel_size, exist_ok=False)

        with get_executor_for_args(args, executor) as executor:
            for layer in self.layers.values():
                new_ds.add_copy_layer(
                    layer,
                    chunk_shape=chunk_shape,
                    chunks_per_shard=chunks_per_shard,
                    data_format=data_format,
                    compress=compress,
                    executor=executor,
                )
        new_ds._export_as_json()
        return new_ds

    def shallow_copy_dataset(
        self,
        new_dataset_path: Union[str, PathLike],
        name: Optional[str] = None,
        make_relative: bool = False,
        layers_to_ignore: Optional[Iterable[str]] = None,
    ) -> "Dataset":
        """
        Create a new dataset at the given path. Link all mags of all existing layers.
        In addition, link all other directories in all layer directories
        to make this method robust against additional files e.g. layer/mappings/agglomerate_view.hdf5.
        This method becomes useful when exposing a dataset to webknossos.
        Only datasets on local filesystems can be shallow copied.
        """
        assert is_fs_path(
            self.path
        ), f"Cannot create symlinks to remote dataset {self.path}"
        new_dataset_path = UPath(new_dataset_path)
        assert is_fs_path(
            new_dataset_path
        ), f"Cannot create symlink in remote path {new_dataset_path}"
        new_dataset = Dataset(
            new_dataset_path,
            voxel_size=self.voxel_size,
            name=name or self.name,
            exist_ok=False,
        )
        for layer_name, layer in self.layers.items():
            if layers_to_ignore is not None and layer_name in layers_to_ignore:
                continue
            new_layer = new_dataset.add_layer_like(layer, layer_name)
            for mag_view in layer.mags.values():
                new_layer.add_symlink_mag(mag_view, make_relative)

            # copy all other directories with a dir scan
            copy_directory_with_symlinks(
                layer.path,
                new_layer.path,
                ignore=[str(mag) for mag in layer.mags]
                + [
                    PROPERTIES_FILE_NAME,
                    ZGROUP_FILE_NAME,
                    ZATTRS_FILE_NAME,
                    ZARR_JSON_FILE_NAME,
                ],
                make_relative=make_relative,
            )

        return new_dataset

    def compress(
        self,
        executor: Optional[Executor] = None,
    ) -> None:
        """
        Compresses all mag views in-place that are not yet compressed.
        """
        for layer in self.layers.values():
            for mag in layer.mags.values():
                if not mag._is_compressed():
                    mag.compress(executor=executor)

    def downsample(
        self,
        sampling_mode: SamplingModes = SamplingModes.ANISOTROPIC,
        executor: Optional[Executor] = None,
    ) -> None:
        """
        Downsamples all layers that are not yet downsampled.
        """
        for layer in self.layers.values():
            layer.downsample(
                sampling_mode=sampling_mode,
                executor=executor,
            )

    def _get_layer_by_category(self, category: LayerCategoryType) -> Layer:
        assert category == COLOR_CATEGORY or category == SEGMENTATION_CATEGORY

        layers = [layer for layer in self.layers.values() if category == layer.category]

        if len(layers) == 1:
            return layers[0]
        elif len(layers) == 0:
            raise IndexError(
                f"Failed to get segmentation layer: There is no {category} layer."
            )
        else:
            raise IndexError(
                f"Failed to get segmentation layer: There are multiple {category} layer."
            )

    @classmethod
    def create(
        cls,
        dataset_path: Union[str, PathLike],
        voxel_size: Tuple[float, float, float],
        name: Optional[str] = None,
    ) -> "Dataset":
        """
        **Deprecated**, please use the constructor `Dataset()` instead.
        """
        warnings.warn(
            "[DEPRECATION] Dataset.create() is deprecated in favor of the normal constructor Dataset().",
            DeprecationWarning,
        )
        return cls(dataset_path, voxel_size, name, exist_ok=False)

    @classmethod
    def get_or_create(
        cls,
        dataset_path: Union[str, Path],
        voxel_size: Tuple[float, float, float],
        name: Optional[str] = None,
    ) -> "Dataset":
        """
        **Deprecated**, please use the constructor `Dataset()` instead.
        """
        warnings.warn(
            "[DEPRECATION] Dataset.get_or_create() is deprecated in favor of the normal constructor Dataset(…, exist_ok=True).",
            DeprecationWarning,
        )
        return cls(dataset_path, voxel_size, name, exist_ok=True)

    def __repr__(self) -> str:
        return f"Dataset({repr(self.path)})"

    def _ensure_writable(self) -> None:
        if self._read_only:
            raise RuntimeError(f"{self} is read-only, the changes will not be saved!")

    def _load_properties(self) -> DatasetProperties:
        with (self.path / PROPERTIES_FILE_NAME).open(
            encoding="utf-8"
        ) as datasource_properties:
            data = json.load(datasource_properties)
        return dataset_converter.structure(data, DatasetProperties)

    def _export_as_json(self) -> None:
        self._ensure_writable()

        properties_on_disk = self._load_properties()
        try:
            if properties_on_disk != self._last_read_properties:
                warnings.warn(
                    "[WARNING] While exporting the dataset's properties, properties were found on disk which are "
                    + "newer than the ones that were seen last time. The properties will be overwritten. This is "
                    + "likely happening because multiple processes changed the metadata of this dataset."
                )
        except ValueError:
            # the __eq__ operator raises a ValueError when two bboxes are not comparable. This is the case when the
            # axes are not the same. During initialization axes are added or moved sometimes.
            warnings.warn(
                "[WARNING] Properties changed in a way that they are not comparable anymore. Most likely "
                + "the bounding box naming or axis order changed."
            )

        with (self.path / PROPERTIES_FILE_NAME).open("w", encoding="utf-8") as outfile:
            json.dump(
                dataset_converter.unstructure(self._properties),
                outfile,
                indent=4,
            )

            self._last_read_properties = copy.deepcopy(self._properties)

        # Write out Zarr and OME-Ngff metadata if there is a Zarr layer
        if any(layer.data_format == DataFormat.Zarr for layer in self.layers.values()):
            with (self.path / ZGROUP_FILE_NAME).open("w", encoding="utf-8") as outfile:
                json.dump({"zarr_format": "2"}, outfile, indent=4)
        if any(layer.data_format == DataFormat.Zarr3 for layer in self.layers.values()):
            with (self.path / ZARR_JSON_FILE_NAME).open(
                "w", encoding="utf-8"
            ) as outfile:
                json.dump({"zarr_format": 3, "node_type": "group"}, outfile, indent=4)

        for layer in self.layers.values():
            write_ome_0_4_metadata(self, layer)

    def _initialize_layer_from_properties(self, properties: LayerProperties) -> Layer:
        if properties.category == COLOR_CATEGORY:
            return Layer(self, properties)
        elif properties.category == SEGMENTATION_CATEGORY:
            return SegmentationLayer(self, properties)
        else:
            raise RuntimeError(
                f"Failed to initialize layer: the specified category ({properties.category}) does not exist."
            )

    @staticmethod
    def get_remote_datasets(
        organization_id: Optional[str] = None,
        tags: Optional[Union[str, Sequence[str]]] = None,
    ) -> Mapping[str, "RemoteDataset"]:
        """
        Returns a dict of all remote datasets visible for selected organization, or the organization of the logged in user by default.
        The dict contains lazy-initialized `RemoteDataset` values for keys indicating the dataset name.

        ```python
        import webknossos as wk

        print(sorted(wk.Dataset.get_remote_datasets()))

        ds = wk.Dataset.get_remote_datasets(
            organization_id="scalable_minds"
        )["l4dense_motta_et_al_demo"]
        ```
        """
        return RemoteDatasetRegistry(organization_id=organization_id, tags=tags)


class RemoteDataset(Dataset):
    """Representation of a dataset on the webknossos server, returned from `Dataset.open_remote()`.
    Read-only image data is streamed from the webknossos server using the same interface as `Dataset`.
    Additionally, metadata can be set via the additional properties below."""

    def __init__(
        self,
        dataset_path: UPath,
        dataset_name: str,
        organization_id: str,
        sharing_token: Optional[str],
        context: ContextManager,
    ) -> None:
        """Do not call manually, please use `Dataset.open_remote()` instead."""
        try:
            super().__init__(
                dataset_path,
                voxel_size=_UNSPECIFIED_SCALE_FROM_OPEN,
                exist_ok=True,
                read_only=True,
            )
        except FileNotFoundError as e:
            if hasattr(self, "_properties"):
                warnings.warn(
                    f"[WARNING] Cannot open remote webknossos dataset {dataset_path} as zarr. "
                    + "Returning a stub dataset instead, accessing metadata properties might still work.",
                )
                self.path = None  # type: ignore[assignment]
            else:
                raise e from None
        self._dataset_name = dataset_name
        self._organization_id = organization_id
        self._sharing_token = sharing_token
        self._context = context

    @classmethod
    def open(cls, dataset_path: Union[str, PathLike]) -> "Dataset":  # noqa: ARG003 Unused class method argument: `dataset_path`
        """Do not call manually, please use `Dataset.open_remote()` instead."""
        raise RuntimeError("Please use Dataset.open_remote() instead.")

    def __repr__(self) -> str:
        return f"RemoteDataset({repr(self.url)})"

    @property
    def url(self) -> str:
        from ..client.context import _get_context

        with self._context:
            wk_url = _get_context().url
        return f"{wk_url}/datasets/{self._organization_id}/{self._dataset_name}"

    def _get_dataset_info(self) -> ApiDataset:
        from ..client.context import _get_api_client

        with self._context:
            client = _get_api_client()
            return client.dataset_info(
                self._organization_id, self._dataset_name, self._sharing_token
            )

    def _update_dataset_info(
        self,
        display_name: Optional[str] = _UNSET,
        description: Optional[str] = _UNSET,
        is_public: bool = _UNSET,
        folder_id: str = _UNSET,
        tags: List[str] = _UNSET,
    ) -> None:
        from ..client.context import _get_api_client

        # Atm, the wk backend needs to get previous parameters passed
        # (this is a race-condition with parallel updates).

        info = self._get_dataset_info()
        if display_name is not _UNSET:
            info.display_name = display_name
        if description is not _UNSET:
            info.description = description
        if tags is not _UNSET:
            info.tags = tags
        if is_public is not _UNSET:
            info.is_public = is_public
        if folder_id is not _UNSET:
            info.folder_id = folder_id
        if display_name is not _UNSET:
            info.display_name = display_name

        with self._context:
            _get_api_client().dataset_update(
                self._organization_id, self._dataset_name, info
            )

    @property
    def display_name(self) -> Optional[str]:
        return self._get_dataset_info().display_name

    @display_name.setter
    def display_name(self, display_name: Optional[str]) -> None:
        self._update_dataset_info(display_name=display_name)

    @display_name.deleter
    def display_name(self) -> None:
        self.display_name = None

    @property
    def description(self) -> Optional[str]:
        return self._get_dataset_info().description

    @description.setter
    def description(self, description: Optional[str]) -> None:
        self._update_dataset_info(description=description)

    @description.deleter
    def description(self) -> None:
        self.description = None

    @property
    def tags(self) -> Tuple[str, ...]:
        return tuple(self._get_dataset_info().tags)

    @tags.setter
    def tags(self, tags: Sequence[str]) -> None:
        self._update_dataset_info(tags=list(tags))

    @property
    def is_public(self) -> bool:
        return bool(self._get_dataset_info().is_public)

    @is_public.setter
    def is_public(self, is_public: bool) -> None:
        self._update_dataset_info(is_public=is_public)

    @property
    def sharing_token(self) -> str:
        from ..client.context import _get_api_client

        with self._context:
            api_sharing_token = _get_api_client().dataset_sharing_token(
                self._organization_id, self._dataset_name
            )
            return api_sharing_token.sharing_token

    @property
    def allowed_teams(self) -> Tuple["Team", ...]:
        from ..administration.user import Team

        return tuple(
            Team(id=i.id, name=i.name, organization_id=i.organization)
            for i in self._get_dataset_info().allowed_teams
        )

    @allowed_teams.setter
    def allowed_teams(self, allowed_teams: Sequence[Union[str, "Team"]]) -> None:
        """Assign the teams that are allowed to access the dataset. Specify the teams like this `[Team.get_by_name("Lab_A"), ...]`."""
        from ..administration.user import Team
        from ..client.context import _get_api_client

        team_ids = [i.id if isinstance(i, Team) else i for i in allowed_teams]

        with self._context:
            client = _get_api_client()
            client.dataset_update_teams(
                self._organization_id, self._dataset_name, team_ids
            )

    @property
    def folder(self) -> RemoteFolder:
        return RemoteFolder.get_by_id(self._get_dataset_info().folder_id)

    @folder.setter
    def folder(self, folder: RemoteFolder) -> None:
        """Move the dataset to a folder. Specify the folder like this `RemoteFolder.get_by_path("Datasets/Folder_A")`."""
        self._update_dataset_info(folder_id=folder.id)<|MERGE_RESOLUTION|>--- conflicted
+++ resolved
@@ -666,23 +666,14 @@
                 filepaths_per_layer = {
                     f"{layer_name}_{k}": v for k, v in filepaths_per_layer.items()
                 }
-<<<<<<< HEAD
         with get_executor_for_args(None, executor) as executor:
             for layer_name, filepaths in filepaths_per_layer.items():
                 filepaths.sort(key=z_slices_sort_key)
-                category: LayerCategoryType
-                if layer_category is None:
-                    category = (
-                        "segmentation"
-                        if guess_if_segmentation_path(filepaths[0])
-                        else "color"
-                    )
-                else:
-                    category = layer_category
+
                 ds.add_layer_from_images(
                     filepaths[0] if len(filepaths) == 1 else filepaths,
                     layer_name,
-                    category=category,
+                    category=layer_category,
                     data_format=data_format,
                     chunk_shape=chunk_shape,
                     chunks_per_shard=chunks_per_shard,
@@ -697,32 +688,8 @@
                     max_layers=max_layers - len(ds.layers),
                     executor=executor,
                 )
-=======
-
-        for layer_name, filepaths in filepaths_per_layer.items():
-            filepaths.sort(key=z_slices_sort_key)
-
-            ds.add_layer_from_images(
-                filepaths[0] if len(filepaths) == 1 else filepaths,
-                layer_name,
-                category=layer_category,
-                data_format=data_format,
-                chunk_shape=chunk_shape,
-                chunks_per_shard=chunks_per_shard,
-                compress=compress,
-                swap_xy=swap_xy,
-                flip_x=flip_x,
-                flip_y=flip_y,
-                flip_z=flip_z,
-                use_bioformats=use_bioformats,
-                batch_size=batch_size,
-                allow_multiple_layers=True,
-                max_layers=max_layers - len(ds.layers),
-                executor=executor,
-            )
->>>>>>> 8a764275
-
-            return ds
+
+        return ds
 
     @property
     def layers(self) -> Dict[str, Layer]:
