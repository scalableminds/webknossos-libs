--- conflicted
+++ resolved
@@ -1222,18 +1222,8 @@
             ]
         )
 
-<<<<<<< HEAD
-        return self.open_remote(
-            upload_dataset(
-                self,
-                new_dataset_name,
-                layers_to_link=converted_layers_to_link,
-                jobs=jobs,
-            )
-=======
         dataset_id = upload_dataset(
             self, new_dataset_name, converted_layers_to_link, jobs
->>>>>>> 33b56767
         )
 
         return self.open_remote(dataset_id=dataset_id)
