--- conflicted
+++ resolved
@@ -379,11 +379,7 @@
                 id={"name": name, "team": ""},
                 scale=voxel_size_with_unit,
                 data_layers=[],
-<<<<<<< HEAD
                 version=DEFAULT_VERSION,
-=======
-                version=1,
->>>>>>> 12022541
             )
             (self.path / PROPERTIES_FILE_NAME).write_text(
                 json.dumps(
@@ -415,16 +411,10 @@
         assert dataset_properties is not None
         self._properties = dataset_properties
         self._last_read_properties = copy.deepcopy(self._properties)
-<<<<<<< HEAD
         assert (
             self._properties.version is None
             or self._properties.version in SUPPORTED_VERSIONS
         ), f"Unsupported dataset version {self._properties.version}"
-=======
-        assert self._properties.version is None or self._properties.version == 1, (
-            f"Unsupported dataset version {self._properties.version}"
-        )
->>>>>>> 12022541
 
         self._layers: dict[str, Layer] = {}
         # construct self.layers
@@ -1519,13 +1509,9 @@
         elif layer_properties.category == SEGMENTATION_CATEGORY:
             (self.path / layer_name).mkdir(parents=True, exist_ok=True)
             self._layers[layer_name] = SegmentationLayer(
-<<<<<<< HEAD
-                self, layer_properties, read_only=False
-=======
                 self,
                 cast(SegmentationLayerProperties, layer_properties),
                 read_only=False,
->>>>>>> 12022541
             )
         else:
             raise RuntimeError(
@@ -2381,36 +2367,19 @@
         new_layer_properties = copy.deepcopy(foreign_layer._properties)
         new_layer_properties.name = new_layer_name
 
-<<<<<<< HEAD
-        if self.properties.version == 2:
-            # Add correct paths to mag properties
-            for foreign_mag in foreign_layer.mags.values():
-                mag_prop = next(
-                    m for m in new_layer_properties.mags if m.mag == foreign_mag.mag
-                )
-                if is_fs_path(foreign_mag.path):
-                    mag_prop.path = str(
-                        Path(relpath(foreign_mag.path, self.path))
-                        if make_relative
-                        else foreign_mag.path.resolve()
-                    )
-                else:
-                    mag_prop.path = str(foreign_mag.path)
-=======
-        # FIX when paths are merged
-        # # Add correct paths to mag properties
-        # for foreign_mag in foreign_layer.mags.values():
-        #     mag_prop = next(
-        #         m for m in new_layer_properties.mags if m.mag == foreign_mag.mag
-        #     )
-        #     if is_fs_path(foreign_mag.path):
-        #         mag_prop.path = str(
-        #             Path(relpath(foreign_mag.path, self.path))
-        #             if make_relative
-        #             else foreign_mag.path.resolve()
-        #         )
-        #     else:
-        #         mag_prop.path = str(foreign_mag.path)
+        # Add correct paths to mag properties
+        for foreign_mag in foreign_layer.mags.values():
+            mag_prop = next(
+                m for m in new_layer_properties.mags if m.mag == foreign_mag.mag
+            )
+            if is_fs_path(foreign_mag.path):
+                mag_prop.path = str(
+                    Path(relpath(foreign_mag.path, self.path))
+                    if make_relative
+                    else foreign_mag.path.resolve()
+                )
+            else:
+                mag_prop.path = str(foreign_mag.path)
 
         if (
             isinstance(new_layer_properties, SegmentationLayerProperties)
@@ -2428,7 +2397,6 @@
                         if make_relative
                         else old_path.resolve()
                     )
->>>>>>> 12022541
 
         self._properties.data_layers += [new_layer_properties]
         self._layers[new_layer_name] = self._initialize_layer_from_properties(
@@ -2500,10 +2468,6 @@
         new_layer = self._initialize_layer_from_properties(
             layer_properties, read_only=False
         )
-<<<<<<< HEAD
-        new_layer._resolved_path = foreign_layer_path
-=======
->>>>>>> 12022541
         self._layers[new_layer_name] = new_layer
 
         self._export_as_json()
@@ -2556,11 +2520,7 @@
 
         self._properties.data_layers += [new_layer_properties]
         self._layers[new_layer_name] = self._initialize_layer_from_properties(
-<<<<<<< HEAD
-            layer_properties, read_only=False
-=======
             new_layer_properties, read_only=False
->>>>>>> 12022541
         )
 
         self._export_as_json()
@@ -2829,21 +2789,6 @@
                     else:
                         new_layer.add_remote_mag(mag_view)
 
-<<<<<<< HEAD
-                # copy all other directories with a dir scan
-                copy_directory_with_symlinks(
-                    layer.path,
-                    new_layer.path,
-                    ignore=[str(mag) for mag in layer.mags]
-                    + [
-                        PROPERTIES_FILE_NAME,
-                        ZGROUP_FILE_NAME,
-                        ZATTRS_FILE_NAME,
-                        ZARR_JSON_FILE_NAME,
-                    ],
-                    make_relative=make_relative,
-                )
-=======
                 # reference-copy all attachments
                 if isinstance(layer, SegmentationLayer) and isinstance(
                     new_layer, SegmentationLayer
@@ -2851,7 +2796,6 @@
                     new_layer.attachments.add_symlink_attachments(
                         *layer.attachments, make_relative=make_relative
                     )
->>>>>>> 12022541
 
         return new_dataset
 
@@ -3005,11 +2949,7 @@
 
         for layer in self.layers.values():
             # Only write out OME metadata if the layer is a child of the dataset
-<<<<<<< HEAD
-            if not layer.is_foreign:
-=======
             if not layer.is_foreign and layer.path.exists():
->>>>>>> 12022541
                 write_ome_metadata(self, layer)
 
     def _initialize_layer_from_properties(
@@ -3018,13 +2958,9 @@
         if properties.category == COLOR_CATEGORY:
             return Layer(self, properties, read_only=read_only)
         elif properties.category == SEGMENTATION_CATEGORY:
-<<<<<<< HEAD
-            return SegmentationLayer(self, properties, read_only=read_only)
-=======
             return SegmentationLayer(
                 self, cast(SegmentationLayerProperties, properties), read_only=read_only
             )
->>>>>>> 12022541
         else:
             raise RuntimeError(
                 f"Failed to initialize layer: the specified category ({properties.category}) does not exist."
