import copy
import inspect
import json
import logging
import re
import warnings
from collections.abc import Callable, Iterable, Mapping, Sequence
from datetime import datetime
from enum import Enum, unique
from itertools import product
from os import PathLike
from os.path import relpath
from pathlib import Path
from typing import TYPE_CHECKING, Any, Literal, Union, cast

import attr
import numpy as np
from boltons.typeutils import make_sentinel
from cluster_tools import Executor
from natsort import natsort_keygen
from numpy.typing import DTypeLike
from upath import UPath

from ..client.api_client.errors import UnexpectedStatusError
from ..client.api_client.models import (
    ApiAdHocMeshInfo,
    ApiDataset,
    ApiDatasetExploreAndAddRemote,
    ApiMetadata,
    ApiPrecomputedMeshInfo,
)
from ..geometry import (
    BoundingBox,
    Mag,
    NDBoundingBox,
    Vec3Int,
    Vec3IntLike,
    VecIntLike,
)
from ..geometry.mag import MagLike
from ..geometry.nd_bounding_box import derive_nd_bounding_box_from_shape
from ._array import ArrayException, ArrayInfo, BaseArray
from ._metadata import DatasetMetadata
from ._utils import pims_images
from .defaults import (
    DEFAULT_BIT_DEPTH,
    DEFAULT_CHUNK_SHAPE,
    DEFAULT_DATA_FORMAT,
    DEFAULT_SHARD_SHAPE,
    DEFAULT_SHARD_SHAPE_FROM_IMAGES,
    PROPERTIES_FILE_NAME,
    SSL_CONTEXT,
    ZARR_JSON_FILE_NAME,
    ZGROUP_FILE_NAME,
)
from .ome_metadata import write_ome_metadata
from .remote_dataset_registry import RemoteDatasetRegistry
from .remote_folder import RemoteFolder
from .sampling_modes import SamplingModes

if TYPE_CHECKING:
    import pims

    from ..administration.user import Team
    from ..client._upload_dataset import LayerToLink
    from ..client.context import webknossos_context

from ..utils import (
    cheap_resolve,
    copytree,
    count_defined_values,
    dump_path,
    get_executor_for_args,
    infer_metadata_type,
    is_fs_path,
    named_partial,
    rmtree,
    strip_trailing_slash,
    wait_and_ensure_success,
    warn_deprecated,
)
from ._utils.infer_bounding_box_existing_files import infer_bounding_box_existing_files
from ._utils.segmentation_recognition import (
    guess_category_from_view,
    guess_if_segmentation_path,
)
from .data_format import DataFormat
from .layer import (
    Layer,
    SegmentationLayer,
    _dtype_per_channel_to_element_class,
    _dtype_per_layer_to_dtype_per_channel,
    _get_shard_shape,
    _normalize_dtype_per_channel,
    _normalize_dtype_per_layer,
)
from .layer_categories import COLOR_CATEGORY, SEGMENTATION_CATEGORY, LayerCategoryType
from .properties import (
    DatasetProperties,
    DatasetViewConfiguration,
    LayerProperties,
    SegmentationLayerProperties,
    VoxelSize,
    _extract_num_channels,
    _properties_floating_type_to_python_type,
    dataset_converter,
)

logger = logging.getLogger(__name__)

# Note: The dataset_name part might be outdated. Retrieve the dataset name by requesting the up to date object from the backend.
_DATASET_URL_REGEX = re.compile(
    r"^(?P<webknossos_url>https?://.*)/datasets/"
    + r"((?P<dataset_name>[^/]*)-)?(?P<dataset_id>[^/\?#]+)(/(view(#[^?/]*)?)?)?"
    + r"((\?token=(?P<sharing_token>[^#\?]*))[^/]*)?$"
)
_DATASET_DEPRECATED_URL_REGEX = re.compile(
    r"^(?P<webknossos_url>https?://.*)/datasets/"
    + r"(?P<organization_id>[^/]*)/(?P<dataset_name>[^/]*)(/(view)?)?"
    + r"(\?token=(?P<sharing_token>[^#]*))?"
)
# A layer name is allowed to contain letters, numbers, underscores, hyphens and dots.
# As the begin and the end are anchored, all of the name must match the regex.
# The first regex group ensures that the name does not start with a dot.
_ALLOWED_LAYER_NAME_REGEX = re.compile(r"^[A-Za-z0-9_$@\-]+[A-Za-z0-9_$@\-\.]*$")
# This regex matches any character that is not allowed in a layer name.
_UNALLOWED_LAYER_NAME_CHARS = re.compile(r"[^A-Za-z0-9_$@\-\.]")

SAFE_LARGE_XY: int = 10_000_000_000  # 10 billion

SUPPORTED_VERSIONS: list[Literal[1]] = [1]
DEFAULT_VERSION: Literal[1] = 1


def _find_array_info(layer_path: Path) -> ArrayInfo | None:
    for f in layer_path.iterdir():
        if f.is_dir():
            try:
                array = BaseArray.open(f)
                return array.info
            except ArrayException:
                pass
    return None


_UNSET = make_sentinel("UNSET", var_name="_UNSET")


class Dataset:
    """A dataset is the entry point of the Dataset API.

    An existing dataset on disk can be opened or new datasets can be created.

    A dataset stores the data in `.wkw` files on disk with metadata in `datasource-properties.json`.
    The information in those files are kept in sync with the object.

    Each dataset consists of one or more layers (webknossos.dataset.layer.Layer),
    which themselves can comprise multiple magnifications (webknossos.dataset.mag_view.MagView).

    When using `Dataset.open_remote()` an instance of the `RemoteDataset` subclass is returned.

    Examples:
        Create a new dataset:
            ```
            ds = Dataset("path/to/dataset", voxel_size=(11.2, 11.2, 25))
            ```

        Open an existing dataset:
            ```
            ds = Dataset.open("path/to/dataset")
            ```

        Open a remote dataset:
            ```
            ds = Dataset.open_remote("my_dataset", "organization_id")
            ```
    """

    @unique
    class ConversionLayerMapping(Enum):
        """Strategies for mapping file paths to layers when importing images.

        These strategies determine how input image files are grouped into layers during
        dataset creation using `Dataset.from_images()`. If no strategy is provided,
        `INSPECT_SINGLE_FILE` is used as the default.

        If none of the pre-defined strategies fit your needs, you can provide a custom
        callable that takes a Path and returns a layer name string.

        Examples:
            Using default strategy:
                ```
                ds = Dataset.from_images("images/", "dataset/")
                ```

            Explicit strategy:
                ```
                ds = Dataset.from_images(
                    "images/",
                    "dataset/",
                    map_filepath_to_layer_name=ConversionLayerMapping.ENFORCE_SINGLE_LAYER
                )
                ```

            Custom mapping function:
                ```
                ds = Dataset.from_images(
                    "images/",
                    "dataset/",
                    map_filepath_to_layer_name=lambda p: p.stem
                )
                ```
        """

        INSPECT_SINGLE_FILE = "inspect_single_file"
        """Default strategy. Inspects first image file to determine if data is 2D or 3D.
        For 2D data uses ENFORCE_LAYER_PER_FOLDER, for 3D uses ENFORCE_LAYER_PER_FILE."""

        INSPECT_EVERY_FILE = "inspect_every_file"
        """Like INSPECT_SINGLE_FILE but determines strategy separately for each file.
        More flexible but slower for many files."""

        ENFORCE_LAYER_PER_FILE = "enforce_layer_per_file"
        """Creates a new layer for each input file. Useful for converting multiple
        3D images or when each 2D image should become its own layer."""

        ENFORCE_SINGLE_LAYER = "enforce_single_layer"
        """Combines all input files into a single layer. Only useful when all
        images are 2D slices that should be combined."""

        ENFORCE_LAYER_PER_FOLDER = "enforce_layer_per_folder"
        """Groups files by their containing folder. Each folder becomes one layer.
        Useful for organized 2D image stacks."""

        ENFORCE_LAYER_PER_TOPLEVEL_FOLDER = "enforce_layer_per_toplevel_folder"
        """Groups files by their top-level folder. Useful when multiple layers each
        have their stacks split across subfolders."""

        def _to_callable(
            self,
            input_path: Path,
            input_files: Sequence[Path],
            use_bioformats: bool | None,
        ) -> Callable[[Path], str]:
            ConversionLayerMapping = Dataset.ConversionLayerMapping

            if self == ConversionLayerMapping.ENFORCE_LAYER_PER_FILE:
                return lambda p: p.as_posix().replace("/", "_")
            elif self == ConversionLayerMapping.ENFORCE_SINGLE_LAYER:
                return lambda _p: input_path.name
            elif self == ConversionLayerMapping.ENFORCE_LAYER_PER_FOLDER:
                return lambda p: (
                    input_path.name
                    if p.parent == Path()
                    else p.parent.as_posix().replace("/", "_")
                )
            elif self == ConversionLayerMapping.ENFORCE_LAYER_PER_TOPLEVEL_FOLDER:
                return lambda p: input_path.name if p.parent == Path() else p.parts[0]
            elif self == ConversionLayerMapping.INSPECT_EVERY_FILE:
                # If a file has z dimensions, it becomes its own layer,
                # if it's 2D, the folder becomes a layer.
                return lambda p: (
                    str(p)
                    if pims_images.has_image_z_dimension(
                        input_path / p,
                        use_bioformats=use_bioformats,
                        is_segmentation=guess_if_segmentation_path(p),
                    )
                    else (
                        input_path.name
                        if p.parent == Path()
                        else p.parent.as_posix().replace("/", "_")
                    )
                )
            elif self == ConversionLayerMapping.INSPECT_SINGLE_FILE:
                # As before, but only a single image is inspected to determine 2D vs 3D.
                if pims_images.has_image_z_dimension(
                    input_path / input_files[0],
                    use_bioformats=use_bioformats,
                    is_segmentation=guess_if_segmentation_path(input_files[0]),
                ):
                    return str
                else:
                    return lambda p: (
                        input_path.name if p.parent == Path() else p.parts[-2]
                    )
            else:
                raise ValueError(f"Got unexpected ConversionLayerMapping value: {self}")

    def __init__(
        self,
        dataset_path: str | PathLike,
        voxel_size: tuple[float, float, float] | None = None,  # in nanometers
        name: str | None = None,
        exist_ok: bool = False,
        *,
        voxel_size_with_unit: VoxelSize | None = None,
        read_only: bool = False,
    ) -> None:
        """Create a new dataset or open an existing one.

        Creates a new dataset and the associated `datasource-properties.json` if one does not exist.
        If the dataset already exists and exist_ok is True, it is opened (the provided voxel_size
        and name are asserted to match the existing dataset).

        Please use `Dataset.open` if you intend to open an existing dataset and don't want/need
        the creation behavior.

        Args:
            dataset_path: Path where the dataset should be created/opened
            voxel_size: Optional tuple of floats (x, y, z) specifying voxel size in nanometers
            name: Optional name for the dataset, defaults to last part of dataset_path if not provided
            exist_ok: Whether to open an existing dataset at the path rather than failing
            voxel_size_with_unit: Optional voxel size with unit specification
            read_only: Whether to open dataset in read-only mode

        Raises:
            RuntimeError: If dataset exists and exist_ok=False
            AssertionError: If opening existing dataset with mismatched voxel size or name

        """
        path = strip_trailing_slash(UPath(dataset_path))

        self._read_only = read_only
        self.path: UPath = path
        self._resolved_path: UPath = cheap_resolve(path)

        if count_defined_values((voxel_size, voxel_size_with_unit)) > 1:
            raise ValueError(
                "Please supply exactly one of voxel_size or voxel_size_with_unit."
            )
        elif voxel_size is not None:
            voxel_size_with_unit = VoxelSize(voxel_size)

        stored_dataset_properties: DatasetProperties | None = None
        try:
            stored_dataset_properties = self._load_properties(self.path)
        except FileNotFoundError:
            if read_only:
                raise FileNotFoundError(
                    f"Cannot open read-only dataset, could not find data at {self.path}."
                )

        dataset_existed_already = stored_dataset_properties is not None
        if dataset_existed_already:
            if not exist_ok:
                raise RuntimeError(
                    f"Creation of Dataset at {self.path} failed, because a non-empty folder already exists at this path."
                )
            assert (
                stored_dataset_properties is not None
            )  # for mypy to get the type of dataset_properties right
            dataset_properties = stored_dataset_properties

        else:
            assert not read_only

            if self.path.exists():
                if self.path.is_dir():
                    if next(self.path.iterdir(), None) is not None:
                        raise RuntimeError(
                            f"Creation of Dataset at {self.path} failed, because a non-empty folder already exists at this path."
                        )
                else:
                    raise NotADirectoryError(
                        f"Creation of Dataset at {self.path} failed, because the given path already exists but is not a directory."
                    )
            # Create directories on disk and write datasource-properties.json
            try:
                self.path.mkdir(parents=True, exist_ok=True)
            except OSError as e:
                raise type(e)(f"Creation of Dataset {self.path} failed. " + repr(e))

            # Write empty properties to disk
            if voxel_size_with_unit is None:
                raise ValueError(
                    "When creating a new dataset, voxel_size or voxel_size_with_unit must be set, e.g. Dataset(path, voxel_size=(1, 1, 4.2))."
                )
            name = name or self.path.absolute().name
            dataset_properties = DatasetProperties(
                id={"name": name, "team": ""},
                scale=voxel_size_with_unit,
                data_layers=[],
                version=DEFAULT_VERSION,
            )
            (self.path / PROPERTIES_FILE_NAME).write_text(
                json.dumps(
                    dataset_converter.unstructure(dataset_properties),
                    indent=4,
                )
            )

        self._init_from_properties(dataset_properties)

        if dataset_existed_already:
            if voxel_size_with_unit is None:
                raise ValueError(
                    "Please always supply the voxel_size or voxel_size_with_unit when using the constructor Dataset(your_path, voxel_size=your_voxel_size)."
                    + "If you just want to open an existing dataset, please use Dataset.open(your_path).",
                )
            else:
                if self.voxel_size_with_unit != voxel_size_with_unit:
                    raise RuntimeError(
                        f"Cannot open Dataset: The dataset {self.path} already exists, but the voxel_sizes do not match ({self.voxel_size_with_unit} != {voxel_size_with_unit})"
                    )
            if name is not None:
                if self.name != name:
                    raise RuntimeError(
                        f"Cannot open Dataset: The dataset {self.path} already exists, but the names do not match ({self.name} != {name})"
                    )

    def _init_from_properties(self, dataset_properties: DatasetProperties) -> "Dataset":
        assert dataset_properties is not None
        self._properties = dataset_properties
        self._last_read_properties = copy.deepcopy(self._properties)
        assert (
            self._properties.version is None
            or self._properties.version in SUPPORTED_VERSIONS
        ), f"Unsupported dataset version {self._properties.version}"

        self._layers: dict[str, Layer] = {}
        # construct self.layers
        for layer_properties in self._properties.data_layers:
            num_channels = _extract_num_channels(
                layer_properties.num_channels,
                self.path,
                layer_properties.name,
                (
                    layer_properties.mags[0].mag
                    if len(layer_properties.mags) > 0
                    else None
                ),
            )
            layer_properties.num_channels = num_channels

            layer = self._initialize_layer_from_properties(
                layer_properties, self.read_only
            )
            self._layers[layer_properties.name] = layer
        return self

    @classmethod
    def open(cls, dataset_path: str | PathLike, read_only: bool = False) -> "Dataset":
        """
        To open an existing dataset on disk, simply call `Dataset.open("your_path")`.
        This requires `datasource-properties.json` to exist in this folder. Based on the `datasource-properties.json`,
        a dataset object is constructed. Only layers and magnifications that are listed in the properties are loaded
        (even though there might exist more layers or magnifications on disk).

        The `dataset_path` refers to the top level directory of the dataset (excluding layer or magnification names).
        """

        dataset_path = strip_trailing_slash(UPath(dataset_path))
        dataset_properties = cls._load_properties(dataset_path)

        dataset = cls.__new__(cls)
        dataset.path = dataset_path
        dataset._read_only = read_only
        dataset._resolved_path = cheap_resolve(dataset_path)
        return dataset._init_from_properties(dataset_properties)

    @property
    def resolved_path(self) -> UPath:
        return self._resolved_path

    @classmethod
    def announce_manual_upload(
        cls,
        dataset_name: str,
        organization: str,
        initial_team_ids: list[str],
        folder_id: str | RemoteFolder | None,
        require_unique_name: bool = False,
        token: str | None = None,
        datastore_url: str | None = None,
    ) -> tuple[str, str]:
        """Announce a manual dataset upload to WEBKNOSSOS.

        Used when manually uploading datasets to the file system of a datastore.
        Creates database entries and sets access rights on the webknossos instance before the actual data upload.

        Args:
            dataset_name: Name for the new dataset
            organization: Organization ID to upload to
            initial_team_ids: List of team IDs to grant initial access
            folder_id: Optional ID of folder where dataset should be placed
            require_unique_name: Whether to make request fail in case a dataset with the name already exists
            token: Optional authentication token
            datastore_url: If the WEBKNOSSOS instance has multiple datastores, supply a url to select one.

        Note:
            This is typically only used by administrators with direct file system
            access to the WEBKNOSSOS datastore. Most users should use upload() instead.

        Examples:
            ```
            Dataset.announce_manual_upload(
                "my_dataset",
                "my_organization",
                ["team_a", "team_b"],
                "folder_123"
            )
            ```
        """

        from ..client._upload_dataset import _cached_get_upload_datastore
        from ..client.api_client.models import ApiDatasetAnnounceUpload
        from ..client.context import _get_context

        if isinstance(folder_id, RemoteFolder):
            folder_id = folder_id.id

        context = _get_context()
        dataset_announce = ApiDatasetAnnounceUpload(
            dataset_name=dataset_name,
            organization=organization,
            initial_team_ids=initial_team_ids,
            folder_id=folder_id,
            require_unique_name=require_unique_name,
        )
        if datastore_url is None:
            datastore_url = _cached_get_upload_datastore(context)
        datastore_api = context.get_datastore_api_client(datastore_url)
        response = datastore_api.dataset_reserve_manual_upload(
            dataset_announce=dataset_announce, token=token
        )
        return response.new_dataset_id, response.directory_name

    @classmethod
    def trigger_reload_in_datastore(
        cls,
        dataset_name_or_url: str | None = None,
        organization_id: str | None = None,
        webknossos_url: str | None = None,
        dataset_id: str | None = None,
        organization: str | None = None,
        token: str | None = None,
        datastore_url: str | None = None,
    ) -> None:
        """Trigger a manual reload of the dataset's properties.

        For manually uploaded datasets, properties are normally updated automatically
        after a few minutes. This method forces an immediate reload.

        This is typically only needed after manual changes to the dataset's files.
        Cannot be used for local datasets.

        Args:
            dataset_name_or_url: Name or URL of dataset to reload
            dataset_id: ID of dataset to reload
            organization_id: Organization ID where dataset is located
            datastore_url: Optional URL to the datastore
            webknossos_url: Optional URL to the webknossos server
            token: Optional authentication token

        Examples:
            ```
            # Force reload after manual file changes
            Dataset.trigger_reload_in_datastore(
                "my_dataset",
                "organization_id"
            )
            ```
        """

        from ..client._upload_dataset import _cached_get_upload_datastore
        from ..client.context import _get_context

        if organization is not None:
            warn_deprecated("organization", "organization_id")
            if organization_id is None:
                organization_id = organization
            else:
                raise ValueError(
                    "Both organization and organization_id were provided. Only one is allowed."
                )

        (
            context_manager,
            dataset_id,
        ) = cls._parse_remote(
            dataset_name_or_url,
            organization_id,
            None,
            webknossos_url,
            dataset_id,
        )

        with context_manager:
            context = _get_context()
            datastore_url = datastore_url or _cached_get_upload_datastore(context)
            organization_id = organization_id or context.organization_id

            datastore_api = context.get_datastore_api_client(datastore_url)
            datastore_api.dataset_trigger_reload(
                organization_id=organization_id, dataset_id=dataset_id, token=token
            )

    @classmethod
    def trigger_dataset_import(
        cls, directory_name: str, organization: str, token: str | None = None
    ) -> None:
        """Deprecated. Use `Dataset.trigger_reload_in_datastore` instead."""
        warn_deprecated("trigger_dataset_import", "trigger_reload_in_datastore")

        cls.trigger_reload_in_datastore(
            dataset_name_or_url=directory_name,
            organization_id=organization,
            token=token,
        )

    @classmethod
    def _disambiguate_remote(
        cls,
        dataset_name: str,
        organization_id: str,
    ) -> str:
        from ..client.context import _get_context

        current_context = _get_context()
        possible_ids = list(
            cls.get_remote_datasets(
                name=dataset_name, organization_id=organization_id
            ).keys()
        )
        if len(possible_ids) == 0:
            try:
                dataset_id = current_context.api_client_with_auth.dataset_id_from_name(
                    directory_name=dataset_name, organization_id=organization_id
                )
                possible_ids.append(dataset_id)
            except UnexpectedStatusError:
                raise ValueError(
                    f"Dataset with name {dataset_name} not found in organization {organization_id}"
                )
        elif len(possible_ids) > 1:
            logger.warning(
                f"There are several datasets with same name '{dataset_name}' available online. Opened dataset with ID {possible_ids[0]}. "
                "If this is not the correct dataset, please provide the dataset ID. You can get the dataset IDs "
                "of your datasets with `Dataset.get_remote_datasets(name=<dataset_name>)."
            )
        return possible_ids[0]

    @classmethod
    def _parse_remote(
        cls,
        dataset_name_or_url: str | None = None,
        organization_id: str | None = None,
        sharing_token: str | None = None,
        webknossos_url: str | None = None,
        dataset_id: str | None = None,
<<<<<<< HEAD
    ) -> tuple["webknossos_context", str]:
=======
    ) -> tuple[AbstractContextManager, str, str | None]:
>>>>>>> 16c1f8cc
        """Parses the given arguments to
        * context_manager that should be entered,
        * dataset_id,
        """
        from ..client._resolve_short_link import resolve_short_link
        from ..client.context import _get_context, webknossos_context

        caller = inspect.stack()[1].function
        current_context = _get_context()

        if dataset_id is None:
            assert dataset_name_or_url is not None, (
                f"Please supply either a dataset_id or a dataset name or url to Dataset.{caller}()."
            )
            dataset_name_or_url = resolve_short_link(dataset_name_or_url)

            match = _DATASET_URL_REGEX.match(dataset_name_or_url)
            deprecated_match = _DATASET_DEPRECATED_URL_REGEX.match(dataset_name_or_url)
            if match is not None:
                assert (
                    organization_id is None
                    and sharing_token is None
                    and webknossos_url is None
                ), (
                    f"When Dataset.{caller}() is called with an url, "
                    + f"e.g. Dataset.{caller}('https://webknossos.org/datasets/scalable_minds/l4_sample_dev/view'), "
                    + "organization_id, sharing_token and webknossos_url must not be set."
                )
                dataset_id = match.group("dataset_id")
                sharing_token = match.group("sharing_token")
                webknossos_url = match.group("webknossos_url")
                assert dataset_id is not None
            elif deprecated_match is not None:
                assert (
                    organization_id is None
                    and sharing_token is None
                    and webknossos_url is None
                ), (
                    f"When Dataset.{caller}() is called with an url, "
                    + f"e.g. Dataset.{caller}('https://webknossos.org/datasets/scalable_minds/l4_sample_dev/view'), "
                    + "organization_id, sharing_token and webknossos_url must not be set."
                )
                dataset_name = deprecated_match.group("dataset_name")
                organization_id = deprecated_match.group("organization_id")
                sharing_token = deprecated_match.group("sharing_token")
                webknossos_url = deprecated_match.group("webknossos_url")

                assert organization_id is not None
                assert dataset_name is not None

                dataset_id = cls._disambiguate_remote(dataset_name, organization_id)
            else:
                dataset_name = dataset_name_or_url
                organization_id = organization_id or current_context.organization_id

                dataset_id = cls._disambiguate_remote(dataset_name, organization_id)

        if webknossos_url is None:
            webknossos_url = current_context.url
        webknossos_url = webknossos_url.rstrip("/")
        context_manager = webknossos_context(
            webknossos_url, token=sharing_token or current_context.token
        )
        if webknossos_url != current_context.url:
            if sharing_token is None:
                warnings.warn(
                    f"[INFO] The supplied url {webknossos_url} does not match your current context {current_context.url}. "
                    + f"Using no token, only public datasets can used with Dataset.{caller}(). "
                    + "Please see https://docs.webknossos.org/api/webknossos/client/context.html to adapt the URL and token."
                )
                context_manager = webknossos_context(webknossos_url, None)
        return (context_manager, dataset_id, sharing_token)

    @classmethod
    def open_remote(
        cls,
        dataset_name_or_url: str | None = None,
        organization_id: str | None = None,
        sharing_token: str | None = None,
        webknossos_url: str | None = None,
        dataset_id: str | None = None,
    ) -> "RemoteDataset":
        """Opens a remote webknossos dataset. Image data is accessed via network requests.
        Dataset metadata such as allowed teams or the sharing token can be read and set
        via the respective `RemoteDataset` properties.

        Args:
            dataset_name_or_url: Either dataset name or full URL to dataset view, e.g.
                https://webknossos.org/datasets/scalable_minds/l4_sample_dev/view
            organization_id: Optional organization ID if using dataset name. Can be found [here](https://webknossos.org/auth/token)
            sharing_token: Optional sharing token for dataset access
            webknossos_url: Optional custom webknossos URL, defaults to context URL, usually https://webknossos.org
            dataset_id: Optional unique ID of the dataset

        Returns:
            RemoteDataset: Dataset instance for remote access

        Examples:
            ```
            ds = Dataset.open_remote("`https://webknossos.org/datasets/scalable_minds/l4_sample_dev/view`")
            ```

        Note:
            If supplying an URL, organization_id, webknossos_url and sharing_token
            must not be set.
        """

        from ..client.context import _get_context

        (context_manager, dataset_id, sharing_token) = cls._parse_remote(
            dataset_name_or_url,
            organization_id,
            sharing_token,
            webknossos_url,
            dataset_id,
        )

        with context_manager:
            wk_context = _get_context()
            token = sharing_token or wk_context.datastore_token
            api_dataset_info = wk_context.api_client.dataset_info(
                dataset_id=dataset_id, sharing_token=token
            )
            organization_id = api_dataset_info.owning_organization
            datastore_url = api_dataset_info.data_store.url
            url_prefix = wk_context.get_datastore_api_client(datastore_url).url_prefix

            zarr_path = UPath(
                f"{url_prefix}/zarr/{dataset_id}/",
                headers={} if token is None else {"X-Auth-Token": token},
                ssl=SSL_CONTEXT,
            )
            return RemoteDataset(zarr_path, dataset_id, context_manager)

    @classmethod
    def download(
        cls,
        dataset_name_or_url: str,
        *,
        organization_id: str | None = None,
        sharing_token: str | None = None,
        webknossos_url: str | None = None,
        bbox: BoundingBox | None = None,
        layers: list[str] | str | None = None,
        mags: list[Mag] | None = None,
        path: PathLike | str | None = None,
        exist_ok: bool = False,
    ) -> "Dataset":
        """Downloads a dataset and returns the Dataset instance.

        * `dataset_name_or_url` may be a dataset name or a full URL to a dataset view, e.g.
          `https://webknossos.org/datasets/scalable_minds/l4_sample_dev/view`
          If a URL is used, `organization_id`, `webknossos_url` and `sharing_token` must not be set.
        * `organization_id` may be supplied if a dataset name was used in the previous argument,
          it defaults to your current organization from the `webknossos_context`.
          You can find your `organization_id` [here](https://webknossos.org/auth/token).
        * `sharing_token` may be supplied if a dataset name was used and can specify a sharing token.
        * `webknossos_url` may be supplied if a dataset name was used,
          and allows to specify in which webknossos instance to search for the dataset.
          It defaults to the url from your current `webknossos_context`, using https://webknossos.org as a fallback.
        * `bbox`, `layers`, and `mags` specify which parts of the dataset to download.
          If nothing is specified the whole image, all layers, and all mags are downloaded respectively.
        * `path` and `exist_ok` specify where to save the downloaded dataset and whether to overwrite
          if the `path` exists.
        """

        from ..client._download_dataset import download_dataset

        (context_manager, dataset_id, sharing_token) = cls._parse_remote(
            dataset_name_or_url, organization_id, sharing_token, webknossos_url
        )

        if isinstance(layers, str):
            layers = [layers]

        with context_manager:
            return download_dataset(
                dataset_id=dataset_id,
                sharing_token=sharing_token,
                bbox=bbox,
                layers=layers,
                mags=mags,
                path=path,
                exist_ok=exist_ok,
            )

    @classmethod
    def from_images(
        cls,
        input_path: str | PathLike,
        output_path: str | PathLike,
        voxel_size: tuple[float, float, float] | None = None,
        name: str | None = None,
        *,
        map_filepath_to_layer_name: ConversionLayerMapping
        | Callable[[Path], str] = ConversionLayerMapping.INSPECT_SINGLE_FILE,
        z_slices_sort_key: Callable[[Path], Any] = natsort_keygen(),
        voxel_size_with_unit: VoxelSize | None = None,
        layer_name: str | None = None,
        layer_category: LayerCategoryType | None = None,
        data_format: str | DataFormat = DEFAULT_DATA_FORMAT,
        chunk_shape: Vec3IntLike | int | None = None,
        shard_shape: Vec3IntLike | int | None = None,
        chunks_per_shard: int | Vec3IntLike | None = None,
        compress: bool = True,
        swap_xy: bool = False,
        flip_x: bool = False,
        flip_y: bool = False,
        flip_z: bool = False,
        use_bioformats: bool | None = None,
        max_layers: int = 20,
        batch_size: int | None = None,
        executor: Executor | None = None,
    ) -> "Dataset":
        """This method imports image data in a folder or from a file as a webknossos dataset.

        The image data can be 3D images (such as multipage tiffs) or stacks of 2D images.
        Multiple 3D images or image stacks are mapped to different layers based on the mapping strategy.

        The exact mapping is handled by the argument `map_filepath_to_layer_name`, which can be a pre-defined
        strategy from the enum `ConversionLayerMapping`, or a custom callable, taking
        a path of an image file and returning the corresponding layer name. All
        files belonging to the same layer name are then grouped. In case of
        multiple files per layer, those are usually mapped to the z-dimension.
        The order of the z-slices can be customized by setting
        `z_slices_sort_key`.

        For more fine-grained control, please create an empty dataset and use `add_layer_from_images`.

        Args:
            input_path: Path to input image files
            output_path: Output path for created dataset
            voxel_size: Optional tuple of floats (x,y,z) for voxel size in nm
            name: Optional name for dataset
            map_filepath_to_layer_name: Strategy for mapping files to layers, either a ConversionLayerMapping
                enum value or callable taking Path and returning str
            z_slices_sort_key: Optional key function for sorting z-slices
            voxel_size_with_unit: Optional voxel size with unit specification
            layer_name: Optional name for layer(s)
            layer_category: Optional category override (LayerCategoryType.color / LayerCategoryType.segmentation)
            data_format: Format to store data in ('wkw'/'zarr'/'zarr3)
            chunk_shape: Optional. Shape of chunks to store data in
            shard_shape: Optional. Shape of shards to store data in
            chunks_per_shard: Deprecated, use shard_shape. Optional. number of chunks per shard
            compress: Whether to compress the data
            swap_xy: Whether to swap x and y axes
            flip_x: Whether to flip the x axis
            flip_y: Whether to flip the y axis
            flip_z: Whether to flip the z axis
            use_bioformats: Whether to use bioformats for reading
            max_layers: Maximum number of layers to create
            batch_size: Size of batches for processing
            executor: Optional executor for parallelization

        Returns:
            Dataset: The created dataset instance

        Examples:
            ```
            ds = Dataset.from_images("path/to/images/",
                                    "path/to/dataset/",
                                    voxel_size=(1, 1, 1))
            ```

        Note:
            This method needs extra packages like tifffile or pylibczirw.
            Install with `pip install "webknossos[all]"` and `pip install --extra-index-url https://pypi.scm.io/simple/ "webknossos[czi]"`.
        """

        input_upath = UPath(input_path)

        valid_suffixes = pims_images.get_valid_pims_suffixes()
        if use_bioformats is not False:
            valid_suffixes.update(pims_images.get_valid_bioformats_suffixes())

        if input_upath.is_file():
            if input_upath.suffix.lstrip(".").lower() in valid_suffixes:
                input_files = [UPath(input_upath.name)]
                input_upath = input_upath.parent
        else:
            input_files = [
                i.relative_to(input_upath)
                for i in input_upath.glob("**/*")
                if i.is_file() and i.suffix.lstrip(".").lower() in valid_suffixes
            ]

        if len(input_files) == 0:
            raise ValueError(
                "Could not find any supported image data. "
                + f"The following suffixes are supported: {sorted(valid_suffixes)}"
            )

        if isinstance(map_filepath_to_layer_name, Dataset.ConversionLayerMapping):
            with warnings.catch_warnings():
                warnings.filterwarnings(
                    "ignore",
                    category=UserWarning,
                    module="pims",
                )
                warnings.filterwarnings(
                    "once",
                    category=UserWarning,
                    module="pims_images",
                )
                map_filepath_to_layer_name_func = (
                    map_filepath_to_layer_name._to_callable(
                        input_upath,
                        input_files=input_files,
                        use_bioformats=use_bioformats,
                    )
                )
        else:
            map_filepath_to_layer_name_func = map_filepath_to_layer_name
        if voxel_size_with_unit is None:
            assert voxel_size is not None, (
                "Please supply either voxel_size or voxel_size_with_unit."
            )
            voxel_size_with_unit = VoxelSize(voxel_size)
        else:
            assert voxel_size is None, (
                "Please supply either voxel_size or voxel_size_with_unit not both."
            )

        ds = cls(output_path, voxel_size_with_unit=voxel_size_with_unit, name=name)

        filepaths_per_layer: dict[str, list[Path]] = {}
        for input_file in input_files:
            layer_name_from_mapping = map_filepath_to_layer_name_func(input_file)
            # Remove characters from layer name that are not allowed
            layer_name_from_mapping = _UNALLOWED_LAYER_NAME_CHARS.sub(
                "", layer_name_from_mapping
            )
            # Ensure layer name does not start with a dot
            layer_name_from_mapping = layer_name_from_mapping.lstrip(".")

            assert layer_name_from_mapping != "", (
                f"Could not determine a layer name for {input_file}."
            )

            filepaths_per_layer.setdefault(layer_name_from_mapping, []).append(
                input_upath / input_file
            )

        if layer_name is not None:
            if len(filepaths_per_layer) == 1:
                filepaths_per_layer[layer_name] = filepaths_per_layer.pop(
                    layer_name_from_mapping
                )
            else:
                filepaths_per_layer = {
                    f"{layer_name}_{k}": v for k, v in filepaths_per_layer.items()
                }
        with get_executor_for_args(None, executor) as executor:
            with warnings.catch_warnings():
                warnings.filterwarnings(
                    "ignore",
                    category=UserWarning,
                    module="pims_images",
                )
                warnings.filterwarnings(
                    "ignore",
                    category=UserWarning,
                    module="pims",
                )
                for layer_name, filepaths in filepaths_per_layer.items():
                    filepaths.sort(key=z_slices_sort_key)

                    ds.add_layer_from_images(
                        filepaths[0] if len(filepaths) == 1 else filepaths,
                        layer_name,
                        category=layer_category,
                        data_format=data_format,
                        chunk_shape=chunk_shape,
                        shard_shape=shard_shape,
                        chunks_per_shard=chunks_per_shard,
                        compress=compress,
                        swap_xy=swap_xy,
                        flip_x=flip_x,
                        flip_y=flip_y,
                        flip_z=flip_z,
                        use_bioformats=use_bioformats,
                        batch_size=batch_size,
                        allow_multiple_layers=True,
                        max_layers=max_layers - len(ds.layers),
                        truncate_rgba_to_rgb=False,
                        executor=executor,
                    )

        return ds

    @property
    def layers(self) -> dict[str, Layer]:
        """Dictionary containing all layers of this dataset.

        Returns:
            dict[str, Layer]: Dictionary mapping layer names to Layer objects

        Examples:
            ```
            for layer_name, layer in ds.layers.items():
               print(layer_name)
            ```
        """

        return self._layers

    @property
    def voxel_size(self) -> tuple[float, float, float]:
        """Size of each voxel in nanometers along each dimension (x, y, z).

        Returns:
            tuple[float, float, float]: Size of each voxel in nanometers for x,y,z dimensions

        Examples:
            ```
            vx, vy, vz = ds.voxel_size
            print(f"X resolution is {vx}nm")
            ```
        """

        return self._properties.scale.to_nanometer()

    @property
    def voxel_size_with_unit(self) -> VoxelSize:
        """Size of voxels including unit information.

        Size of each voxel along each dimension (x, y, z), including unit specification.
        The default unit is nanometers.

        Returns:
            VoxelSize: Object containing voxel sizes and their units

        """

        return self._properties.scale

    @property
    def name(self) -> str:
        """Name of this dataset as specified in datasource-properties.json.

        Can be modified to rename the dataset. Changes are persisted to the properties file.

        Returns:
            str: Current dataset name

        Examples:
            ```
            ds.name = "my_renamed_dataset"  # Updates the name in properties file
            ```
        """

        return self._properties.id["name"]

    @name.setter
    def name(self, name: str) -> None:
        self._ensure_writable()
        current_id = self._properties.id
        current_id["name"] = name
        self._properties.id = current_id
        self._export_as_json()

    @property
    def default_view_configuration(self) -> DatasetViewConfiguration | None:
        """Default view configuration for this dataset in webknossos.

        Controls how the dataset is displayed in webknossos when first opened by a user, including position,
        zoom level, rotation etc.

        Returns:
            DatasetViewConfiguration | None: Current view configuration if set

        Examples:
            ```
            ds.default_view_configuration = DatasetViewConfiguration(
                zoom=1.5,
                position=(100, 100, 100)
            )
            ```
        """

        return self._properties.default_view_configuration

    @default_view_configuration.setter
    def default_view_configuration(
        self, view_configuration: DatasetViewConfiguration
    ) -> None:
        self._ensure_writable()
        self._properties.default_view_configuration = view_configuration
        self._export_as_json()  # update properties on disk

    @property
    def read_only(self) -> bool:
        """Whether this dataset is opened in read-only mode.

        When True, operations that would modify the dataset (adding layers, changing properties,
        etc.) are not allowed and will raise RuntimeError.

        Returns:
            bool: True if dataset is read-only, False otherwise
        """

        return self._read_only

    def __eq__(self, other: object) -> bool:
        if isinstance(other, self.__class__):
            return self.path == other.path and self.read_only == other.read_only
        else:
            return False

    def upload(
        self,
        new_dataset_name: str | None = None,
        *,
        layers_to_link: list[Union["LayerToLink", Layer]] | None = None,
        jobs: int | None = None,
    ) -> "RemoteDataset":
        """Upload this dataset to webknossos.

        Copies all data and metadata to webknossos, creating a new dataset that can be accessed remotely.
        For large datasets, existing layers can be linked instead of re-uploaded.

        Args:
            new_dataset_name: Optional name for the uploaded dataset
            layers_to_link: Optional list of layers that should link to existing data instead of being uploaded
            jobs: Optional number of parallel upload jobs, defaults to 5

        Returns:
            RemoteDataset: Reference to the newly created remote dataset

        Examples:
            Simple upload:
                ```
                remote_ds = ds.upload("my_new_dataset")
                print(remote_ds.url)
                ```

            Link existing layers:
                ```
                link = LayerToLink.from_remote_layer(existing_layer)
                remote_ds = ds.upload(layers_to_link=[link])
                ```
        """

        from ..client._upload_dataset import LayerToLink, upload_dataset

        converted_layers_to_link = (
            None
            if layers_to_link is None
            else [
                i if isinstance(i, LayerToLink) else LayerToLink.from_remote_layer(i)
                for i in layers_to_link
            ]
        )

        for layer in self.get_segmentation_layers():
            if not layer.attachments.is_empty:
                raise NotImplementedError(
                    f"Uploading layers with attachments is not supported yet. Layer {layer.name} has attachments."
                )

        dataset_id = upload_dataset(
            self, new_dataset_name, converted_layers_to_link, jobs
        )

        return self.open_remote(dataset_id=dataset_id)

    def get_layer(self, layer_name: str) -> Layer:
        """Get a specific layer from this dataset.

        Args:
            layer_name: Name of the layer to retrieve

        Returns:
            Layer: The requested layer object

        Raises:
            IndexError: If no layer with the given name exists

        Examples:
            ```
            color_layer = ds.get_layer("color")
            seg_layer = ds.get_layer("segmentation")
            ```

        Note:
            Use `layers` property to access all layers at once.
        """
        if layer_name not in self.layers.keys():
            raise IndexError(f"The layer {layer_name} is not a layer of this dataset")
        return self.layers[layer_name]

    def add_layer(
        self,
        layer_name: str,
        category: LayerCategoryType,
        *,
        dtype_per_layer: DTypeLike | None = None,
        dtype_per_channel: DTypeLike | None = None,
        num_channels: int | None = None,
        data_format: str | DataFormat = DEFAULT_DATA_FORMAT,
        bounding_box: NDBoundingBox | None = None,
        **kwargs: Any,
    ) -> Layer:
        """Create a new layer in the dataset.

        Creates a new layer with the given name, category, and data type.

        Args:
            layer_name: Name for the new layer
            category: Either 'color' or 'segmentation'
            dtype_per_layer: Deprecated, use dtype_per_channel. Optional data type for entire layer, e.g. np.uint8
            dtype_per_channel: Optional data type per channel, e.g. np.uint8
            num_channels: Number of channels (default 1)
            data_format: Format to store data ('wkw', 'zarr', 'zarr3')
            bounding_box: Optional initial bounding box of layer
            **kwargs: Additional arguments:
                - largest_segment_id: For segmentation layers, initial largest ID
                - mappings: For segmentation layers, optional ID mappings

        Returns:
            Layer: The newly created layer

        Raises:
            IndexError: If layer with given name already exists
            RuntimeError: If invalid category specified
            AttributeError: If both dtype_per_layer and dtype_per_channel specified
            AssertionError: If invalid layer name or WKW format used with remote dataset

        Examples:
            Create color layer:
                ```
                layer = ds.add_layer(
                    "my_raw_microscopy_layer",
                    LayerCategoryType.COLOR_CATEGORY,
                    dtype_per_channel=np.uint8,
                )
                ```

            Create segmentation layer:
                ```
                layer = ds.add_layer(
                    "my_segmentation_labels",
                    LayerCategoryType.SEGMENTATION_CATEGORY,
                    dtype_per_channel=np.uint64
                )
                ```

        Note:
            The dtype can be specified either per layer or per channel, but not both.
            If neither is specified, uint8 per channel is used by default.
            WKW format can only be used with local datasets.
        """

        self._ensure_writable()

        assert _ALLOWED_LAYER_NAME_REGEX.match(layer_name), (
            f"The layer name '{layer_name}' is invalid. It must only contain letters, numbers, underscores, hyphens and dots."
        )

        if num_channels is None:
            num_channels = 1

        if dtype_per_layer is not None and dtype_per_channel is not None:
            raise AttributeError(
                "Cannot add layer. Specifying both 'dtype_per_layer' and 'dtype_per_channel' is not allowed"
            )
        elif dtype_per_channel is not None:
            dtype_per_channel = _properties_floating_type_to_python_type.get(
                dtype_per_channel,  # type: ignore[arg-type]
                dtype_per_channel,  # type: ignore[arg-type]
            )
            dtype_per_channel = _normalize_dtype_per_channel(dtype_per_channel)  # type: ignore[arg-type]
        elif dtype_per_layer is not None:
            warn_deprecated("dtype_per_layer", "dtype_per_channel")
            dtype_per_layer = _properties_floating_type_to_python_type.get(
                dtype_per_layer,  # type: ignore[arg-type]
                dtype_per_layer,  # type: ignore[arg-type]
            )
            dtype_per_layer = _normalize_dtype_per_layer(dtype_per_layer)  # type: ignore[arg-type]
            dtype_per_channel = _dtype_per_layer_to_dtype_per_channel(
                dtype_per_layer, num_channels
            )
        else:
            dtype_per_channel = np.dtype("uint" + str(DEFAULT_BIT_DEPTH))

        # assert that the dtype_per_channel is supported by webknossos
        if category == COLOR_CATEGORY:
            color_dtypes = (
                "uint8",
                "uint16",
                "uint32",
                "int8",
                "int16",
                "int32",
                "float32",
            )
            if dtype_per_channel.name not in color_dtypes:
                raise ValueError(
                    f"Cannot add color layer with dtype {dtype_per_channel.name}. "
                    f"Supported dtypes are: {', '.join(color_dtypes)}."
                    "For an overview of supported dtypes, see https://docs.webknossos.org/webknossos/data/upload_ui.html",
                )
        else:
            segmentation_dtypes = (
                "uint8",
                "uint16",
                "uint32",
                "uint64",
                "int8",
                "int16",
                "int32",
                "int64",
            )
            if dtype_per_channel.name not in segmentation_dtypes:
                raise ValueError(
                    f"Cannot add segmentation layer with dtype {dtype_per_channel.name}. "
                    f"Supported dtypes are: {', '.join(segmentation_dtypes)}."
                    "For an overview of supported dtypes, see https://docs.webknossos.org/webknossos/data/upload_ui.html",
                )

        if layer_name in self.layers.keys():
            raise IndexError(
                f"Adding layer {layer_name} failed. There is already a layer with this name"
            )

        assert is_fs_path(self.path) or data_format != DataFormat.WKW, (
            "Cannot create WKW layers in remote datasets. Use `data_format='zarr'`."
        )

        layer_properties = LayerProperties(
            name=layer_name,
            category=category,
            bounding_box=bounding_box or BoundingBox((0, 0, 0), (0, 0, 0)),
            element_class=_dtype_per_channel_to_element_class(
                dtype_per_channel, num_channels
            ),
            mags=[],
            num_channels=num_channels,
            data_format=DataFormat(data_format),
        )

        if category == COLOR_CATEGORY:
            self._properties.data_layers += [layer_properties]
            self._layers[layer_name] = Layer(self, layer_properties, read_only=False)
        elif category == SEGMENTATION_CATEGORY:
            segmentation_layer_properties: SegmentationLayerProperties = (
                SegmentationLayerProperties(
                    **(
                        attr.asdict(layer_properties, recurse=False)
                    ),  # use all attributes from LayerProperties
                    largest_segment_id=kwargs.get("largest_segment_id"),
                )
            )
            if "mappings" in kwargs:
                segmentation_layer_properties.mappings = kwargs["mappings"]
            self._properties.data_layers += [segmentation_layer_properties]
            self._layers[layer_name] = SegmentationLayer(
                self, segmentation_layer_properties, read_only=False
            )
        else:
            raise RuntimeError(
                f"Failed to add layer ({layer_name}) because of invalid category ({category}). The supported categories are '{COLOR_CATEGORY}' and '{SEGMENTATION_CATEGORY}'"
            )

        self._export_as_json()
        return self.layers[layer_name]

    def get_or_add_layer(
        self,
        layer_name: str,
        category: LayerCategoryType,
        *,
        dtype_per_layer: DTypeLike | None = None,
        dtype_per_channel: DTypeLike | None = None,
        num_channels: int | None = None,
        data_format: str | DataFormat = DEFAULT_DATA_FORMAT,
        **kwargs: Any,
    ) -> Layer:
        """Get an existing layer or create a new one.

        Gets a layer with the given name if it exists, otherwise creates a new layer
        with the specified parameters.

        Args:
            layer_name: Name of the layer to get or create
            category: Layer category ('color' or 'segmentation')
            dtype_per_layer: Deprecated, use dtype_per_channel. Optional data type for entire layer
            dtype_per_channel: Optional data type per channel
            num_channels: Optional number of channels
            data_format: Format to store data ('wkw', 'zarr', etc.)
            **kwargs: Additional arguments passed to add_layer()

        Returns:
            Layer: The existing or newly created layer

        Raises:
            AssertionError: If existing layer's properties don't match specified parameters
            ValueError: If both dtype_per_layer and dtype_per_channel specified
            RuntimeError: If invalid category specified

        Examples:
            ```
            layer = ds.get_or_add_layer(
                "segmentation",
                LayerCategoryType.SEGMENTATION_CATEGORY,
                dtype_per_channel=np.uint64,
            )
            ```

        Note:
            The dtype can be specified either per layer or per channel, but not both.
            For existing layers, the parameters are validated against the layer properties.
        """

        if layer_name in self.layers.keys():
            assert (
                num_channels is None
                or self.layers[layer_name].num_channels == num_channels
            ), (
                f"Cannot get_or_add_layer: The layer '{layer_name}' already exists, but the number of channels do not match. "
                + f"The number of channels of the existing layer are '{self.layers[layer_name].num_channels}' "
                + f"and the passed parameter is '{num_channels}'."
            )
            assert self.get_layer(layer_name).category == category, (
                f"Cannot get_or_add_layer: The layer '{layer_name}' already exists, but the categories do not match. "
                + f"The category of the existing layer is '{self.get_layer(layer_name).category}' "
                + f"and the passed parameter is '{category}'."
            )

            if dtype_per_channel is not None:
                dtype_per_channel = _normalize_dtype_per_channel(dtype_per_channel)

            if dtype_per_layer is not None:
                warn_deprecated("dtype_per_layer", "dtype_per_channel")
                dtype_per_layer = _normalize_dtype_per_layer(dtype_per_layer)

            if dtype_per_channel is not None or dtype_per_layer is not None:
                dtype_per_channel = (
                    dtype_per_channel
                    or _dtype_per_layer_to_dtype_per_channel(
                        dtype_per_layer,  # type: ignore[arg-type]
                        num_channels or self.layers[layer_name].num_channels,
                    )
                )
                assert (
                    dtype_per_channel is None
                    or self.layers[layer_name].dtype_per_channel == dtype_per_channel
                ), (
                    f"Cannot get_or_add_layer: The layer '{layer_name}' already exists, but the dtypes do not match. "
                    + f"The dtype_per_channel of the existing layer is '{self.layers[layer_name].dtype_per_channel}' "
                    + f"and the passed parameter would result in a dtype_per_channel of '{dtype_per_channel}'."
                )
            return self.layers[layer_name]
        else:
            return self.add_layer(
                layer_name,
                category,
                dtype_per_layer=dtype_per_layer,
                dtype_per_channel=dtype_per_channel,
                num_channels=num_channels,
                data_format=DataFormat(data_format),
                **kwargs,
            )

    def add_layer_like(self, other_layer: Layer, layer_name: str) -> Layer:
        self._ensure_writable()

        if layer_name in self.layers.keys():
            raise IndexError(
                f"Adding layer {layer_name} failed. There is already a layer with this name"
            )

        layer_properties = copy.copy(other_layer._properties)
        layer_properties.mags = []
        if isinstance(layer_properties, SegmentationLayerProperties):
            from .properties import AttachmentsProperties

            layer_properties.attachments = AttachmentsProperties()
        layer_properties.name = layer_name

        self._properties.data_layers += [layer_properties]
        if layer_properties.category == COLOR_CATEGORY:
            self._layers[layer_name] = Layer(self, layer_properties, read_only=False)
        elif layer_properties.category == SEGMENTATION_CATEGORY:
            self._layers[layer_name] = SegmentationLayer(
                self,
                cast(SegmentationLayerProperties, layer_properties),
                read_only=False,
            )
        else:
            raise RuntimeError(
                f"Failed to add layer ({layer_name}) because of invalid category ({layer_properties.category}). The supported categories are '{COLOR_CATEGORY}' and '{SEGMENTATION_CATEGORY}'"
            )
        self._export_as_json()
        return self._layers[layer_name]

    def _add_existing_layer(self, layer_properties: LayerProperties) -> Layer:
        self._ensure_writable()

        assert layer_properties.name not in self.layers, (
            f"Cannot import layer `{layer_properties.name}` into dataset, "
            + "as a layer with this name is already present."
        )

        self._properties.data_layers.append(layer_properties)
        layer = self._initialize_layer_from_properties(
            layer_properties, read_only=False
        )
        self.layers[layer.name] = layer

        self._export_as_json()
        return self.layers[layer.name]

    def add_layer_for_existing_files(
        self,
        layer_name: str,
        category: LayerCategoryType,
        **kwargs: Any,
    ) -> Layer:
        """Create a new layer from existing data files.

        Adds a layer by discovering and incorporating existing data files that were created externally,
        rather than creating new ones. The layer properties are inferred from the existing files
        unless overridden.

        Args:
            layer_name: Name for the new layer
            category: Layer category ('color' or 'segmentation')
            **kwargs: Additional arguments:
                - num_channels: Override detected number of channels
                - dtype_per_channel: Override detected data type
                - data_format: Override detected data format
                - bounding_box: Override detected bounding box

        Returns:
            Layer: The newly created layer referencing the existing files

        Raises:
            AssertionError: If layer already exists or no valid files found
            RuntimeError: If dataset is read-only

        Examples:
            Basic usage:
                ```
                layer = ds.add_layer_for_existing_files(
                    "external_data",
                    "color"
                )
                ```

            Override properties:
                ```
                layer = ds.add_layer_for_existing_files(
                    "segmentation_data",
                    "segmentation",
                    dtype_per_channel=np.uint64
                )
                ```

        Note:
            The data files must already exist in the dataset directory under the layer name.
            Files are analyzed to determine properties like data type and number of channels.
            Magnifications are discovered automatically.
        """
        self._ensure_writable()
        assert layer_name not in self.layers, f"Layer {layer_name} already exists!"

        array_info = _find_array_info(self.path / layer_name)
        assert array_info is not None, (
            f"Could not find any valid mags in {self.path / layer_name}. Cannot add layer."
        )

        num_channels = kwargs.pop("num_channels", array_info.num_channels)
        dtype_per_channel = kwargs.pop("dtype_per_channel", array_info.voxel_type)
        data_format = kwargs.pop("data_format", array_info.data_format)

        layer = self.add_layer(
            layer_name,
            category=category,
            num_channels=num_channels,
            dtype_per_channel=dtype_per_channel,
            data_format=data_format,
            **kwargs,
        )
        for mag_dir in layer.path.iterdir():
            try:
                # Tests if directory entry is a valid mag.
                # Metadata files such as zarr.json are filtered out by this.
                Mag(mag_dir.name)
            except ValueError:
                continue
            # Mags are only writable if they are local to the dataset
            resolved_mag_path = cheap_resolve(mag_dir)
            read_only = resolved_mag_path.parent != self.resolved_path / layer_name
            layer._add_mag_for_existing_files(
                mag_dir.name, mag_path=resolved_mag_path, read_only=read_only
            )
        finest_mag_view = layer.mags[min(layer.mags)]
        if "bounding_box" not in kwargs:
            layer.bounding_box = infer_bounding_box_existing_files(finest_mag_view)
        else:
            layer.bounding_box = kwargs["bounding_box"]
        return layer

    def add_layer_from_images(
        self,
        images: Union[str, "pims.FramesSequence", list[str | PathLike]],
        ## add_layer arguments
        layer_name: str,
        category: LayerCategoryType | None = "color",
        *,
        data_format: str | DataFormat = DEFAULT_DATA_FORMAT,
        ## add_mag arguments
        mag: MagLike = Mag(1),
        chunk_shape: Vec3IntLike | int | None = None,
        shard_shape: Vec3IntLike | int | None = None,
        chunks_per_shard: int | Vec3IntLike | None = None,
        compress: bool = True,
        ## other arguments
        topleft: VecIntLike = Vec3Int.zeros(),  # in Mag(1)
        swap_xy: bool = False,
        flip_x: bool = False,
        flip_y: bool = False,
        flip_z: bool = False,
        dtype: DTypeLike | None = None,
        use_bioformats: bool | None = None,
        channel: int | None = None,
        timepoint: int | None = None,
        czi_channel: int | None = None,
        batch_size: int | None = None,  # defaults to shard-size z
        allow_multiple_layers: bool = False,
        max_layers: int = 20,
        truncate_rgba_to_rgb: bool = True,
        executor: Executor | None = None,
    ) -> Layer:
        """
        Creates a new layer called `layer_name` with mag `mag` from `images`.
        `images` can be one of the following:

        * glob-string
        * list of paths
        * `pims.FramesSequence` instance

        Please see the [pims docs](http://soft-matter.github.io/pims/v0.6.1/opening_files.html) for more information.

        This method needs extra packages like tifffile or pylibczirw. Please install the respective extras,
        e.g. using `python -m pip install "webknossos[all]"`.

        Further Arguments:

        * `category`: `color` by default, may be set to "segmentation"
        * `data_format`: by default zarr3 files are written, may be set to "wkw" or "zarr" to write in these formats.
        * `mag`: magnification to use for the written data
        * `chunk_shape`, `chunks_per_shard`, `shard_shape`, `compress`: adjust how the data is stored on disk
        * `topleft`: set an offset in Mag(1) to start writing the data, only affecting the output
        * `swap_xy`: set to `True` to interchange x and y axis before writing to disk
        * `flip_x`, `flip_y`, `flip_z`: set to `True` to reverse the respective axis before writing to disk
        * `dtype`: the read image data will be convertoed to this dtype using `numpy.ndarray.astype`
        * `use_bioformats`: set to `True` to only use the
          [pims bioformats adapter](https://soft-matter.github.io/pims/v0.6.1/bioformats.html) directly, needs a JVM,
          set to `False` to forbid using the bioformats adapter, by default it is tried as a last option
        * `channel`: may be used to select a single channel, if multiple are available
        * `timepoint`: for timeseries, select a timepoint to use by specifying it as an int, starting from 0
        * `czi_channel`: may be used to select a channel for .czi images, which differs from normal color-channels
        * `batch_size`: size to process the images (influences RAM consumption), must be a multiple of the chunk-size z-axis for uncompressed and the shard-size z-axis for compressed layers, default is the chunk-size or shard-size respectively
        * `allow_multiple_layers`: set to `True` if timepoints or channels may result in multiple layers being added (only the first is returned)
        * `max_layers`: only applies if `allow_multiple_layers=True`, limits the number of layers added via different channels or timepoints
        * `truncate_rgba_to_rgb`: only applies if `allow_multiple_layers=True`, set to `False` to write four channels into layers instead of an RGB channel
        * `executor`: pass a `ClusterExecutor` instance to parallelize the conversion jobs across the batches
        """
        if category is None:
            image_path_for_category_guess: Path
            if isinstance(images, str) or isinstance(images, PathLike):
                image_path_for_category_guess = Path(images)
            else:
                image_path_for_category_guess = Path(images[0])
            category = (
                "segmentation"
                if guess_if_segmentation_path(image_path_for_category_guess)
                else "color"
            )
            user_set_category = False
        else:
            user_set_category = True

        pims_image_sequence = pims_images.PimsImages(
            images,
            channel=channel,
            timepoint=timepoint,
            czi_channel=czi_channel,
            swap_xy=swap_xy,
            flip_x=flip_x,
            flip_y=flip_y,
            flip_z=flip_z,
            use_bioformats=use_bioformats,
            is_segmentation=category == "segmentation",
        )
        possible_layers = pims_image_sequence.get_possible_layers()
        # Check if 4 color channels should be converted to
        # 3 color channels (rbg)
        if (
            possible_layers is not None
            and truncate_rgba_to_rgb
            and len(possible_layers.get("channel", [])) == 4
        ):
            # Remove channels from possible_layers to keep those
            # and automatically truncate to 3 channels
            # (pims_images takes care of this:)
            del possible_layers["channel"]
        # Further below, we iterate over suffix_with_pims_open_kwargs_per_layer in the for-loop
        # to add one layer per possible_layer if allow_multiple_layers is True.
        # If just a single layer is added, we still add a default value in the dict.
        if possible_layers is not None and len(possible_layers) > 0:
            if allow_multiple_layers:
                # Get all combinations of possible layers. E.g.
                # possible_layers = {
                #    "channel": [0, 1, 3, 4, 5],
                #    "timepoint": [0, 1],
                # }
                # suffix_with_pims_open_kwargs_per_layer = {
                #    "__channel0_timepoint0", {"channel": 0, "timepoint": 0},
                #    "__channel0_timepoint1", {"channel": 0, "timepoint": 1},
                #    "__channel0_timepoint2", {"channel": 0, "timepoint": 2},
                #    …,
                #    "__channel1_timepoint0", {"channel": 1, "timepoint": 0},
                #    …,
                # }
                suffix_with_pims_open_kwargs_per_layer = {
                    "__" + "_".join(f"{k}{v}" for k, v in sorted(pairs)): dict(pairs)
                    for pairs in product(
                        *(
                            [(key, value) for value in values]
                            for key, values in possible_layers.items()
                        )
                    )
                }
            else:
                # initialize PimsImages as above, with normal layer name
                suffix_with_pims_open_kwargs_per_layer = {"": {}}
                warnings.warn(
                    f"[INFO] There are dimensions beyond channels and xyz which cannot be read: {possible_layers}. "
                    "Defaulting to the first one. "
                    "Please set allow_multiple_layers=True if all of them should be written to different layers, "
                    "or set specific values as arguments.",
                )
        else:
            # initialize PimsImages as above, with normal layer name
            suffix_with_pims_open_kwargs_per_layer = {"": {}}
        first_layer = None
        add_layer_kwargs = {}
        if category == "segmentation":
            add_layer_kwargs["largest_segment_id"] = 0
        if len(suffix_with_pims_open_kwargs_per_layer) > max_layers:
            warnings.warn(
                f"[INFO] Limiting the number of added layers to {max_layers} out of {len(suffix_with_pims_open_kwargs_per_layer)}. "
                + "Please increase `max_layers` if you want more layers to be added.",
            )
        for _, (
            layer_name_suffix,
            pims_open_kwargs,
        ) in zip(range(max_layers), suffix_with_pims_open_kwargs_per_layer.items()):
            # If pims_open_kwargs is empty there's no need to re-open the images:
            if len(pims_open_kwargs) > 0:
                # Set parameters from this method as default
                # if they are not part of the kwargs per layer:
                pims_open_kwargs.setdefault("timepoint", timepoint)  # type: ignore
                pims_open_kwargs.setdefault("channel", channel)  # type: ignore
                pims_open_kwargs.setdefault("czi_channel", czi_channel)  # type: ignore
                pims_image_sequence = pims_images.PimsImages(
                    images,
                    swap_xy=swap_xy,
                    flip_x=flip_x,
                    flip_y=flip_y,
                    flip_z=flip_z,
                    use_bioformats=use_bioformats,
                    is_segmentation=category == "segmentation",
                    **pims_open_kwargs,
                )
            if dtype is None:
                current_dtype = np.dtype(pims_image_sequence.dtype)
                if current_dtype.byteorder == ">":
                    current_dtype = current_dtype.newbyteorder("<")
            else:
                current_dtype = np.dtype(dtype)
            layer = self.add_layer(
                layer_name=layer_name + layer_name_suffix,
                category=category,
                data_format=data_format,
                dtype_per_channel=current_dtype,
                num_channels=pims_image_sequence.num_channels,
                **add_layer_kwargs,  # type: ignore[arg-type]
            )

            expected_bbox = pims_image_sequence.expected_bbox

            # When the expected bbox is 2D the chunk_shape is set to 2D too.
            if expected_bbox.get_shape("z") == 1 and layer.data_format in (
                DataFormat.Zarr,
                DataFormat.Zarr3,
            ):
                chunk_shape = (
                    DEFAULT_CHUNK_SHAPE.with_z(1)
                    if chunk_shape is None
                    else Vec3Int.from_vec_or_int(chunk_shape)
                )
                shard_shape = _get_shard_shape(
                    chunk_shape=chunk_shape,
                    chunks_per_shard=chunks_per_shard,
                    shard_shape=shard_shape,
                )
                if shard_shape is None:
                    if layer.data_format == DataFormat.Zarr3:
                        shard_shape = DEFAULT_SHARD_SHAPE_FROM_IMAGES.with_z(
                            chunk_shape.z
                        )
                    else:
                        shard_shape = DEFAULT_CHUNK_SHAPE.with_z(chunk_shape.z)
                else:
                    shard_shape = Vec3Int.from_vec_or_int(shard_shape)
            else:
                chunk_shape = (
                    DEFAULT_CHUNK_SHAPE
                    if chunk_shape is None
                    else Vec3Int.from_vec_or_int(chunk_shape)
                )
                shard_shape = _get_shard_shape(
                    chunk_shape=chunk_shape,
                    chunks_per_shard=chunks_per_shard,
                    shard_shape=shard_shape,
                )
                if shard_shape is None:
                    if layer.data_format == DataFormat.Zarr3:
                        shard_shape = DEFAULT_SHARD_SHAPE_FROM_IMAGES
                    elif layer.data_format == DataFormat.Zarr:
                        shard_shape = DEFAULT_CHUNK_SHAPE
                    else:
                        shard_shape = DEFAULT_SHARD_SHAPE
                else:
                    shard_shape = Vec3Int.from_vec_or_int(shard_shape)

            mag = Mag(mag)

            # Setting a large enough bounding box, because the exact bounding box
            # cannot be know a priori all the time. It will be replaced with the
            # correct bounding box after reading through all actual images.
            safe_expected_bbox = expected_bbox.from_mag_to_mag1(mag).offset(topleft)
            safe_size = safe_expected_bbox.size.with_replaced(
                safe_expected_bbox.axes.index("x"), SAFE_LARGE_XY
            ).with_replaced(safe_expected_bbox.axes.index("y"), SAFE_LARGE_XY)
            safe_expected_bbox = safe_expected_bbox.with_size(safe_size)
            layer.bounding_box = safe_expected_bbox

            mag_view = layer.add_mag(
                mag=mag,
                chunk_shape=chunk_shape,
                shard_shape=shard_shape,
                compress=compress,
            )

            if batch_size is None:
                if compress or (
                    layer.data_format in (DataFormat.Zarr3, DataFormat.Zarr)
                ):
                    # if data is compressed or dataformat is zarr, parallel write access
                    # to a shard leads to corrupted data, the batch size must be aligned
                    # with the shard size
                    batch_size = mag_view.info.shard_shape.z
                else:
                    # in uncompressed wkw only writing to the same chunk is problematic
                    batch_size = mag_view.info.chunk_shape.z
            elif compress or (layer.data_format in (DataFormat.Zarr3, DataFormat.Zarr)):
                assert batch_size % mag_view.info.shard_shape.z == 0, (
                    f"batch_size {batch_size} must be divisible by z shard-size {mag_view.info.shard_shape.z} when creating compressed layers"
                )
            else:
                assert batch_size % mag_view.info.chunk_shape.z == 0, (
                    f"batch_size {batch_size} must be divisible by z chunk-size {mag_view.info.chunk_shape.z}"
                )

            func_per_chunk = named_partial(
                pims_image_sequence.copy_to_view,
                mag_view=mag_view,
                dtype=current_dtype,
            )

            if (
                additional_axes := set(layer.bounding_box.axes).difference(
                    "x", "y", "z"
                )
            ) and layer.data_format == DataFormat.WKW:
                if all(
                    layer.bounding_box.get_shape(axis) == 1 for axis in additional_axes
                ):
                    warnings.warn(
                        f"[INFO] The data has additional axes {additional_axes}, but they are all of size 1. "
                        + "These axes are not stored in the layer."
                    )
                    layer.bounding_box = BoundingBox.from_ndbbox(layer.bounding_box)
                else:
                    raise RuntimeError(
                        f"WKW datasets only support x, y, z axes, got {additional_axes}. Please use `data_format='zarr3'` instead."
                    )

            buffered_slice_writer_shape = layer.bounding_box.size_xyz.with_z(batch_size)
            args = list(
                layer.bounding_box.chunk(
                    buffered_slice_writer_shape,
                    Vec3Int(1, 1, batch_size),
                )
            )

            with warnings.catch_warnings():
                # We need to catch and ignore a warning here about comparing persisted properties.
                # The problem is that there is an `axisOrder` property that goes in the datasource-properties.json
                # file, but is only stored in a mag object. However, at first we don't have any mags
                # so there is no place to store them. When we add the first mag and update the properties,
                # there is a check that reads the properties first and compares them to the current state.
                # This check fails because the axisOrder property hasn't been stored in the properties file.
                # It is safe to ignore this warning because it is only an intermediate problem in this function.
                # At the end of this function, the properties are complete and consistent.
                warnings.filterwarnings(
                    "ignore",
                    message=".* properties changed in a way that they are not comparable anymore. Most likely the bounding box naming or axis order changed.*",
                    category=UserWarning,
                    module="webknossos",
                )
                with get_executor_for_args(None, executor) as executor:
                    shapes_and_max_ids = wait_and_ensure_success(
                        executor.map_to_futures(func_per_chunk, args),
                        executor=executor,
                        progress_desc=f"Creating layer [bold blue]{layer.name}[/bold blue] from images",
                    )
                shapes, max_ids = zip(*shapes_and_max_ids)
                if category == "segmentation":
                    max_id = max(max_ids)
                    cast(SegmentationLayer, layer).largest_segment_id = max_id
                layer.bounding_box = layer.bounding_box.with_size_xyz(
                    Vec3Int(
                        pims_images.dimwise_max(shapes)
                        + (layer.bounding_box.get_shape("z"),)
                    )
                    * mag.to_vec3_int().with_z(1)
                )
            if expected_bbox != layer.bounding_box:
                warnings.warn(
                    "[WARNING] Some images are larger than expected, smaller slices are padded with zeros now. "
                    + f"New bbox is {layer.bounding_box}, expected {expected_bbox}."
                )

            # Check if category of layer is set correctly
            try:
                if not user_set_category:
                    # When the category is not set by the user, we use a very simple heuristic to guess the category
                    # based on the file name of the input images. After loading the images, we check if the guessed
                    # category might be wrong and adjust it if necessary. This second heuristic is based on the
                    # pixel data of the images
                    guessed_category = guess_category_from_view(layer.get_finest_mag())
                    if guessed_category != layer.category:
                        new_layer_properties: LayerProperties
                        if guessed_category == SEGMENTATION_CATEGORY:
                            logger.info("The layer category is set to segmentation.")
                            new_layer_properties = SegmentationLayerProperties(
                                **(
                                    attr.asdict(layer._properties, recurse=False)
                                ),  # use all attributes from LayerProperties
                                largest_segment_id=int(max(max_ids)),
                            )
                            new_layer_properties.category = SEGMENTATION_CATEGORY
                            self._layers[layer.name] = SegmentationLayer(
                                self, new_layer_properties, read_only=False
                            )
                        else:
                            logger.info("The layer category is set to color.")
                            _properties = attr.asdict(layer._properties, recurse=False)
                            _properties.pop("largest_segment_id", None)
                            _properties.pop("mappings", None)

                            new_layer_properties = LayerProperties(**_properties)
                            new_layer_properties.category = COLOR_CATEGORY
                            self._layers[layer.name] = Layer(
                                self, new_layer_properties, read_only=False
                            )
                        self._properties.update_for_layer(
                            layer.name, new_layer_properties
                        )
                        self._export_as_json()

            except Exception:
                # The used heuristic was not able to guess the layer category, the previous value is kept
                pass
            if first_layer is None:
                first_layer = layer
        assert first_layer is not None
        return first_layer

    def write_layer(
        self,
        layer_name: str,
        category: LayerCategoryType,
        data: np.ndarray,  # in specified mag
        *,
        data_format: str | DataFormat = DEFAULT_DATA_FORMAT,
        downsample: bool = True,
        chunk_shape: Vec3IntLike | int | None = None,
        shard_shape: Vec3IntLike | int | None = None,
        chunks_per_shard: Vec3IntLike | int | None = None,
        axes: Iterable[str] | None = None,
        absolute_offset: Vec3IntLike | VecIntLike | None = None,  # in mag1
        mag: MagLike = Mag(1),
    ) -> Layer:
        """Write a numpy array to a new layer and downsample.

        Args:
            layer_name: Name of the new layer.
            category: Category of the new layer.
            data: The data to write.
            data_format: Format to store the data. Defaults to zarr3.
            downsample: Whether to downsample the data. Defaults to True.
            chunk_shape: Shape of chunks for storage. Recommended (32,32,32) or (64,64,64). Defaults to (32,32,32).
            shard_shape: Shape of shards for storage. Must be a multiple of chunk_shape. If specified, chunks_per_shard must not be specified. Defaults to (1024, 1024, 1024).
            chunks_per_shard: Deprecated, use shard_shape. Number of chunks per shards. If specified, shard_shape must not be specified.
            axes: The axes of the data for non-3D data.
            absolute_offset: The offset of the data. Specified in Mag 1.
            mag: Magnification to write the data at.
        """
        mag = Mag(mag)
        bbox, num_channels = derive_nd_bounding_box_from_shape(
            data.shape, axes=axes, absolute_offset=absolute_offset
        )
        mag1_bbox = bbox.with_size_xyz(bbox.size_xyz * mag.to_vec3_int())
        layer = self.add_layer(
            layer_name,
            category,
            data_format=data_format,
            num_channels=num_channels,
            dtype_per_channel=data.dtype,
            bounding_box=mag1_bbox,
        )

        with warnings.catch_warnings():
            # For n-d datasets, the `axisOrder` property is stored with mags.
            # At this point, we don't have any mags yet, so we can't compare the persisted properties.
            warnings.filterwarnings(
                "ignore",
                message=".* properties changed in a way that they are not comparable anymore. Most likely the bounding box naming or axis order changed.*",
                category=UserWarning,
                module="webknossos",
            )
            mag_view = layer.add_mag(
                mag,
                chunk_shape=chunk_shape,
                chunks_per_shard=chunks_per_shard,
                shard_shape=shard_shape,
                compress=True,
            )
        mag_view.write(data, absolute_bounding_box=layer.bounding_box)

        if downsample:
            layer.downsample()

        return layer

    def get_segmentation_layers(self) -> list[SegmentationLayer]:
        """Get all segmentation layers in the dataset.

        Provides access to all layers with category 'segmentation'.
        Useful when a dataset contains multiple segmentation layers.

        Returns:
            list[SegmentationLayer]: List of all segmentation layers in order

        Examples:
            Print all segmentation layer names:
                ```
                for layer in ds.get_segmentation_layers():
                    print(layer.name)
                ```

        Note:
            If you need only a single segmentation layer, consider using
            `get_layer()` with the specific layer name instead.
        """

        return [
            cast(SegmentationLayer, layer)
            for layer in self.layers.values()
            if layer.category == SEGMENTATION_CATEGORY
        ]

    def get_color_layers(self) -> list[Layer]:
        """Get all color layers in the dataset.

        Provides access to all layers with category 'color'.
        Useful when a dataset contains multiple color layers.

        Returns:
            list[Layer]: List of all color layers in order

        Examples:
            Print all color layer names:
                ```
                for layer in ds.get_color_layers():
                    print(layer.name)
                ```

        Note:
            If you need only a single color layer, consider using
            `get_layer()` with the specific layer name instead.
        """
        return [
            cast(Layer, layer)
            for layer in self.layers.values()
            if layer.category == COLOR_CATEGORY
        ]

    def get_segmentation_layer(self, layer_name: str) -> SegmentationLayer:
        """Get a segmentation layer by name.

        Args:
            layer_name: Name of the layer to get

        Returns:
            SegmentationLayer: The segmentation layer
        """
        return self.get_layer(layer_name).as_segmentation_layer()

    def delete_layer(self, layer_name: str) -> None:
        """Delete a layer from the dataset.

        Removes the layer's data and metadata from disk completely.
        This deletes both the datasource-properties.json entry and all
        data files for the layer.

        Args:
            layer_name: Name of layer to delete

        Raises:
            IndexError: If no layer with the given name exists
            RuntimeError: If dataset is read-only

        Examples:
            ```
            ds.delete_layer("old_layer")
            print("Remaining layers:", list(ds.layers))
            ```
        """

        self._ensure_writable()

        if layer_name not in self.layers.keys():
            raise IndexError(
                f"Removing layer {layer_name} failed. There is no layer with this name"
            )
        layer_path = self._layers[layer_name].path
        del self._layers[layer_name]
        self._properties.data_layers = [
            layer for layer in self._properties.data_layers if layer.name != layer_name
        ]
        # delete files on disk
        # rmtree does not recurse into linked dirs, but removes the link
        rmtree(layer_path)
        self._export_as_json()

    def add_copy_layer(
        self,
        foreign_layer: str | Path | Layer,
        new_layer_name: str | None = None,
        *,
        chunk_shape: Vec3IntLike | int | None = None,
        shard_shape: Vec3IntLike | int | None = None,
        chunks_per_shard: Vec3IntLike | int | None = None,
        data_format: str | DataFormat | None = None,
        compress: bool | None = None,
        exists_ok: bool = False,
        executor: Executor | None = None,
        with_attachments: bool = True,
    ) -> Layer:
        """Deprecated. Use `Dataset.add_layer_as_copy` instead."""
        warn_deprecated("add_copy_layer", "add_layer_as_copy")
        return self.add_layer_as_copy(
            foreign_layer,
            new_layer_name,
            chunk_shape=chunk_shape,
            shard_shape=shard_shape,
            chunks_per_shard=chunks_per_shard,
            data_format=data_format,
            compress=compress,
            exists_ok=exists_ok,
            executor=executor,
            with_attachments=with_attachments,
        )

    def add_layer_as_copy(
        self,
        foreign_layer: str | Path | Layer,
        new_layer_name: str | None = None,
        *,
        chunk_shape: Vec3IntLike | int | None = None,
        shard_shape: Vec3IntLike | int | None = None,
        chunks_per_shard: Vec3IntLike | int | None = None,
        data_format: str | DataFormat | None = None,
        compress: bool | None = None,
        exists_ok: bool = False,
        executor: Executor | None = None,
        with_attachments: bool = True,
    ) -> Layer:
        """Copy layer from another dataset to this one.

        Creates a new layer in this dataset by copying data and metadata from
        a layer in another dataset.

        Args:
            foreign_layer: Layer to copy (path or Layer object)
            new_layer_name: Optional name for the new layer, uses original name if None
            chunk_shape: Optional shape of chunks for storage
            shard_shape: Optional shape of shards for storage
            chunks_per_shard: Deprecated, use shard_shape. Optional number of chunks per shard
            data_format: Optional format to store copied data ('wkw', 'zarr', etc.)
            compress: Optional whether to compress copied data
            exists_ok: Whether to overwrite existing layers
            executor: Optional executor for parallel copying

        Returns:
            Layer: The newly created copy of the layer

        Raises:
            IndexError: If target layer name already exists
            RuntimeError: If dataset is read-only

        Examples:
            Copy layer keeping same name:
            ```
            other_ds = Dataset.open("other/dataset")
            copied = ds.add_layer_as_copy(other_ds.get_layer("color"))
            ```

            Copy with new name:
            ```
            copied = ds.add_layer_as_copy(
                other_ds.get_layer("color"),
                new_layer_name="color_copy",
                compress=True
            )
            ```
        """
        self._ensure_writable()
        foreign_layer = Layer._ensure_layer(foreign_layer)

        if new_layer_name is None:
            new_layer_name = foreign_layer.name

        if exists_ok:
            layer = self.get_or_add_layer(
                new_layer_name,
                category=foreign_layer.category,
                dtype_per_channel=foreign_layer.dtype_per_channel,
                num_channels=foreign_layer.num_channels,
                data_format=data_format or foreign_layer.data_format,
                largest_segment_id=foreign_layer._get_largest_segment_id_maybe(),
                bounding_box=foreign_layer.bounding_box,
            )
        else:
            if new_layer_name in self.layers.keys():
                raise IndexError(
                    f"Cannot copy {foreign_layer}. This dataset already has a layer called {new_layer_name}."
                )
            layer = self.add_layer(
                new_layer_name,
                category=foreign_layer.category,
                dtype_per_channel=foreign_layer.dtype_per_channel,
                num_channels=foreign_layer.num_channels,
                data_format=data_format or foreign_layer.data_format,
                largest_segment_id=foreign_layer._get_largest_segment_id_maybe(),
                bounding_box=foreign_layer.bounding_box,
            )

        for mag_view in foreign_layer.mags.values():
            progress_desc = (
                f"Copying {mag_view.layer.name}/{mag_view.mag.to_layer_name()}"
            )

            layer.add_mag_as_copy(
                mag_view,
                extend_layer_bounding_box=False,
                chunk_shape=chunk_shape,
                shard_shape=shard_shape,
                chunks_per_shard=chunks_per_shard,
                compress=compress,
                exists_ok=exists_ok,
                executor=executor,
                progress_desc=progress_desc,
            )

        if (
            with_attachments
            and isinstance(layer, SegmentationLayer)
            and isinstance(foreign_layer, SegmentationLayer)
        ):
            for attachment in foreign_layer.attachments:
                layer.attachments.add_attachment_as_copy(attachment)

        return layer

    def add_symlink_layer(
        self,
        foreign_layer: str | Path | Layer,
        new_layer_name: str | None = None,
        *,
        make_relative: bool = False,
    ) -> Layer:
        """Deprecated. Use `Dataset.add_layer_as_ref` instead.

        Create symbolic link to layer from another dataset.

        Instead of copying data, creates a symbolic link to the original layer's data and copies
        only the layer metadata. Changes to the original layer's properties, e.g. bounding box, afterwards won't
        affect this dataset and vice-versa.

        Args:
            foreign_layer: Layer to link to (path or Layer object)
            make_relative: Whether to create relative symlinks
            new_layer_name: Optional name for the linked layer, uses original name if None

        Returns:
            Layer: The newly created symbolic link layer

        Raises:
            IndexError: If target layer name already exists
            AssertionError: If trying to create symlinks in/to remote datasets
            RuntimeError: If dataset is read-only

        Examples:
            ```
            other_ds = Dataset.open("other/dataset")
            linked = ds.add_symlink_layer(
                other_ds.get_layer("color"),
                make_relative=True
            )
            ```

        Note:
            Only works with local file systems, cannot link remote datasets or
            create symlinks in remote datasets.
        """

        self._ensure_writable()
        warnings.warn(
            "Using symlinks is deprecated and will be removed in a future version. "
            + "Use `add_layer_as_ref` instead, which adds the mags and attachments of the layer as references to this dataset.",
            DeprecationWarning,
            stacklevel=2,
        )

        foreign_layer = Layer._ensure_layer(foreign_layer)

        if new_layer_name is None:
            new_layer_name = foreign_layer.name

        if new_layer_name in self.layers.keys():
            raise IndexError(
                f"Cannot create symlink to {foreign_layer}. This dataset already has a layer called {new_layer_name}."
            )
        foreign_layer_path = foreign_layer.path

        assert is_fs_path(self.path), (
            f"Cannot create symlinks in remote dataset {self.path}"
        )
        assert is_fs_path(foreign_layer_path), (
            f"Cannot create symlink to remote layer {foreign_layer_path}"
        )

        foreign_layer_symlink_path = (
            Path(relpath(foreign_layer_path, self.path))
            if make_relative
            else foreign_layer_path.resolve()
        )

        new_layer_path = self.path / new_layer_name
        new_layer_path.symlink_to(foreign_layer_symlink_path)
        new_layer_properties = copy.deepcopy(foreign_layer._properties)
        new_layer_properties.name = new_layer_name

        # Add correct paths to mag properties
        for foreign_mag in foreign_layer.mags.values():
            mag_prop = next(
                m for m in new_layer_properties.mags if m.mag == foreign_mag.mag
            )
            if is_fs_path(foreign_mag.path):
                mag_prop.path = (
                    Path(relpath(foreign_mag.path.resolve(), self.path))
                    if make_relative
                    else foreign_mag.path.resolve()
                ).as_posix()
            else:
                mag_prop.path = dump_path(foreign_mag.path, self.resolved_path)

        if (
            isinstance(new_layer_properties, SegmentationLayerProperties)
            and new_layer_properties.attachments is not None
        ):
            for attachment in new_layer_properties.attachments:
                old_path = UPath(attachment.path)
                if is_fs_path(old_path):
                    if not old_path.is_absolute():
                        old_path = (
                            foreign_layer.dataset.resolved_path / old_path
                        ).resolve()
                    attachment.path = (
                        Path(relpath(old_path, self.path))
                        if make_relative
                        else old_path.resolve()
                    ).as_posix()

        self._properties.data_layers += [new_layer_properties]
        self._layers[new_layer_name] = self._initialize_layer_from_properties(
            new_layer_properties, read_only=True
        )

        self._export_as_json()
        return self.layers[new_layer_name]

    def add_remote_layer(
        self,
        foreign_layer: str | PathLike | Layer,
        new_layer_name: str | None = None,
    ) -> Layer:
        """Deprecated. Use `Dataset.add_layer_as_ref` instead."""
        warn_deprecated("add_remote_layer", "add_layer_as_ref")
        return self.add_layer_as_ref(foreign_layer, new_layer_name)

    def add_layer_as_ref(
        self,
        foreign_layer: str | PathLike | Layer,
        new_layer_name: str | None = None,
    ) -> Layer:
        """Add a layer from another dataset by reference.

        Creates a layer that references data from a remote dataset. The image data
        will be streamed on-demand when accessed.

        Args:
            foreign_layer: Foreign layer to add (path or Layer object)
            new_layer_name: Optional name for the new layer, uses original name if None

        Returns:
            Layer: The newly created remote layer referencing the foreign data

        Raises:
            IndexError: If target layer name already exists
            AssertionError: If trying to add non-remote layer or same origin dataset
            RuntimeError: If dataset is read-only

        Examples:
            ```
            ds = Dataset.open("other/dataset")
            remote_ds = Dataset.open_remote("my_dataset", "my_org_id")
            new_layer = ds.add_layer_as_ref(
                remote_ds.get_layer("color")
            )
            ```

        Note:
            Changes to the original layer's properties afterwards won't affect this dataset.
            Data is only referenced, not copied.
        """

        self._ensure_writable()
        foreign_layer = Layer._ensure_layer(foreign_layer)

        if new_layer_name is None:
            new_layer_name = foreign_layer.name

        if new_layer_name in self.layers.keys():
            raise IndexError(
                f"Cannot add foreign layer {foreign_layer}. This dataset already has a layer called {new_layer_name}."
            )
        assert foreign_layer.dataset.path != self.path, (
            "Cannot add layer with the same origin dataset as foreign layer"
        )

        new_layer = self.add_layer_like(foreign_layer, new_layer_name)
        for mag_view in foreign_layer.mags.values():
            new_layer.add_mag_as_ref(mag_view, extend_layer_bounding_box=False)

        # reference-copy all attachments
        if isinstance(foreign_layer, SegmentationLayer) and isinstance(
            new_layer, SegmentationLayer
        ):
            for attachment in foreign_layer.attachments:
                new_layer.attachments.add_attachment_as_ref(attachment)
        return new_layer

    def add_fs_copy_layer(
        self,
        foreign_layer: str | Path | Layer,
        new_layer_name: str | None = None,
    ) -> Layer:
        """
        Copies the files at `foreign_layer` which belongs to another dataset
        to the current dataset via the filesystem. Additionally, the relevant
        information from the `datasource-properties.json` of the other dataset
        are copied too. If new_layer_name is None, the name of the foreign
        layer is used.
        """
        self._ensure_writable()
        foreign_layer = Layer._ensure_layer(foreign_layer)

        if new_layer_name is None:
            new_layer_name = foreign_layer.name

        if new_layer_name in self.layers.keys():
            raise IndexError(
                f"Cannot copy {foreign_layer}. This dataset already has a layer called {new_layer_name}."
            )

        copytree(foreign_layer.path, self.path / new_layer_name)
        new_layer_properties = copy.deepcopy(foreign_layer._properties)
        new_layer_properties.name = new_layer_name

        if (
            isinstance(new_layer_properties, SegmentationLayerProperties)
            and new_layer_properties.attachments is not None
        ):
            for attachment in new_layer_properties.attachments:
                old_path = UPath(attachment.path)
                if is_fs_path(old_path):
                    if not old_path.is_absolute():
                        old_path = (
                            foreign_layer.dataset.resolved_path / old_path
                        ).resolve()
                    else:
                        old_path = old_path.resolve()
                    # attachment has been a foreign attachment to the foreign layer
                    # therefore it will not be copied
                    if foreign_layer.resolved_path not in old_path.parents:
                        attachment.path = old_path.as_posix()

        self._properties.data_layers += [new_layer_properties]
        self._layers[new_layer_name] = self._initialize_layer_from_properties(
            new_layer_properties, read_only=False
        )

        self._export_as_json()
        return self.layers[new_layer_name]

    def calculate_bounding_box(self) -> NDBoundingBox:
        """Calculate the enclosing bounding box of all layers.

        Finds the smallest box that contains all data from all layers
        in the dataset.

        Returns:
            NDBoundingBox: Bounding box containing all layer data

        Examples:
            ```
            bbox = ds.calculate_bounding_box()
            print(f"Dataset spans {bbox.size} voxels")
            print(f"Dataset starts at {bbox.topleft}")
            ```
        """

        all_layers = list(self.layers.values())
        if len(all_layers) <= 0:
            return BoundingBox.empty()
        dataset_bbox = all_layers[0].bounding_box
        for layer in all_layers[1:]:
            bbox = layer.bounding_box
            dataset_bbox = dataset_bbox.extended_by(bbox)
        return dataset_bbox

    def copy_dataset(
        self,
        new_dataset_path: str | Path,
        *,
        voxel_size: tuple[float, float, float] | None = None,
        chunk_shape: Vec3IntLike | int | None = None,
        shard_shape: Vec3IntLike | int | None = None,
        chunks_per_shard: Vec3IntLike | int | None = None,
        data_format: str | DataFormat | None = None,
        compress: bool | None = None,
        exists_ok: bool = False,
        executor: Executor | None = None,
        voxel_size_with_unit: VoxelSize | None = None,
        layers_to_ignore: Iterable[str] | None = None,
    ) -> "Dataset":
        """
        Creates an independent copy of the dataset with all layers at a new location.
        Data storage parameters can be customized for the copied dataset.

        Args:
            new_dataset_path: Path where new dataset should be created
            voxel_size: Optional tuple of floats (x,y,z) specifying voxel size in nanometers
            chunk_shape: Optional shape of chunks for data storage
            shard_shape: Optional shape of shards for data storage
            chunks_per_shard: Deprecated, use shard_shape. Optional number of chunks per shard
            data_format: Optional format to store data ('wkw', 'zarr', 'zarr3')
            compress: Optional whether to compress data
            exists_ok: Whether to overwrite existing datasets and layers
            executor: Optional executor for parallel copying
            voxel_size_with_unit: Optional voxel size specification with units
            layers_to_ignore: List of layer names to exclude from the copy

        Returns:
            Dataset: The newly created copy

        Raises:
            AssertionError: If trying to copy WKW layers to remote dataset

        Examples:
            Basic copy:
                ```
                copied = ds.copy_dataset("path/to/copy")
                ```

            Copy with different storage:
                ```
                copied = ds.copy_dataset(
                    "path/to/copy",
                    data_format="zarr",
                    compress=True
                )
                ```

        Note:
            WKW layers can only be copied to datasets on local file systems.
            For remote datasets, use data_format='zarr3'.
        """

        new_dataset_path = UPath(new_dataset_path)

        if data_format == DataFormat.WKW:
            assert is_fs_path(new_dataset_path), (
                "Cannot create WKW-based remote datasets. Use `data_format='zarr3'` instead."
            )
        if data_format is None and any(
            layer.data_format == DataFormat.WKW for layer in self.layers.values()
        ):
            assert is_fs_path(new_dataset_path), (
                "Cannot create WKW layers in remote datasets. Use explicit `data_format='zarr3'`."
            )

        if voxel_size_with_unit is None:
            if voxel_size is None:
                voxel_size_with_unit = self.voxel_size_with_unit
            else:
                voxel_size_with_unit = VoxelSize(voxel_size)
        new_dataset = Dataset(
            new_dataset_path,
            voxel_size_with_unit=voxel_size_with_unit,
            exist_ok=exists_ok,
        )
        new_dataset.default_view_configuration = self.default_view_configuration

        with get_executor_for_args(None, executor) as executor:
            for layer in self.layers.values():
                if layers_to_ignore is not None and layer.name in layers_to_ignore:
                    continue
                new_dataset.add_layer_as_copy(
                    layer,
                    chunk_shape=chunk_shape,
                    shard_shape=shard_shape,
                    chunks_per_shard=chunks_per_shard,
                    data_format=data_format,
                    compress=compress,
                    exists_ok=exists_ok,
                    executor=executor,
                )
        new_dataset._export_as_json()
        return new_dataset

    def fs_copy_dataset(
        self,
        new_dataset_path: str | Path,
        *,
        exists_ok: bool = False,
        layers_to_ignore: Iterable[str] | None = None,
    ) -> "Dataset":
        """
        Creates an independent copy of the dataset with all layers at a new location.

        This method copies the files of the dataset as is and, therefore, might be faster than Dataset.copy_dataset, which decodes and encodes all the data.
        If you wish to change the data storage parameters, use Dataset.copy_dataset.

        Args:
            new_dataset_path: Path where new dataset should be created
            exists_ok: Whether to overwrite existing datasets and layers
            layers_to_ignore: List of layer names to exclude from the copy

        Returns:
            Dataset: The newly created copy

        Raises:
            AssertionError: If trying to copy WKW layers to remote dataset

        Examples:
            Basic copy:
                ```
                copied = ds.fs_copy_dataset("path/to/copy")
                ```

        Note:
            WKW layers can only be copied to datasets on local file systems.
        """

        new_dataset_path = UPath(new_dataset_path)

        if any(layer.data_format == DataFormat.WKW for layer in self.layers.values()):
            assert is_fs_path(new_dataset_path), (
                "Cannot create WKW layers in remote datasets. Use explicit `data_format='zarr3'`."
            )

        new_dataset = Dataset(
            new_dataset_path,
            voxel_size_with_unit=self.voxel_size_with_unit,
            exist_ok=exists_ok,
        )
        new_dataset.default_view_configuration = self.default_view_configuration

        for layer in self.layers.values():
            if layers_to_ignore is not None and layer.name in layers_to_ignore:
                continue
            new_layer = new_dataset.add_layer_like(layer, layer.name)
            for mag_view in layer.mags.values():
                new_mag = new_layer.add_mag(
                    mag_view.mag,
                    chunk_shape=mag_view.info.chunk_shape,
                    shard_shape=mag_view.info.shard_shape,
                    compress=mag_view.info.compression_mode,
                )
                copytree(mag_view.path, new_mag.path)
            if isinstance(layer, SegmentationLayer) and isinstance(
                new_layer, SegmentationLayer
            ):
                for attachment in layer.attachments:
                    new_layer.attachments.add_attachment_as_copy(attachment)
        new_dataset._export_as_json()
        return new_dataset

    def shallow_copy_dataset(
        self,
        new_dataset_path: str | PathLike,
        *,
        name: str | None = None,
        layers_to_ignore: Iterable[str] | None = None,
        make_relative: bool | None = None,  # deprecated
    ) -> "Dataset":
        """Create a new dataset that contains references to the layers, mags and attachments of another dataset.

        Useful for creating alternative views or exposing datasets to WEBKNOSOSS.

        Args:
            new_dataset_path: Path where new dataset should be created
            name: Optional name for the new dataset, uses original name if None
            layers_to_ignore: Optional iterable of layer names to exclude
            executor: Optional executor for copy operations

        Returns:
            Dataset: The newly created dataset with linked layers

        Raises:
            RuntimeError: If dataset is read-only

        Examples:
            Basic shallow copy:
                ```
                linked = ds.shallow_copy_dataset("path/to/link")
                ```

            With relative links excluding layers:
                ```
                linked = ds.shallow_copy_dataset(
                    "path/to/link",
                    make_relative=True,
                    layers_to_ignore=["temp_layer"]
                )
                ```
        """
        if make_relative is not None:
            warnings.warn(
                "make_relative is deprecated and has no utility anymore, because shallow_copy_dataset does not use symlinks anymore.",
                DeprecationWarning,
                stacklevel=2,
            )

        new_dataset_path = UPath(new_dataset_path)
        new_dataset = Dataset(
            new_dataset_path,
            voxel_size_with_unit=self.voxel_size_with_unit,
            name=name or self.name,
            exist_ok=False,
        )
        new_dataset.default_view_configuration = self.default_view_configuration

        for layer_name, layer in self.layers.items():
            if layers_to_ignore is not None and layer_name in layers_to_ignore:
                continue
            new_dataset.add_layer_as_ref(layer, layer_name)

        return new_dataset

    def compress(
        self,
        *,
        executor: Executor | None = None,
    ) -> None:
        """Compress all uncompressed magnifications in-place.

        Compresses the data of all magnification levels that aren't already compressed,
        for all layers in the dataset.

        Args:
            executor: Optional executor for parallel compression

        Raises:
            RuntimeError: If dataset is read-only

        Examples:
            ```
            ds.compress()
            ```

        Note:
            If data is already compressed, this will have no effect.

        """
        for layer in self.layers.values():
            for mag in layer.mags.values():
                if not mag._is_compressed():
                    mag.compress(executor=executor)

    def downsample(
        self,
        *,
        sampling_mode: SamplingModes = SamplingModes.ANISOTROPIC,
        coarsest_mag: Mag | None = None,
        executor: Executor | None = None,
    ) -> None:
        """Generate downsampled magnifications for all layers.

        Creates lower resolution versions (coarser magnifications) of all layers that are not
        yet downsampled, up to the specified coarsest magnification.

        Args:
            sampling_mode: Strategy for downsampling (e.g. ANISOTROPIC, MAX)
            coarsest_mag: Optional maximum/coarsest magnification to generate
            executor: Optional executor for parallel processing

        Raises:
            RuntimeError: If dataset is read-only

        Examples:
            Basic downsampling:
                ```
                ds.downsample()
                ```

            With custom parameters:
                ```
                ds.downsample(
                    sampling_mode=SamplingModes.ANISOTROPIC,
                    coarsest_mag=Mag(8),
                )
                ```

        Note:
            - ANISOTROPIC sampling creates anisotropic downsampling until dataset is isotropic
            - Other modes like MAX, CONSTANT etc create regular downsampling patterns
            - If magnifications already exist they will not be regenerated
        """
        for layer in self.layers.values():
            layer.downsample(
                coarsest_mag=coarsest_mag,
                sampling_mode=sampling_mode,
                executor=executor,
            )

    def _get_layer_by_category(self, category: LayerCategoryType) -> Layer:
        assert category == COLOR_CATEGORY or category == SEGMENTATION_CATEGORY

        layers = [layer for layer in self.layers.values() if category == layer.category]

        if len(layers) == 1:
            return layers[0]
        elif len(layers) == 0:
            raise IndexError(
                f"Failed to get segmentation layer: There is no {category} layer."
            )
        else:
            raise IndexError(
                f"Failed to get segmentation layer: There are multiple {category} layer."
            )

    def __repr__(self) -> str:
        return f"Dataset({repr(self.path)})"

    def _ensure_writable(self) -> None:
        if self._read_only:
            raise RuntimeError(f"{self} is read-only, the changes will not be saved!")

    @staticmethod
    def _load_properties(dataset_path: Path) -> DatasetProperties:
        try:
            data = json.loads((dataset_path / PROPERTIES_FILE_NAME).read_bytes())
        except FileNotFoundError:
            raise FileNotFoundError(
                f"Cannot read dataset at {dataset_path}. datasource-properties.json file not found."
            )
        properties = dataset_converter.structure(data, DatasetProperties)
        return properties

    def _export_as_json(self) -> None:
        self._ensure_writable()

        properties_on_disk = self._load_properties(self.path)
        try:
            if properties_on_disk != self._last_read_properties:
                warnings.warn(
                    "[WARNING] While exporting the dataset's properties, properties were found on disk which are "
                    + "newer than the ones that were seen last time. The properties will be overwritten. This is "
                    + "likely happening because multiple processes changed the metadata of this dataset."
                )
        except ValueError:
            # the __eq__ operator raises a ValueError when two bboxes are not comparable. This is the case when the
            # axes are not the same. During initialization axes are added or moved sometimes.
            warnings.warn(
                "[WARNING] Properties changed in a way that they are not comparable anymore. Most likely "
                + "the bounding box naming or axis order changed."
            )

        (self.path / PROPERTIES_FILE_NAME).write_text(
            json.dumps(
                dataset_converter.unstructure(self._properties),
                indent=4,
            )
        )

        self._last_read_properties = copy.deepcopy(self._properties)

        # Write out Zarr and OME-Ngff metadata if there is a Zarr layer
        if any(layer.data_format == DataFormat.Zarr for layer in self.layers.values()):
            with (self.path / ZGROUP_FILE_NAME).open("w", encoding="utf-8") as outfile:
                json.dump({"zarr_format": "2"}, outfile, indent=4)
        if any(layer.data_format == DataFormat.Zarr3 for layer in self.layers.values()):
            with (self.path / ZARR_JSON_FILE_NAME).open(
                "w", encoding="utf-8"
            ) as outfile:
                json.dump({"zarr_format": 3, "node_type": "group"}, outfile, indent=4)

        for layer in self.layers.values():
            # Only write out OME metadata if the layer is a child of the dataset
            if not layer.is_foreign and layer.path.exists():
                write_ome_metadata(self, layer)

    def _initialize_layer_from_properties(
        self, properties: LayerProperties, read_only: bool
    ) -> Layer:
        if properties.category == COLOR_CATEGORY:
            return Layer(self, properties, read_only=read_only)
        elif properties.category == SEGMENTATION_CATEGORY:
            return SegmentationLayer(
                self, cast(SegmentationLayerProperties, properties), read_only=read_only
            )
        else:
            raise RuntimeError(
                f"Failed to initialize layer: the specified category ({properties.category}) does not exist."
            )

    @staticmethod
    def get_remote_datasets(
        *,
        organization_id: str | None = None,
        tags: str | Sequence[str] | None = None,
        name: str | None = None,
        folder_id: RemoteFolder | str | None = None,
    ) -> Mapping[str, "RemoteDataset"]:
        """Get all available datasets from the WEBKNOSSOS server.

        Returns a mapping of dataset ids to lazy-initialized RemoteDataset objects for all
        datasets visible to the specified organization or current user. Datasets can be further filtered by tags, name or folder.

        Args:
            organization_id: Optional organization to get datasets from. Defaults to
                organization of logged in user.
            tags: Optional tag(s) to filter datasets by. Can be a single tag string or
                sequence of tags. Only returns datasets with all specified tags.
            name: Optional name to filter datasets by. Only returns datasets with
                matching name.
            folder: Optional folder to filter datasets by. Only returns datasets in
                the specified folder.

        Returns:
            Mapping[str, RemoteDataset]: Dict mapping dataset ids to RemoteDataset objects

        Examples:
            List all available datasets:
            ```
            datasets = Dataset.get_remote_datasets()
            print(sorted(datasets.keys()))
            ```

            Get datasets for specific organization:
            ```
            org_datasets = Dataset.get_remote_datasets("my_organization")
            ds = org_datasets["dataset_name"]
            ```

            Filter datasets by tag:
            ```
            published = Dataset.get_remote_datasets(tags="published")
            tagged = Dataset.get_remote_datasets(tags=["tag1", "tag2"])
            ```

            Filter datasets by name:
            ```
            fun_datasets = Dataset.get_remote_datasets(name="MyFunDataset")
            ```

        Note:
            RemoteDataset objects are initialized lazily when accessed for the first time.
            The mapping object provides a fast way to list and look up available datasets.
        """
        if isinstance(folder_id, RemoteFolder):
            folder_id = folder_id.id

        return RemoteDatasetRegistry(
            name=name, organization_id=organization_id, tags=tags, folder_id=folder_id
        )


class RemoteDataset(Dataset):
    """A representation of a dataset on a webknossos server.

    This class is returned from `Dataset.open_remote()` and provides read-only access to
    image data streamed from the webknossos server. It uses the same interface as `Dataset`
    but additionally allows metadata manipulation through properties.

    Properties:
        metadata: Dataset metadata as key-value pairs
        name: Human readable name
        description: Dataset description
        tags: Dataset tags
        is_public: Whether dataset is public
        sharing_token: Dataset sharing token
        allowed_teams: Teams with dataset access
        folder: Dataset folder location

    Examples:
        Opening a remote dataset with organization ID:
        ```
        ds = Dataset.open_remote("my_dataset", "org_id")
        ```

        Opening with dataset URL:
        ```
        ds = Dataset.open_remote("https://webknossos.org/datasets/org/dataset/view")
        ```

        Setting metadata:
        ```
        ds.metadata = {"key": "value", "tags": ["tag1", "tag2"]}
        ds.name = "My_Dataset"
        ds.allowed_teams = [Team.get_by_name("Lab_A")]
        ```

    Note:
        Do not instantiate directly, use `Dataset.open_remote()` instead.
    """

    def __init__(
        self,
        dataset_path: UPath,
        dataset_id: str,
        context: "webknossos_context",
    ) -> None:
        """Initialize a remote dataset instance.

        Args:
            dataset_path: Path to remote dataset location
            dataset_id: ID of dataset in WEBKNOSSOS
            context: Context manager for WEBKNOSSOS connection

        Raises:
            FileNotFoundError: If dataset cannot be opened as zarr format and no metadata exists

        Note:
            Do not call this constructor directly, use Dataset.open_remote() instead.
            This class provides access to remote WEBKNOSSOS datasets with additional metadata manipulation.
        """
        self.path = dataset_path
        self._resolved_path = dataset_path
        self._read_only = True
        try:
            dataset_properties = self._load_properties(self.path)
            self._init_from_properties(dataset_properties)
        except FileNotFoundError as e:
            if hasattr(self, "_properties"):
                warnings.warn(
                    f"[WARNING] Cannot open remote webknossos dataset {dataset_path} as zarr. "
                    + "Returning a stub dataset instead, accessing metadata properties might still work.",
                )
                self.path = None  # type: ignore[assignment]
            else:
                raise e from None
        self._dataset_id = dataset_id
        self._context = context

    @classmethod
    def open(
        cls,
        dataset_path: str | PathLike,  # noqa: ARG003
        read_only: bool = True,  # noqa: ARG003
    ) -> "Dataset":
        """Do not call manually, please use `Dataset.open_remote()` instead."""
        raise RuntimeError("Please use Dataset.open_remote() instead.")

    def __repr__(self) -> str:
        return f"RemoteDataset({repr(self.url)})"

    @property
    def url(self) -> str:
        """URL to access this dataset in webknossos.

        Constructs the full URL to the dataset in the webknossos web interface.

        Returns:
            str: Full dataset URL including organization and dataset name

        Examples:
            ```
            print(ds.url) # 'https://webknossos.org/datasets/my_org/my_dataset'
            ```
        """

        from ..client.context import _get_context

        with self._context:
            wk_url = _get_context().url
        return f"{wk_url}/datasets/{self._dataset_id}"

    @property
    def created(self) -> str:
        """Creation date of the dataset.

        Returns:
            str: Date and time when dataset was created
        """

        return datetime.fromtimestamp(self._get_dataset_info().created / 1000).strftime(
            "%B %d, %Y %I:%M:%S"
        )

    def _get_dataset_info(self) -> ApiDataset:
        from ..client.context import _get_api_client

        with self._context:
            client = _get_api_client()
            return client.dataset_info(dataset_id=self._dataset_id)

    def _update_dataset_info(
        self,
        name: str = _UNSET,
        description: str | None = _UNSET,
        is_public: bool = _UNSET,
        folder_id: str = _UNSET,
        tags: list[str] = _UNSET,
        metadata: list[ApiMetadata] | None = _UNSET,
    ) -> None:
        from ..client.context import _get_api_client

        # Atm, the wk backend needs to get previous parameters passed
        # (this is a race-condition with parallel updates).

        info = self._get_dataset_info()
        if name is not _UNSET:
            info.name = name
        if description is not _UNSET:
            info.description = description
        if tags is not _UNSET:
            info.tags = tags
        if is_public is not _UNSET:
            info.is_public = is_public
        if folder_id is not _UNSET:
            info.folder_id = folder_id
        if metadata is not _UNSET:
            info.metadata = metadata

        with self._context:
            client = _get_api_client()
            client.dataset_update(dataset_id=self._dataset_id, updated_dataset=info)

    @property
    def metadata(self) -> DatasetMetadata:
        """Get or set metadata key-value pairs for the dataset.

        The metadata can contain strings, numbers, and lists of strings as values.
        Changes are immediately synchronized with WEBKNOSSOS.

        Returns:
            DatasetMetadata: Current metadata key-value pairs

        Examples:
            ```
            ds.metadata = {
                "species": "mouse",
                "age_days": 42,
                "tags": ["verified", "published"]
            }
            print(ds.metadata["species"])
            ```
        """

        return DatasetMetadata(f"{self._dataset_id}")

    @metadata.setter
    def metadata(
        self,
        metadata: dict[str, str | int | float | Sequence[str]] | DatasetMetadata | None,
    ) -> None:
        if metadata is not None:
            api_metadata = [
                ApiMetadata(key=k, type=infer_metadata_type(v), value=v)
                for k, v in metadata.items()
            ]
        self._update_dataset_info(metadata=api_metadata)

    @property
    def name(self) -> str:
        """The human-readable name for the dataset in the webknossos interface.

        Changes are immediately synchronized with WEBKNOSSOS.

        Returns:
            str | None: Current display name if set, None otherwise

        Examples:
            ```
            remote_ds.name = "Mouse Brain Sample A"
            ```
        """

        return self._get_dataset_info().name

    @name.setter
    def name(self, name: str) -> None:
        self._update_dataset_info(name=name)

    @property
    def display_name(self) -> str:
        """Deprecated, please use `name`.
        The human-readable name for the dataset in the webknossos interface.

        Changes are immediately synchronized with WEBKNOSSOS.

        Returns:
            str | None: Current display name if set, None otherwise

        Examples:
            ```
            remote_ds.name = "Mouse Brain Sample A"
            ```
        """
        warn_deprecated("display_name", "name")

        return self.name

    @display_name.setter
    def display_name(self, name: str) -> None:
        warn_deprecated("display_name", "name")

        self.name = name

    @property
    def description(self) -> str | None:
        """Free-text description of the dataset.

        Can be edited with markdown formatting. Changes are immediately synchronized
        with WEBKNOSSOS.

        Returns:
            str | None: Current description if set, None otherwise

        Examples:
            ```
            ds.description = "Dataset acquired on *June 1st*"
            ds.description = None  # Remove description
            ```
        """

        return self._get_dataset_info().description

    @description.setter
    def description(self, description: str | None) -> None:
        self._update_dataset_info(description=description)

    @description.deleter
    def description(self) -> None:
        self.description = None

    @property
    def tags(self) -> tuple[str, ...]:
        """User-assigned tags for organizing and filtering datasets.

        Tags allow categorizing and filtering datasets in the webknossos dashboard interface.
        Changes are immediately synchronized with WEBKNOSSOS.

        Returns:
            tuple[str, ...]: Currently assigned tags, in string tuple form

        Examples:
            ```
            ds.tags = ["verified", "published"]
            print(ds.tags)  # ('verified', 'published')
            ds.tags = []  # Remove all tags
            ```
        """

        return tuple(self._get_dataset_info().tags)

    @tags.setter
    def tags(self, tags: Sequence[str]) -> None:
        self._update_dataset_info(tags=list(tags))

    @property
    def is_public(self) -> bool:
        """Control whether the dataset is publicly accessible.

        When True, anyone can view the dataset without logging in to WEBKNOSSOS.
        Changes are immediately synchronized with WEBKNOSSOS.

        Returns:
            bool: True if dataset is public, False if private

        Examples:
            ```
            ds.is_public = True
            ds.is_public = False
            print("Public" if ds.is_public else "Private")  # Private
            ```
        """

        return bool(self._get_dataset_info().is_public)

    @is_public.setter
    def is_public(self, is_public: bool) -> None:
        self._update_dataset_info(is_public=is_public)

    @property
    def sharing_token(self) -> str:
        """Get a new token for sharing access to this dataset.

        Each call generates a fresh token that allows viewing the dataset without logging in.
        The token can be appended to dataset URLs as a query parameter.

        Returns:
            str: Fresh sharing token for dataset access

        Examples:
            ```
            token = ds.sharing_token
            url = f"{ds.url}?token={token}"
            print("Share this link:", url)
            ```

        Note:
            - A new token is generated on each access
            - The token provides read-only access
            - Anyone with the token can view the dataset
        """

        from ..client.context import _get_api_client

        with self._context:
            api_sharing_token = _get_api_client().dataset_sharing_token(
                dataset_id=self._dataset_id
            )
            return api_sharing_token.sharing_token

    @property
    def allowed_teams(self) -> tuple["Team", ...]:
        """Teams that are allowed to access this dataset.

        Controls which teams have read access to view and use this dataset.
        Changes are immediately synchronized with WEBKNOSSOS.

        Returns:
            tuple[Team, ...]: Teams currently having access

        Examples:
            ```
            from webknossos import Team
            team = Team.get_by_name("Lab_A")
            ds.allowed_teams = [team]
            print([t.name for t in ds.allowed_teams])

            # Give access to multiple teams:
            ds.allowed_teams = [
                Team.get_by_name("Lab_A"),
                Team.get_by_name("Lab_B")
            ]
            ```

        Note:
            - Teams must be from the same organization as the dataset
            - Can be set using Team objects or team ID strings
            - An empty list makes the dataset private
        """

        from ..administration.user import Team

        return tuple(
            Team(id=i.id, name=i.name, organization_id=i.organization)
            for i in self._get_dataset_info().allowed_teams
        )

    @allowed_teams.setter
    def allowed_teams(self, allowed_teams: Sequence[Union[str, "Team"]]) -> None:
        """Assign the teams that are allowed to access the dataset. Specify the teams like this `[Team.get_by_name("Lab_A"), ...]`."""
        from ..administration.user import Team
        from ..client.context import _get_api_client

        team_ids = [i.id if isinstance(i, Team) else i for i in allowed_teams]

        with self._context:
            client = _get_api_client()
            client.dataset_update_teams(dataset_id=self._dataset_id, team_ids=team_ids)

    @classmethod
    def explore_and_add_remote(
        cls, dataset_uri: str | PathLike, dataset_name: str, folder_path: str
    ) -> "RemoteDataset":
        """Explore and add an external dataset as a remote dataset.

        Adds a dataset from an external location (e.g. S3, Google Cloud Storage, or HTTPs) to WEBKNOSSOS by inspecting
        its layout and metadata without copying the data.

        Args:
            dataset_uri: URI pointing to the remote dataset location
            dataset_name: Name to register dataset under in WEBKNOSSOS
            folder_path: Path in WEBKNOSSOS folder structure where dataset should appear

        Returns:
            RemoteDataset: The newly added dataset accessible via WEBKNOSSOS

        Examples:
            ```
            remote = Dataset.explore_and_add_remote(
                "s3://bucket/dataset",
                "my_dataset",
                "Datasets/Research"
            )
            ```

        Note:
            The dataset files must be accessible from the WEBKNOSSOS server
            for this to work. The data will be streamed directly from the source.
        """
        from ..client.context import _get_context

        context = _get_context()
        dataset = ApiDatasetExploreAndAddRemote(
            UPath(dataset_uri).resolve().as_uri(), dataset_name, folder_path
        )
        context.api_client_with_auth.dataset_explore_and_add_remote(dataset=dataset)

        # FIX: use returned dataset_id once available in WK API
        return cls.open_remote(
            dataset_name_or_url=dataset_name, organization_id=context.organization_id
        )

    @property
    def folder(self) -> RemoteFolder:
        """The (virtual) folder containing this dataset in WEBKNOSSOS.

        Represents the folder location in the WEBKNOSSOS UI folder structure.
        Can be changed to move the dataset to a different folder.
        Changes are immediately synchronized with WEBKNOSSOS.

        Returns:
            RemoteFolder: Current folder containing the dataset

        Examples:
            ```
            folder = RemoteFolder.get_by_path("Datasets/Published")
            ds.folder = folder
            print(ds.folder.path) # 'Datasets/Published'
            ```

        """

        return RemoteFolder.get_by_id(self._get_dataset_info().folder_id)

    @folder.setter
    def folder(self, folder: RemoteFolder) -> None:
        """Move the dataset to a folder. Specify the folder like this `RemoteFolder.get_by_path("Datasets/Folder_A")`."""
        self._update_dataset_info(folder_id=folder.id)

    def download_mesh(
        self,
        segment_id: int,
        output_dir: PathLike | str,
        layer_name: str | None = None,
        mesh_file_name: str | None = None,
        datastore_url: str | None = None,
        lod: int = 0,
        mapping_name: str | None = None,
        mapping_type: Literal["agglomerate", "json"] | None = None,
        mag: MagLike | None = None,
        seed_position: Vec3Int | None = None,
        token: str | None = None,
    ) -> UPath:
        from ..client.context import _get_context
        from ..datastore import Datastore

        context = _get_context()
        datastore_url = datastore_url or Datastore.get_upload_url()
        mesh_info: ApiAdHocMeshInfo | ApiPrecomputedMeshInfo
        if mesh_file_name is not None:
            mesh_info = ApiPrecomputedMeshInfo(
                lod=lod,
                mesh_file_name=mesh_file_name,
                segment_id=segment_id,
                mapping_name=mapping_name,
            )
        else:
            assert mag is not None, "mag is required for downloading ad-hoc mesh"
            assert seed_position is not None, (
                "seed_position is required for downloading ad-hoc mesh"
            )
            mesh_info = ApiAdHocMeshInfo(
                lod=lod,
                segment_id=segment_id,
                mapping_name=mapping_name,
                mapping_type=mapping_type,
                mag=Mag(mag).to_tuple(),
                seed_position=seed_position.to_tuple(),
            )
        file_path: UPath
        datastore = context.get_datastore_api_client(datastore_url=datastore_url)
        api_dataset = context.api_client.dataset_info(dataset_id=self._dataset_id)
        directory_name = api_dataset.directory_name
        assert layer_name is not None, (
            "When you attempt to download a mesh without a tracing_id, the layer_name must be set."
        )
        mesh_download = datastore.download_mesh(
            mesh_info=mesh_info,
            dataset_id=self._dataset_id,
            layer_name=layer_name,
            token=token,
        )
        file_path = (
            UPath(output_dir) / f"{directory_name}_{layer_name}_{segment_id}.stl"
        )

        file_path.parent.mkdir(parents=True, exist_ok=True)

        with file_path.open("wb") as f:
            for chunk in mesh_download:
                f.write(chunk)
        return file_path<|MERGE_RESOLUTION|>--- conflicted
+++ resolved
@@ -649,11 +649,7 @@
         sharing_token: str | None = None,
         webknossos_url: str | None = None,
         dataset_id: str | None = None,
-<<<<<<< HEAD
-    ) -> tuple["webknossos_context", str]:
-=======
-    ) -> tuple[AbstractContextManager, str, str | None]:
->>>>>>> 16c1f8cc
+    ) -> tuple["webknossos_context", str, str | None]:
         """Parses the given arguments to
         * context_manager that should be entered,
         * dataset_id,
