import copy
import inspect
import json
import logging
import re
import warnings
from collections.abc import Callable, Iterable, Mapping, Sequence
from datetime import datetime
from enum import Enum, unique
from itertools import product
from os import PathLike
from os.path import relpath
from pathlib import Path
from typing import TYPE_CHECKING, Any, Literal, Union, cast

import attr
import numpy as np
from boltons.typeutils import make_sentinel
from cluster_tools import Executor
from natsort import natsort_keygen
from numpy.typing import DTypeLike
from upath import UPath

from ..client.api_client.errors import UnexpectedStatusError
from ..client.api_client.models import (
    ApiAdHocMeshInfo,
    ApiDataset,
    ApiDatasetExploreAndAddRemote,
    ApiMetadata,
    ApiPrecomputedMeshInfo,
    ApiUnusableDataSource,
)
from ..geometry import (
    BoundingBox,
    Mag,
    NDBoundingBox,
    Vec3Int,
    Vec3IntLike,
    VecIntLike,
)
from ..geometry.mag import MagLike
from ..geometry.nd_bounding_box import derive_nd_bounding_box_from_shape
from ._array import ArrayException, ArrayInfo, BaseArray
from ._metadata import DatasetMetadata
from ._utils import pims_images
from .defaults import (
    DEFAULT_BIT_DEPTH,
    DEFAULT_CHUNK_SHAPE,
    DEFAULT_DATA_FORMAT,
    DEFAULT_SHARD_SHAPE,
    DEFAULT_SHARD_SHAPE_FROM_IMAGES,
    PROPERTIES_FILE_NAME,
    SSL_CONTEXT,
    ZARR_JSON_FILE_NAME,
    ZGROUP_FILE_NAME,
)
from .ome_metadata import write_ome_metadata
from .remote_dataset_registry import RemoteDatasetRegistry
from .remote_folder import RemoteFolder
from .sampling_modes import SamplingModes

if TYPE_CHECKING:
    import pims

    from ..administration.user import Team
    from ..client._upload_dataset import LayerToLink
    from ..client.context import webknossos_context

from ..utils import (
    cheap_resolve,
    copytree,
    count_defined_values,
    dump_path,
    get_executor_for_args,
    infer_metadata_type,
    is_fs_path,
    named_partial,
    rmtree,
    strip_trailing_slash,
    wait_and_ensure_success,
    warn_deprecated,
)
from ._utils.infer_bounding_box_existing_files import infer_bounding_box_existing_files
from ._utils.segmentation_recognition import (
    guess_category_from_view,
    guess_if_segmentation_path,
)
from .data_format import DataFormat
from .layer import (
    Layer,
    SegmentationLayer,
    _dtype_per_channel_to_element_class,
    _dtype_per_layer_to_dtype_per_channel,
    _get_shard_shape,
    _normalize_dtype_per_channel,
    _normalize_dtype_per_layer,
)
from .layer_categories import COLOR_CATEGORY, SEGMENTATION_CATEGORY, LayerCategoryType
from .properties import (
    DatasetProperties,
    DatasetViewConfiguration,
    LayerProperties,
    SegmentationLayerProperties,
    VoxelSize,
    _extract_num_channels,
    _properties_floating_type_to_python_type,
    dataset_converter,
)

logger = logging.getLogger(__name__)

# Note: The dataset_name part might be outdated. Retrieve the dataset name by requesting the up to date object from the backend.
_DATASET_URL_REGEX = re.compile(
    r"^(?P<webknossos_url>https?://.*)/datasets/"
    + r"((?P<dataset_name>[^/]*)-)?(?P<dataset_id>[^/\?#]+)(/(view(#[^?/]*)?)?)?"
    + r"((\?token=(?P<sharing_token>[^#\?]*))[^/]*)?$"
)
_DATASET_DEPRECATED_URL_REGEX = re.compile(
    r"^(?P<webknossos_url>https?://.*)/datasets/"
    + r"(?P<organization_id>[^/]*)/(?P<dataset_name>[^/]*)(/(view)?)?"
    + r"(\?token=(?P<sharing_token>[^#]*))?"
)
# A layer name is allowed to contain letters, numbers, underscores, hyphens and dots.
# As the begin and the end are anchored, all of the name must match the regex.
# The first regex group ensures that the name does not start with a dot.
_ALLOWED_LAYER_NAME_REGEX = re.compile(r"^[A-Za-z0-9_$@\-]+[A-Za-z0-9_$@\-\.]*$")
# This regex matches any character that is not allowed in a layer name.
_UNALLOWED_LAYER_NAME_CHARS = re.compile(r"[^A-Za-z0-9_$@\-\.]")

SAFE_LARGE_XY: int = 10_000_000_000  # 10 billion

SUPPORTED_VERSIONS: list[Literal[1]] = [1]
DEFAULT_VERSION: Literal[1] = 1


def _find_array_info(layer_path: Path) -> ArrayInfo | None:
    for f in layer_path.iterdir():
        if f.is_dir():
            try:
                array = BaseArray.open(f)
                return array.info
            except ArrayException:
                pass
    return None


_UNSET = make_sentinel("UNSET", var_name="_UNSET")


class Dataset:
    """A dataset is the entry point of the Dataset API.

    An existing dataset on disk can be opened or new datasets can be created.

    A dataset stores the data in `.wkw` files on disk with metadata in `datasource-properties.json`.
    The information in those files are kept in sync with the object.

    Each dataset consists of one or more layers (webknossos.dataset.layer.Layer),
    which themselves can comprise multiple magnifications (webknossos.dataset.mag_view.MagView).

    When using `Dataset.open_remote()` an instance of the `RemoteDataset` subclass is returned.

    Examples:
        Create a new dataset:
            ```
            ds = Dataset("path/to/dataset", voxel_size=(11.2, 11.2, 25))
            ```

        Open an existing dataset:
            ```
            ds = Dataset.open("path/to/dataset")
            ```

        Open a remote dataset:
            ```
            ds = Dataset.open_remote("my_dataset", "organization_id")
            ```
    """

    @unique
    class ConversionLayerMapping(Enum):
        """Strategies for mapping file paths to layers when importing images.

        These strategies determine how input image files are grouped into layers during
        dataset creation using `Dataset.from_images()`. If no strategy is provided,
        `INSPECT_SINGLE_FILE` is used as the default.

        If none of the pre-defined strategies fit your needs, you can provide a custom
        callable that takes a Path and returns a layer name string.

        Examples:
            Using default strategy:
                ```
                ds = Dataset.from_images("images/", "dataset/")
                ```

            Explicit strategy:
                ```
                ds = Dataset.from_images(
                    "images/",
                    "dataset/",
                    map_filepath_to_layer_name=ConversionLayerMapping.ENFORCE_SINGLE_LAYER
                )
                ```

            Custom mapping function:
                ```
                ds = Dataset.from_images(
                    "images/",
                    "dataset/",
                    map_filepath_to_layer_name=lambda p: p.stem
                )
                ```
        """

        INSPECT_SINGLE_FILE = "inspect_single_file"
        """Default strategy. Inspects first image file to determine if data is 2D or 3D.
        For 2D data uses ENFORCE_LAYER_PER_FOLDER, for 3D uses ENFORCE_LAYER_PER_FILE."""

        INSPECT_EVERY_FILE = "inspect_every_file"
        """Like INSPECT_SINGLE_FILE but determines strategy separately for each file.
        More flexible but slower for many files."""

        ENFORCE_LAYER_PER_FILE = "enforce_layer_per_file"
        """Creates a new layer for each input file. Useful for converting multiple
        3D images or when each 2D image should become its own layer."""

        ENFORCE_SINGLE_LAYER = "enforce_single_layer"
        """Combines all input files into a single layer. Only useful when all
        images are 2D slices that should be combined."""

        ENFORCE_LAYER_PER_FOLDER = "enforce_layer_per_folder"
        """Groups files by their containing folder. Each folder becomes one layer.
        Useful for organized 2D image stacks."""

        ENFORCE_LAYER_PER_TOPLEVEL_FOLDER = "enforce_layer_per_toplevel_folder"
        """Groups files by their top-level folder. Useful when multiple layers each
        have their stacks split across subfolders."""

        def _to_callable(
            self,
            input_path: Path,
            input_files: Sequence[Path],
            use_bioformats: bool | None,
        ) -> Callable[[Path], str]:
            ConversionLayerMapping = Dataset.ConversionLayerMapping

            if self == ConversionLayerMapping.ENFORCE_LAYER_PER_FILE:
                return lambda p: p.as_posix().replace("/", "_")
            elif self == ConversionLayerMapping.ENFORCE_SINGLE_LAYER:
                return lambda _p: input_path.name
            elif self == ConversionLayerMapping.ENFORCE_LAYER_PER_FOLDER:
                return lambda p: (
                    input_path.name
                    if p.parent == Path()
                    else p.parent.as_posix().replace("/", "_")
                )
            elif self == ConversionLayerMapping.ENFORCE_LAYER_PER_TOPLEVEL_FOLDER:
                return lambda p: input_path.name if p.parent == Path() else p.parts[0]
            elif self == ConversionLayerMapping.INSPECT_EVERY_FILE:
                # If a file has z dimensions, it becomes its own layer,
                # if it's 2D, the folder becomes a layer.
                return lambda p: (
                    str(p)
                    if pims_images.has_image_z_dimension(
                        input_path / p,
                        use_bioformats=use_bioformats,
                        is_segmentation=guess_if_segmentation_path(p),
                    )
                    else (
                        input_path.name
                        if p.parent == Path()
                        else p.parent.as_posix().replace("/", "_")
                    )
                )
            elif self == ConversionLayerMapping.INSPECT_SINGLE_FILE:
                # As before, but only a single image is inspected to determine 2D vs 3D.
                if pims_images.has_image_z_dimension(
                    input_path / input_files[0],
                    use_bioformats=use_bioformats,
                    is_segmentation=guess_if_segmentation_path(input_files[0]),
                ):
                    return str
                else:
                    return lambda p: (
                        input_path.name if p.parent == Path() else p.parts[-2]
                    )
            else:
                raise ValueError(f"Got unexpected ConversionLayerMapping value: {self}")

    def __init__(
        self,
        dataset_path: str | PathLike,
        voxel_size: tuple[float, float, float] | None = None,  # in nanometers
        name: str | None = None,
        exist_ok: bool = False,
        *,
        voxel_size_with_unit: VoxelSize | None = None,
        read_only: bool = False,
    ) -> None:
        """Create a new dataset or open an existing one.

        Creates a new dataset and the associated `datasource-properties.json` if one does not exist.
        If the dataset already exists and exist_ok is True, it is opened (the provided voxel_size
        and name are asserted to match the existing dataset).

        Please use `Dataset.open` if you intend to open an existing dataset and don't want/need
        the creation behavior.

        Args:
            dataset_path: Path where the dataset should be created/opened
            voxel_size: Optional tuple of floats (x, y, z) specifying voxel size in nanometers
            name: Optional name for the dataset, defaults to last part of dataset_path if not provided
            exist_ok: Whether to open an existing dataset at the path rather than failing
            voxel_size_with_unit: Optional voxel size with unit specification
            read_only: Whether to open dataset in read-only mode

        Raises:
            RuntimeError: If dataset exists and exist_ok=False
            AssertionError: If opening existing dataset with mismatched voxel size or name

        """
        path = strip_trailing_slash(UPath(dataset_path))

        self._read_only = read_only
        self.path: UPath | None = path
        self._resolved_path: UPath | None = cheap_resolve(path)

        if count_defined_values((voxel_size, voxel_size_with_unit)) > 1:
            raise ValueError(
                "Please supply exactly one of voxel_size or voxel_size_with_unit."
            )
        elif voxel_size is not None:
            voxel_size_with_unit = VoxelSize(voxel_size)

        stored_dataset_properties: DatasetProperties | None = None
        try:
            stored_dataset_properties = self._load_properties(self.path)
        except FileNotFoundError:
            if read_only:
                raise FileNotFoundError(
                    f"Cannot open read-only dataset, could not find data at {self.path}."
                )

        dataset_existed_already = stored_dataset_properties is not None
        if dataset_existed_already:
            if not exist_ok:
                raise RuntimeError(
                    f"Creation of Dataset at {self.path} failed, because a non-empty folder already exists at this path."
                )
            assert (
                stored_dataset_properties is not None
            )  # for mypy to get the type of dataset_properties right
            dataset_properties = stored_dataset_properties

        else:
            assert not read_only

            if self.path.exists():
                if self.path.is_dir():
                    if next(self.path.iterdir(), None) is not None:
                        raise RuntimeError(
                            f"Creation of Dataset at {self.path} failed, because a non-empty folder already exists at this path."
                        )
                else:
                    raise NotADirectoryError(
                        f"Creation of Dataset at {self.path} failed, because the given path already exists but is not a directory."
                    )
            # Create directories on disk and write datasource-properties.json
            try:
                self.path.mkdir(parents=True, exist_ok=True)
            except OSError as e:
                raise type(e)(f"Creation of Dataset {self.path} failed. " + repr(e))

            # Write empty properties to disk
            if voxel_size_with_unit is None:
                raise ValueError(
                    "When creating a new dataset, voxel_size or voxel_size_with_unit must be set, e.g. Dataset(path, voxel_size=(1, 1, 4.2))."
                )
            name = name or self.path.absolute().name
            dataset_properties = DatasetProperties(
                id={"name": name, "team": ""},
                scale=voxel_size_with_unit,
                data_layers=[],
                version=DEFAULT_VERSION,
            )
            (self.path / PROPERTIES_FILE_NAME).write_text(
                json.dumps(
                    dataset_converter.unstructure(dataset_properties),
                    indent=4,
                )
            )

        self._init_from_properties(dataset_properties)

        if dataset_existed_already:
            if voxel_size_with_unit is None:
                raise ValueError(
                    "Please always supply the voxel_size or voxel_size_with_unit when using the constructor Dataset(your_path, voxel_size=your_voxel_size)."
                    + "If you just want to open an existing dataset, please use Dataset.open(your_path).",
                )
            else:
                if self.voxel_size_with_unit != voxel_size_with_unit:
                    raise RuntimeError(
                        f"Cannot open Dataset: The dataset {self.path} already exists, but the voxel_sizes do not match ({self.voxel_size_with_unit} != {voxel_size_with_unit})"
                    )
            if name is not None:
                if self.name != name:
                    raise RuntimeError(
                        f"Cannot open Dataset: The dataset {self.path} already exists, but the names do not match ({self.name} != {name})"
                    )

    def _init_from_properties(self, dataset_properties: DatasetProperties) -> "Dataset":
        assert dataset_properties is not None
        self._properties = dataset_properties
        self._last_read_properties = copy.deepcopy(self._properties)
        assert (
            self._properties.version is None
            or self._properties.version in SUPPORTED_VERSIONS
        ), f"Unsupported dataset version {self._properties.version}"

        self._layers: dict[str, Layer] = {}
        # construct self.layers
        for layer_properties in self._properties.data_layers:
            num_channels = _extract_num_channels(
                layer_properties.num_channels,
                self.path,
                layer_properties.name,
                (
                    layer_properties.mags[0].mag
                    if len(layer_properties.mags) > 0
                    else None
                ),
            )
            layer_properties.num_channels = num_channels

            layer = self._initialize_layer_from_properties(
                layer_properties, self.read_only
            )
            self._layers[layer_properties.name] = layer
        return self

    @classmethod
    def open(cls, dataset_path: str | PathLike, read_only: bool = False) -> "Dataset":
        """
        To open an existing dataset on disk, simply call `Dataset.open("your_path")`.
        This requires `datasource-properties.json` to exist in this folder. Based on the `datasource-properties.json`,
        a dataset object is constructed. Only layers and magnifications that are listed in the properties are loaded
        (even though there might exist more layers or magnifications on disk).

        The `dataset_path` refers to the top level directory of the dataset (excluding layer or magnification names).
        """

        dataset_path = strip_trailing_slash(UPath(dataset_path))
        dataset_properties = cls._load_properties(dataset_path)

        dataset = cls.__new__(cls)
        dataset.path = dataset_path
        dataset._read_only = read_only
        dataset._resolved_path = cheap_resolve(dataset_path)
        return dataset._init_from_properties(dataset_properties)

    @property
    def resolved_path(self) -> UPath | None:
        return self._resolved_path

    @classmethod
    def announce_manual_upload(
        cls,
        dataset_name: str,
        organization: str,
        initial_team_ids: list[str],
        folder_id: str | RemoteFolder | None,
        require_unique_name: bool = False,
        token: str | None = None,
        datastore_url: str | None = None,
    ) -> tuple[str, str]:
        """Announce a manual dataset upload to WEBKNOSSOS.

        Used when manually uploading datasets to the file system of a datastore.
        Creates database entries and sets access rights on the webknossos instance before the actual data upload.

        Args:
            dataset_name: Name for the new dataset
            organization: Organization ID to upload to
            initial_team_ids: List of team IDs to grant initial access
            folder_id: Optional ID of folder where dataset should be placed
            require_unique_name: Whether to make request fail in case a dataset with the name already exists
            token: Optional authentication token
            datastore_url: If the WEBKNOSSOS instance has multiple datastores, supply a url to select one.

        Note:
            This is typically only used by administrators with direct file system
            access to the WEBKNOSSOS datastore. Most users should use upload() instead.

        Examples:
            ```
            Dataset.announce_manual_upload(
                "my_dataset",
                "my_organization",
                ["team_a", "team_b"],
                "folder_123"
            )
            ```
        """

        from ..client._upload_dataset import _cached_get_upload_datastore
        from ..client.api_client.models import ApiDatasetAnnounceUpload
        from ..client.context import _get_context

        if isinstance(folder_id, RemoteFolder):
            folder_id = folder_id.id

        context = _get_context()
        dataset_announce = ApiDatasetAnnounceUpload(
            dataset_name=dataset_name,
            organization=organization,
            initial_team_ids=initial_team_ids,
            folder_id=folder_id,
            require_unique_name=require_unique_name,
        )
        if datastore_url is None:
            datastore_url = _cached_get_upload_datastore(context)
        datastore_api = context.get_datastore_api_client(datastore_url)
        response = datastore_api.dataset_reserve_manual_upload(
            dataset_announce=dataset_announce, token=token
        )
        return response.new_dataset_id, response.directory_name

    @classmethod
    def trigger_reload_in_datastore(
        cls,
        dataset_name_or_url: str | None = None,
        organization_id: str | None = None,
        webknossos_url: str | None = None,
        dataset_id: str | None = None,
        organization: str | None = None,
        token: str | None = None,
        datastore_url: str | None = None,
    ) -> None:
        """Trigger a manual reload of the dataset's properties.

        For manually uploaded datasets, properties are normally updated automatically
        after a few minutes. This method forces an immediate reload.

        This is typically only needed after manual changes to the dataset's files.
        Cannot be used for local datasets.

        Args:
            dataset_name_or_url: Name or URL of dataset to reload
            dataset_id: ID of dataset to reload
            organization_id: Organization ID where dataset is located
            datastore_url: Optional URL to the datastore
            webknossos_url: Optional URL to the webknossos server
            token: Optional authentication token

        Examples:
            ```
            # Force reload after manual file changes
            Dataset.trigger_reload_in_datastore(
                "my_dataset",
                "organization_id"
            )
            ```
        """

        from ..client._upload_dataset import _cached_get_upload_datastore
        from ..client.context import _get_context

        if organization is not None:
            warn_deprecated("organization", "organization_id")
            if organization_id is None:
                organization_id = organization
            else:
                raise ValueError(
                    "Both organization and organization_id were provided. Only one is allowed."
                )

        (context_manager, dataset_id, _) = cls._parse_remote(
            dataset_name_or_url,
            organization_id,
            None,
            webknossos_url,
            dataset_id,
        )

        with context_manager:
            context = _get_context()
            datastore_url = datastore_url or _cached_get_upload_datastore(context)
            organization_id = organization_id or context.organization_id

            datastore_api = context.get_datastore_api_client(datastore_url)
            datastore_api.dataset_trigger_reload(
                organization_id=organization_id, dataset_id=dataset_id, token=token
            )

    @classmethod
    def trigger_dataset_import(
        cls, directory_name: str, organization: str, token: str | None = None
    ) -> None:
        """Deprecated. Use `Dataset.trigger_reload_in_datastore` instead."""
        warn_deprecated("trigger_dataset_import", "trigger_reload_in_datastore")

        cls.trigger_reload_in_datastore(
            dataset_name_or_url=directory_name,
            organization_id=organization,
            token=token,
        )

    @classmethod
    def _disambiguate_remote(
        cls,
        dataset_name: str,
        organization_id: str,
    ) -> str:
        from ..client.context import _get_context

        current_context = _get_context()
        possible_ids = list(
            cls.get_remote_datasets(
                name=dataset_name, organization_id=organization_id
            ).keys()
        )
        if len(possible_ids) == 0:
            try:
                dataset_id = current_context.api_client_with_auth.dataset_id_from_name(
                    directory_name=dataset_name, organization_id=organization_id
                )
                possible_ids.append(dataset_id)
            except UnexpectedStatusError:
                raise ValueError(
                    f"Dataset with name {dataset_name} not found in organization {organization_id}"
                )
        elif len(possible_ids) > 1:
            logger.warning(
                f"There are several datasets with same name '{dataset_name}' available online. Opened dataset with ID {possible_ids[0]}. "
                "If this is not the correct dataset, please provide the dataset ID. You can get the dataset IDs "
                "of your datasets with `Dataset.get_remote_datasets(name=<dataset_name>)."
            )
        return possible_ids[0]

    @classmethod
    def _parse_remote(
        cls,
        dataset_name_or_url: str | None = None,
        organization_id: str | None = None,
        sharing_token: str | None = None,
        webknossos_url: str | None = None,
        dataset_id: str | None = None,
    ) -> tuple["webknossos_context", str, str | None]:
        """Parses the given arguments to
        * context_manager that should be entered,
        * dataset_id,
        """
        from ..client._resolve_short_link import resolve_short_link
        from ..client.context import _get_context, webknossos_context

        caller = inspect.stack()[1].function
        current_context = _get_context()

        if dataset_id is None:
            assert dataset_name_or_url is not None, (
                f"Please supply either a dataset_id or a dataset name or url to Dataset.{caller}()."
            )
            dataset_name_or_url = resolve_short_link(dataset_name_or_url)

            match = _DATASET_URL_REGEX.match(dataset_name_or_url)
            deprecated_match = _DATASET_DEPRECATED_URL_REGEX.match(dataset_name_or_url)
            if match is not None:
                assert (
                    organization_id is None
                    and sharing_token is None
                    and webknossos_url is None
                ), (
                    f"When Dataset.{caller}() is called with an url, "
                    + f"e.g. Dataset.{caller}('https://webknossos.org/datasets/scalable_minds/l4_sample_dev/view'), "
                    + "organization_id, sharing_token and webknossos_url must not be set."
                )
                dataset_id = match.group("dataset_id")
                sharing_token = match.group("sharing_token")
                webknossos_url = match.group("webknossos_url")
                assert dataset_id is not None
            elif deprecated_match is not None:
                assert (
                    organization_id is None
                    and sharing_token is None
                    and webknossos_url is None
                ), (
                    f"When Dataset.{caller}() is called with an url, "
                    + f"e.g. Dataset.{caller}('https://webknossos.org/datasets/scalable_minds/l4_sample_dev/view'), "
                    + "organization_id, sharing_token and webknossos_url must not be set."
                )
                dataset_name = deprecated_match.group("dataset_name")
                organization_id = deprecated_match.group("organization_id")
                sharing_token = deprecated_match.group("sharing_token")
                webknossos_url = deprecated_match.group("webknossos_url")

                assert organization_id is not None
                assert dataset_name is not None

                dataset_id = cls._disambiguate_remote(dataset_name, organization_id)
            else:
                dataset_name = dataset_name_or_url
                organization_id = organization_id or current_context.organization_id

                dataset_id = cls._disambiguate_remote(dataset_name, organization_id)

        if webknossos_url is None:
            webknossos_url = current_context.url
        webknossos_url = webknossos_url.rstrip("/")
        context_manager = webknossos_context(
            webknossos_url, token=sharing_token or current_context.token
        )
        if webknossos_url != current_context.url:
            if sharing_token is None:
                warnings.warn(
                    f"[INFO] The supplied url {webknossos_url} does not match your current context {current_context.url}. "
                    + f"Using no token, only public datasets can used with Dataset.{caller}(). "
                    + "Please see https://docs.webknossos.org/api/webknossos/client/context.html to adapt the URL and token."
                )
                context_manager = webknossos_context(webknossos_url, None)
        return (context_manager, dataset_id, sharing_token)

    @classmethod
    def open_remote(
        cls,
        dataset_name_or_url: str | None = None,
        organization_id: str | None = None,
        sharing_token: str | None = None,
        webknossos_url: str | None = None,
        dataset_id: str | None = None,
        use_zarr_streaming: bool = True,
    ) -> "RemoteDataset":
        """Opens a remote webknossos dataset. Image data is accessed via network requests.
        Dataset metadata such as allowed teams or the sharing token can be read and set
        via the respective `RemoteDataset` properties.

        Args:
            dataset_name_or_url: Either dataset name or full URL to dataset view, e.g.
                https://webknossos.org/datasets/scalable_minds/l4_sample_dev/view
            organization_id: Optional organization ID if using dataset name. Can be found [here](https://webknossos.org/auth/token)
            sharing_token: Optional sharing token for dataset access
            webknossos_url: Optional custom webknossos URL, defaults to context URL, usually https://webknossos.org
            dataset_id: Optional unique ID of the dataset
            use_zarr_streaming: Whether to use zarr streaming

        Returns:
            RemoteDataset: Dataset instance for remote access

        Examples:
            ```
            ds = Dataset.open_remote("`https://webknossos.org/datasets/scalable_minds/l4_sample_dev/view`")
            ```

        Note:
            If supplying an URL, organization_id, webknossos_url and sharing_token
            must not be set.
        """

        from ..client.context import _get_context

        (context_manager, dataset_id, sharing_token) = cls._parse_remote(
            dataset_name_or_url,
            organization_id,
            sharing_token,
            webknossos_url,
            dataset_id,
        )

        with context_manager:
            wk_context = _get_context()
            token = sharing_token or wk_context.datastore_token
            api_dataset_info = wk_context.api_client.dataset_info(
<<<<<<< HEAD
                dataset_id, token, include_paths=True
            )
            directory_name = api_dataset_info.directory_name
=======
                dataset_id=dataset_id, sharing_token=token
            )
>>>>>>> 4af80cbf
            organization_id = api_dataset_info.owning_organization
            datastore_url = api_dataset_info.data_store.url
            url_prefix = wk_context.get_datastore_api_client(datastore_url).url_prefix

<<<<<<< HEAD
            if use_zarr_streaming:
                zarr_path = UPath(
                    f"{url_prefix}/zarr/{organization_id}/{directory_name}/",
                    headers={} if token is None else {"X-Auth-Token": token},
                    ssl=SSL_CONTEXT,
                )
                return RemoteDataset(zarr_path, None, dataset_id, context_manager)
            else:
                if isinstance(api_dataset_info.data_source, ApiUnusableDataSource):
                    raise RuntimeError(
                        f"The dataset {dataset_id} is unusable {api_dataset_info.data_source.status}"
                    )

                return RemoteDataset(
                    None, api_dataset_info.data_source, dataset_id, context_manager
                )
=======
            zarr_path = UPath(
                f"{url_prefix}/zarr/{dataset_id}/",
                headers={} if token is None else {"X-Auth-Token": token},
                ssl=SSL_CONTEXT,
            )
            return RemoteDataset(zarr_path, dataset_id, context_manager)
>>>>>>> 4af80cbf

    @classmethod
    def download(
        cls,
        dataset_name_or_url: str,
        *,
        organization_id: str | None = None,
        sharing_token: str | None = None,
        webknossos_url: str | None = None,
        bbox: BoundingBox | None = None,
        layers: list[str] | str | None = None,
        mags: list[Mag] | None = None,
        path: PathLike | str | None = None,
        exist_ok: bool = False,
    ) -> "Dataset":
        """Downloads a dataset and returns the Dataset instance.

        * `dataset_name_or_url` may be a dataset name or a full URL to a dataset view, e.g.
          `https://webknossos.org/datasets/scalable_minds/l4_sample_dev/view`
          If a URL is used, `organization_id`, `webknossos_url` and `sharing_token` must not be set.
        * `organization_id` may be supplied if a dataset name was used in the previous argument,
          it defaults to your current organization from the `webknossos_context`.
          You can find your `organization_id` [here](https://webknossos.org/auth/token).
        * `sharing_token` may be supplied if a dataset name was used and can specify a sharing token.
        * `webknossos_url` may be supplied if a dataset name was used,
          and allows to specify in which webknossos instance to search for the dataset.
          It defaults to the url from your current `webknossos_context`, using https://webknossos.org as a fallback.
        * `bbox`, `layers`, and `mags` specify which parts of the dataset to download.
          If nothing is specified the whole image, all layers, and all mags are downloaded respectively.
        * `path` and `exist_ok` specify where to save the downloaded dataset and whether to overwrite
          if the `path` exists.
        """

        from ..client._download_dataset import download_dataset

        (context_manager, dataset_id, sharing_token) = cls._parse_remote(
            dataset_name_or_url, organization_id, sharing_token, webknossos_url
        )

        if isinstance(layers, str):
            layers = [layers]

        with context_manager:
            return download_dataset(
                dataset_id=dataset_id,
                sharing_token=sharing_token,
                bbox=bbox,
                layers=layers,
                mags=mags,
                path=path,
                exist_ok=exist_ok,
            )

    @classmethod
    def from_images(
        cls,
        input_path: str | PathLike,
        output_path: str | PathLike,
        voxel_size: tuple[float, float, float] | None = None,
        name: str | None = None,
        *,
        map_filepath_to_layer_name: ConversionLayerMapping
        | Callable[[Path], str] = ConversionLayerMapping.INSPECT_SINGLE_FILE,
        z_slices_sort_key: Callable[[Path], Any] = natsort_keygen(),
        voxel_size_with_unit: VoxelSize | None = None,
        layer_name: str | None = None,
        layer_category: LayerCategoryType | None = None,
        data_format: str | DataFormat = DEFAULT_DATA_FORMAT,
        chunk_shape: Vec3IntLike | int | None = None,
        shard_shape: Vec3IntLike | int | None = None,
        chunks_per_shard: int | Vec3IntLike | None = None,
        compress: bool = True,
        swap_xy: bool = False,
        flip_x: bool = False,
        flip_y: bool = False,
        flip_z: bool = False,
        use_bioformats: bool | None = None,
        max_layers: int = 20,
        batch_size: int | None = None,
        executor: Executor | None = None,
    ) -> "Dataset":
        """This method imports image data in a folder or from a file as a webknossos dataset.

        The image data can be 3D images (such as multipage tiffs) or stacks of 2D images.
        Multiple 3D images or image stacks are mapped to different layers based on the mapping strategy.

        The exact mapping is handled by the argument `map_filepath_to_layer_name`, which can be a pre-defined
        strategy from the enum `ConversionLayerMapping`, or a custom callable, taking
        a path of an image file and returning the corresponding layer name. All
        files belonging to the same layer name are then grouped. In case of
        multiple files per layer, those are usually mapped to the z-dimension.
        The order of the z-slices can be customized by setting
        `z_slices_sort_key`.

        For more fine-grained control, please create an empty dataset and use `add_layer_from_images`.

        Args:
            input_path: Path to input image files
            output_path: Output path for created dataset
            voxel_size: Optional tuple of floats (x,y,z) for voxel size in nm
            name: Optional name for dataset
            map_filepath_to_layer_name: Strategy for mapping files to layers, either a ConversionLayerMapping
                enum value or callable taking Path and returning str
            z_slices_sort_key: Optional key function for sorting z-slices
            voxel_size_with_unit: Optional voxel size with unit specification
            layer_name: Optional name for layer(s)
            layer_category: Optional category override (LayerCategoryType.color / LayerCategoryType.segmentation)
            data_format: Format to store data in ('wkw'/'zarr'/'zarr3)
            chunk_shape: Optional. Shape of chunks to store data in
            shard_shape: Optional. Shape of shards to store data in
            chunks_per_shard: Deprecated, use shard_shape. Optional. number of chunks per shard
            compress: Whether to compress the data
            swap_xy: Whether to swap x and y axes
            flip_x: Whether to flip the x axis
            flip_y: Whether to flip the y axis
            flip_z: Whether to flip the z axis
            use_bioformats: Whether to use bioformats for reading
            max_layers: Maximum number of layers to create
            batch_size: Size of batches for processing
            executor: Optional executor for parallelization

        Returns:
            Dataset: The created dataset instance

        Examples:
            ```
            ds = Dataset.from_images("path/to/images/",
                                    "path/to/dataset/",
                                    voxel_size=(1, 1, 1))
            ```

        Note:
            This method needs extra packages like tifffile or pylibczirw.
            Install with `pip install "webknossos[all]"` and `pip install --extra-index-url https://pypi.scm.io/simple/ "webknossos[czi]"`.
        """

        input_upath = UPath(input_path)

        valid_suffixes = pims_images.get_valid_pims_suffixes()
        if use_bioformats is not False:
            valid_suffixes.update(pims_images.get_valid_bioformats_suffixes())

        if input_upath.is_file():
            if input_upath.suffix.lstrip(".").lower() in valid_suffixes:
                input_files = [UPath(input_upath.name)]
                input_upath = input_upath.parent
        else:
            input_files = [
                i.relative_to(input_upath)
                for i in input_upath.glob("**/*")
                if i.is_file() and i.suffix.lstrip(".").lower() in valid_suffixes
            ]

        if len(input_files) == 0:
            raise ValueError(
                "Could not find any supported image data. "
                + f"The following suffixes are supported: {sorted(valid_suffixes)}"
            )

        if isinstance(map_filepath_to_layer_name, Dataset.ConversionLayerMapping):
            with warnings.catch_warnings():
                warnings.filterwarnings(
                    "ignore",
                    category=UserWarning,
                    module="pims",
                )
                warnings.filterwarnings(
                    "once",
                    category=UserWarning,
                    module="pims_images",
                )
                map_filepath_to_layer_name_func = (
                    map_filepath_to_layer_name._to_callable(
                        input_upath,
                        input_files=input_files,
                        use_bioformats=use_bioformats,
                    )
                )
        else:
            map_filepath_to_layer_name_func = map_filepath_to_layer_name
        if voxel_size_with_unit is None:
            assert voxel_size is not None, (
                "Please supply either voxel_size or voxel_size_with_unit."
            )
            voxel_size_with_unit = VoxelSize(voxel_size)
        else:
            assert voxel_size is None, (
                "Please supply either voxel_size or voxel_size_with_unit not both."
            )

        ds = cls(output_path, voxel_size_with_unit=voxel_size_with_unit, name=name)

        filepaths_per_layer: dict[str, list[Path]] = {}
        for input_file in input_files:
            layer_name_from_mapping = map_filepath_to_layer_name_func(input_file)
            # Remove characters from layer name that are not allowed
            layer_name_from_mapping = _UNALLOWED_LAYER_NAME_CHARS.sub(
                "", layer_name_from_mapping
            )
            # Ensure layer name does not start with a dot
            layer_name_from_mapping = layer_name_from_mapping.lstrip(".")

            assert layer_name_from_mapping != "", (
                f"Could not determine a layer name for {input_file}."
            )

            filepaths_per_layer.setdefault(layer_name_from_mapping, []).append(
                input_upath / input_file
            )

        if layer_name is not None:
            if len(filepaths_per_layer) == 1:
                filepaths_per_layer[layer_name] = filepaths_per_layer.pop(
                    layer_name_from_mapping
                )
            else:
                filepaths_per_layer = {
                    f"{layer_name}_{k}": v for k, v in filepaths_per_layer.items()
                }
        with get_executor_for_args(None, executor) as executor:
            with warnings.catch_warnings():
                warnings.filterwarnings(
                    "ignore",
                    category=UserWarning,
                    module="pims_images",
                )
                warnings.filterwarnings(
                    "ignore",
                    category=UserWarning,
                    module="pims",
                )
                for layer_name, filepaths in filepaths_per_layer.items():
                    filepaths.sort(key=z_slices_sort_key)

                    ds.add_layer_from_images(
                        filepaths[0] if len(filepaths) == 1 else filepaths,
                        layer_name,
                        category=layer_category,
                        data_format=data_format,
                        chunk_shape=chunk_shape,
                        shard_shape=shard_shape,
                        chunks_per_shard=chunks_per_shard,
                        compress=compress,
                        swap_xy=swap_xy,
                        flip_x=flip_x,
                        flip_y=flip_y,
                        flip_z=flip_z,
                        use_bioformats=use_bioformats,
                        batch_size=batch_size,
                        allow_multiple_layers=True,
                        max_layers=max_layers - len(ds.layers),
                        truncate_rgba_to_rgb=False,
                        executor=executor,
                    )

        return ds

    @property
    def layers(self) -> dict[str, Layer]:
        """Dictionary containing all layers of this dataset.

        Returns:
            dict[str, Layer]: Dictionary mapping layer names to Layer objects

        Examples:
            ```
            for layer_name, layer in ds.layers.items():
               print(layer_name)
            ```
        """

        return self._layers

    @property
    def voxel_size(self) -> tuple[float, float, float]:
        """Size of each voxel in nanometers along each dimension (x, y, z).

        Returns:
            tuple[float, float, float]: Size of each voxel in nanometers for x,y,z dimensions

        Examples:
            ```
            vx, vy, vz = ds.voxel_size
            print(f"X resolution is {vx}nm")
            ```
        """

        return self._properties.scale.to_nanometer()

    @property
    def voxel_size_with_unit(self) -> VoxelSize:
        """Size of voxels including unit information.

        Size of each voxel along each dimension (x, y, z), including unit specification.
        The default unit is nanometers.

        Returns:
            VoxelSize: Object containing voxel sizes and their units

        """

        return self._properties.scale

    @property
    def name(self) -> str:
        """Name of this dataset as specified in datasource-properties.json.

        Can be modified to rename the dataset. Changes are persisted to the properties file.

        Returns:
            str: Current dataset name

        Examples:
            ```
            ds.name = "my_renamed_dataset"  # Updates the name in properties file
            ```
        """

        return self._properties.id["name"]

    @name.setter
    def name(self, name: str) -> None:
        self._ensure_writable()
        current_id = self._properties.id
        current_id["name"] = name
        self._properties.id = current_id
        self._export_as_json()

    @property
    def default_view_configuration(self) -> DatasetViewConfiguration | None:
        """Default view configuration for this dataset in webknossos.

        Controls how the dataset is displayed in webknossos when first opened by a user, including position,
        zoom level, rotation etc.

        Returns:
            DatasetViewConfiguration | None: Current view configuration if set

        Examples:
            ```
            ds.default_view_configuration = DatasetViewConfiguration(
                zoom=1.5,
                position=(100, 100, 100)
            )
            ```
        """

        return self._properties.default_view_configuration

    @default_view_configuration.setter
    def default_view_configuration(
        self, view_configuration: DatasetViewConfiguration
    ) -> None:
        self._ensure_writable()
        self._properties.default_view_configuration = view_configuration
        self._export_as_json()  # update properties on disk

    @property
    def read_only(self) -> bool:
        """Whether this dataset is opened in read-only mode.

        When True, operations that would modify the dataset (adding layers, changing properties,
        etc.) are not allowed and will raise RuntimeError.

        Returns:
            bool: True if dataset is read-only, False otherwise
        """

        return self._read_only

    def __eq__(self, other: object) -> bool:
        if isinstance(other, self.__class__):
            return self.path == other.path and self.read_only == other.read_only
        else:
            return False

    def upload(
        self,
        new_dataset_name: str | None = None,
        *,
        layers_to_link: list[Union["LayerToLink", Layer]] | None = None,
        jobs: int | None = None,
    ) -> "RemoteDataset":
        """Upload this dataset to webknossos.

        Copies all data and metadata to webknossos, creating a new dataset that can be accessed remotely.
        For large datasets, existing layers can be linked instead of re-uploaded.

        Args:
            new_dataset_name: Optional name for the uploaded dataset
            layers_to_link: Optional list of layers that should link to existing data instead of being uploaded
            jobs: Optional number of parallel upload jobs, defaults to 5

        Returns:
            RemoteDataset: Reference to the newly created remote dataset

        Examples:
            Simple upload:
                ```
                remote_ds = ds.upload("my_new_dataset")
                print(remote_ds.url)
                ```

            Link existing layers:
                ```
                link = LayerToLink.from_remote_layer(existing_layer)
                remote_ds = ds.upload(layers_to_link=[link])
                ```
        """

        from ..client._upload_dataset import LayerToLink, upload_dataset

        converted_layers_to_link = (
            None
            if layers_to_link is None
            else [
                i if isinstance(i, LayerToLink) else LayerToLink.from_remote_layer(i)
                for i in layers_to_link
            ]
        )

        for layer in self.get_segmentation_layers():
            if not layer.attachments.is_empty:
                raise NotImplementedError(
                    f"Uploading layers with attachments is not supported yet. Layer {layer.name} has attachments."
                )

        dataset_id = upload_dataset(
            self, new_dataset_name, converted_layers_to_link, jobs
        )

        return self.open_remote(dataset_id=dataset_id)

    def get_layer(self, layer_name: str) -> Layer:
        """Get a specific layer from this dataset.

        Args:
            layer_name: Name of the layer to retrieve

        Returns:
            Layer: The requested layer object

        Raises:
            IndexError: If no layer with the given name exists

        Examples:
            ```
            color_layer = ds.get_layer("color")
            seg_layer = ds.get_layer("segmentation")
            ```

        Note:
            Use `layers` property to access all layers at once.
        """
        if layer_name not in self.layers.keys():
            raise IndexError(f"The layer {layer_name} is not a layer of this dataset")
        return self.layers[layer_name]

    def add_layer(
        self,
        layer_name: str,
        category: LayerCategoryType,
        *,
        dtype_per_layer: DTypeLike | None = None,
        dtype_per_channel: DTypeLike | None = None,
        num_channels: int | None = None,
        data_format: str | DataFormat = DEFAULT_DATA_FORMAT,
        bounding_box: NDBoundingBox | None = None,
        **kwargs: Any,
    ) -> Layer:
        """Create a new layer in the dataset.

        Creates a new layer with the given name, category, and data type.

        Args:
            layer_name: Name for the new layer
            category: Either 'color' or 'segmentation'
            dtype_per_layer: Deprecated, use dtype_per_channel. Optional data type for entire layer, e.g. np.uint8
            dtype_per_channel: Optional data type per channel, e.g. np.uint8
            num_channels: Number of channels (default 1)
            data_format: Format to store data ('wkw', 'zarr', 'zarr3')
            bounding_box: Optional initial bounding box of layer
            **kwargs: Additional arguments:
                - largest_segment_id: For segmentation layers, initial largest ID
                - mappings: For segmentation layers, optional ID mappings

        Returns:
            Layer: The newly created layer

        Raises:
            IndexError: If layer with given name already exists
            RuntimeError: If invalid category specified
            AttributeError: If both dtype_per_layer and dtype_per_channel specified
            AssertionError: If invalid layer name or WKW format used with remote dataset

        Examples:
            Create color layer:
                ```
                layer = ds.add_layer(
                    "my_raw_microscopy_layer",
                    LayerCategoryType.COLOR_CATEGORY,
                    dtype_per_channel=np.uint8,
                )
                ```

            Create segmentation layer:
                ```
                layer = ds.add_layer(
                    "my_segmentation_labels",
                    LayerCategoryType.SEGMENTATION_CATEGORY,
                    dtype_per_channel=np.uint64
                )
                ```

        Note:
            The dtype can be specified either per layer or per channel, but not both.
            If neither is specified, uint8 per channel is used by default.
            WKW format can only be used with local datasets.
        """

        self._ensure_writable()

        assert _ALLOWED_LAYER_NAME_REGEX.match(layer_name), (
            f"The layer name '{layer_name}' is invalid. It must only contain letters, numbers, underscores, hyphens and dots."
        )

        if num_channels is None:
            num_channels = 1

        if dtype_per_layer is not None and dtype_per_channel is not None:
            raise AttributeError(
                "Cannot add layer. Specifying both 'dtype_per_layer' and 'dtype_per_channel' is not allowed"
            )
        elif dtype_per_channel is not None:
            dtype_per_channel = _properties_floating_type_to_python_type.get(
                dtype_per_channel,  # type: ignore[arg-type]
                dtype_per_channel,  # type: ignore[arg-type]
            )
            dtype_per_channel = _normalize_dtype_per_channel(dtype_per_channel)  # type: ignore[arg-type]
        elif dtype_per_layer is not None:
            warn_deprecated("dtype_per_layer", "dtype_per_channel")
            dtype_per_layer = _properties_floating_type_to_python_type.get(
                dtype_per_layer,  # type: ignore[arg-type]
                dtype_per_layer,  # type: ignore[arg-type]
            )
            dtype_per_layer = _normalize_dtype_per_layer(dtype_per_layer)  # type: ignore[arg-type]
            dtype_per_channel = _dtype_per_layer_to_dtype_per_channel(
                dtype_per_layer, num_channels
            )
        else:
            dtype_per_channel = np.dtype("uint" + str(DEFAULT_BIT_DEPTH))

        # assert that the dtype_per_channel is supported by webknossos
        if category == COLOR_CATEGORY:
            color_dtypes = (
                "uint8",
                "uint16",
                "uint32",
                "int8",
                "int16",
                "int32",
                "float32",
            )
            if dtype_per_channel.name not in color_dtypes:
                raise ValueError(
                    f"Cannot add color layer with dtype {dtype_per_channel.name}. "
                    f"Supported dtypes are: {', '.join(color_dtypes)}."
                    "For an overview of supported dtypes, see https://docs.webknossos.org/webknossos/data/upload_ui.html",
                )
        else:
            segmentation_dtypes = (
                "uint8",
                "uint16",
                "uint32",
                "uint64",
                "int8",
                "int16",
                "int32",
                "int64",
            )
            if dtype_per_channel.name not in segmentation_dtypes:
                raise ValueError(
                    f"Cannot add segmentation layer with dtype {dtype_per_channel.name}. "
                    f"Supported dtypes are: {', '.join(segmentation_dtypes)}."
                    "For an overview of supported dtypes, see https://docs.webknossos.org/webknossos/data/upload_ui.html",
                )

        if layer_name in self.layers.keys():
            raise IndexError(
                f"Adding layer {layer_name} failed. There is already a layer with this name"
            )

        assert is_fs_path(self.path) or data_format != DataFormat.WKW, (
            "Cannot create WKW layers in remote datasets. Use `data_format='zarr'`."
        )

        layer_properties = LayerProperties(
            name=layer_name,
            category=category,
            bounding_box=bounding_box or BoundingBox((0, 0, 0), (0, 0, 0)),
            element_class=_dtype_per_channel_to_element_class(
                dtype_per_channel, num_channels
            ),
            mags=[],
            num_channels=num_channels,
            data_format=DataFormat(data_format),
        )

        if category == COLOR_CATEGORY:
            self._properties.data_layers += [layer_properties]
            self._layers[layer_name] = Layer(self, layer_properties, read_only=False)
        elif category == SEGMENTATION_CATEGORY:
            segmentation_layer_properties: SegmentationLayerProperties = (
                SegmentationLayerProperties(
                    **(
                        attr.asdict(layer_properties, recurse=False)
                    ),  # use all attributes from LayerProperties
                    largest_segment_id=kwargs.get("largest_segment_id"),
                )
            )
            if "mappings" in kwargs:
                segmentation_layer_properties.mappings = kwargs["mappings"]
            self._properties.data_layers += [segmentation_layer_properties]
            self._layers[layer_name] = SegmentationLayer(
                self, segmentation_layer_properties, read_only=False
            )
        else:
            raise RuntimeError(
                f"Failed to add layer ({layer_name}) because of invalid category ({category}). The supported categories are '{COLOR_CATEGORY}' and '{SEGMENTATION_CATEGORY}'"
            )

        self._export_as_json()
        return self.layers[layer_name]

    def get_or_add_layer(
        self,
        layer_name: str,
        category: LayerCategoryType,
        *,
        dtype_per_layer: DTypeLike | None = None,
        dtype_per_channel: DTypeLike | None = None,
        num_channels: int | None = None,
        data_format: str | DataFormat = DEFAULT_DATA_FORMAT,
        **kwargs: Any,
    ) -> Layer:
        """Get an existing layer or create a new one.

        Gets a layer with the given name if it exists, otherwise creates a new layer
        with the specified parameters.

        Args:
            layer_name: Name of the layer to get or create
            category: Layer category ('color' or 'segmentation')
            dtype_per_layer: Deprecated, use dtype_per_channel. Optional data type for entire layer
            dtype_per_channel: Optional data type per channel
            num_channels: Optional number of channels
            data_format: Format to store data ('wkw', 'zarr', etc.)
            **kwargs: Additional arguments passed to add_layer()

        Returns:
            Layer: The existing or newly created layer

        Raises:
            AssertionError: If existing layer's properties don't match specified parameters
            ValueError: If both dtype_per_layer and dtype_per_channel specified
            RuntimeError: If invalid category specified

        Examples:
            ```
            layer = ds.get_or_add_layer(
                "segmentation",
                LayerCategoryType.SEGMENTATION_CATEGORY,
                dtype_per_channel=np.uint64,
            )
            ```

        Note:
            The dtype can be specified either per layer or per channel, but not both.
            For existing layers, the parameters are validated against the layer properties.
        """

        if layer_name in self.layers.keys():
            assert (
                num_channels is None
                or self.layers[layer_name].num_channels == num_channels
            ), (
                f"Cannot get_or_add_layer: The layer '{layer_name}' already exists, but the number of channels do not match. "
                + f"The number of channels of the existing layer are '{self.layers[layer_name].num_channels}' "
                + f"and the passed parameter is '{num_channels}'."
            )
            assert self.get_layer(layer_name).category == category, (
                f"Cannot get_or_add_layer: The layer '{layer_name}' already exists, but the categories do not match. "
                + f"The category of the existing layer is '{self.get_layer(layer_name).category}' "
                + f"and the passed parameter is '{category}'."
            )

            if dtype_per_channel is not None:
                dtype_per_channel = _normalize_dtype_per_channel(dtype_per_channel)

            if dtype_per_layer is not None:
                warn_deprecated("dtype_per_layer", "dtype_per_channel")
                dtype_per_layer = _normalize_dtype_per_layer(dtype_per_layer)

            if dtype_per_channel is not None or dtype_per_layer is not None:
                dtype_per_channel = (
                    dtype_per_channel
                    or _dtype_per_layer_to_dtype_per_channel(
                        dtype_per_layer,  # type: ignore[arg-type]
                        num_channels or self.layers[layer_name].num_channels,
                    )
                )
                assert (
                    dtype_per_channel is None
                    or self.layers[layer_name].dtype_per_channel == dtype_per_channel
                ), (
                    f"Cannot get_or_add_layer: The layer '{layer_name}' already exists, but the dtypes do not match. "
                    + f"The dtype_per_channel of the existing layer is '{self.layers[layer_name].dtype_per_channel}' "
                    + f"and the passed parameter would result in a dtype_per_channel of '{dtype_per_channel}'."
                )
            return self.layers[layer_name]
        else:
            return self.add_layer(
                layer_name,
                category,
                dtype_per_layer=dtype_per_layer,
                dtype_per_channel=dtype_per_channel,
                num_channels=num_channels,
                data_format=DataFormat(data_format),
                **kwargs,
            )

    def add_layer_like(self, other_layer: Layer, layer_name: str) -> Layer:
        self._ensure_writable()

        if layer_name in self.layers.keys():
            raise IndexError(
                f"Adding layer {layer_name} failed. There is already a layer with this name"
            )

        layer_properties = copy.copy(other_layer._properties)
        layer_properties.mags = []
        if isinstance(layer_properties, SegmentationLayerProperties):
            from .properties import AttachmentsProperties

            layer_properties.attachments = AttachmentsProperties()
        layer_properties.name = layer_name

        self._properties.data_layers += [layer_properties]
        if layer_properties.category == COLOR_CATEGORY:
            self._layers[layer_name] = Layer(self, layer_properties, read_only=False)
        elif layer_properties.category == SEGMENTATION_CATEGORY:
            self._layers[layer_name] = SegmentationLayer(
                self,
                cast(SegmentationLayerProperties, layer_properties),
                read_only=False,
            )
        else:
            raise RuntimeError(
                f"Failed to add layer ({layer_name}) because of invalid category ({layer_properties.category}). The supported categories are '{COLOR_CATEGORY}' and '{SEGMENTATION_CATEGORY}'"
            )
        self._export_as_json()
        return self._layers[layer_name]

    def _add_existing_layer(self, layer_properties: LayerProperties) -> Layer:
        self._ensure_writable()

        assert layer_properties.name not in self.layers, (
            f"Cannot import layer `{layer_properties.name}` into dataset, "
            + "as a layer with this name is already present."
        )

        self._properties.data_layers.append(layer_properties)
        layer = self._initialize_layer_from_properties(
            layer_properties, read_only=False
        )
        self.layers[layer.name] = layer

        self._export_as_json()
        return self.layers[layer.name]

    def add_layer_for_existing_files(
        self,
        layer_name: str,
        category: LayerCategoryType,
        **kwargs: Any,
    ) -> Layer:
        """Create a new layer from existing data files.

        Adds a layer by discovering and incorporating existing data files that were created externally,
        rather than creating new ones. The layer properties are inferred from the existing files
        unless overridden.

        Args:
            layer_name: Name for the new layer
            category: Layer category ('color' or 'segmentation')
            **kwargs: Additional arguments:
                - num_channels: Override detected number of channels
                - dtype_per_channel: Override detected data type
                - data_format: Override detected data format
                - bounding_box: Override detected bounding box

        Returns:
            Layer: The newly created layer referencing the existing files

        Raises:
            AssertionError: If layer already exists or no valid files found
            RuntimeError: If dataset is read-only

        Examples:
            Basic usage:
                ```
                layer = ds.add_layer_for_existing_files(
                    "external_data",
                    "color"
                )
                ```

            Override properties:
                ```
                layer = ds.add_layer_for_existing_files(
                    "segmentation_data",
                    "segmentation",
                    dtype_per_channel=np.uint64
                )
                ```

        Note:
            The data files must already exist in the dataset directory under the layer name.
            Files are analyzed to determine properties like data type and number of channels.
            Magnifications are discovered automatically.
        """
        self._ensure_writable()
        assert layer_name not in self.layers, f"Layer {layer_name} already exists!"

        array_info = _find_array_info(self.path / layer_name)
        assert array_info is not None, (
            f"Could not find any valid mags in {self.path / layer_name}. Cannot add layer."
        )

        num_channels = kwargs.pop("num_channels", array_info.num_channels)
        dtype_per_channel = kwargs.pop("dtype_per_channel", array_info.voxel_type)
        data_format = kwargs.pop("data_format", array_info.data_format)

        layer = self.add_layer(
            layer_name,
            category=category,
            num_channels=num_channels,
            dtype_per_channel=dtype_per_channel,
            data_format=data_format,
            **kwargs,
        )
        for mag_dir in layer.path.iterdir():
            try:
                # Tests if directory entry is a valid mag.
                # Metadata files such as zarr.json are filtered out by this.
                Mag(mag_dir.name)
            except ValueError:
                continue
            # Mags are only writable if they are local to the dataset
            resolved_mag_path = cheap_resolve(mag_dir)
            read_only = (
                self.resolved_path is None
                or resolved_mag_path.parent != self.resolved_path / layer_name
            )
            layer._add_mag_for_existing_files(
                mag_dir.name, mag_path=resolved_mag_path, read_only=read_only
            )
        finest_mag_view = layer.mags[min(layer.mags)]
        if "bounding_box" not in kwargs:
            layer.bounding_box = infer_bounding_box_existing_files(finest_mag_view)
        else:
            layer.bounding_box = kwargs["bounding_box"]
        return layer

    def add_layer_from_images(
        self,
        images: Union[str, "pims.FramesSequence", list[str | PathLike]],
        ## add_layer arguments
        layer_name: str,
        category: LayerCategoryType | None = "color",
        *,
        data_format: str | DataFormat = DEFAULT_DATA_FORMAT,
        ## add_mag arguments
        mag: MagLike = Mag(1),
        chunk_shape: Vec3IntLike | int | None = None,
        shard_shape: Vec3IntLike | int | None = None,
        chunks_per_shard: int | Vec3IntLike | None = None,
        compress: bool = True,
        ## other arguments
        topleft: VecIntLike = Vec3Int.zeros(),  # in Mag(1)
        swap_xy: bool = False,
        flip_x: bool = False,
        flip_y: bool = False,
        flip_z: bool = False,
        dtype: DTypeLike | None = None,
        use_bioformats: bool | None = None,
        channel: int | None = None,
        timepoint: int | None = None,
        czi_channel: int | None = None,
        batch_size: int | None = None,  # defaults to shard-size z
        allow_multiple_layers: bool = False,
        max_layers: int = 20,
        truncate_rgba_to_rgb: bool = True,
        executor: Executor | None = None,
    ) -> Layer:
        """
        Creates a new layer called `layer_name` with mag `mag` from `images`.
        `images` can be one of the following:

        * glob-string
        * list of paths
        * `pims.FramesSequence` instance

        Please see the [pims docs](http://soft-matter.github.io/pims/v0.6.1/opening_files.html) for more information.

        This method needs extra packages like tifffile or pylibczirw. Please install the respective extras,
        e.g. using `python -m pip install "webknossos[all]"`.

        Further Arguments:

        * `category`: `color` by default, may be set to "segmentation"
        * `data_format`: by default zarr3 files are written, may be set to "wkw" or "zarr" to write in these formats.
        * `mag`: magnification to use for the written data
        * `chunk_shape`, `chunks_per_shard`, `shard_shape`, `compress`: adjust how the data is stored on disk
        * `topleft`: set an offset in Mag(1) to start writing the data, only affecting the output
        * `swap_xy`: set to `True` to interchange x and y axis before writing to disk
        * `flip_x`, `flip_y`, `flip_z`: set to `True` to reverse the respective axis before writing to disk
        * `dtype`: the read image data will be convertoed to this dtype using `numpy.ndarray.astype`
        * `use_bioformats`: set to `True` to only use the
          [pims bioformats adapter](https://soft-matter.github.io/pims/v0.6.1/bioformats.html) directly, needs a JVM,
          set to `False` to forbid using the bioformats adapter, by default it is tried as a last option
        * `channel`: may be used to select a single channel, if multiple are available
        * `timepoint`: for timeseries, select a timepoint to use by specifying it as an int, starting from 0
        * `czi_channel`: may be used to select a channel for .czi images, which differs from normal color-channels
        * `batch_size`: size to process the images (influences RAM consumption), must be a multiple of the chunk-size z-axis for uncompressed and the shard-size z-axis for compressed layers, default is the chunk-size or shard-size respectively
        * `allow_multiple_layers`: set to `True` if timepoints or channels may result in multiple layers being added (only the first is returned)
        * `max_layers`: only applies if `allow_multiple_layers=True`, limits the number of layers added via different channels or timepoints
        * `truncate_rgba_to_rgb`: only applies if `allow_multiple_layers=True`, set to `False` to write four channels into layers instead of an RGB channel
        * `executor`: pass a `ClusterExecutor` instance to parallelize the conversion jobs across the batches
        """
        if category is None:
            image_path_for_category_guess: Path
            if isinstance(images, str) or isinstance(images, PathLike):
                image_path_for_category_guess = Path(images)
            else:
                image_path_for_category_guess = Path(images[0])
            category = (
                "segmentation"
                if guess_if_segmentation_path(image_path_for_category_guess)
                else "color"
            )
            user_set_category = False
        else:
            user_set_category = True

        pims_image_sequence = pims_images.PimsImages(
            images,
            channel=channel,
            timepoint=timepoint,
            czi_channel=czi_channel,
            swap_xy=swap_xy,
            flip_x=flip_x,
            flip_y=flip_y,
            flip_z=flip_z,
            use_bioformats=use_bioformats,
            is_segmentation=category == "segmentation",
        )
        possible_layers = pims_image_sequence.get_possible_layers()
        # Check if 4 color channels should be converted to
        # 3 color channels (rbg)
        if (
            possible_layers is not None
            and truncate_rgba_to_rgb
            and len(possible_layers.get("channel", [])) == 4
        ):
            # Remove channels from possible_layers to keep those
            # and automatically truncate to 3 channels
            # (pims_images takes care of this:)
            del possible_layers["channel"]
        # Further below, we iterate over suffix_with_pims_open_kwargs_per_layer in the for-loop
        # to add one layer per possible_layer if allow_multiple_layers is True.
        # If just a single layer is added, we still add a default value in the dict.
        if possible_layers is not None and len(possible_layers) > 0:
            if allow_multiple_layers:
                # Get all combinations of possible layers. E.g.
                # possible_layers = {
                #    "channel": [0, 1, 3, 4, 5],
                #    "timepoint": [0, 1],
                # }
                # suffix_with_pims_open_kwargs_per_layer = {
                #    "__channel0_timepoint0", {"channel": 0, "timepoint": 0},
                #    "__channel0_timepoint1", {"channel": 0, "timepoint": 1},
                #    "__channel0_timepoint2", {"channel": 0, "timepoint": 2},
                #    …,
                #    "__channel1_timepoint0", {"channel": 1, "timepoint": 0},
                #    …,
                # }
                suffix_with_pims_open_kwargs_per_layer = {
                    "__" + "_".join(f"{k}{v}" for k, v in sorted(pairs)): dict(pairs)
                    for pairs in product(
                        *(
                            [(key, value) for value in values]
                            for key, values in possible_layers.items()
                        )
                    )
                }
            else:
                # initialize PimsImages as above, with normal layer name
                suffix_with_pims_open_kwargs_per_layer = {"": {}}
                warnings.warn(
                    f"[INFO] There are dimensions beyond channels and xyz which cannot be read: {possible_layers}. "
                    "Defaulting to the first one. "
                    "Please set allow_multiple_layers=True if all of them should be written to different layers, "
                    "or set specific values as arguments.",
                )
        else:
            # initialize PimsImages as above, with normal layer name
            suffix_with_pims_open_kwargs_per_layer = {"": {}}
        first_layer = None
        add_layer_kwargs = {}
        if category == "segmentation":
            add_layer_kwargs["largest_segment_id"] = 0
        if len(suffix_with_pims_open_kwargs_per_layer) > max_layers:
            warnings.warn(
                f"[INFO] Limiting the number of added layers to {max_layers} out of {len(suffix_with_pims_open_kwargs_per_layer)}. "
                + "Please increase `max_layers` if you want more layers to be added.",
            )
        for _, (
            layer_name_suffix,
            pims_open_kwargs,
        ) in zip(range(max_layers), suffix_with_pims_open_kwargs_per_layer.items()):
            # If pims_open_kwargs is empty there's no need to re-open the images:
            if len(pims_open_kwargs) > 0:
                # Set parameters from this method as default
                # if they are not part of the kwargs per layer:
                pims_open_kwargs.setdefault("timepoint", timepoint)  # type: ignore
                pims_open_kwargs.setdefault("channel", channel)  # type: ignore
                pims_open_kwargs.setdefault("czi_channel", czi_channel)  # type: ignore
                pims_image_sequence = pims_images.PimsImages(
                    images,
                    swap_xy=swap_xy,
                    flip_x=flip_x,
                    flip_y=flip_y,
                    flip_z=flip_z,
                    use_bioformats=use_bioformats,
                    is_segmentation=category == "segmentation",
                    **pims_open_kwargs,
                )
            if dtype is None:
                current_dtype = np.dtype(pims_image_sequence.dtype)
                if current_dtype.byteorder == ">":
                    current_dtype = current_dtype.newbyteorder("<")
            else:
                current_dtype = np.dtype(dtype)
            layer = self.add_layer(
                layer_name=layer_name + layer_name_suffix,
                category=category,
                data_format=data_format,
                dtype_per_channel=current_dtype,
                num_channels=pims_image_sequence.num_channels,
                **add_layer_kwargs,  # type: ignore[arg-type]
            )

            expected_bbox = pims_image_sequence.expected_bbox

            # When the expected bbox is 2D the chunk_shape is set to 2D too.
            if expected_bbox.get_shape("z") == 1 and layer.data_format in (
                DataFormat.Zarr,
                DataFormat.Zarr3,
            ):
                chunk_shape = (
                    DEFAULT_CHUNK_SHAPE.with_z(1)
                    if chunk_shape is None
                    else Vec3Int.from_vec_or_int(chunk_shape)
                )
                shard_shape = _get_shard_shape(
                    chunk_shape=chunk_shape,
                    chunks_per_shard=chunks_per_shard,
                    shard_shape=shard_shape,
                )
                if shard_shape is None:
                    if layer.data_format == DataFormat.Zarr3:
                        shard_shape = DEFAULT_SHARD_SHAPE_FROM_IMAGES.with_z(
                            chunk_shape.z
                        )
                    else:
                        shard_shape = DEFAULT_CHUNK_SHAPE.with_z(chunk_shape.z)
                else:
                    shard_shape = Vec3Int.from_vec_or_int(shard_shape)
            else:
                chunk_shape = (
                    DEFAULT_CHUNK_SHAPE
                    if chunk_shape is None
                    else Vec3Int.from_vec_or_int(chunk_shape)
                )
                shard_shape = _get_shard_shape(
                    chunk_shape=chunk_shape,
                    chunks_per_shard=chunks_per_shard,
                    shard_shape=shard_shape,
                )
                if shard_shape is None:
                    if layer.data_format == DataFormat.Zarr3:
                        shard_shape = DEFAULT_SHARD_SHAPE_FROM_IMAGES
                    elif layer.data_format == DataFormat.Zarr:
                        shard_shape = DEFAULT_CHUNK_SHAPE
                    else:
                        shard_shape = DEFAULT_SHARD_SHAPE
                else:
                    shard_shape = Vec3Int.from_vec_or_int(shard_shape)

            mag = Mag(mag)

            # Setting a large enough bounding box, because the exact bounding box
            # cannot be know a priori all the time. It will be replaced with the
            # correct bounding box after reading through all actual images.
            safe_expected_bbox = expected_bbox.from_mag_to_mag1(mag).offset(topleft)
            safe_size = safe_expected_bbox.size.with_replaced(
                safe_expected_bbox.axes.index("x"), SAFE_LARGE_XY
            ).with_replaced(safe_expected_bbox.axes.index("y"), SAFE_LARGE_XY)
            safe_expected_bbox = safe_expected_bbox.with_size(safe_size)
            layer.bounding_box = safe_expected_bbox

            mag_view = layer.add_mag(
                mag=mag,
                chunk_shape=chunk_shape,
                shard_shape=shard_shape,
                compress=compress,
            )

            if batch_size is None:
                if compress or (
                    layer.data_format in (DataFormat.Zarr3, DataFormat.Zarr)
                ):
                    # if data is compressed or dataformat is zarr, parallel write access
                    # to a shard leads to corrupted data, the batch size must be aligned
                    # with the shard size
                    batch_size = mag_view.info.shard_shape.z
                else:
                    # in uncompressed wkw only writing to the same chunk is problematic
                    batch_size = mag_view.info.chunk_shape.z
            elif compress or (layer.data_format in (DataFormat.Zarr3, DataFormat.Zarr)):
                assert batch_size % mag_view.info.shard_shape.z == 0, (
                    f"batch_size {batch_size} must be divisible by z shard-size {mag_view.info.shard_shape.z} when creating compressed layers"
                )
            else:
                assert batch_size % mag_view.info.chunk_shape.z == 0, (
                    f"batch_size {batch_size} must be divisible by z chunk-size {mag_view.info.chunk_shape.z}"
                )

            func_per_chunk = named_partial(
                pims_image_sequence.copy_to_view,
                mag_view=mag_view,
                dtype=current_dtype,
            )

            if (
                additional_axes := set(layer.bounding_box.axes).difference(
                    "x", "y", "z"
                )
            ) and layer.data_format == DataFormat.WKW:
                if all(
                    layer.bounding_box.get_shape(axis) == 1 for axis in additional_axes
                ):
                    warnings.warn(
                        f"[INFO] The data has additional axes {additional_axes}, but they are all of size 1. "
                        + "These axes are not stored in the layer."
                    )
                    layer.bounding_box = BoundingBox.from_ndbbox(layer.bounding_box)
                else:
                    raise RuntimeError(
                        f"WKW datasets only support x, y, z axes, got {additional_axes}. Please use `data_format='zarr3'` instead."
                    )

            buffered_slice_writer_shape = layer.bounding_box.size_xyz.with_z(batch_size)
            args = list(
                layer.bounding_box.chunk(
                    buffered_slice_writer_shape,
                    Vec3Int(1, 1, batch_size),
                )
            )

            with warnings.catch_warnings():
                # We need to catch and ignore a warning here about comparing persisted properties.
                # The problem is that there is an `axisOrder` property that goes in the datasource-properties.json
                # file, but is only stored in a mag object. However, at first we don't have any mags
                # so there is no place to store them. When we add the first mag and update the properties,
                # there is a check that reads the properties first and compares them to the current state.
                # This check fails because the axisOrder property hasn't been stored in the properties file.
                # It is safe to ignore this warning because it is only an intermediate problem in this function.
                # At the end of this function, the properties are complete and consistent.
                warnings.filterwarnings(
                    "ignore",
                    message=".* properties changed in a way that they are not comparable anymore. Most likely the bounding box naming or axis order changed.*",
                    category=UserWarning,
                    module="webknossos",
                )
                with get_executor_for_args(None, executor) as executor:
                    shapes_and_max_ids = wait_and_ensure_success(
                        executor.map_to_futures(func_per_chunk, args),
                        executor=executor,
                        progress_desc=f"Creating layer [bold blue]{layer.name}[/bold blue] from images",
                    )
                shapes, max_ids = zip(*shapes_and_max_ids)
                if category == "segmentation":
                    max_id = max(max_ids)
                    cast(SegmentationLayer, layer).largest_segment_id = max_id
                layer.bounding_box = layer.bounding_box.with_size_xyz(
                    Vec3Int(
                        pims_images.dimwise_max(shapes)
                        + (layer.bounding_box.get_shape("z"),)
                    )
                    * mag.to_vec3_int().with_z(1)
                )
            if expected_bbox != layer.bounding_box:
                warnings.warn(
                    "[WARNING] Some images are larger than expected, smaller slices are padded with zeros now. "
                    + f"New bbox is {layer.bounding_box}, expected {expected_bbox}."
                )

            # Check if category of layer is set correctly
            try:
                if not user_set_category:
                    # When the category is not set by the user, we use a very simple heuristic to guess the category
                    # based on the file name of the input images. After loading the images, we check if the guessed
                    # category might be wrong and adjust it if necessary. This second heuristic is based on the
                    # pixel data of the images
                    guessed_category = guess_category_from_view(layer.get_finest_mag())
                    if guessed_category != layer.category:
                        new_layer_properties: LayerProperties
                        if guessed_category == SEGMENTATION_CATEGORY:
                            logger.info("The layer category is set to segmentation.")
                            new_layer_properties = SegmentationLayerProperties(
                                **(
                                    attr.asdict(layer._properties, recurse=False)
                                ),  # use all attributes from LayerProperties
                                largest_segment_id=int(max(max_ids)),
                            )
                            new_layer_properties.category = SEGMENTATION_CATEGORY
                            self._layers[layer.name] = SegmentationLayer(
                                self, new_layer_properties, read_only=False
                            )
                        else:
                            logger.info("The layer category is set to color.")
                            _properties = attr.asdict(layer._properties, recurse=False)
                            _properties.pop("largest_segment_id", None)
                            _properties.pop("mappings", None)

                            new_layer_properties = LayerProperties(**_properties)
                            new_layer_properties.category = COLOR_CATEGORY
                            self._layers[layer.name] = Layer(
                                self, new_layer_properties, read_only=False
                            )
                        self._properties.update_for_layer(
                            layer.name, new_layer_properties
                        )
                        self._export_as_json()

            except Exception:
                # The used heuristic was not able to guess the layer category, the previous value is kept
                pass
            if first_layer is None:
                first_layer = layer
        assert first_layer is not None
        return first_layer

    def write_layer(
        self,
        layer_name: str,
        category: LayerCategoryType,
        data: np.ndarray,  # in specified mag
        *,
        data_format: str | DataFormat = DEFAULT_DATA_FORMAT,
        downsample: bool = True,
        chunk_shape: Vec3IntLike | int | None = None,
        shard_shape: Vec3IntLike | int | None = None,
        chunks_per_shard: Vec3IntLike | int | None = None,
        axes: Iterable[str] | None = None,
        absolute_offset: Vec3IntLike | VecIntLike | None = None,  # in mag1
        mag: MagLike = Mag(1),
    ) -> Layer:
        """Write a numpy array to a new layer and downsample.

        Args:
            layer_name: Name of the new layer.
            category: Category of the new layer.
            data: The data to write.
            data_format: Format to store the data. Defaults to zarr3.
            downsample: Whether to downsample the data. Defaults to True.
            chunk_shape: Shape of chunks for storage. Recommended (32,32,32) or (64,64,64). Defaults to (32,32,32).
            shard_shape: Shape of shards for storage. Must be a multiple of chunk_shape. If specified, chunks_per_shard must not be specified. Defaults to (1024, 1024, 1024).
            chunks_per_shard: Deprecated, use shard_shape. Number of chunks per shards. If specified, shard_shape must not be specified.
            axes: The axes of the data for non-3D data.
            absolute_offset: The offset of the data. Specified in Mag 1.
            mag: Magnification to write the data at.
        """
        mag = Mag(mag)
        bbox, num_channels = derive_nd_bounding_box_from_shape(
            data.shape, axes=axes, absolute_offset=absolute_offset
        )
        mag1_bbox = bbox.with_size_xyz(bbox.size_xyz * mag.to_vec3_int())
        layer = self.add_layer(
            layer_name,
            category,
            data_format=data_format,
            num_channels=num_channels,
            dtype_per_channel=data.dtype,
            bounding_box=mag1_bbox,
        )

        with warnings.catch_warnings():
            # For n-d datasets, the `axisOrder` property is stored with mags.
            # At this point, we don't have any mags yet, so we can't compare the persisted properties.
            warnings.filterwarnings(
                "ignore",
                message=".* properties changed in a way that they are not comparable anymore. Most likely the bounding box naming or axis order changed.*",
                category=UserWarning,
                module="webknossos",
            )
            mag_view = layer.add_mag(
                mag,
                chunk_shape=chunk_shape,
                chunks_per_shard=chunks_per_shard,
                shard_shape=shard_shape,
                compress=True,
            )
        mag_view.write(data, absolute_bounding_box=layer.bounding_box)

        if downsample:
            layer.downsample()

        return layer

    def get_segmentation_layers(self) -> list[SegmentationLayer]:
        """Get all segmentation layers in the dataset.

        Provides access to all layers with category 'segmentation'.
        Useful when a dataset contains multiple segmentation layers.

        Returns:
            list[SegmentationLayer]: List of all segmentation layers in order

        Examples:
            Print all segmentation layer names:
                ```
                for layer in ds.get_segmentation_layers():
                    print(layer.name)
                ```

        Note:
            If you need only a single segmentation layer, consider using
            `get_layer()` with the specific layer name instead.
        """

        return [
            cast(SegmentationLayer, layer)
            for layer in self.layers.values()
            if layer.category == SEGMENTATION_CATEGORY
        ]

    def get_color_layers(self) -> list[Layer]:
        """Get all color layers in the dataset.

        Provides access to all layers with category 'color'.
        Useful when a dataset contains multiple color layers.

        Returns:
            list[Layer]: List of all color layers in order

        Examples:
            Print all color layer names:
                ```
                for layer in ds.get_color_layers():
                    print(layer.name)
                ```

        Note:
            If you need only a single color layer, consider using
            `get_layer()` with the specific layer name instead.
        """
        return [
            cast(Layer, layer)
            for layer in self.layers.values()
            if layer.category == COLOR_CATEGORY
        ]

    def get_segmentation_layer(self, layer_name: str) -> SegmentationLayer:
        """Get a segmentation layer by name.

        Args:
            layer_name: Name of the layer to get

        Returns:
            SegmentationLayer: The segmentation layer
        """
        return self.get_layer(layer_name).as_segmentation_layer()

    def delete_layer(self, layer_name: str) -> None:
        """Delete a layer from the dataset.

        Removes the layer's data and metadata from disk completely.
        This deletes both the datasource-properties.json entry and all
        data files for the layer.

        Args:
            layer_name: Name of layer to delete

        Raises:
            IndexError: If no layer with the given name exists
            RuntimeError: If dataset is read-only

        Examples:
            ```
            ds.delete_layer("old_layer")
            print("Remaining layers:", list(ds.layers))
            ```
        """

        self._ensure_writable()

        if layer_name not in self.layers.keys():
            raise IndexError(
                f"Removing layer {layer_name} failed. There is no layer with this name"
            )
        layer_path = self._layers[layer_name].path
        del self._layers[layer_name]
        self._properties.data_layers = [
            layer for layer in self._properties.data_layers if layer.name != layer_name
        ]
        # delete files on disk
        # rmtree does not recurse into linked dirs, but removes the link
        rmtree(layer_path)
        self._export_as_json()

    def add_copy_layer(
        self,
        foreign_layer: str | Path | Layer,
        new_layer_name: str | None = None,
        *,
        chunk_shape: Vec3IntLike | int | None = None,
        shard_shape: Vec3IntLike | int | None = None,
        chunks_per_shard: Vec3IntLike | int | None = None,
        data_format: str | DataFormat | None = None,
        compress: bool | None = None,
        exists_ok: bool = False,
        executor: Executor | None = None,
        with_attachments: bool = True,
    ) -> Layer:
        """Deprecated. Use `Dataset.add_layer_as_copy` instead."""
        warn_deprecated("add_copy_layer", "add_layer_as_copy")
        return self.add_layer_as_copy(
            foreign_layer,
            new_layer_name,
            chunk_shape=chunk_shape,
            shard_shape=shard_shape,
            chunks_per_shard=chunks_per_shard,
            data_format=data_format,
            compress=compress,
            exists_ok=exists_ok,
            executor=executor,
            with_attachments=with_attachments,
        )

    def add_layer_as_copy(
        self,
        foreign_layer: str | Path | Layer,
        new_layer_name: str | None = None,
        *,
        chunk_shape: Vec3IntLike | int | None = None,
        shard_shape: Vec3IntLike | int | None = None,
        chunks_per_shard: Vec3IntLike | int | None = None,
        data_format: str | DataFormat | None = None,
        compress: bool | None = None,
        exists_ok: bool = False,
        executor: Executor | None = None,
        with_attachments: bool = True,
    ) -> Layer:
        """Copy layer from another dataset to this one.

        Creates a new layer in this dataset by copying data and metadata from
        a layer in another dataset.

        Args:
            foreign_layer: Layer to copy (path or Layer object)
            new_layer_name: Optional name for the new layer, uses original name if None
            chunk_shape: Optional shape of chunks for storage
            shard_shape: Optional shape of shards for storage
            chunks_per_shard: Deprecated, use shard_shape. Optional number of chunks per shard
            data_format: Optional format to store copied data ('wkw', 'zarr', etc.)
            compress: Optional whether to compress copied data
            exists_ok: Whether to overwrite existing layers
            executor: Optional executor for parallel copying

        Returns:
            Layer: The newly created copy of the layer

        Raises:
            IndexError: If target layer name already exists
            RuntimeError: If dataset is read-only

        Examples:
            Copy layer keeping same name:
            ```
            other_ds = Dataset.open("other/dataset")
            copied = ds.add_layer_as_copy(other_ds.get_layer("color"))
            ```

            Copy with new name:
            ```
            copied = ds.add_layer_as_copy(
                other_ds.get_layer("color"),
                new_layer_name="color_copy",
                compress=True
            )
            ```
        """
        self._ensure_writable()
        foreign_layer = Layer._ensure_layer(foreign_layer)

        if new_layer_name is None:
            new_layer_name = foreign_layer.name

        if exists_ok:
            layer = self.get_or_add_layer(
                new_layer_name,
                category=foreign_layer.category,
                dtype_per_channel=foreign_layer.dtype_per_channel,
                num_channels=foreign_layer.num_channels,
                data_format=data_format or foreign_layer.data_format,
                largest_segment_id=foreign_layer._get_largest_segment_id_maybe(),
                bounding_box=foreign_layer.bounding_box,
            )
        else:
            if new_layer_name in self.layers.keys():
                raise IndexError(
                    f"Cannot copy {foreign_layer}. This dataset already has a layer called {new_layer_name}."
                )
            layer = self.add_layer(
                new_layer_name,
                category=foreign_layer.category,
                dtype_per_channel=foreign_layer.dtype_per_channel,
                num_channels=foreign_layer.num_channels,
                data_format=data_format or foreign_layer.data_format,
                largest_segment_id=foreign_layer._get_largest_segment_id_maybe(),
                bounding_box=foreign_layer.bounding_box,
            )

        for mag_view in foreign_layer.mags.values():
            progress_desc = (
                f"Copying {mag_view.layer.name}/{mag_view.mag.to_layer_name()}"
            )

            layer.add_mag_as_copy(
                mag_view,
                extend_layer_bounding_box=False,
                chunk_shape=chunk_shape,
                shard_shape=shard_shape,
                chunks_per_shard=chunks_per_shard,
                compress=compress,
                exists_ok=exists_ok,
                executor=executor,
                progress_desc=progress_desc,
            )

        if (
            with_attachments
            and isinstance(layer, SegmentationLayer)
            and isinstance(foreign_layer, SegmentationLayer)
        ):
            for attachment in foreign_layer.attachments:
                layer.attachments.add_attachment_as_copy(attachment)

        return layer

    def add_symlink_layer(
        self,
        foreign_layer: str | Path | Layer,
        new_layer_name: str | None = None,
        *,
        make_relative: bool = False,
    ) -> Layer:
        """Deprecated. Use `Dataset.add_layer_as_ref` instead.

        Create symbolic link to layer from another dataset.

        Instead of copying data, creates a symbolic link to the original layer's data and copies
        only the layer metadata. Changes to the original layer's properties, e.g. bounding box, afterwards won't
        affect this dataset and vice-versa.

        Args:
            foreign_layer: Layer to link to (path or Layer object)
            make_relative: Whether to create relative symlinks
            new_layer_name: Optional name for the linked layer, uses original name if None

        Returns:
            Layer: The newly created symbolic link layer

        Raises:
            IndexError: If target layer name already exists
            AssertionError: If trying to create symlinks in/to remote datasets
            RuntimeError: If dataset is read-only

        Examples:
            ```
            other_ds = Dataset.open("other/dataset")
            linked = ds.add_symlink_layer(
                other_ds.get_layer("color"),
                make_relative=True
            )
            ```

        Note:
            Only works with local file systems, cannot link remote datasets or
            create symlinks in remote datasets.
        """

        self._ensure_writable()
        warnings.warn(
            "Using symlinks is deprecated and will be removed in a future version. "
            + "Use `add_layer_as_ref` instead, which adds the mags and attachments of the layer as references to this dataset.",
            DeprecationWarning,
            stacklevel=2,
        )

        foreign_layer = Layer._ensure_layer(foreign_layer)

        if new_layer_name is None:
            new_layer_name = foreign_layer.name

        if new_layer_name in self.layers.keys():
            raise IndexError(
                f"Cannot create symlink to {foreign_layer}. This dataset already has a layer called {new_layer_name}."
            )
        foreign_layer_path = foreign_layer.path

        assert is_fs_path(self.path), (
            f"Cannot create symlinks in remote dataset {self.path}"
        )
        assert is_fs_path(foreign_layer_path), (
            f"Cannot create symlink to remote layer {foreign_layer_path}"
        )

        foreign_layer_symlink_path = (
            Path(relpath(foreign_layer_path, self.path))
            if make_relative
            else foreign_layer_path.resolve()
        )

        new_layer_path = self.path / new_layer_name
        new_layer_path.symlink_to(foreign_layer_symlink_path)
        new_layer_properties = copy.deepcopy(foreign_layer._properties)
        new_layer_properties.name = new_layer_name

        # Add correct paths to mag properties
        for foreign_mag in foreign_layer.mags.values():
            mag_prop = next(
                m for m in new_layer_properties.mags if m.mag == foreign_mag.mag
            )
            if is_fs_path(foreign_mag.path):
                mag_prop.path = (
                    Path(relpath(foreign_mag.path.resolve(), self.path))
                    if make_relative
                    else foreign_mag.path.resolve()
                ).as_posix()
            else:
                assert self.resolved_path is not None, (
                    "resolved_path is not set as it is a remote dataset"
                )
                mag_prop.path = dump_path(foreign_mag.path, self.resolved_path)

        if (
            isinstance(new_layer_properties, SegmentationLayerProperties)
            and new_layer_properties.attachments is not None
        ):
            for attachment in new_layer_properties.attachments:
                old_path = UPath(attachment.path)
                if is_fs_path(old_path):
                    if not old_path.is_absolute():
                        assert foreign_layer.dataset.resolved_path is not None, (
                            "resolved_path is not set. This should only happen for remote datasets"
                        )
                        old_path = (
                            foreign_layer.dataset.resolved_path / old_path
                        ).resolve()
                    attachment.path = (
                        Path(relpath(old_path, self.path))
                        if make_relative
                        else old_path.resolve()
                    ).as_posix()

        self._properties.data_layers += [new_layer_properties]
        self._layers[new_layer_name] = self._initialize_layer_from_properties(
            new_layer_properties, read_only=True
        )

        self._export_as_json()
        return self.layers[new_layer_name]

    def add_remote_layer(
        self,
        foreign_layer: str | PathLike | Layer,
        new_layer_name: str | None = None,
    ) -> Layer:
        """Deprecated. Use `Dataset.add_layer_as_ref` instead."""
        warn_deprecated("add_remote_layer", "add_layer_as_ref")
        return self.add_layer_as_ref(foreign_layer, new_layer_name)

    def add_layer_as_ref(
        self,
        foreign_layer: str | PathLike | Layer,
        new_layer_name: str | None = None,
    ) -> Layer:
        """Add a layer from another dataset by reference.

        Creates a layer that references data from a remote dataset. The image data
        will be streamed on-demand when accessed.

        Args:
            foreign_layer: Foreign layer to add (path or Layer object)
            new_layer_name: Optional name for the new layer, uses original name if None

        Returns:
            Layer: The newly created remote layer referencing the foreign data

        Raises:
            IndexError: If target layer name already exists
            AssertionError: If trying to add non-remote layer or same origin dataset
            RuntimeError: If dataset is read-only

        Examples:
            ```
            ds = Dataset.open("other/dataset")
            remote_ds = Dataset.open_remote("my_dataset", "my_org_id")
            new_layer = ds.add_layer_as_ref(
                remote_ds.get_layer("color")
            )
            ```

        Note:
            Changes to the original layer's properties afterwards won't affect this dataset.
            Data is only referenced, not copied.
        """

        self._ensure_writable()
        foreign_layer = Layer._ensure_layer(foreign_layer)

        if new_layer_name is None:
            new_layer_name = foreign_layer.name

        if new_layer_name in self.layers.keys():
            raise IndexError(
                f"Cannot add foreign layer {foreign_layer}. This dataset already has a layer called {new_layer_name}."
            )
        assert foreign_layer.dataset.path != self.path, (
            "Cannot add layer with the same origin dataset as foreign layer"
        )

        new_layer = self.add_layer_like(foreign_layer, new_layer_name)
        for mag_view in foreign_layer.mags.values():
            new_layer.add_mag_as_ref(mag_view, extend_layer_bounding_box=False)

        # reference-copy all attachments
        if isinstance(foreign_layer, SegmentationLayer) and isinstance(
            new_layer, SegmentationLayer
        ):
            for attachment in foreign_layer.attachments:
                new_layer.attachments.add_attachment_as_ref(attachment)
        return new_layer

    def add_fs_copy_layer(
        self,
        foreign_layer: str | Path | Layer,
        new_layer_name: str | None = None,
    ) -> Layer:
        """
        Copies the files at `foreign_layer` which belongs to another dataset
        to the current dataset via the filesystem. Additionally, the relevant
        information from the `datasource-properties.json` of the other dataset
        are copied too. If new_layer_name is None, the name of the foreign
        layer is used.
        """
        self._ensure_writable()
        foreign_layer = Layer._ensure_layer(foreign_layer)

        if new_layer_name is None:
            new_layer_name = foreign_layer.name

        if new_layer_name in self.layers.keys():
            raise IndexError(
                f"Cannot copy {foreign_layer}. This dataset already has a layer called {new_layer_name}."
            )

        copytree(foreign_layer.path, self.path / new_layer_name)
        new_layer_properties = copy.deepcopy(foreign_layer._properties)
        new_layer_properties.name = new_layer_name

        if (
            isinstance(new_layer_properties, SegmentationLayerProperties)
            and new_layer_properties.attachments is not None
        ):
            for attachment in new_layer_properties.attachments:
                old_path = UPath(attachment.path)
                if is_fs_path(old_path):
                    if not old_path.is_absolute():
                        assert foreign_layer.dataset.resolved_path is not None
                        old_path = (
                            foreign_layer.dataset.resolved_path / old_path
                        ).resolve()
                    else:
                        old_path = old_path.resolve()
                    # attachment has been a foreign attachment to the foreign layer
                    # therefore it will not be copied
                    if foreign_layer.resolved_path not in old_path.parents:
                        attachment.path = old_path.as_posix()

        self._properties.data_layers += [new_layer_properties]
        self._layers[new_layer_name] = self._initialize_layer_from_properties(
            new_layer_properties, read_only=False
        )

        self._export_as_json()
        return self.layers[new_layer_name]

    def calculate_bounding_box(self) -> NDBoundingBox:
        """Calculate the enclosing bounding box of all layers.

        Finds the smallest box that contains all data from all layers
        in the dataset.

        Returns:
            NDBoundingBox: Bounding box containing all layer data

        Examples:
            ```
            bbox = ds.calculate_bounding_box()
            print(f"Dataset spans {bbox.size} voxels")
            print(f"Dataset starts at {bbox.topleft}")
            ```
        """

        all_layers = list(self.layers.values())
        if len(all_layers) <= 0:
            return BoundingBox.empty()
        dataset_bbox = all_layers[0].bounding_box
        for layer in all_layers[1:]:
            bbox = layer.bounding_box
            dataset_bbox = dataset_bbox.extended_by(bbox)
        return dataset_bbox

    def copy_dataset(
        self,
        new_dataset_path: str | Path,
        *,
        voxel_size: tuple[float, float, float] | None = None,
        chunk_shape: Vec3IntLike | int | None = None,
        shard_shape: Vec3IntLike | int | None = None,
        chunks_per_shard: Vec3IntLike | int | None = None,
        data_format: str | DataFormat | None = None,
        compress: bool | None = None,
        exists_ok: bool = False,
        executor: Executor | None = None,
        voxel_size_with_unit: VoxelSize | None = None,
        layers_to_ignore: Iterable[str] | None = None,
    ) -> "Dataset":
        """
        Creates an independent copy of the dataset with all layers at a new location.
        Data storage parameters can be customized for the copied dataset.

        Args:
            new_dataset_path: Path where new dataset should be created
            voxel_size: Optional tuple of floats (x,y,z) specifying voxel size in nanometers
            chunk_shape: Optional shape of chunks for data storage
            shard_shape: Optional shape of shards for data storage
            chunks_per_shard: Deprecated, use shard_shape. Optional number of chunks per shard
            data_format: Optional format to store data ('wkw', 'zarr', 'zarr3')
            compress: Optional whether to compress data
            exists_ok: Whether to overwrite existing datasets and layers
            executor: Optional executor for parallel copying
            voxel_size_with_unit: Optional voxel size specification with units
            layers_to_ignore: List of layer names to exclude from the copy

        Returns:
            Dataset: The newly created copy

        Raises:
            AssertionError: If trying to copy WKW layers to remote dataset

        Examples:
            Basic copy:
                ```
                copied = ds.copy_dataset("path/to/copy")
                ```

            Copy with different storage:
                ```
                copied = ds.copy_dataset(
                    "path/to/copy",
                    data_format="zarr",
                    compress=True
                )
                ```

        Note:
            WKW layers can only be copied to datasets on local file systems.
            For remote datasets, use data_format='zarr3'.
        """

        new_dataset_path = UPath(new_dataset_path)

        if data_format == DataFormat.WKW:
            assert is_fs_path(new_dataset_path), (
                "Cannot create WKW-based remote datasets. Use `data_format='zarr3'` instead."
            )
        if data_format is None and any(
            layer.data_format == DataFormat.WKW for layer in self.layers.values()
        ):
            assert is_fs_path(new_dataset_path), (
                "Cannot create WKW layers in remote datasets. Use explicit `data_format='zarr3'`."
            )

        if voxel_size_with_unit is None:
            if voxel_size is None:
                voxel_size_with_unit = self.voxel_size_with_unit
            else:
                voxel_size_with_unit = VoxelSize(voxel_size)
        new_dataset = Dataset(
            new_dataset_path,
            voxel_size_with_unit=voxel_size_with_unit,
            exist_ok=exists_ok,
        )
        new_dataset.default_view_configuration = self.default_view_configuration

        with get_executor_for_args(None, executor) as executor:
            for layer in self.layers.values():
                if layers_to_ignore is not None and layer.name in layers_to_ignore:
                    continue
                new_dataset.add_layer_as_copy(
                    layer,
                    chunk_shape=chunk_shape,
                    shard_shape=shard_shape,
                    chunks_per_shard=chunks_per_shard,
                    data_format=data_format,
                    compress=compress,
                    exists_ok=exists_ok,
                    executor=executor,
                )
        new_dataset._export_as_json()
        return new_dataset

    def fs_copy_dataset(
        self,
        new_dataset_path: str | Path,
        *,
        exists_ok: bool = False,
        layers_to_ignore: Iterable[str] | None = None,
    ) -> "Dataset":
        """
        Creates an independent copy of the dataset with all layers at a new location.

        This method copies the files of the dataset as is and, therefore, might be faster than Dataset.copy_dataset, which decodes and encodes all the data.
        If you wish to change the data storage parameters, use Dataset.copy_dataset.

        Args:
            new_dataset_path: Path where new dataset should be created
            exists_ok: Whether to overwrite existing datasets and layers
            layers_to_ignore: List of layer names to exclude from the copy

        Returns:
            Dataset: The newly created copy

        Raises:
            AssertionError: If trying to copy WKW layers to remote dataset

        Examples:
            Basic copy:
                ```
                copied = ds.fs_copy_dataset("path/to/copy")
                ```

        Note:
            WKW layers can only be copied to datasets on local file systems.
        """

        new_dataset_path = UPath(new_dataset_path)

        if any(layer.data_format == DataFormat.WKW for layer in self.layers.values()):
            assert is_fs_path(new_dataset_path), (
                "Cannot create WKW layers in remote datasets. Use explicit `data_format='zarr3'`."
            )

        new_dataset = Dataset(
            new_dataset_path,
            voxel_size_with_unit=self.voxel_size_with_unit,
            exist_ok=exists_ok,
        )
        new_dataset.default_view_configuration = self.default_view_configuration

        for layer in self.layers.values():
            if layers_to_ignore is not None and layer.name in layers_to_ignore:
                continue
            new_layer = new_dataset.add_layer_like(layer, layer.name)
            for mag_view in layer.mags.values():
                new_mag = new_layer.add_mag(
                    mag_view.mag,
                    chunk_shape=mag_view.info.chunk_shape,
                    shard_shape=mag_view.info.shard_shape,
                    compress=mag_view.info.compression_mode,
                )
                copytree(mag_view.path, new_mag.path)
            if isinstance(layer, SegmentationLayer) and isinstance(
                new_layer, SegmentationLayer
            ):
                for attachment in layer.attachments:
                    new_layer.attachments.add_attachment_as_copy(attachment)
        new_dataset._export_as_json()
        return new_dataset

    def shallow_copy_dataset(
        self,
        new_dataset_path: str | PathLike,
        *,
        name: str | None = None,
        layers_to_ignore: Iterable[str] | None = None,
        make_relative: bool | None = None,  # deprecated
    ) -> "Dataset":
        """Create a new dataset that contains references to the layers, mags and attachments of another dataset.

        Useful for creating alternative views or exposing datasets to WEBKNOSOSS.

        Args:
            new_dataset_path: Path where new dataset should be created
            name: Optional name for the new dataset, uses original name if None
            layers_to_ignore: Optional iterable of layer names to exclude
            executor: Optional executor for copy operations

        Returns:
            Dataset: The newly created dataset with linked layers

        Raises:
            RuntimeError: If dataset is read-only

        Examples:
            Basic shallow copy:
                ```
                linked = ds.shallow_copy_dataset("path/to/link")
                ```

            With relative links excluding layers:
                ```
                linked = ds.shallow_copy_dataset(
                    "path/to/link",
                    make_relative=True,
                    layers_to_ignore=["temp_layer"]
                )
                ```
        """
        if make_relative is not None:
            warnings.warn(
                "make_relative is deprecated and has no utility anymore, because shallow_copy_dataset does not use symlinks anymore.",
                DeprecationWarning,
                stacklevel=2,
            )

        new_dataset_path = UPath(new_dataset_path)
        new_dataset = Dataset(
            new_dataset_path,
            voxel_size_with_unit=self.voxel_size_with_unit,
            name=name or self.name,
            exist_ok=False,
        )
        new_dataset.default_view_configuration = self.default_view_configuration

        for layer_name, layer in self.layers.items():
            if layers_to_ignore is not None and layer_name in layers_to_ignore:
                continue
            new_dataset.add_layer_as_ref(layer, layer_name)

        return new_dataset

    def compress(
        self,
        *,
        executor: Executor | None = None,
    ) -> None:
        """Compress all uncompressed magnifications in-place.

        Compresses the data of all magnification levels that aren't already compressed,
        for all layers in the dataset.

        Args:
            executor: Optional executor for parallel compression

        Raises:
            RuntimeError: If dataset is read-only

        Examples:
            ```
            ds.compress()
            ```

        Note:
            If data is already compressed, this will have no effect.

        """
        for layer in self.layers.values():
            for mag in layer.mags.values():
                if not mag._is_compressed():
                    mag.compress(executor=executor)

    def downsample(
        self,
        *,
        sampling_mode: SamplingModes = SamplingModes.ANISOTROPIC,
        coarsest_mag: Mag | None = None,
        executor: Executor | None = None,
    ) -> None:
        """Generate downsampled magnifications for all layers.

        Creates lower resolution versions (coarser magnifications) of all layers that are not
        yet downsampled, up to the specified coarsest magnification.

        Args:
            sampling_mode: Strategy for downsampling (e.g. ANISOTROPIC, MAX)
            coarsest_mag: Optional maximum/coarsest magnification to generate
            executor: Optional executor for parallel processing

        Raises:
            RuntimeError: If dataset is read-only

        Examples:
            Basic downsampling:
                ```
                ds.downsample()
                ```

            With custom parameters:
                ```
                ds.downsample(
                    sampling_mode=SamplingModes.ANISOTROPIC,
                    coarsest_mag=Mag(8),
                )
                ```

        Note:
            - ANISOTROPIC sampling creates anisotropic downsampling until dataset is isotropic
            - Other modes like MAX, CONSTANT etc create regular downsampling patterns
            - If magnifications already exist they will not be regenerated
        """
        for layer in self.layers.values():
            layer.downsample(
                coarsest_mag=coarsest_mag,
                sampling_mode=sampling_mode,
                executor=executor,
            )

    def _get_layer_by_category(self, category: LayerCategoryType) -> Layer:
        assert category == COLOR_CATEGORY or category == SEGMENTATION_CATEGORY

        layers = [layer for layer in self.layers.values() if category == layer.category]

        if len(layers) == 1:
            return layers[0]
        elif len(layers) == 0:
            raise IndexError(
                f"Failed to get segmentation layer: There is no {category} layer."
            )
        else:
            raise IndexError(
                f"Failed to get segmentation layer: There are multiple {category} layer."
            )

    def __repr__(self) -> str:
        return f"Dataset({repr(self.path)})"

    def _ensure_writable(self) -> None:
        if self._read_only:
            raise RuntimeError(f"{self} is read-only, the changes will not be saved!")

    @staticmethod
    def _load_properties(dataset_path: Path) -> DatasetProperties:
        try:
            data = json.loads((dataset_path / PROPERTIES_FILE_NAME).read_bytes())
        except FileNotFoundError:
            raise FileNotFoundError(
                f"Cannot read dataset at {dataset_path}. datasource-properties.json file not found."
            )
        properties = dataset_converter.structure(data, DatasetProperties)
        return properties

    def _export_as_json(self) -> None:
        self._ensure_writable()

        properties_on_disk = self._load_properties(self.path)
        try:
            if properties_on_disk != self._last_read_properties:
                warnings.warn(
                    "[WARNING] While exporting the dataset's properties, properties were found on disk which are "
                    + "newer than the ones that were seen last time. The properties will be overwritten. This is "
                    + "likely happening because multiple processes changed the metadata of this dataset."
                )
        except ValueError:
            # the __eq__ operator raises a ValueError when two bboxes are not comparable. This is the case when the
            # axes are not the same. During initialization axes are added or moved sometimes.
            warnings.warn(
                "[WARNING] Properties changed in a way that they are not comparable anymore. Most likely "
                + "the bounding box naming or axis order changed."
            )

        (self.path / PROPERTIES_FILE_NAME).write_text(
            json.dumps(
                dataset_converter.unstructure(self._properties),
                indent=4,
            )
        )

        self._last_read_properties = copy.deepcopy(self._properties)

        # Write out Zarr and OME-Ngff metadata if there is a Zarr layer
        if any(layer.data_format == DataFormat.Zarr for layer in self.layers.values()):
            with (self.path / ZGROUP_FILE_NAME).open("w", encoding="utf-8") as outfile:
                json.dump({"zarr_format": "2"}, outfile, indent=4)
        if any(layer.data_format == DataFormat.Zarr3 for layer in self.layers.values()):
            with (self.path / ZARR_JSON_FILE_NAME).open(
                "w", encoding="utf-8"
            ) as outfile:
                json.dump({"zarr_format": 3, "node_type": "group"}, outfile, indent=4)

        for layer in self.layers.values():
            # Only write out OME metadata if the layer is a child of the dataset
            if not layer.is_foreign and layer.path.exists():
                write_ome_metadata(self, layer)

    def _initialize_layer_from_properties(
        self, properties: LayerProperties, read_only: bool
    ) -> Layer:
        if properties.category == COLOR_CATEGORY:
            return Layer(self, properties, read_only=read_only)
        elif properties.category == SEGMENTATION_CATEGORY:
            return SegmentationLayer(
                self, cast(SegmentationLayerProperties, properties), read_only=read_only
            )
        else:
            raise RuntimeError(
                f"Failed to initialize layer: the specified category ({properties.category}) does not exist."
            )

    @staticmethod
    def get_remote_datasets(
        *,
        organization_id: str | None = None,
        tags: str | Sequence[str] | None = None,
        name: str | None = None,
        folder_id: RemoteFolder | str | None = None,
    ) -> Mapping[str, "RemoteDataset"]:
        """Get all available datasets from the WEBKNOSSOS server.

        Returns a mapping of dataset ids to lazy-initialized RemoteDataset objects for all
        datasets visible to the specified organization or current user. Datasets can be further filtered by tags, name or folder.

        Args:
            organization_id: Optional organization to get datasets from. Defaults to
                organization of logged in user.
            tags: Optional tag(s) to filter datasets by. Can be a single tag string or
                sequence of tags. Only returns datasets with all specified tags.
            name: Optional name to filter datasets by. Only returns datasets with
                matching name.
            folder: Optional folder to filter datasets by. Only returns datasets in
                the specified folder.

        Returns:
            Mapping[str, RemoteDataset]: Dict mapping dataset ids to RemoteDataset objects

        Examples:
            List all available datasets:
            ```
            datasets = Dataset.get_remote_datasets()
            print(sorted(datasets.keys()))
            ```

            Get datasets for specific organization:
            ```
            org_datasets = Dataset.get_remote_datasets("my_organization")
            ds = org_datasets["dataset_name"]
            ```

            Filter datasets by tag:
            ```
            published = Dataset.get_remote_datasets(tags="published")
            tagged = Dataset.get_remote_datasets(tags=["tag1", "tag2"])
            ```

            Filter datasets by name:
            ```
            fun_datasets = Dataset.get_remote_datasets(name="MyFunDataset")
            ```

        Note:
            RemoteDataset objects are initialized lazily when accessed for the first time.
            The mapping object provides a fast way to list and look up available datasets.
        """
        if isinstance(folder_id, RemoteFolder):
            folder_id = folder_id.id

        return RemoteDatasetRegistry(
            name=name, organization_id=organization_id, tags=tags, folder_id=folder_id
        )


class RemoteDataset(Dataset):
    """A representation of a dataset on a webknossos server.

    This class is returned from `Dataset.open_remote()` and provides read-only access to
    image data streamed from the webknossos server. It uses the same interface as `Dataset`
    but additionally allows metadata manipulation through properties.

    Properties:
        metadata: Dataset metadata as key-value pairs
        name: Human readable name
        description: Dataset description
        tags: Dataset tags
        is_public: Whether dataset is public
        sharing_token: Dataset sharing token
        allowed_teams: Teams with dataset access
        folder: Dataset folder location

    Examples:
        Opening a remote dataset with organization ID:
        ```
        ds = Dataset.open_remote("my_dataset", "org_id")
        ```

        Opening with dataset URL:
        ```
        ds = Dataset.open_remote("https://webknossos.org/datasets/org/dataset/view")
        ```

        Setting metadata:
        ```
        ds.metadata = {"key": "value", "tags": ["tag1", "tag2"]}
        ds.name = "My_Dataset"
        ds.allowed_teams = [Team.get_by_name("Lab_A")]
        ```

    Note:
        Do not instantiate directly, use `Dataset.open_remote()` instead.
    """

    def __init__(
        self,
        zarr_streaming_path: UPath | None,
        dataset_properties: DatasetProperties | None,
        dataset_id: str,
        context: "webknossos_context",
    ) -> None:
        """Initialize a remote dataset instance.

        Args:
<<<<<<< HEAD
            zarr_streaming_path: Path to the zarr streaming directory
            dataset_properties: Properties of the remote dataset
            dataset_id: dataset id of the remote dataset
=======
            dataset_path: Path to remote dataset location
            dataset_id: ID of dataset in WEBKNOSSOS
>>>>>>> 4af80cbf
            context: Context manager for WEBKNOSSOS connection

        Raises:
            FileNotFoundError: If dataset cannot be opened as zarr format and no metadata exists

        Note:
            Do not call this constructor directly, use Dataset.open_remote() instead.
            This class provides access to remote WEBKNOSSOS datasets with additional metadata manipulation.
        """
        assert (zarr_streaming_path is not None) != (dataset_properties is not None), (
            "Either zarr_streaming_path or dataset_properties must be set, but not both."
        )
        self.path = zarr_streaming_path
        self._resolved_path = zarr_streaming_path
        self._read_only = True
        self._use_zarr_streaming = zarr_streaming_path is not None

        try:
            if self._use_zarr_streaming:
                dataset_properties = self._load_properties(self.path)
            self._init_from_properties(dataset_properties)
        except FileNotFoundError as e:
            if hasattr(self, "_properties"):
                warnings.warn(
                    f"[WARNING] Cannot open remote webknossos dataset {dataset_id}. "
                    + "Returning a stub dataset instead, accessing metadata properties might still work.",
                )
                self.path = None  # type: ignore[assignment]
            else:
                raise e from None
        self._dataset_id = dataset_id
        self._context = context

    @classmethod
    def open(
        cls,
        dataset_path: str | PathLike,  # noqa: ARG003
        read_only: bool = True,  # noqa: ARG003
    ) -> "Dataset":
        """Do not call manually, please use `Dataset.open_remote()` instead."""
        raise RuntimeError("Please use Dataset.open_remote() instead.")

    def __repr__(self) -> str:
        return f"RemoteDataset({repr(self.url)})"

    @property
    def url(self) -> str:
        """URL to access this dataset in webknossos.

        Constructs the full URL to the dataset in the webknossos web interface.

        Returns:
            str: Full dataset URL including organization and dataset name

        Examples:
            ```
            print(ds.url) # 'https://webknossos.org/datasets/my_org/my_dataset'
            ```
        """

        from ..client.context import _get_context

        with self._context:
            wk_url = _get_context().url
        return f"{wk_url}/datasets/{self._dataset_id}"

    @property
    def created(self) -> str:
        """Creation date of the dataset.

        Returns:
            str: Date and time when dataset was created
        """

        return datetime.fromtimestamp(self._get_dataset_info().created / 1000).strftime(
            "%B %d, %Y %I:%M:%S"
        )

    def _get_dataset_info(self) -> ApiDataset:
        from ..client.context import _get_api_client

        with self._context:
            client = _get_api_client()
            return client.dataset_info(dataset_id=self._dataset_id)

    def _update_dataset_info(
        self,
        name: str = _UNSET,
        description: str | None = _UNSET,
        is_public: bool = _UNSET,
        folder_id: str = _UNSET,
        tags: list[str] = _UNSET,
        metadata: list[ApiMetadata] | None = _UNSET,
    ) -> None:
        from ..client.context import _get_api_client

        # Atm, the wk backend needs to get previous parameters passed
        # (this is a race-condition with parallel updates).

        info = self._get_dataset_info()
        if name is not _UNSET:
            info.name = name
        if description is not _UNSET:
            info.description = description
        if tags is not _UNSET:
            info.tags = tags
        if is_public is not _UNSET:
            info.is_public = is_public
        if folder_id is not _UNSET:
            info.folder_id = folder_id
        if metadata is not _UNSET:
            info.metadata = metadata

        with self._context:
            client = _get_api_client()
            client.dataset_update(dataset_id=self._dataset_id, updated_dataset=info)

    @property
    def metadata(self) -> DatasetMetadata:
        """Get or set metadata key-value pairs for the dataset.

        The metadata can contain strings, numbers, and lists of strings as values.
        Changes are immediately synchronized with WEBKNOSSOS.

        Returns:
            DatasetMetadata: Current metadata key-value pairs

        Examples:
            ```
            ds.metadata = {
                "species": "mouse",
                "age_days": 42,
                "tags": ["verified", "published"]
            }
            print(ds.metadata["species"])
            ```
        """

        return DatasetMetadata(f"{self._dataset_id}")

    @metadata.setter
    def metadata(
        self,
        metadata: dict[str, str | int | float | Sequence[str]] | DatasetMetadata | None,
    ) -> None:
        if metadata is not None:
            api_metadata = [
                ApiMetadata(key=k, type=infer_metadata_type(v), value=v)
                for k, v in metadata.items()
            ]
        self._update_dataset_info(metadata=api_metadata)

    @property
    def name(self) -> str:
        """The human-readable name for the dataset in the webknossos interface.

        Changes are immediately synchronized with WEBKNOSSOS.

        Returns:
            str | None: Current display name if set, None otherwise

        Examples:
            ```
            remote_ds.name = "Mouse Brain Sample A"
            ```
        """

        return self._get_dataset_info().name

    @name.setter
    def name(self, name: str) -> None:
        self._update_dataset_info(name=name)

    @property
    def display_name(self) -> str:
        """Deprecated, please use `name`.
        The human-readable name for the dataset in the webknossos interface.

        Changes are immediately synchronized with WEBKNOSSOS.

        Returns:
            str | None: Current display name if set, None otherwise

        Examples:
            ```
            remote_ds.name = "Mouse Brain Sample A"
            ```
        """
        warn_deprecated("display_name", "name")

        return self.name

    @display_name.setter
    def display_name(self, name: str) -> None:
        warn_deprecated("display_name", "name")

        self.name = name

    @property
    def description(self) -> str | None:
        """Free-text description of the dataset.

        Can be edited with markdown formatting. Changes are immediately synchronized
        with WEBKNOSSOS.

        Returns:
            str | None: Current description if set, None otherwise

        Examples:
            ```
            ds.description = "Dataset acquired on *June 1st*"
            ds.description = None  # Remove description
            ```
        """

        return self._get_dataset_info().description

    @description.setter
    def description(self, description: str | None) -> None:
        self._update_dataset_info(description=description)

    @description.deleter
    def description(self) -> None:
        self.description = None

    @property
    def tags(self) -> tuple[str, ...]:
        """User-assigned tags for organizing and filtering datasets.

        Tags allow categorizing and filtering datasets in the webknossos dashboard interface.
        Changes are immediately synchronized with WEBKNOSSOS.

        Returns:
            tuple[str, ...]: Currently assigned tags, in string tuple form

        Examples:
            ```
            ds.tags = ["verified", "published"]
            print(ds.tags)  # ('verified', 'published')
            ds.tags = []  # Remove all tags
            ```
        """

        return tuple(self._get_dataset_info().tags)

    @tags.setter
    def tags(self, tags: Sequence[str]) -> None:
        self._update_dataset_info(tags=list(tags))

    @property
    def is_public(self) -> bool:
        """Control whether the dataset is publicly accessible.

        When True, anyone can view the dataset without logging in to WEBKNOSSOS.
        Changes are immediately synchronized with WEBKNOSSOS.

        Returns:
            bool: True if dataset is public, False if private

        Examples:
            ```
            ds.is_public = True
            ds.is_public = False
            print("Public" if ds.is_public else "Private")  # Private
            ```
        """

        return bool(self._get_dataset_info().is_public)

    @is_public.setter
    def is_public(self, is_public: bool) -> None:
        self._update_dataset_info(is_public=is_public)

    @property
    def sharing_token(self) -> str:
        """Get a new token for sharing access to this dataset.

        Each call generates a fresh token that allows viewing the dataset without logging in.
        The token can be appended to dataset URLs as a query parameter.

        Returns:
            str: Fresh sharing token for dataset access

        Examples:
            ```
            token = ds.sharing_token
            url = f"{ds.url}?token={token}"
            print("Share this link:", url)
            ```

        Note:
            - A new token is generated on each access
            - The token provides read-only access
            - Anyone with the token can view the dataset
        """

        from ..client.context import _get_api_client

        with self._context:
            api_sharing_token = _get_api_client().dataset_sharing_token(
                dataset_id=self._dataset_id
            )
            return api_sharing_token.sharing_token

    @property
    def allowed_teams(self) -> tuple["Team", ...]:
        """Teams that are allowed to access this dataset.

        Controls which teams have read access to view and use this dataset.
        Changes are immediately synchronized with WEBKNOSSOS.

        Returns:
            tuple[Team, ...]: Teams currently having access

        Examples:
            ```
            from webknossos import Team
            team = Team.get_by_name("Lab_A")
            ds.allowed_teams = [team]
            print([t.name for t in ds.allowed_teams])

            # Give access to multiple teams:
            ds.allowed_teams = [
                Team.get_by_name("Lab_A"),
                Team.get_by_name("Lab_B")
            ]
            ```

        Note:
            - Teams must be from the same organization as the dataset
            - Can be set using Team objects or team ID strings
            - An empty list makes the dataset private
        """

        from ..administration.user import Team

        return tuple(
            Team(id=i.id, name=i.name, organization_id=i.organization)
            for i in self._get_dataset_info().allowed_teams
        )

    @allowed_teams.setter
    def allowed_teams(self, allowed_teams: Sequence[Union[str, "Team"]]) -> None:
        """Assign the teams that are allowed to access the dataset. Specify the teams like this `[Team.get_by_name("Lab_A"), ...]`."""
        from ..administration.user import Team
        from ..client.context import _get_api_client

        team_ids = [i.id if isinstance(i, Team) else i for i in allowed_teams]

        with self._context:
            client = _get_api_client()
            client.dataset_update_teams(dataset_id=self._dataset_id, team_ids=team_ids)

    @classmethod
    def explore_and_add_remote(
        cls, dataset_uri: str | PathLike, dataset_name: str, folder_path: str
    ) -> "RemoteDataset":
        """Explore and add an external dataset as a remote dataset.

        Adds a dataset from an external location (e.g. S3, Google Cloud Storage, or HTTPs) to WEBKNOSSOS by inspecting
        its layout and metadata without copying the data.

        Args:
            dataset_uri: URI pointing to the remote dataset location
            dataset_name: Name to register dataset under in WEBKNOSSOS
            folder_path: Path in WEBKNOSSOS folder structure where dataset should appear

        Returns:
            RemoteDataset: The newly added dataset accessible via WEBKNOSSOS

        Examples:
            ```
            remote = Dataset.explore_and_add_remote(
                "s3://bucket/dataset",
                "my_dataset",
                "Datasets/Research"
            )
            ```

        Note:
            The dataset files must be accessible from the WEBKNOSSOS server
            for this to work. The data will be streamed through webknossos from the source.
        """
        from ..client.context import _get_context

        context = _get_context()
        dataset = ApiDatasetExploreAndAddRemote(
            UPath(dataset_uri).resolve().as_uri(), dataset_name, folder_path
        )
        context.api_client_with_auth.dataset_explore_and_add_remote(dataset=dataset)

        return cls.open_remote(
            dataset_name_or_url=dataset_name, organization_id=context.organization_id
        )

    @property
    def folder(self) -> RemoteFolder:
        """The (virtual) folder containing this dataset in WEBKNOSSOS.

        Represents the folder location in the WEBKNOSSOS UI folder structure.
        Can be changed to move the dataset to a different folder.
        Changes are immediately synchronized with WEBKNOSSOS.

        Returns:
            RemoteFolder: Current folder containing the dataset

        Examples:
            ```
            folder = RemoteFolder.get_by_path("Datasets/Published")
            ds.folder = folder
            print(ds.folder.path) # 'Datasets/Published'
            ```

        """

        return RemoteFolder.get_by_id(self._get_dataset_info().folder_id)

    @folder.setter
    def folder(self, folder: RemoteFolder) -> None:
        """Move the dataset to a folder. Specify the folder like this `RemoteFolder.get_by_path("Datasets/Folder_A")`."""
        self._update_dataset_info(folder_id=folder.id)

    def download_mesh(
        self,
        segment_id: int,
        output_dir: PathLike | str,
        layer_name: str | None = None,
        mesh_file_name: str | None = None,
        datastore_url: str | None = None,
        lod: int = 0,
        mapping_name: str | None = None,
        mapping_type: Literal["agglomerate", "json"] | None = None,
        mag: MagLike | None = None,
        seed_position: Vec3Int | None = None,
        token: str | None = None,
    ) -> UPath:
        from ..client.context import _get_context
        from ..datastore import Datastore

        context = _get_context()
        datastore_url = datastore_url or Datastore.get_upload_url()
        mesh_info: ApiAdHocMeshInfo | ApiPrecomputedMeshInfo
        if mesh_file_name is not None:
            mesh_info = ApiPrecomputedMeshInfo(
                lod=lod,
                mesh_file_name=mesh_file_name,
                segment_id=segment_id,
                mapping_name=mapping_name,
            )
        else:
            assert mag is not None, "mag is required for downloading ad-hoc mesh"
            assert seed_position is not None, (
                "seed_position is required for downloading ad-hoc mesh"
            )
            mesh_info = ApiAdHocMeshInfo(
                lod=lod,
                segment_id=segment_id,
                mapping_name=mapping_name,
                mapping_type=mapping_type,
                mag=Mag(mag).to_tuple(),
                seed_position=seed_position.to_tuple(),
            )
        file_path: UPath
        datastore = context.get_datastore_api_client(datastore_url=datastore_url)
        api_dataset = context.api_client.dataset_info(dataset_id=self._dataset_id)
        directory_name = api_dataset.directory_name
        assert layer_name is not None, (
            "When you attempt to download a mesh without a tracing_id, the layer_name must be set."
        )
        mesh_download = datastore.download_mesh(
            mesh_info=mesh_info,
            dataset_id=self._dataset_id,
            layer_name=layer_name,
            token=token,
        )
        file_path = (
            UPath(output_dir) / f"{directory_name}_{layer_name}_{segment_id}.stl"
        )

        file_path.parent.mkdir(parents=True, exist_ok=True)

        with file_path.open("wb") as f:
            for chunk in mesh_download:
                f.write(chunk)
        return file_path<|MERGE_RESOLUTION|>--- conflicted
+++ resolved
@@ -771,22 +771,15 @@
             wk_context = _get_context()
             token = sharing_token or wk_context.datastore_token
             api_dataset_info = wk_context.api_client.dataset_info(
-<<<<<<< HEAD
-                dataset_id, token, include_paths=True
-            )
-            directory_name = api_dataset_info.directory_name
-=======
                 dataset_id=dataset_id, sharing_token=token
             )
->>>>>>> 4af80cbf
             organization_id = api_dataset_info.owning_organization
             datastore_url = api_dataset_info.data_store.url
             url_prefix = wk_context.get_datastore_api_client(datastore_url).url_prefix
 
-<<<<<<< HEAD
             if use_zarr_streaming:
                 zarr_path = UPath(
-                    f"{url_prefix}/zarr/{organization_id}/{directory_name}/",
+                    f"{url_prefix}/zarr/{dataset_id}/",
                     headers={} if token is None else {"X-Auth-Token": token},
                     ssl=SSL_CONTEXT,
                 )
@@ -800,14 +793,6 @@
                 return RemoteDataset(
                     None, api_dataset_info.data_source, dataset_id, context_manager
                 )
-=======
-            zarr_path = UPath(
-                f"{url_prefix}/zarr/{dataset_id}/",
-                headers={} if token is None else {"X-Auth-Token": token},
-                ssl=SSL_CONTEXT,
-            )
-            return RemoteDataset(zarr_path, dataset_id, context_manager)
->>>>>>> 4af80cbf
 
     @classmethod
     def download(
@@ -3164,14 +3149,9 @@
         """Initialize a remote dataset instance.
 
         Args:
-<<<<<<< HEAD
             zarr_streaming_path: Path to the zarr streaming directory
             dataset_properties: Properties of the remote dataset
             dataset_id: dataset id of the remote dataset
-=======
-            dataset_path: Path to remote dataset location
-            dataset_id: ID of dataset in WEBKNOSSOS
->>>>>>> 4af80cbf
             context: Context manager for WEBKNOSSOS connection
 
         Raises:
