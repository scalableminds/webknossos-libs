--- conflicted
+++ resolved
@@ -651,19 +651,13 @@
             ]
         )
 
-<<<<<<< HEAD
-        if transfer_mode in (TransferMode.COPY, TransferMode.MOVE_AND_SYMLINK):
-            client = _get_api_client()
-            response = client.reserve_dataset_upload_to_paths(
-=======
         if transfer_mode in (
             TransferMode.COPY,
             TransferMode.MOVE_AND_SYMLINK,
             TransferMode.SYMLINK,
         ):
-            context = _get_context()
-            response = context.api_client_with_auth.reserve_dataset_upload_to_paths(
->>>>>>> 11930de8
+            client = _get_api_client()
+            response = client.reserve_dataset_upload_to_paths(
                 ApiReserveDatasetUplaodToPathsParameters(
                     dataset_name=new_dataset_name,
                     initial_team_ids=initial_team_ids or [],
