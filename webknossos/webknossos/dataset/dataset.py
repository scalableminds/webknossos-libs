import copy
import json
import logging
import warnings
from collections.abc import Callable, Iterable, Sequence
from enum import Enum, unique
from itertools import product
from os import PathLike
from os.path import relpath
from pathlib import Path
from typing import TYPE_CHECKING, Any, Union, cast

import attr
import numpy as np
from cluster_tools import Executor
from natsort import natsort_keygen
from numpy.typing import DTypeLike
from upath import UPath

from ..client.api_client.models import (
    ApiReserveDatasetUplaodToPathsParameters,
    ApiReserveDatasetUploadToPathsForPreliminaryParameters,
)
from ..geometry import (
    BoundingBox,
    Mag,
    NDBoundingBox,
    Vec3Int,
    Vec3IntLike,
    VecIntLike,
)
from ..geometry.mag import MagLike
from ..geometry.nd_bounding_box import derive_nd_bounding_box_from_shape
from ._utils import pims_images
from .abstract_dataset import DEFAULT_VERSION, AbstractDataset
from .defaults import (
    DEFAULT_BIT_DEPTH,
    DEFAULT_CHUNK_SHAPE,
    DEFAULT_DATA_FORMAT,
    DEFAULT_SHARD_SHAPE,
    DEFAULT_SHARD_SHAPE_FROM_IMAGES,
    PROPERTIES_FILE_NAME,
    ZARR_JSON_FILE_NAME,
    ZGROUP_FILE_NAME,
)
from .layer import (
    ArrayException,
    ArrayInfo,
    BaseArray,
    LayerToLink,
    Zarr3Config,
)
from .layer.abstract_layer import (
    _UNALLOWED_LAYER_NAME_CHARS,
    _dtype_per_channel_to_dtype_per_layer,
)
from .layer.layer import _get_shard_shape
from .ome_metadata import write_ome_metadata
from .remote_dataset import RemoteDataset
from .remote_folder import RemoteFolder
from .sampling_modes import SamplingModes

if TYPE_CHECKING:
    import pims

<<<<<<< HEAD
=======
    from ..administration.team import Team
    from ..client._upload_dataset import LayerToLink
    from ..client.context import webknossos_context
>>>>>>> fdd827a8

from webknossos.dataset.layer import (
    Layer,
    RemoteLayer,
    SegmentationLayer,
)
from webknossos.dataset.layer.abstract_layer import (
    _dtype_per_layer_to_dtype_per_channel,
)

from ..dataset_properties import (
    COLOR_CATEGORY,
    SEGMENTATION_CATEGORY,
    AttachmentsProperties,
    DataFormat,
    DatasetProperties,
    LayerCategoryType,
    LayerProperties,
    SegmentationLayerProperties,
    VoxelSize,
)
from ..dataset_properties.structuring import (
    _properties_floating_type_to_python_type,
    _python_floating_type_to_properties_type,
    get_dataset_converter,
)
from ..utils import (
    cheap_resolve,
    copytree,
    count_defined_values,
    dump_path,
    enrich_path,
    get_executor_for_args,
    is_fs_path,
    named_partial,
    rmtree,
    strip_trailing_slash,
    wait_and_ensure_success,
    warn_deprecated,
)
from ._utils.infer_bounding_box_existing_files import infer_bounding_box_existing_files
from ._utils.segmentation_recognition import (
    guess_category_from_view,
    guess_if_segmentation_path,
)

logger = logging.getLogger(__name__)


SAFE_LARGE_XY: int = 10_000_000_000  # 10 billion


def _find_array_info(layer_path: Path) -> ArrayInfo | None:
    for f in layer_path.iterdir():
        if f.is_dir():
            try:
                array = BaseArray.open(f)
                return array.info
            except ArrayException:
                pass
    return None


class Dataset(AbstractDataset[Layer, SegmentationLayer]):
    """A dataset is the entry point of the Dataset API.

    An existing dataset on disk can be opened or new datasets can be created.

    A dataset stores the data in `.wkw` files on disk with metadata in `datasource-properties.json`.
    The information in those files are kept in sync with the object.

    Each dataset consists of one or more layers (webknossos.dataset.layer.Layer),
    which themselves can comprise multiple magnifications (webknossos.dataset.mag_view.MagView).


    Examples:
        Create a new dataset:
            ```
            ds = Dataset("path/to/dataset", voxel_size=(11.2, 11.2, 25))
            ```

        Open an existing dataset:
            ```
            ds = Dataset.open("path/to/dataset")
            ```

        Open a remote dataset:
            ```
            ds = Dataset.open_remote("my_dataset", "organization_id")
            ```
    """

    @unique
    class ConversionLayerMapping(Enum):
        """Strategies for mapping file paths to layers when importing images.

        These strategies determine how input image files are grouped into layers during
        dataset creation using `Dataset.from_images()`. If no strategy is provided,
        `INSPECT_SINGLE_FILE` is used as the default.

        If none of the pre-defined strategies fit your needs, you can provide a custom
        callable that takes a Path and returns a layer name string.

        Examples:
            Using default strategy:
                ```
                ds = Dataset.from_images("images/", "dataset/")
                ```

            Explicit strategy:
                ```
                ds = Dataset.from_images(
                    "images/",
                    "dataset/",
                    map_filepath_to_layer_name=ConversionLayerMapping.ENFORCE_SINGLE_LAYER
                )
                ```

            Custom mapping function:
                ```
                ds = Dataset.from_images(
                    "images/",
                    "dataset/",
                    map_filepath_to_layer_name=lambda p: p.stem
                )
                ```
        """

        INSPECT_SINGLE_FILE = "inspect_single_file"
        """Default strategy. Inspects first image file to determine if data is 2D or 3D.
        For 2D data uses ENFORCE_LAYER_PER_FOLDER, for 3D uses ENFORCE_LAYER_PER_FILE."""

        INSPECT_EVERY_FILE = "inspect_every_file"
        """Like INSPECT_SINGLE_FILE but determines strategy separately for each file.
        More flexible but slower for many files."""

        ENFORCE_LAYER_PER_FILE = "enforce_layer_per_file"
        """Creates a new layer for each input file. Useful for converting multiple
        3D images or when each 2D image should become its own layer."""

        ENFORCE_SINGLE_LAYER = "enforce_single_layer"
        """Combines all input files into a single layer. Only useful when all
        images are 2D slices that should be combined."""

        ENFORCE_LAYER_PER_FOLDER = "enforce_layer_per_folder"
        """Groups files by their containing folder. Each folder becomes one layer.
        Useful for organized 2D image stacks."""

        ENFORCE_LAYER_PER_TOPLEVEL_FOLDER = "enforce_layer_per_toplevel_folder"
        """Groups files by their top-level folder. Useful when multiple layers each
        have their stacks split across subfolders."""

        def _to_callable(
            self,
            input_path: Path,
            input_files: Sequence[Path],
            use_bioformats: bool | None,
        ) -> Callable[[Path], str]:
            ConversionLayerMapping = Dataset.ConversionLayerMapping

            if self == ConversionLayerMapping.ENFORCE_LAYER_PER_FILE:
                return lambda p: p.as_posix().replace("/", "_")
            elif self == ConversionLayerMapping.ENFORCE_SINGLE_LAYER:
                return lambda _p: input_path.name
            elif self == ConversionLayerMapping.ENFORCE_LAYER_PER_FOLDER:
                return lambda p: (
                    input_path.name
                    if p.parent == Path()
                    else p.parent.as_posix().replace("/", "_")
                )
            elif self == ConversionLayerMapping.ENFORCE_LAYER_PER_TOPLEVEL_FOLDER:
                return lambda p: input_path.name if p.parent == Path() else p.parts[0]
            elif self == ConversionLayerMapping.INSPECT_EVERY_FILE:
                # If a file has z dimensions, it becomes its own layer,
                # if it's 2D, the folder becomes a layer.
                return lambda p: (
                    str(p)
                    if pims_images.has_image_z_dimension(
                        input_path / p,
                        use_bioformats=use_bioformats,
                        is_segmentation=guess_if_segmentation_path(p),
                    )
                    else (
                        input_path.name
                        if p.parent == Path()
                        else p.parent.as_posix().replace("/", "_")
                    )
                )
            elif self == ConversionLayerMapping.INSPECT_SINGLE_FILE:
                # As before, but only a single image is inspected to determine 2D vs 3D.
                if pims_images.has_image_z_dimension(
                    input_path / input_files[0],
                    use_bioformats=use_bioformats,
                    is_segmentation=guess_if_segmentation_path(input_files[0]),
                ):
                    return str
                else:
                    return lambda p: (
                        input_path.name if p.parent == Path() else p.parts[-2]
                    )
            else:
                raise ValueError(f"Got unexpected ConversionLayerMapping value: {self}")

    def __init__(
        self,
        dataset_path: str | PathLike,
        voxel_size: tuple[float, float, float] | None = None,  # in nanometers
        name: str | None = None,
        exist_ok: bool = False,
        *,
        voxel_size_with_unit: VoxelSize | None = None,
        read_only: bool = False,
    ) -> None:
        """Create a new dataset or open an existing one.

        Creates a new dataset and the associated `datasource-properties.json` if one does not exist.
        If the dataset already exists and exist_ok is True, it is opened (the provided voxel_size
        and name are asserted to match the existing dataset).

        Please use `Dataset.open` if you intend to open an existing dataset and don't want/need
        the creation behavior.

        Args:
            dataset_path: Path where the dataset should be created/opened
            voxel_size: Optional tuple of floats (x, y, z) specifying voxel size in nanometers
            name: Optional name for the dataset, defaults to last part of dataset_path if not provided
            exist_ok: Whether to open an existing dataset at the path rather than failing
            voxel_size_with_unit: Optional voxel size with unit specification
            read_only: Whether to open dataset in read-only mode

        Raises:
            RuntimeError: If dataset exists and exist_ok=False
            AssertionError: If opening existing dataset with mismatched voxel size or name

        """
        path = strip_trailing_slash(UPath(dataset_path))

        self.path: UPath = path
        self._resolved_path: UPath = cheap_resolve(path)

        if count_defined_values((voxel_size, voxel_size_with_unit)) > 1:
            raise ValueError(
                "Please supply exactly one of voxel_size or voxel_size_with_unit."
            )
        elif voxel_size is not None:
            voxel_size_with_unit = VoxelSize(voxel_size)

        stored_dataset_properties: DatasetProperties | None = None
        try:
            stored_dataset_properties = self._load_dataset_properties_from_path(
                self.path
            )
        except FileNotFoundError:
            if read_only:
                raise FileNotFoundError(
                    f"Cannot open read-only dataset, could not find data at {self.path}."
                )

        dataset_existed_already = stored_dataset_properties is not None
        if dataset_existed_already:
            if not exist_ok:
                raise RuntimeError(
                    f"Creation of Dataset at {self.path} failed, because a non-empty folder already exists at this path."
                )
            assert (
                stored_dataset_properties is not None
            )  # for mypy to get the type of dataset_properties right
            dataset_properties = stored_dataset_properties

        else:
            assert not read_only

            if self.path.exists():
                if self.path.is_dir():
                    if next(self.path.iterdir(), None) is not None:
                        raise RuntimeError(
                            f"Creation of Dataset at {self.path} failed, because a non-empty folder already exists at this path."
                        )
                else:
                    raise NotADirectoryError(
                        f"Creation of Dataset at {self.path} failed, because the given path already exists but is not a directory."
                    )
            # Create directories on disk and write datasource-properties.json
            try:
                self.path.mkdir(parents=True, exist_ok=True)
            except OSError as e:
                raise type(e)(f"Creation of Dataset {self.path} failed. " + repr(e))

            if voxel_size_with_unit is None:
                raise ValueError(
                    "When creating a new dataset, voxel_size or voxel_size_with_unit must be set, e.g. Dataset(path, voxel_size=(1, 1, 4.2))."
                )
            name = name or self.path.absolute().name
            dataset_properties = DatasetProperties(
                id={"name": name, "team": ""},
                scale=voxel_size_with_unit,
                data_layers=[],
                version=DEFAULT_VERSION,
            )

        super().__init__(
            dataset_properties,
            read_only,
        )

        # check if specified parameters match the existing dataset
        if dataset_existed_already:
            if voxel_size_with_unit is None:
                raise ValueError(
                    "Please always supply the voxel_size or voxel_size_with_unit when using the constructor Dataset(your_path, voxel_size=your_voxel_size)."
                    + "If you just want to open an existing dataset, please use Dataset.open(your_path).",
                )
            else:
                if self.voxel_size_with_unit != voxel_size_with_unit:
                    raise RuntimeError(
                        f"Cannot open Dataset: The dataset {self.path} already exists, but the voxel_sizes do not match ({self.voxel_size_with_unit} != {voxel_size_with_unit})"
                    )
            if name is not None:
                if self.name != name:
                    raise RuntimeError(
                        f"Cannot open Dataset: The dataset {self.path} already exists, but the names do not match ({self.name} != {name})"
                    )
        else:
            self._save_dataset_properties(check_existing_properties=False)

    @property
    def _LayerType(self) -> type[Layer]:
        return Layer

    @property
    def _SegmentationLayerType(self) -> type[SegmentationLayer]:
        return SegmentationLayer

    def _initialize_layer_from_properties(
        self, properties: LayerProperties, read_only: bool
    ) -> Layer:
        # To be backwards compatible, we extract the number of channels from the first mag
        if properties.num_channels is None:
            properties.num_channels = _extract_num_channels(
                properties.num_channels,
                self.path,
                properties.name,
                (properties.mags[0].mag if len(properties.mags) > 0 else None),
            )
        return super()._initialize_layer_from_properties(properties, read_only)

    @classmethod
    def open(cls, dataset_path: str | PathLike, read_only: bool = False) -> "Dataset":
        """
        To open an existing dataset on disk, simply call `Dataset.open("your_path")`.
        This requires `datasource-properties.json` to exist in this folder. Based on the `datasource-properties.json`,
        a dataset object is constructed. Only layers and magnifications that are listed in the properties are loaded
        (even though there might exist more layers or magnifications on disk).

        The `dataset_path` refers to the top level directory of the dataset (excluding layer or magnification names).
        """

        dataset_path = strip_trailing_slash(UPath(dataset_path))
        dataset_properties = cls._load_dataset_properties_from_path(dataset_path)

        dataset = cls.__new__(cls)
        dataset.path = dataset_path
        dataset._resolved_path = cheap_resolve(dataset_path)
        dataset._init_from_properties(dataset_properties, read_only)
        return dataset

    def __repr__(self) -> str:
        return f"Dataset({repr(self.path)})"

    def _load_dataset_properties(self) -> DatasetProperties:
        """
        Loads the current dataset properties from json on disk.
        """
        return self._load_dataset_properties_from_path(self.path)

    def _save_dataset_properties_impl(self) -> None:
        """
        Exports the current dataset properties to json on disk.
        And writes out Zarr and OME-Ngff metadata if there is a Zarr layer.
        """
        (self.path / PROPERTIES_FILE_NAME).write_text(
            json.dumps(
                get_dataset_converter().unstructure(self._properties),
                indent=4,
            )
        )

        # Write out Zarr and OME-Ngff metadata if there is a Zarr layer
        if any(layer.data_format == DataFormat.Zarr for layer in self.layers.values()):
            with (self.path / ZGROUP_FILE_NAME).open("w", encoding="utf-8") as outfile:
                json.dump({"zarr_format": "2"}, outfile, indent=4)
        if any(layer.data_format == DataFormat.Zarr3 for layer in self.layers.values()):
            with (self.path / ZARR_JSON_FILE_NAME).open(
                "w", encoding="utf-8"
            ) as outfile:
                json.dump({"zarr_format": 3, "node_type": "group"}, outfile, indent=4)

        for layer in self.layers.values():
            # Only write out OME metadata if the layer is a child of the dataset
            if not layer.is_foreign and layer.path.exists():
                write_ome_metadata(self, layer)

    def __eq__(self, other: object) -> bool:
        if isinstance(other, self.__class__):
            return self.path == other.path and self.read_only == other.read_only
        else:
            return False

    @property
    def resolved_path(self) -> UPath:
        return self._resolved_path

    def publish_to_preliminary_dataset(
        self,
        dataset_id: str,
        path_prefix: str | None = None,
        symlink_data_instead_of_copy: bool = False,
    ) -> None:
        """
        Copies or symlinks the data to paths returned by WEBKNOSSOS
        The dataset needs to be in status "uploading".
        The dataset already exists in WEBKNOSSOS but has no dataset_properties.
        With the dataset_properties WEBKNOSSOS can reserve the paths.
        Args:
            dataset_id: The dataset_id of the already existing dataset
            path_prefix: The prefix of the storage path, can be used to select one of the storage path options.
            symlink_data_instead_of_copy: Set to true if the client has access to the same file system as the WEBKNOSSOS datastore.
        """
        from ..client.context import _get_context

        context = _get_context()
        response = context.api_client_with_auth.reserve_dataset_upload_to_paths_for_preliminary(
            dataset_id,
            ApiReserveDatasetUploadToPathsForPreliminaryParameters(
                self._properties, path_prefix
            ),
        )
        self._copy_or_symlink_dataset_to_paths(
            response.data_source, symlink_data_instead_of_copy
        )

        context.api_client_with_auth.finish_dataset_upload_to_paths(dataset_id)

    def upload(
        self,
        new_dataset_name: str | None = None,
        initial_team_ids: list[str] | None = None,
        folder_id: str | RemoteFolder | None = None,
        require_unique_name: bool = False,
        layers_to_link: list[LayerToLink | RemoteLayer] | None = None,
        upload_directly_to_common_storage: bool = False,
        jobs: int | None = None,
        common_storage_path_prefix: str | None = None,
        symlink_data_instead_of_copy: bool = False,
    ) -> "RemoteDataset":
        """Upload this dataset to webknossos.

        Creates database entries and sets access rights on the webknossos instance before the actual data upload.
        The client then copies the data directly to the returned paths.

        Args:
            new_dataset_name: Name for the new dataset defaults to the current name.
            initial_team_ids: Optional list of team IDs to grant initial access
            folder_id: Optional ID of folder where dataset should be placed
            require_unique_name: Whether to make request fail in case a dataset with the name already exists
            layers_to_link: Optional list of LayerToLink to link already published layers to the dataset.
            upload_directly_to_common_storage: Set this to true when the client has access to the same storage system as the WEBKNOSSOS datastore (file system or cloud storage).
            jobs: Optional number of jobs to use for uploading the data.
            common_storage_path_prefix: Optional path prefix used when upload_directly_to_common_storage is true to select one of the available mount points for the dataset folder.
            symlink_data_instead_of_copy: Considered, when upload_directly_to_common_storage is True. Set this to true when the client has access to the same file system as the WEBKNOSSOS datastore.
            When set to true, the data symlinked to the new location.
        Returns:
            RemoteDataset: Reference to the newly created remote dataset
        Note:
            upload_directly_to_common_storage is typically only used by administrators with direct file system or S3 access to the WEBKNOSSOS datastore.
            Most users should let upload_directly_to_common_storage to default to False
        Examples:
            ```
            remote_ds = ds.upload(
                "my_dataset",
                ["team_a", "team_b"],
                "folder_123"
            )
            print(remote_ds.url)
            ```
            Link existing layers:
            ```
            link = LayerToLink.from_remote_layer(existing_layer)
            remote_ds = ds.upload(layers_to_link=[link])
            ```
        """

        from ..client.context import _get_context

        new_dataset_name = new_dataset_name or self.name

        if isinstance(folder_id, RemoteFolder):
            folder_id = folder_id.id

        converted_layers_to_link = (
            None
            if layers_to_link is None
            else [
                i if isinstance(i, LayerToLink) else i.to_layer_to_link()
                for i in layers_to_link
            ]
        )

        if upload_directly_to_common_storage:
            context = _get_context()
            response = context.api_client_with_auth.reserve_dataset_upload_to_paths(
                ApiReserveDatasetUplaodToPathsParameters(
                    dataset_name=new_dataset_name,
                    initial_team_ids=initial_team_ids or [],
                    folder_id=folder_id,
                    require_unique_name=require_unique_name,
                    data_source=self._properties,
                    layers_to_link=[
                        layer_to_link.as_api_linked_layer_identifier()
                        for layer_to_link in converted_layers_to_link
                    ]
                    if converted_layers_to_link
                    else [],
                    path_prefix=common_storage_path_prefix,
                )
            )
            new_dataset_id = response.new_dataset_id
            data_source = response.data_source

            self._copy_or_symlink_dataset_to_paths(
                data_source, symlink_data_instead_of_copy
            )
            # announce finished upload
            context.api_client_with_auth.finish_dataset_upload_to_paths(new_dataset_id)
        else:
            for layer in self.get_segmentation_layers():
                if not layer.attachments.is_empty:
                    raise NotImplementedError(
                        f"Uploading layers with attachments is not supported yet. Layer {layer.name} has attachments."
                    )

            from ..client._upload_dataset import upload_dataset

            new_dataset_id = upload_dataset(
                self, new_dataset_name, converted_layers_to_link, jobs
            )

        return self.open_remote(dataset_id=new_dataset_id, read_only=True)

    def _copy_or_symlink_dataset_to_paths(
        self, data_source: DatasetProperties, symlink_data_instead_of_copy: bool
    ) -> None:
        """
        Iterates over the mags and attachments and copies or symlinks them to the target location.
        """
        # copy data
        for layer in data_source.data_layers:
            src_layer = self.layers[layer.name]
            for mag in layer.mags:
                src_mag = src_layer.mags[mag.mag]
                assert mag.path is not None, "mag.path must be set to copy/move data"
                dst_mag_path = enrich_path(mag.path)
                if symlink_data_instead_of_copy:
                    assert is_fs_path(src_mag.path) and is_fs_path(dst_mag_path), (
                        f"Either src_mag.path or mag.path are not pointing to a local file system {src_mag.path}, {mag.path}"
                    )
                    dst_mag_path.unlink()
                    dst_mag_path.symlink_to(src_mag.path)
                else:
                    copytree(
                        src_mag.path,
                        dst_mag_path,
                        progress_desc=f"copying mag {src_mag.path} to {mag.path}",
                    )
            if isinstance(src_layer, SegmentationLayer):
                assert isinstance(layer, SegmentationLayerProperties), (
                    "If src_layer is a SegmentationLayer, then layer must be a SegmentationLayerProperties"
                )
                # iterate over attachments
                for src_attachment, dst_attachment in zip(
                    src_layer.attachments, layer.attachments
                ):
                    dst_attachment_path = enrich_path(dst_attachment.path)
                    if symlink_data_instead_of_copy:
                        assert is_fs_path(src_attachment.path) and is_fs_path(
                            dst_attachment_path
                        ), (
                            f"Either src_attachment.path or dst_attachment.path are not pointing to a local file system {src_attachment.path}, {dst_attachment.path}"
                        )
                        dst_attachment_path.unlink()
                        dst_attachment_path.symlink_to(src_attachment.path)
                    else:
                        copytree(
                            src_attachment.path,
                            enrich_path(dst_attachment.path),
                            progress_desc=f"copying attachment {src_attachment.path} to {dst_attachment.path}",
                        )

    @classmethod
    def trigger_reload_in_datastore(
        cls,
        dataset_name_or_url: str | None = None,
        organization_id: str | None = None,
        webknossos_url: str | None = None,
        dataset_id: str | None = None,
        organization: str | None = None,
        token: str | None = None,
        datastore_url: str | None = None,
    ) -> None:
        """Trigger a manual reload of the dataset's properties.

        For manually uploaded datasets, properties are normally updated automatically
        after a few minutes. This method forces an immediate reload.

        This is typically only needed after manual changes to the dataset's files.
        Cannot be used for local datasets.

        Args:
            dataset_name_or_url: Name or URL of dataset to reload
            dataset_id: ID of dataset to reload
            organization_id: Organization ID where dataset is located
            datastore_url: Optional URL to the datastore
            webknossos_url: Optional URL to the webknossos server
            token: Optional authentication token

        Examples:
            ```
            # Force reload after manual file changes
            Dataset.trigger_reload_in_datastore(
                "my_dataset",
                "organization_id"
            )
            ```
        """

        from ..client._upload_dataset import _cached_get_upload_datastore
        from ..client.context import _get_context

        if organization is not None:
            warn_deprecated("organization", "organization_id")
            if organization_id is None:
                organization_id = organization
            else:
                raise ValueError(
                    "Both organization and organization_id were provided. Only one is allowed."
                )

        (context_manager, dataset_id, _) = cls._parse_remote(
            dataset_name_or_url,
            organization_id,
            None,
            webknossos_url,
            dataset_id,
        )

        with context_manager:
            context = _get_context()
            datastore_url = datastore_url or _cached_get_upload_datastore(context)
            organization_id = organization_id or context.organization_id

            datastore_api = context.get_datastore_api_client(
                datastore_url, require_auth=True
            )
            datastore_api.dataset_trigger_reload(
                organization_id=organization_id, dataset_id=dataset_id, token=token
            )

    @classmethod
    def trigger_dataset_import(
        cls, directory_name: str, organization: str, token: str | None = None
    ) -> None:
        """Deprecated. Use `Dataset.trigger_reload_in_datastore` instead."""
        warn_deprecated("trigger_dataset_import", "trigger_reload_in_datastore")

        cls.trigger_reload_in_datastore(
            dataset_name_or_url=directory_name,
            organization_id=organization,
            token=token,
        )

    @classmethod
    def from_images(
        cls,
        input_path: str | PathLike,
        output_path: str | PathLike,
        voxel_size: tuple[float, float, float] | None = None,
        name: str | None = None,
        *,
        map_filepath_to_layer_name: ConversionLayerMapping
        | Callable[[Path], str] = ConversionLayerMapping.INSPECT_SINGLE_FILE,
        z_slices_sort_key: Callable[[Path], Any] = natsort_keygen(),
        voxel_size_with_unit: VoxelSize | None = None,
        layer_name: str | None = None,
        layer_category: LayerCategoryType | None = None,
        data_format: str | DataFormat = DEFAULT_DATA_FORMAT,
        chunk_shape: Vec3IntLike | int | None = None,
        shard_shape: Vec3IntLike | int | None = None,
        chunks_per_shard: int | Vec3IntLike | None = None,
        compress: bool = True,
        swap_xy: bool = False,
        flip_x: bool = False,
        flip_y: bool = False,
        flip_z: bool = False,
        use_bioformats: bool | None = None,
        max_layers: int = 20,
        batch_size: int | None = None,
        executor: Executor | None = None,
    ) -> "Dataset":
        """This method imports image data in a folder or from a file as a webknossos dataset.

        The image data can be 3D images (such as multipage tiffs) or stacks of 2D images.
        Multiple 3D images or image stacks are mapped to different layers based on the mapping strategy.

        The exact mapping is handled by the argument `map_filepath_to_layer_name`, which can be a pre-defined
        strategy from the enum `ConversionLayerMapping`, or a custom callable, taking
        a path of an image file and returning the corresponding layer name. All
        files belonging to the same layer name are then grouped. In case of
        multiple files per layer, those are usually mapped to the z-dimension.
        The order of the z-slices can be customized by setting
        `z_slices_sort_key`.

        For more fine-grained control, please create an empty dataset and use `add_layer_from_images`.

        Args:
            input_path: Path to input image files
            output_path: Output path for created dataset
            voxel_size: Optional tuple of floats (x,y,z) for voxel size in nm
            name: Optional name for dataset
            map_filepath_to_layer_name: Strategy for mapping files to layers, either a ConversionLayerMapping
                enum value or callable taking Path and returning str
            z_slices_sort_key: Optional key function for sorting z-slices
            voxel_size_with_unit: Optional voxel size with unit specification
            layer_name: Optional name for layer(s)
            layer_category: Optional category override (LayerCategoryType.color / LayerCategoryType.segmentation)
            data_format: Format to store data in ('wkw'/'zarr'/'zarr3)
            chunk_shape: Optional. Shape of chunks to store data in
            shard_shape: Optional. Shape of shards to store data in
            chunks_per_shard: Deprecated, use shard_shape. Optional. number of chunks per shard
            compress: Whether to compress the data
            swap_xy: Whether to swap x and y axes
            flip_x: Whether to flip the x axis
            flip_y: Whether to flip the y axis
            flip_z: Whether to flip the z axis
            use_bioformats: Whether to use bioformats for reading
            max_layers: Maximum number of layers to create
            batch_size: Size of batches for processing
            executor: Optional executor for parallelization

        Returns:
            Dataset: The created dataset instance

        Examples:
            ```
            ds = Dataset.from_images("path/to/images/",
                                    "path/to/dataset/",
                                    voxel_size=(1, 1, 1))
            ```

        Note:
            This method needs extra packages like tifffile or pylibczirw.
            Install with `pip install "webknossos[all]"` and `pip install --extra-index-url https://pypi.scm.io/simple/ "webknossos[czi]"`.
        """

        input_upath = UPath(input_path)

        valid_suffixes = pims_images.get_valid_pims_suffixes()
        if use_bioformats is not False:
            valid_suffixes.update(pims_images.get_valid_bioformats_suffixes())

        if input_upath.is_file():
            if input_upath.suffix.lstrip(".").lower() in valid_suffixes:
                input_files = [UPath(input_upath.name)]
                input_upath = input_upath.parent
        else:
            input_files = [
                i.relative_to(input_upath)
                for i in input_upath.glob("**/*")
                if i.is_file() and i.suffix.lstrip(".").lower() in valid_suffixes
            ]

        if len(input_files) == 0:
            raise ValueError(
                "Could not find any supported image data. "
                + f"The following suffixes are supported: {sorted(valid_suffixes)}"
            )

        if isinstance(map_filepath_to_layer_name, Dataset.ConversionLayerMapping):
            with warnings.catch_warnings():
                warnings.filterwarnings(
                    "ignore",
                    category=UserWarning,
                    module="pims",
                )
                warnings.filterwarnings(
                    "once",
                    category=UserWarning,
                    module="pims_images",
                )
                map_filepath_to_layer_name_func = (
                    map_filepath_to_layer_name._to_callable(
                        input_upath,
                        input_files=input_files,
                        use_bioformats=use_bioformats,
                    )
                )
        else:
            map_filepath_to_layer_name_func = map_filepath_to_layer_name
        if voxel_size_with_unit is None:
            assert voxel_size is not None, (
                "Please supply either voxel_size or voxel_size_with_unit."
            )
            voxel_size_with_unit = VoxelSize(voxel_size)
        else:
            assert voxel_size is None, (
                "Please supply either voxel_size or voxel_size_with_unit not both."
            )

        ds = cls(output_path, voxel_size_with_unit=voxel_size_with_unit, name=name)

        filepaths_per_layer: dict[str, list[Path]] = {}
        for input_file in input_files:
            layer_name_from_mapping = map_filepath_to_layer_name_func(input_file)
            # Remove characters from layer name that are not allowed
            layer_name_from_mapping = _UNALLOWED_LAYER_NAME_CHARS.sub(
                "", layer_name_from_mapping
            )
            # Ensure layer name does not start with a dot
            layer_name_from_mapping = layer_name_from_mapping.lstrip(".")

            assert layer_name_from_mapping != "", (
                f"Could not determine a layer name for {input_file}."
            )

            filepaths_per_layer.setdefault(layer_name_from_mapping, []).append(
                input_upath / input_file
            )

        if layer_name is not None:
            if len(filepaths_per_layer) == 1:
                filepaths_per_layer[layer_name] = filepaths_per_layer.pop(
                    layer_name_from_mapping
                )
            else:
                filepaths_per_layer = {
                    f"{layer_name}_{k}": v for k, v in filepaths_per_layer.items()
                }
        with get_executor_for_args(None, executor) as executor:
            with warnings.catch_warnings():
                warnings.filterwarnings(
                    "ignore",
                    category=UserWarning,
                    module="pims_images",
                )
                warnings.filterwarnings(
                    "ignore",
                    category=UserWarning,
                    module="pims",
                )
                for layer_name, filepaths in filepaths_per_layer.items():
                    filepaths.sort(key=z_slices_sort_key)

                    ds.add_layer_from_images(
                        filepaths[0] if len(filepaths) == 1 else filepaths,
                        layer_name,
                        category=layer_category,
                        data_format=data_format,
                        chunk_shape=chunk_shape,
                        shard_shape=shard_shape,
                        chunks_per_shard=chunks_per_shard,
                        compress=compress,
                        swap_xy=swap_xy,
                        flip_x=flip_x,
                        flip_y=flip_y,
                        flip_z=flip_z,
                        use_bioformats=use_bioformats,
                        batch_size=batch_size,
                        allow_multiple_layers=True,
                        max_layers=max_layers - len(ds.layers),
                        truncate_rgba_to_rgb=False,
                        executor=executor,
                    )

        return ds

    def add_layer(
        self,
        layer_name: str,
        category: LayerCategoryType,
        *,
        dtype_per_layer: DTypeLike | None = None,
        dtype_per_channel: DTypeLike | None = None,
        num_channels: int | None = None,
        data_format: str | DataFormat = DEFAULT_DATA_FORMAT,
        bounding_box: NDBoundingBox | None = None,
        **kwargs: Any,
    ) -> Layer:
        """Create a new layer in the dataset.

        Creates a new layer with the given name, category, and data type.

        Args:
            layer_name: Name for the new layer
            category: Either 'color' or 'segmentation'
            dtype_per_layer: Deprecated, use dtype_per_channel. Optional data type for entire layer, e.g. np.uint8
            dtype_per_channel: Optional data type per channel, e.g. np.uint8
            num_channels: Number of channels (default 1)
            data_format: Format to store data ('wkw', 'zarr', 'zarr3')
            bounding_box: Optional initial bounding box of layer
            **kwargs: Additional arguments:
                - largest_segment_id: For segmentation layers, initial largest ID
                - mappings: For segmentation layers, optional ID mappings

        Returns:
            Layer: The newly created layer

        Raises:
            IndexError: If layer with given name already exists
            RuntimeError: If invalid category specified
            AttributeError: If both dtype_per_layer and dtype_per_channel specified
            AssertionError: If invalid layer name or WKW format used with remote dataset

        Examples:
            Create color layer:
                ```
                layer = ds.add_layer(
                    "my_raw_microscopy_layer",
                    LayerCategoryType.COLOR_CATEGORY,
                    dtype_per_channel=np.uint8,
                )
                ```

            Create segmentation layer:
                ```
                layer = ds.add_layer(
                    "my_segmentation_labels",
                    LayerCategoryType.SEGMENTATION_CATEGORY,
                    dtype_per_channel=np.uint64
                )
                ```

        Note:
            The dtype can be specified either per layer or per channel, but not both.
            If neither is specified, uint8 per channel is used by default.
            WKW format can only be used with local datasets.
        """

        self._ensure_writable()

        if num_channels is None:
            num_channels = 1

        if dtype_per_layer is not None and dtype_per_channel is not None:
            raise AttributeError(
                "Cannot add layer. Specifying both 'dtype_per_layer' and 'dtype_per_channel' is not allowed"
            )
        elif dtype_per_channel is not None:
            dtype_per_channel = _properties_floating_type_to_python_type.get(
                dtype_per_channel,  # type: ignore[arg-type]
                dtype_per_channel,  # type: ignore[arg-type]
            )
            dtype_per_channel = _normalize_dtype_per_channel(dtype_per_channel)  # type: ignore[arg-type]
        elif dtype_per_layer is not None:
            warn_deprecated("dtype_per_layer", "dtype_per_channel")
            dtype_per_layer = _properties_floating_type_to_python_type.get(
                dtype_per_layer,  # type: ignore[arg-type]
                dtype_per_layer,  # type: ignore[arg-type]
            )
            dtype_per_layer = _normalize_dtype_per_layer(dtype_per_layer)  # type: ignore[arg-type]
            dtype_per_channel = _dtype_per_layer_to_dtype_per_channel(
                dtype_per_layer, num_channels
            )
        else:
            dtype_per_channel = np.dtype("uint" + str(DEFAULT_BIT_DEPTH))

        # assert that the dtype_per_channel is supported by webknossos
        if category == COLOR_CATEGORY:
            color_dtypes = (
                "uint8",
                "uint16",
                "uint32",
                "int8",
                "int16",
                "int32",
                "float32",
            )
            if dtype_per_channel.name not in color_dtypes:
                raise ValueError(
                    f"Cannot add color layer with dtype {dtype_per_channel.name}. "
                    f"Supported dtypes are: {', '.join(color_dtypes)}."
                    "For an overview of supported dtypes, see https://docs.webknossos.org/webknossos/data/upload_ui.html",
                )
        else:
            segmentation_dtypes = (
                "uint8",
                "uint16",
                "uint32",
                "uint64",
                "int8",
                "int16",
                "int32",
                "int64",
            )
            if dtype_per_channel.name not in segmentation_dtypes:
                raise ValueError(
                    f"Cannot add segmentation layer with dtype {dtype_per_channel.name}. "
                    f"Supported dtypes are: {', '.join(segmentation_dtypes)}."
                    "For an overview of supported dtypes, see https://docs.webknossos.org/webknossos/data/upload_ui.html",
                )

        if layer_name in self.layers.keys():
            raise IndexError(
                f"Adding layer {layer_name} failed. There is already a layer with this name"
            )

        assert is_fs_path(self.path) or data_format != DataFormat.WKW, (
            "Cannot create WKW layers in remote datasets. Use `data_format='zarr'`."
        )

        layer_properties = LayerProperties(
            name=layer_name,
            category=category,
            bounding_box=bounding_box or BoundingBox((0, 0, 0), (0, 0, 0)),
            element_class=_dtype_per_channel_to_element_class(
                dtype_per_channel, num_channels
            ),
            mags=[],
            num_channels=num_channels,
            data_format=DataFormat(data_format),
        )

        if category == COLOR_CATEGORY:
            self._properties.data_layers += [layer_properties]
            self._layers[layer_name] = Layer(self, layer_properties, read_only=False)
        elif category == SEGMENTATION_CATEGORY:
            segmentation_layer_properties: SegmentationLayerProperties = (
                SegmentationLayerProperties(
                    **(
                        attr.asdict(layer_properties, recurse=False)
                    ),  # use all attributes from LayerProperties
                    largest_segment_id=kwargs.get("largest_segment_id"),
                )
            )
            if "mappings" in kwargs:
                segmentation_layer_properties.mappings = kwargs["mappings"]
            self._properties.data_layers += [segmentation_layer_properties]
            self._layers[layer_name] = SegmentationLayer(
                self, segmentation_layer_properties, read_only=False
            )
        else:
            raise RuntimeError(
                f"Failed to add layer ({layer_name}) because of invalid category ({category}). The supported categories are '{COLOR_CATEGORY}' and '{SEGMENTATION_CATEGORY}'"
            )

        self._save_dataset_properties()
        return self.layers[layer_name]

    def get_or_add_layer(
        self,
        layer_name: str,
        category: LayerCategoryType,
        *,
        dtype_per_layer: DTypeLike | None = None,
        dtype_per_channel: DTypeLike | None = None,
        num_channels: int | None = None,
        data_format: str | DataFormat = DEFAULT_DATA_FORMAT,
        **kwargs: Any,
    ) -> Layer:
        """Get an existing layer or create a new one.

        Gets a layer with the given name if it exists, otherwise creates a new layer
        with the specified parameters.

        Args:
            layer_name: Name of the layer to get or create
            category: Layer category ('color' or 'segmentation')
            dtype_per_layer: Deprecated, use dtype_per_channel. Optional data type for entire layer
            dtype_per_channel: Optional data type per channel
            num_channels: Optional number of channels
            data_format: Format to store data ('wkw', 'zarr', etc.)
            **kwargs: Additional arguments passed to add_layer()

        Returns:
            Layer: The existing or newly created layer

        Raises:
            AssertionError: If existing layer's properties don't match specified parameters
            ValueError: If both dtype_per_layer and dtype_per_channel specified
            RuntimeError: If invalid category specified

        Examples:
            ```
            layer = ds.get_or_add_layer(
                "segmentation",
                LayerCategoryType.SEGMENTATION_CATEGORY,
                dtype_per_channel=np.uint64,
            )
            ```

        Note:
            The dtype can be specified either per layer or per channel, but not both.
            For existing layers, the parameters are validated against the layer properties.
        """

        if layer_name in self.layers.keys():
            assert (
                num_channels is None
                or self.layers[layer_name].num_channels == num_channels
            ), (
                f"Cannot get_or_add_layer: The layer '{layer_name}' already exists, but the number of channels do not match. "
                + f"The number of channels of the existing layer are '{self.layers[layer_name].num_channels}' "
                + f"and the passed parameter is '{num_channels}'."
            )
            assert self.get_layer(layer_name).category == category, (
                f"Cannot get_or_add_layer: The layer '{layer_name}' already exists, but the categories do not match. "
                + f"The category of the existing layer is '{self.get_layer(layer_name).category}' "
                + f"and the passed parameter is '{category}'."
            )

            if dtype_per_channel is not None:
                dtype_per_channel = _normalize_dtype_per_channel(dtype_per_channel)

            if dtype_per_layer is not None:
                warn_deprecated("dtype_per_layer", "dtype_per_channel")
                dtype_per_layer = _normalize_dtype_per_layer(dtype_per_layer)

            if dtype_per_channel is not None or dtype_per_layer is not None:
                dtype_per_channel = (
                    dtype_per_channel
                    or _dtype_per_layer_to_dtype_per_channel(
                        dtype_per_layer,  # type: ignore[arg-type]
                        num_channels or self.layers[layer_name].num_channels,
                    )
                )
                assert (
                    dtype_per_channel is None
                    or self.layers[layer_name].dtype_per_channel == dtype_per_channel
                ), (
                    f"Cannot get_or_add_layer: The layer '{layer_name}' already exists, but the dtypes do not match. "
                    + f"The dtype_per_channel of the existing layer is '{self.layers[layer_name].dtype_per_channel}' "
                    + f"and the passed parameter would result in a dtype_per_channel of '{dtype_per_channel}'."
                )
            return self.layers[layer_name]
        else:
            return self.add_layer(
                layer_name,
                category,
                dtype_per_layer=dtype_per_layer,
                dtype_per_channel=dtype_per_channel,
                num_channels=num_channels,
                data_format=DataFormat(data_format),
                **kwargs,
            )

    def add_layer_like(self, other_layer: Layer | RemoteLayer, layer_name: str) -> Layer:
        self._ensure_writable()

        if layer_name in self.layers.keys():
            raise IndexError(
                f"Adding layer {layer_name} failed. There is already a layer with this name"
            )

        layer_properties = copy.copy(other_layer._properties)
        layer_properties.mags = []
        if isinstance(layer_properties, SegmentationLayerProperties):
            layer_properties.attachments = AttachmentsProperties()
        layer_properties.name = layer_name

        self._properties.data_layers += [layer_properties]
        if layer_properties.category == COLOR_CATEGORY:
            self._layers[layer_name] = Layer(self, layer_properties, read_only=False)
        elif layer_properties.category == SEGMENTATION_CATEGORY:
            self._layers[layer_name] = SegmentationLayer(
                self,
                cast(SegmentationLayerProperties, layer_properties),
                read_only=False,
            )
        else:
            raise RuntimeError(
                f"Failed to add layer ({layer_name}) because of invalid category ({layer_properties.category}). The supported categories are '{COLOR_CATEGORY}' and '{SEGMENTATION_CATEGORY}'"
            )
        self._save_dataset_properties()
        return self._layers[layer_name]

    def _add_existing_layer(self, layer_properties: LayerProperties) -> Layer:
        self._ensure_writable()

        assert layer_properties.name not in self.layers, (
            f"Cannot import layer `{layer_properties.name}` into dataset, "
            + "as a layer with this name is already present."
        )

        self._properties.data_layers.append(layer_properties)
        layer = self._initialize_layer_from_properties(
            layer_properties, read_only=False
        )
        self.layers[layer.name] = layer

        self._save_dataset_properties()
        return self.layers[layer.name]

    def add_layer_for_existing_files(
        self,
        layer_name: str,
        category: LayerCategoryType,
        **kwargs: Any,
    ) -> Layer:
        """Create a new layer from existing data files.

        Adds a layer by discovering and incorporating existing data files that were created externally,
        rather than creating new ones. The layer properties are inferred from the existing files
        unless overridden.

        Args:
            layer_name: Name for the new layer
            category: Layer category ('color' or 'segmentation')
            **kwargs: Additional arguments:
                - num_channels: Override detected number of channels
                - dtype_per_channel: Override detected data type
                - data_format: Override detected data format
                - bounding_box: Override detected bounding box

        Returns:
            Layer: The newly created layer referencing the existing files

        Raises:
            AssertionError: If layer already exists or no valid files found
            RuntimeError: If dataset is read-only

        Examples:
            Basic usage:
                ```
                layer = ds.add_layer_for_existing_files(
                    "external_data",
                    "color"
                )
                ```

            Override properties:
                ```
                layer = ds.add_layer_for_existing_files(
                    "segmentation_data",
                    "segmentation",
                    dtype_per_channel=np.uint64
                )
                ```

        Note:
            The data files must already exist in the dataset directory under the layer name.
            Files are analyzed to determine properties like data type and number of channels.
            Magnifications are discovered automatically.
        """
        self._ensure_writable()
        if self.path is None:
            raise ValueError("Cannot add layer. The path to the dataset is not set.")

        assert layer_name not in self.layers, f"Layer {layer_name} already exists!"

        array_info = _find_array_info(self.path / layer_name)
        assert array_info is not None, (
            f"Could not find any valid mags in {self.path / layer_name}. Cannot add layer."
        )

        num_channels = kwargs.pop("num_channels", array_info.num_channels)
        dtype_per_channel = kwargs.pop("dtype_per_channel", array_info.voxel_type)
        data_format = kwargs.pop("data_format", array_info.data_format)

        layer = self.add_layer(
            layer_name,
            category=category,
            num_channels=num_channels,
            dtype_per_channel=dtype_per_channel,
            data_format=data_format,
            **kwargs,
        )
        assert layer.path is not None, (
            "If the dataset.path is set the layer must have a path too."
        )
        for mag_dir in layer.path.iterdir():
            try:
                # Tests if directory entry is a valid mag.
                # Metadata files such as zarr.json are filtered out by this.
                Mag(mag_dir.name)
            except ValueError:
                continue
            # Mags are only writable if they are local to the dataset
            resolved_mag_path = cheap_resolve(mag_dir)
            read_only = (
                self.resolved_path is None
                or resolved_mag_path.parent != self.resolved_path / layer_name
            )
            layer._add_mag_for_existing_files(
                mag_dir.name, mag_path=resolved_mag_path, read_only=read_only
            )
        finest_mag_view = layer.mags[min(layer.mags)]
        if "bounding_box" not in kwargs:
            layer.bounding_box = infer_bounding_box_existing_files(finest_mag_view)
        else:
            layer.bounding_box = kwargs["bounding_box"]
        return layer

    def add_layer_from_images(
        self,
        images: Union[str, "pims.FramesSequence", list[str | PathLike]],
        ## add_layer arguments
        layer_name: str,
        category: LayerCategoryType | None = "color",
        *,
        data_format: str | DataFormat = DEFAULT_DATA_FORMAT,
        ## add_mag arguments
        mag: MagLike = Mag(1),
        chunk_shape: Vec3IntLike | int | None = None,
        shard_shape: Vec3IntLike | int | None = None,
        chunks_per_shard: int | Vec3IntLike | None = None,
        compress: bool = True,
        ## other arguments
        topleft: VecIntLike = Vec3Int.zeros(),  # in Mag(1)
        swap_xy: bool = False,
        flip_x: bool = False,
        flip_y: bool = False,
        flip_z: bool = False,
        dtype: DTypeLike | None = None,
        use_bioformats: bool | None = None,
        channel: int | None = None,
        timepoint: int | None = None,
        czi_channel: int | None = None,
        batch_size: int | None = None,  # defaults to shard-size z
        allow_multiple_layers: bool = False,
        max_layers: int = 20,
        truncate_rgba_to_rgb: bool = True,
        executor: Executor | None = None,
    ) -> Layer:
        """
        Creates a new layer called `layer_name` with mag `mag` from `images`.
        `images` can be one of the following:

        * glob-string
        * list of paths
        * `pims.FramesSequence` instance

        Please see the [pims docs](http://soft-matter.github.io/pims/v0.6.1/opening_files.html) for more information.

        This method needs extra packages like tifffile or pylibczirw. Please install the respective extras,
        e.g. using `python -m pip install "webknossos[all]"`.

        Further Arguments:

        * `category`: `color` by default, may be set to "segmentation"
        * `data_format`: by default zarr3 files are written, may be set to "wkw" or "zarr" to write in these formats.
        * `mag`: magnification to use for the written data
        * `chunk_shape`, `chunks_per_shard`, `shard_shape`, `compress`: adjust how the data is stored on disk
        * `topleft`: set an offset in Mag(1) to start writing the data, only affecting the output
        * `swap_xy`: set to `True` to interchange x and y axis before writing to disk
        * `flip_x`, `flip_y`, `flip_z`: set to `True` to reverse the respective axis before writing to disk
        * `dtype`: the read image data will be convertoed to this dtype using `numpy.ndarray.astype`
        * `use_bioformats`: set to `True` to only use the
          [pims bioformats adapter](https://soft-matter.github.io/pims/v0.6.1/bioformats.html) directly, needs a JVM,
          set to `False` to forbid using the bioformats adapter, by default it is tried as a last option
        * `channel`: may be used to select a single channel, if multiple are available
        * `timepoint`: for timeseries, select a timepoint to use by specifying it as an int, starting from 0
        * `czi_channel`: may be used to select a channel for .czi images, which differs from normal color-channels
        * `batch_size`: size to process the images (influences RAM consumption), must be a multiple of the chunk-size z-axis for uncompressed and the shard-size z-axis for compressed layers, default is the chunk-size or shard-size respectively
        * `allow_multiple_layers`: set to `True` if timepoints or channels may result in multiple layers being added (only the first is returned)
        * `max_layers`: only applies if `allow_multiple_layers=True`, limits the number of layers added via different channels or timepoints
        * `truncate_rgba_to_rgb`: only applies if `allow_multiple_layers=True`, set to `False` to write four channels into layers instead of an RGB channel
        * `executor`: pass a `ClusterExecutor` instance to parallelize the conversion jobs across the batches
        """
        if category is None:
            image_path_for_category_guess: Path
            if isinstance(images, str) or isinstance(images, PathLike):
                image_path_for_category_guess = Path(images)
            else:
                image_path_for_category_guess = Path(images[0])
            category = (
                "segmentation"
                if guess_if_segmentation_path(image_path_for_category_guess)
                else "color"
            )
            user_set_category = False
        else:
            user_set_category = True

        pims_image_sequence = pims_images.PimsImages(
            images,
            channel=channel,
            timepoint=timepoint,
            czi_channel=czi_channel,
            swap_xy=swap_xy,
            flip_x=flip_x,
            flip_y=flip_y,
            flip_z=flip_z,
            use_bioformats=use_bioformats,
            is_segmentation=category == "segmentation",
        )
        possible_layers = pims_image_sequence.get_possible_layers()
        # Check if 4 color channels should be converted to
        # 3 color channels (rbg)
        if (
            possible_layers is not None
            and truncate_rgba_to_rgb
            and len(possible_layers.get("channel", [])) == 4
        ):
            # Remove channels from possible_layers to keep those
            # and automatically truncate to 3 channels
            # (pims_images takes care of this:)
            del possible_layers["channel"]
        # Further below, we iterate over suffix_with_pims_open_kwargs_per_layer in the for-loop
        # to add one layer per possible_layer if allow_multiple_layers is True.
        # If just a single layer is added, we still add a default value in the dict.
        if possible_layers is not None and len(possible_layers) > 0:
            if allow_multiple_layers:
                # Get all combinations of possible layers. E.g.
                # possible_layers = {
                #    "channel": [0, 1, 3, 4, 5],
                #    "timepoint": [0, 1],
                # }
                # suffix_with_pims_open_kwargs_per_layer = {
                #    "__channel0_timepoint0", {"channel": 0, "timepoint": 0},
                #    "__channel0_timepoint1", {"channel": 0, "timepoint": 1},
                #    "__channel0_timepoint2", {"channel": 0, "timepoint": 2},
                #    …,
                #    "__channel1_timepoint0", {"channel": 1, "timepoint": 0},
                #    …,
                # }
                suffix_with_pims_open_kwargs_per_layer = {
                    "__" + "_".join(f"{k}{v}" for k, v in sorted(pairs)): dict(pairs)
                    for pairs in product(
                        *(
                            [(key, value) for value in values]
                            for key, values in possible_layers.items()
                        )
                    )
                }
            else:
                # initialize PimsImages as above, with normal layer name
                suffix_with_pims_open_kwargs_per_layer = {"": {}}
                warnings.warn(
                    f"[INFO] There are dimensions beyond channels and xyz which cannot be read: {possible_layers}. "
                    "Defaulting to the first one. "
                    "Please set allow_multiple_layers=True if all of them should be written to different layers, "
                    "or set specific values as arguments.",
                )
        else:
            # initialize PimsImages as above, with normal layer name
            suffix_with_pims_open_kwargs_per_layer = {"": {}}
        first_layer = None
        add_layer_kwargs = {}
        if category == "segmentation":
            add_layer_kwargs["largest_segment_id"] = 0
        if len(suffix_with_pims_open_kwargs_per_layer) > max_layers:
            warnings.warn(
                f"[INFO] Limiting the number of added layers to {max_layers} out of {len(suffix_with_pims_open_kwargs_per_layer)}. "
                + "Please increase `max_layers` if you want more layers to be added.",
            )
        for _, (
            layer_name_suffix,
            pims_open_kwargs,
        ) in zip(range(max_layers), suffix_with_pims_open_kwargs_per_layer.items()):
            # If pims_open_kwargs is empty there's no need to re-open the images:
            if len(pims_open_kwargs) > 0:
                # Set parameters from this method as default
                # if they are not part of the kwargs per layer:
                pims_open_kwargs.setdefault("timepoint", timepoint)  # type: ignore
                pims_open_kwargs.setdefault("channel", channel)  # type: ignore
                pims_open_kwargs.setdefault("czi_channel", czi_channel)  # type: ignore
                pims_image_sequence = pims_images.PimsImages(
                    images,
                    swap_xy=swap_xy,
                    flip_x=flip_x,
                    flip_y=flip_y,
                    flip_z=flip_z,
                    use_bioformats=use_bioformats,
                    is_segmentation=category == "segmentation",
                    **pims_open_kwargs,
                )
            if dtype is None:
                current_dtype = np.dtype(pims_image_sequence.dtype)
                if current_dtype.byteorder == ">":
                    current_dtype = current_dtype.newbyteorder("<")
            else:
                current_dtype = np.dtype(dtype)
            layer = self.add_layer(
                layer_name=layer_name + layer_name_suffix,
                category=category,
                data_format=data_format,
                dtype_per_channel=current_dtype,
                num_channels=pims_image_sequence.num_channels,
                **add_layer_kwargs,  # type: ignore[arg-type]
            )

            expected_bbox = pims_image_sequence.expected_bbox

            # When the expected bbox is 2D the chunk_shape is set to 2D too.
            if expected_bbox.get_shape("z") == 1 and layer.data_format in (
                DataFormat.Zarr,
                DataFormat.Zarr3,
            ):
                chunk_shape = (
                    DEFAULT_CHUNK_SHAPE.with_z(1)
                    if chunk_shape is None
                    else Vec3Int.from_vec_or_int(chunk_shape)
                )
                shard_shape = _get_shard_shape(
                    chunk_shape=chunk_shape,
                    chunks_per_shard=chunks_per_shard,
                    shard_shape=shard_shape,
                )
                if shard_shape is None:
                    if layer.data_format == DataFormat.Zarr3:
                        shard_shape = DEFAULT_SHARD_SHAPE_FROM_IMAGES.with_z(
                            chunk_shape.z
                        )
                    else:
                        shard_shape = DEFAULT_CHUNK_SHAPE.with_z(chunk_shape.z)
                else:
                    shard_shape = Vec3Int.from_vec_or_int(shard_shape)
            else:
                chunk_shape = (
                    DEFAULT_CHUNK_SHAPE
                    if chunk_shape is None
                    else Vec3Int.from_vec_or_int(chunk_shape)
                )
                shard_shape = _get_shard_shape(
                    chunk_shape=chunk_shape,
                    chunks_per_shard=chunks_per_shard,
                    shard_shape=shard_shape,
                )
                if shard_shape is None:
                    if layer.data_format == DataFormat.Zarr3:
                        shard_shape = DEFAULT_SHARD_SHAPE_FROM_IMAGES
                    elif layer.data_format == DataFormat.Zarr:
                        shard_shape = DEFAULT_CHUNK_SHAPE
                    else:
                        shard_shape = DEFAULT_SHARD_SHAPE
                else:
                    shard_shape = Vec3Int.from_vec_or_int(shard_shape)

            mag = Mag(mag)

            # Setting a large enough bounding box, because the exact bounding box
            # cannot be know a priori all the time. It will be replaced with the
            # correct bounding box after reading through all actual images.
            safe_expected_bbox = expected_bbox.from_mag_to_mag1(mag).offset(topleft)
            safe_size = safe_expected_bbox.size.with_replaced(
                safe_expected_bbox.axes.index("x"), SAFE_LARGE_XY
            ).with_replaced(safe_expected_bbox.axes.index("y"), SAFE_LARGE_XY)
            safe_expected_bbox = safe_expected_bbox.with_size(safe_size)
            layer.bounding_box = safe_expected_bbox

            mag_view = layer.add_mag(
                mag=mag,
                chunk_shape=chunk_shape,
                shard_shape=shard_shape,
                compress=compress,
            )

            if batch_size is None:
                if compress or (
                    layer.data_format in (DataFormat.Zarr3, DataFormat.Zarr)
                ):
                    # if data is compressed or dataformat is zarr, parallel write access
                    # to a shard leads to corrupted data, the batch size must be aligned
                    # with the shard size
                    batch_size = mag_view.info.shard_shape.z
                else:
                    # in uncompressed wkw only writing to the same chunk is problematic
                    batch_size = mag_view.info.chunk_shape.z
            elif compress or (layer.data_format in (DataFormat.Zarr3, DataFormat.Zarr)):
                assert batch_size % mag_view.info.shard_shape.z == 0, (
                    f"batch_size {batch_size} must be divisible by z shard-size {mag_view.info.shard_shape.z} when creating compressed layers"
                )
            else:
                assert batch_size % mag_view.info.chunk_shape.z == 0, (
                    f"batch_size {batch_size} must be divisible by z chunk-size {mag_view.info.chunk_shape.z}"
                )

            func_per_chunk = named_partial(
                pims_image_sequence.copy_to_view,
                mag_view=mag_view,
                dtype=current_dtype,
            )

            if (
                additional_axes := set(layer.bounding_box.axes).difference(
                    "x", "y", "z"
                )
            ) and layer.data_format == DataFormat.WKW:
                if all(
                    layer.bounding_box.get_shape(axis) == 1 for axis in additional_axes
                ):
                    warnings.warn(
                        f"[INFO] The data has additional axes {additional_axes}, but they are all of size 1. "
                        + "These axes are not stored in the layer."
                    )
                    layer.bounding_box = BoundingBox.from_ndbbox(layer.bounding_box)
                else:
                    raise RuntimeError(
                        f"WKW datasets only support x, y, z axes, got {additional_axes}. Please use `data_format='zarr3'` instead."
                    )

            buffered_slice_writer_shape = layer.bounding_box.size_xyz.with_z(batch_size)
            args = list(
                layer.bounding_box.chunk(
                    buffered_slice_writer_shape,
                    Vec3Int(1, 1, batch_size),
                )
            )

            with warnings.catch_warnings():
                # We need to catch and ignore a warning here about comparing persisted properties.
                # The problem is that there is an `axisOrder` property that goes in the datasource-properties.json
                # file, but is only stored in a mag object. However, at first we don't have any mags
                # so there is no place to store them. When we add the first mag and update the properties,
                # there is a check that reads the properties first and compares them to the current state.
                # This check fails because the axisOrder property hasn't been stored in the properties file.
                # It is safe to ignore this warning because it is only an intermediate problem in this function.
                # At the end of this function, the properties are complete and consistent.
                warnings.filterwarnings(
                    "ignore",
                    message=".* properties changed in a way that they are not comparable anymore. Most likely the bounding box naming or axis order changed.*",
                    category=UserWarning,
                    module="webknossos",
                )
                with get_executor_for_args(None, executor) as executor:
                    shapes_and_max_ids = wait_and_ensure_success(
                        executor.map_to_futures(func_per_chunk, args),
                        executor=executor,
                        progress_desc=f"Creating layer [bold blue]{layer.name}[/bold blue] from images",
                    )
                shapes, max_ids = zip(*shapes_and_max_ids)
                if category == "segmentation":
                    max_id = max(max_ids)
                    cast(SegmentationLayer, layer).largest_segment_id = max_id
                layer.bounding_box = layer.bounding_box.with_size_xyz(
                    Vec3Int(
                        pims_images.dimwise_max(shapes)
                        + (layer.bounding_box.get_shape("z"),)
                    )
                    * mag.to_vec3_int().with_z(1)
                )
            if expected_bbox != layer.bounding_box:
                warnings.warn(
                    "[WARNING] Some images are larger than expected, smaller slices are padded with zeros now. "
                    + f"New bbox is {layer.bounding_box}, expected {expected_bbox}."
                )

            # Check if category of layer is set correctly
            try:
                if not user_set_category:
                    # When the category is not set by the user, we use a very simple heuristic to guess the category
                    # based on the file name of the input images. After loading the images, we check if the guessed
                    # category might be wrong and adjust it if necessary. This second heuristic is based on the
                    # pixel data of the images
                    guessed_category = guess_category_from_view(layer.get_finest_mag())
                    if guessed_category != layer.category:
                        new_layer_properties: LayerProperties
                        if guessed_category == SEGMENTATION_CATEGORY:
                            logger.info("The layer category is set to segmentation.")
                            new_layer_properties = SegmentationLayerProperties(
                                **(
                                    attr.asdict(layer._properties, recurse=False)
                                ),  # use all attributes from LayerProperties
                                largest_segment_id=int(max(max_ids)),
                            )
                            new_layer_properties.category = SEGMENTATION_CATEGORY
                            self._layers[layer.name] = SegmentationLayer(
                                self, new_layer_properties, read_only=False
                            )
                        else:
                            logger.info("The layer category is set to color.")
                            _properties = attr.asdict(layer._properties, recurse=False)
                            _properties.pop("largest_segment_id", None)
                            _properties.pop("mappings", None)

                            new_layer_properties = LayerProperties(**_properties)
                            new_layer_properties.category = COLOR_CATEGORY
                            self._layers[layer.name] = Layer(
                                self, new_layer_properties, read_only=False
                            )
                        self._properties.update_for_layer(
                            layer.name, new_layer_properties
                        )
                        self._save_dataset_properties()

            except Exception:
                # The used heuristic was not able to guess the layer category, the previous value is kept
                pass
            if first_layer is None:
                first_layer = layer
        assert first_layer is not None
        return first_layer

    def write_layer(
        self,
        layer_name: str,
        category: LayerCategoryType,
        data: np.ndarray,  # in specified mag
        *,
        data_format: str | DataFormat = DEFAULT_DATA_FORMAT,
        downsample: bool = True,
        chunk_shape: Vec3IntLike | int | None = None,
        shard_shape: Vec3IntLike | int | None = None,
        chunks_per_shard: Vec3IntLike | int | None = None,
        axes: Iterable[str] | None = None,
        absolute_offset: Vec3IntLike | VecIntLike | None = None,  # in mag1
        mag: MagLike = Mag(1),
    ) -> Layer:
        """Write a numpy array to a new layer and downsample.

        Args:
            layer_name: Name of the new layer.
            category: Category of the new layer.
            data: The data to write.
            data_format: Format to store the data. Defaults to zarr3.
            downsample: Whether to downsample the data. Defaults to True.
            chunk_shape: Shape of chunks for storage. Recommended (32,32,32) or (64,64,64). Defaults to (32,32,32).
            shard_shape: Shape of shards for storage. Must be a multiple of chunk_shape. If specified, chunks_per_shard must not be specified. Defaults to (1024, 1024, 1024).
            chunks_per_shard: Deprecated, use shard_shape. Number of chunks per shards. If specified, shard_shape must not be specified.
            axes: The axes of the data for non-3D data.
            absolute_offset: The offset of the data. Specified in Mag 1.
            mag: Magnification to write the data at.
        """
        mag = Mag(mag)
        bbox, num_channels = derive_nd_bounding_box_from_shape(
            data.shape, axes=axes, absolute_offset=absolute_offset
        )
        mag1_bbox = bbox.with_size_xyz(bbox.size_xyz * mag.to_vec3_int())
        layer = self.add_layer(
            layer_name,
            category,
            data_format=data_format,
            num_channels=num_channels,
            dtype_per_channel=data.dtype,
            bounding_box=mag1_bbox,
        )

        with warnings.catch_warnings():
            # For n-d datasets, the `axisOrder` property is stored with mags.
            # At this point, we don't have any mags yet, so we can't compare the persisted properties.
            warnings.filterwarnings(
                "ignore",
                message=".* properties changed in a way that they are not comparable anymore. Most likely the bounding box naming or axis order changed.*",
                category=UserWarning,
                module="webknossos",
            )
            mag_view = layer.add_mag(
                mag,
                chunk_shape=chunk_shape,
                chunks_per_shard=chunks_per_shard,
                shard_shape=shard_shape,
                compress=True,
            )
        mag_view.write(data, absolute_bounding_box=layer.bounding_box)

        if downsample:
            layer.downsample()

        return layer

    def delete_layer(self, layer_name: str) -> None:
        """Delete a layer from the dataset.

        Removes the layer's data and metadata from disk completely.
        This deletes both the datasource-properties.json entry and all
        data files for the layer.

        Args:
            layer_name: Name of layer to delete

        Raises:
            IndexError: If no layer with the given name exists
            RuntimeError: If dataset is read-only

        Examples:
            ```
            ds.delete_layer("old_layer")
            print("Remaining layers:", list(ds.layers))
            ```
        """

        self._ensure_writable()

        if layer_name not in self.layers.keys():
            raise IndexError(
                f"Removing layer {layer_name} failed. There is no layer with this name"
            )
        layer_path = self._layers[layer_name].path
        assert layer_path is not None, (
            "Cannot delete layer without path, probably a remote layer."
        )
        del self._layers[layer_name]
        self._properties.data_layers = [
            layer for layer in self._properties.data_layers if layer.name != layer_name
        ]
        # delete files on disk
        # rmtree does not recurse into linked dirs, but removes the link
        rmtree(layer_path)
        self._save_dataset_properties()

    def add_copy_layer(
        self,
        foreign_layer: str | Path | Layer,
        new_layer_name: str | None = None,
        *,
        chunk_shape: Vec3IntLike | int | None = None,
        shard_shape: Vec3IntLike | int | None = None,
        chunks_per_shard: Vec3IntLike | int | None = None,
        data_format: str | DataFormat | None = None,
        compress: bool | None = None,
        exists_ok: bool = False,
        executor: Executor | None = None,
        with_attachments: bool = True,
    ) -> Layer:
        """Deprecated. Use `Dataset.add_layer_as_copy` instead."""
        warn_deprecated("add_copy_layer", "add_layer_as_copy")
        return self.add_layer_as_copy(
            foreign_layer,
            new_layer_name,
            chunk_shape=chunk_shape,
            shard_shape=shard_shape,
            chunks_per_shard=chunks_per_shard,
            data_format=data_format,
            compress=compress,
            exists_ok=exists_ok,
            executor=executor,
            with_attachments=with_attachments,
        )

    def add_layer_as_copy(
        self,
        foreign_layer: str | Path | Layer,
        new_layer_name: str | None = None,
        *,
        chunk_shape: Vec3IntLike | int | None = None,
        shard_shape: Vec3IntLike | int | None = None,
        chunks_per_shard: Vec3IntLike | int | None = None,
        data_format: str | DataFormat | None = None,
        compress: bool | Zarr3Config | None = None,
        exists_ok: bool = False,
        executor: Executor | None = None,
        with_attachments: bool = True,
    ) -> Layer:
        """Copy layer from another dataset to this one.

        Creates a new layer in this dataset by copying data and metadata from
        a layer in another dataset.

        Args:
            foreign_layer: Layer to copy (path or Layer object)
            new_layer_name: Optional name for the new layer, uses original name if None
            chunk_shape: Optional shape of chunks for storage
            shard_shape: Optional shape of shards for storage
            chunks_per_shard: Deprecated, use shard_shape. Optional number of chunks per shard
            data_format: Optional format to store copied data ('wkw', 'zarr', etc.)
            compress: Optional whether to compress copied data
            exists_ok: Whether to overwrite existing layers
            executor: Optional executor for parallel copying

        Returns:
            Layer: The newly created copy of the layer

        Raises:
            IndexError: If target layer name already exists
            RuntimeError: If dataset is read-only

        Examples:
            Copy layer keeping same name:
            ```
            other_ds = Dataset.open("other/dataset")
            copied = ds.add_layer_as_copy(other_ds.get_layer("color"))
            ```

            Copy with new name:
            ```
            copied = ds.add_layer_as_copy(
                other_ds.get_layer("color"),
                new_layer_name="color_copy",
                compress=True
            )
            ```
        """
        self._ensure_writable()
        foreign_layer = Layer._ensure_layer(foreign_layer)

        if new_layer_name is None:
            new_layer_name = foreign_layer.name

        if exists_ok:
            layer = self.get_or_add_layer(
                new_layer_name,
                category=foreign_layer.category,
                dtype_per_channel=foreign_layer.dtype_per_channel,
                num_channels=foreign_layer.num_channels,
                data_format=data_format or foreign_layer.data_format,
                largest_segment_id=foreign_layer._get_largest_segment_id_maybe(),
                bounding_box=foreign_layer.bounding_box,
            )
        else:
            if new_layer_name in self.layers.keys():
                raise IndexError(
                    f"Cannot copy {foreign_layer}. This dataset already has a layer called {new_layer_name}."
                )
            layer = self.add_layer(
                new_layer_name,
                category=foreign_layer.category,
                dtype_per_channel=foreign_layer.dtype_per_channel,
                num_channels=foreign_layer.num_channels,
                data_format=data_format or foreign_layer.data_format,
                largest_segment_id=foreign_layer._get_largest_segment_id_maybe(),
                bounding_box=foreign_layer.bounding_box,
            )

        for mag_view in foreign_layer.mags.values():
            progress_desc = (
                f"Copying {mag_view.layer.name}/{mag_view.mag.to_layer_name()}"
            )

            layer.add_mag_as_copy(
                mag_view,
                extend_layer_bounding_box=False,
                chunk_shape=chunk_shape,
                shard_shape=shard_shape,
                chunks_per_shard=chunks_per_shard,
                compress=compress,
                exists_ok=exists_ok,
                executor=executor,
                progress_desc=progress_desc,
            )

        if (
            with_attachments
            and isinstance(layer, SegmentationLayer)
            and isinstance(foreign_layer, SegmentationLayer)
        ):
            for attachment in foreign_layer.attachments:
                layer.attachments.add_attachment_as_copy(attachment)

        return layer

    def add_symlink_layer(
        self,
        foreign_layer: str | Path | Layer,
        new_layer_name: str | None = None,
        *,
        make_relative: bool = False,
    ) -> Layer:
        """Deprecated. Use `Dataset.add_layer_as_ref` instead.

        Create symbolic link to layer from another dataset.

        Instead of copying data, creates a symbolic link to the original layer's data and copies
        only the layer metadata. Changes to the original layer's properties, e.g. bounding box, afterwards won't
        affect this dataset and vice-versa.

        Args:
            foreign_layer: Layer to link to (path or Layer object)
            make_relative: Whether to create relative symlinks
            new_layer_name: Optional name for the linked layer, uses original name if None

        Returns:
            Layer: The newly created symbolic link layer

        Raises:
            IndexError: If target layer name already exists
            AssertionError: If trying to create symlinks in/to remote datasets
            RuntimeError: If dataset is read-only

        Examples:
            ```
            other_ds = Dataset.open("other/dataset")
            linked = ds.add_symlink_layer(
                other_ds.get_layer("color"),
                make_relative=True
            )
            ```

        Note:
            Only works with local file systems, cannot link remote datasets or
            create symlinks in remote datasets.
        """

        self._ensure_writable()
        warnings.warn(
            "Using symlinks is deprecated and will be removed in a future version. "
            + "Use `add_layer_as_ref` instead, which adds the mags and attachments of the layer as references to this dataset.",
            DeprecationWarning,
            stacklevel=2,
        )

        foreign_layer = Layer._ensure_layer(foreign_layer)

        if new_layer_name is None:
            new_layer_name = foreign_layer.name

        if new_layer_name in self.layers.keys():
            raise IndexError(
                f"Cannot create symlink to {foreign_layer}. This dataset already has a layer called {new_layer_name}."
            )
        foreign_layer_path = foreign_layer.path

        assert is_fs_path(self.path) and self.path is not None, (
            f"Cannot create symlinks in remote dataset {self.path}"
        )
        assert is_fs_path(foreign_layer_path) and foreign_layer_path is not None, (
            f"Cannot create symlink to remote layer {foreign_layer_path}"
        )

        foreign_layer_symlink_path = (
            Path(relpath(foreign_layer_path, self.path))
            if make_relative
            else foreign_layer_path.resolve()
        )

        new_layer_path = self.path / new_layer_name
        new_layer_path.symlink_to(foreign_layer_symlink_path)
        new_layer_properties = copy.deepcopy(foreign_layer._properties)
        new_layer_properties.name = new_layer_name

        # Add correct paths to mag properties
        for foreign_mag in foreign_layer.mags.values():
            mag_prop = next(
                m for m in new_layer_properties.mags if m.mag == foreign_mag.mag
            )
            if is_fs_path(foreign_mag.path):
                mag_prop.path = (
                    Path(relpath(foreign_mag.path.resolve(), self.path))
                    if make_relative
                    else foreign_mag.path.resolve()
                ).as_posix()
            else:
                assert self.resolved_path is not None, (
                    "resolved_path is not set as it is a remote dataset"
                )
                mag_prop.path = dump_path(foreign_mag.path, self.resolved_path)

        if (
            isinstance(new_layer_properties, SegmentationLayerProperties)
            and new_layer_properties.attachments is not None
        ):
            for attachment in new_layer_properties.attachments:
                old_path = UPath(attachment.path)
                if is_fs_path(old_path):
                    if not old_path.is_absolute():
                        assert foreign_layer.dataset.resolved_path is not None, (
                            "resolved_path is not set. This should only happen for remote datasets"
                        )
                        old_path = (
                            foreign_layer.dataset.resolved_path / old_path
                        ).resolve()
                    attachment.path = (
                        Path(relpath(old_path, self.path))
                        if make_relative
                        else old_path.resolve()
                    ).as_posix()

        self._properties.data_layers += [new_layer_properties]
        self._layers[new_layer_name] = self._initialize_layer_from_properties(
            new_layer_properties, read_only=True
        )

        self._save_dataset_properties()
        return self.layers[new_layer_name]

    def add_remote_layer(
        self,
        foreign_layer: str | PathLike | Layer,
        new_layer_name: str | None = None,
    ) -> Layer:
        """Deprecated. Use `Dataset.add_layer_as_ref` instead."""
        warn_deprecated("add_remote_layer", "add_layer_as_ref")
        return self.add_layer_as_ref(foreign_layer, new_layer_name)

    def add_layer_as_ref(
        self,
        foreign_layer: str | PathLike | Layer | RemoteLayer,
        new_layer_name: str | None = None,
    ) -> Layer:
        """Add a layer from another dataset by reference.

        Creates a layer that references data from a remote dataset. The image data
        will be streamed on-demand when accessed.

        Args:
            foreign_layer: Foreign layer to add (path or Layer object)
            new_layer_name: Optional name for the new layer, uses original name if None

        Returns:
            Layer: The newly created remote layer referencing the foreign data

        Raises:
            IndexError: If target layer name already exists
            AssertionError: If trying to add non-remote layer or same origin dataset
            RuntimeError: If dataset is read-only

        Examples:
            ```
            ds = Dataset.open("other/dataset")
            remote_ds = Dataset.open_remote("my_dataset", "my_org_id")
            new_layer = ds.add_layer_as_ref(
                remote_ds.get_layer("color")
            )
            ```

        Note:
            Changes to the original layer's properties afterwards won't affect this dataset.
            Data is only referenced, not copied.
        """

        self._ensure_writable()
        if not isinstance(foreign_layer, RemoteLayer):
            foreign_layer = Layer._ensure_layer(foreign_layer)

        if new_layer_name is None:
            new_layer_name = foreign_layer.name

        if new_layer_name in self.layers.keys():
            raise IndexError(
                f"Cannot add foreign layer {foreign_layer}. This dataset already has a layer called {new_layer_name}."
            )
        assert not foreign_layer.dataset == self, (
            "Cannot add layer with the same origin dataset as foreign layer"
        )

        new_layer = self.add_layer_like(foreign_layer, new_layer_name)
        for mag_view in foreign_layer.mags.values():
            new_layer.add_mag_as_ref(mag_view, extend_layer_bounding_box=False)

        # reference-copy all attachments
        if isinstance(foreign_layer, SegmentationLayer) and isinstance(
            new_layer, SegmentationLayer
        ):
            for attachment in foreign_layer.attachments:
                new_layer.attachments.add_attachment_as_ref(attachment)
        return new_layer

    def add_fs_copy_layer(
        self,
        foreign_layer: str | Path | Layer,
        new_layer_name: str | None = None,
    ) -> Layer:
        """Deprecated. File-based copy is automatically used in `Dataset.add_layer_as_copy`.

        Copies the files at `foreign_layer` which belongs to another dataset
        to the current dataset via the filesystem. Additionally, the relevant
        information from the `datasource-properties.json` of the other dataset
        are copied too. If new_layer_name is None, the name of the foreign
        layer is used.
        """
        warn_deprecated("add_fs_copy_layer", "add_layer_as_copy")
        self._ensure_writable()
        foreign_layer = Layer._ensure_layer(foreign_layer)

        if new_layer_name is None:
            new_layer_name = foreign_layer.name

        if new_layer_name in self.layers.keys():
            raise IndexError(
                f"Cannot copy {foreign_layer}. This dataset already has a layer called {new_layer_name}."
            )
        assert foreign_layer.path is not None, (
            "Cannot copy layer without path, probably a remote layer."
        )
        assert self.path is not None, (
            "Cannot copy layer to remote dataset without path."
        )

        copytree(foreign_layer.path, self.path / new_layer_name)
        new_layer_properties = copy.deepcopy(foreign_layer._properties)
        new_layer_properties.name = new_layer_name

        if (
            isinstance(new_layer_properties, SegmentationLayerProperties)
            and new_layer_properties.attachments is not None
        ):
            for attachment in new_layer_properties.attachments:
                old_path = UPath(attachment.path)
                if is_fs_path(old_path):
                    if not old_path.is_absolute():
                        assert foreign_layer.dataset.resolved_path is not None
                        old_path = (
                            foreign_layer.dataset.resolved_path / old_path
                        ).resolve()
                    else:
                        old_path = old_path.resolve()
                    # attachment has been a foreign attachment to the foreign layer
                    # therefore it will not be copied
                    if foreign_layer.resolved_path not in old_path.parents:
                        attachment.path = old_path.as_posix()

        self._properties.data_layers += [new_layer_properties]
        self._layers[new_layer_name] = self._initialize_layer_from_properties(
            new_layer_properties, read_only=False
        )

        self._save_dataset_properties()
        return self.layers[new_layer_name]

    def copy_dataset(
        self,
        new_dataset_path: str | Path,
        *,
        voxel_size: tuple[float, float, float] | None = None,
        chunk_shape: Vec3IntLike | int | None = None,
        shard_shape: Vec3IntLike | int | None = None,
        chunks_per_shard: Vec3IntLike | int | None = None,
        data_format: str | DataFormat | None = None,
        compress: bool | None = None,
        exists_ok: bool = False,
        executor: Executor | None = None,
        voxel_size_with_unit: VoxelSize | None = None,
        layers_to_ignore: Iterable[str] | None = None,
    ) -> "Dataset":
        """
        Creates an independent copy of the dataset with all layers at a new location.
        Data storage parameters can be customized for the copied dataset.

        Args:
            new_dataset_path: Path where new dataset should be created
            voxel_size: Optional tuple of floats (x,y,z) specifying voxel size in nanometers
            chunk_shape: Optional shape of chunks for data storage
            shard_shape: Optional shape of shards for data storage
            chunks_per_shard: Deprecated, use shard_shape. Optional number of chunks per shard
            data_format: Optional format to store data ('wkw', 'zarr', 'zarr3')
            compress: Optional whether to compress data
            exists_ok: Whether to overwrite existing datasets and layers
            executor: Optional executor for parallel copying
            voxel_size_with_unit: Optional voxel size specification with units
            layers_to_ignore: List of layer names to exclude from the copy

        Returns:
            Dataset: The newly created copy

        Raises:
            AssertionError: If trying to copy WKW layers to remote dataset

        Examples:
            Basic copy:
                ```
                copied = ds.copy_dataset("path/to/copy")
                ```

            Copy with different storage:
                ```
                copied = ds.copy_dataset(
                    "path/to/copy",
                    data_format="zarr",
                    compress=True
                )
                ```

        Note:
            WKW layers can only be copied to datasets on local file systems.
            For remote datasets, use data_format='zarr3'.
        """

        new_dataset_path = UPath(new_dataset_path)

        if data_format == DataFormat.WKW:
            assert is_fs_path(new_dataset_path), (
                "Cannot create WKW-based remote datasets. Use `data_format='zarr3'` instead."
            )
        if data_format is None and any(
            layer.data_format == DataFormat.WKW for layer in self.layers.values()
        ):
            assert is_fs_path(new_dataset_path), (
                "Cannot create WKW layers in remote datasets. Use explicit `data_format='zarr3'`."
            )

        if voxel_size_with_unit is None:
            if voxel_size is None:
                voxel_size_with_unit = self.voxel_size_with_unit
            else:
                voxel_size_with_unit = VoxelSize(voxel_size)
        new_dataset = Dataset(
            new_dataset_path,
            voxel_size_with_unit=voxel_size_with_unit,
            exist_ok=exists_ok,
        )
        new_dataset.default_view_configuration = self.default_view_configuration

        with get_executor_for_args(None, executor) as executor:
            for layer in self.layers.values():
                if layers_to_ignore is not None and layer.name in layers_to_ignore:
                    continue
                new_dataset.add_layer_as_copy(
                    layer,
                    chunk_shape=chunk_shape,
                    shard_shape=shard_shape,
                    chunks_per_shard=chunks_per_shard,
                    data_format=data_format,
                    compress=compress,
                    exists_ok=exists_ok,
                    executor=executor,
                )
        new_dataset._save_dataset_properties()
        return new_dataset

    def fs_copy_dataset(
        self,
        new_dataset_path: str | Path,
        *,
        exists_ok: bool = False,
        layers_to_ignore: Iterable[str] | None = None,
    ) -> "Dataset":
        """Deprecated. File-based copy is automatically used by `Dataset.copy_dataset`.

        Creates an independent copy of the dataset with all layers at a new location.

        This method copies the files of the dataset as is and, therefore, might be faster than Dataset.copy_dataset, which decodes and encodes all the data.
        If you wish to change the data storage parameters, use Dataset.copy_dataset.

        Args:
            new_dataset_path: Path where new dataset should be created
            exists_ok: Whether to overwrite existing datasets and layers
            layers_to_ignore: List of layer names to exclude from the copy

        Returns:
            Dataset: The newly created copy

        Raises:
            AssertionError: If trying to copy WKW layers to remote dataset

        Examples:
            Basic copy:
                ```
                copied = ds.fs_copy_dataset("path/to/copy")
                ```

        Note:
            WKW layers can only be copied to datasets on local file systems.
        """
        warn_deprecated("fs_copy_dataset", "copy_dataset")

        new_dataset_path = UPath(new_dataset_path)

        if any(layer.data_format == DataFormat.WKW for layer in self.layers.values()):
            assert is_fs_path(new_dataset_path), (
                "Cannot create WKW layers in remote datasets. Use `Dataset.copy_dataset` with `data_format='zarr3'`."
            )

        new_dataset = Dataset(
            new_dataset_path,
            voxel_size_with_unit=self.voxel_size_with_unit,
            exist_ok=exists_ok,
        )
        new_dataset.default_view_configuration = self.default_view_configuration

        for layer in self.layers.values():
            if layers_to_ignore is not None and layer.name in layers_to_ignore:
                continue
            new_layer = new_dataset.add_layer_like(layer, layer.name)
            for mag_view in layer.mags.values():
                new_mag = new_layer.add_mag(
                    mag_view.mag,
                    chunk_shape=mag_view.info.chunk_shape,
                    shard_shape=mag_view.info.shard_shape,
                    compress=mag_view.info.compression_mode,
                )
                copytree(mag_view.path, new_mag.path)
            if isinstance(layer, SegmentationLayer) and isinstance(
                new_layer, SegmentationLayer
            ):
                for attachment in layer.attachments:
                    new_layer.attachments.add_attachment_as_copy(attachment)
        new_dataset._save_dataset_properties()
        return new_dataset

    def shallow_copy_dataset(
        self,
        new_dataset_path: str | PathLike,
        *,
        name: str | None = None,
        layers_to_ignore: Iterable[str] | None = None,
        make_relative: bool | None = None,  # deprecated
    ) -> "Dataset":
        """Create a new dataset that contains references to the layers, mags and attachments of another dataset.

        Useful for creating alternative views or exposing datasets to WEBKNOSOSS.

        Args:
            new_dataset_path: Path where new dataset should be created
            name: Optional name for the new dataset, uses original name if None
            layers_to_ignore: Optional iterable of layer names to exclude
            executor: Optional executor for copy operations

        Returns:
            Dataset: The newly created dataset with linked layers

        Raises:
            RuntimeError: If dataset is read-only

        Examples:
            Basic shallow copy:
                ```
                linked = ds.shallow_copy_dataset("path/to/link")
                ```

            With relative links excluding layers:
                ```
                linked = ds.shallow_copy_dataset(
                    "path/to/link",
                    make_relative=True,
                    layers_to_ignore=["temp_layer"]
                )
                ```
        """
        if make_relative is not None:
            warnings.warn(
                "make_relative is deprecated and has no utility anymore, because shallow_copy_dataset does not use symlinks anymore.",
                DeprecationWarning,
                stacklevel=2,
            )

        new_dataset_path = UPath(new_dataset_path)
        new_dataset = Dataset(
            new_dataset_path,
            voxel_size_with_unit=self.voxel_size_with_unit,
            name=name or self.name,
            exist_ok=False,
        )
        new_dataset.default_view_configuration = self.default_view_configuration

        for layer_name, layer in self.layers.items():
            if layers_to_ignore is not None and layer_name in layers_to_ignore:
                continue
            new_dataset.add_layer_as_ref(layer, layer_name)

        return new_dataset

    def compress(
        self,
        *,
        executor: Executor | None = None,
    ) -> None:
        """Compress all uncompressed magnifications in-place.

        Compresses the data of all magnification levels that aren't already compressed,
        for all layers in the dataset.

        Args:
            executor: Optional executor for parallel compression

        Raises:
            RuntimeError: If dataset is read-only

        Examples:
            ```
            ds.compress()
            ```

        Note:
            If data is already compressed, this will have no effect.

        """
        for layer in self.layers.values():
            for mag in layer.mags.values():
                if not mag._is_compressed():
                    mag.compress(executor=executor)

    def downsample(
        self,
        *,
        sampling_mode: SamplingModes = SamplingModes.ANISOTROPIC,
        coarsest_mag: Mag | None = None,
        interpolation_mode: str = "default",
        compress: bool | Zarr3Config = True,
        executor: Executor | None = None,
    ) -> None:
        """Generate downsampled magnifications for all layers.

        Creates lower resolution versions (coarser magnifications) of all layers that are not
        yet downsampled, up to the specified coarsest magnification.

        Args:
            sampling_mode: Strategy for downsampling (e.g. ANISOTROPIC, MAX)
            coarsest_mag: Optional maximum/coarsest magnification to generate
            interpolation_mode: Interpolation method to use. Defaults to "default" (= "mode" for segmentation, "median" for color).
            compress: Whether to compress generated magnifications. For Zarr3 datasets, codec configuration and chunk key encoding may also be supplied. Defaults to True.
            executor: Optional executor for parallel processing

        Raises:
            RuntimeError: If dataset is read-only

        Examples:
            Basic downsampling:
                ```
                ds.downsample()
                ```

            With custom parameters:
                ```
                ds.downsample(
                    sampling_mode=SamplingModes.ANISOTROPIC,
                    coarsest_mag=Mag(8),
                )
                ```

        Note:
            - ANISOTROPIC sampling creates anisotropic downsampling until dataset is isotropic
            - Other modes like MAX, CONSTANT etc create regular downsampling patterns
            - If magnifications already exist they will not be regenerated
        """
        for layer in self.layers.values():
            layer.downsample(
                coarsest_mag=coarsest_mag,
                sampling_mode=sampling_mode,
                interpolation_mode=interpolation_mode,
                compress=compress,
                executor=executor,
            )

    def _get_layer_by_category(self, category: LayerCategoryType) -> Layer:
        assert category == COLOR_CATEGORY or category == SEGMENTATION_CATEGORY

        layers = [layer for layer in self.layers.values() if category == layer.category]

        if len(layers) == 1:
            return layers[0]
        elif len(layers) == 0:
            raise IndexError(
                f"Failed to get segmentation layer: There is no {category} layer."
            )
        else:
            raise IndexError(
                f"Failed to get segmentation layer: There are multiple {category} layer."
            )


def _extract_num_channels(
    num_channels_in_properties: int | None,
    path: Path,
    layer: str,
    mag: int | Mag | None,
) -> int:
    # if a wk dataset is not created with this API, then it most likely doesn't have the attribute 'numChannels' in the
    # datasource-properties.json. In this case we need to extract the number of channels from the 'header.wkw'.
    if num_channels_in_properties is not None:
        return num_channels_in_properties

<<<<<<< HEAD
    if mag is None:
        # Unable to extract the 'num_channels' from the 'header.wkw' if the dataset has no magnifications.
        # This should never be the case because wkw-datasets that are created without this API always have a magnification.
        raise RuntimeError(
            "Cannot extract the number of channels of a dataset without a properties file and without any magnifications"
=======
        Note:
            - Teams must be from the same organization as the dataset
            - Can be set using Team objects or team ID strings
            - An empty list makes the dataset private
        """

        from ..administration.team import Team

        return tuple(
            Team(id=i.id, name=i.name, organization_id=i.organization)
            for i in self._get_dataset_info().allowed_teams
        )

    @allowed_teams.setter
    def allowed_teams(self, allowed_teams: Sequence[Union[str, "Team"]]) -> None:
        """Assign the teams that are allowed to access the dataset. Specify the teams like this `[Team.get_by_name("Lab_A"), ...]`."""
        from ..administration.team import Team
        from ..client.context import _get_api_client

        team_ids = [i.id if isinstance(i, Team) else i for i in allowed_teams]

        with self._context:
            client = _get_api_client()
            client.dataset_update_teams(dataset_id=self._dataset_id, team_ids=team_ids)

    @classmethod
    def explore_and_add_remote(
        cls, dataset_uri: str | PathLike, dataset_name: str, folder_path: str
    ) -> "RemoteDataset":
        """Explore and add an external dataset as a remote dataset.

        Adds a dataset from an external location (e.g. S3, Google Cloud Storage, or HTTPs) to WEBKNOSSOS by inspecting
        its layout and metadata without copying the data.

        Args:
            dataset_uri: URI pointing to the remote dataset location
            dataset_name: Name to register dataset under in WEBKNOSSOS
            folder_path: Path in WEBKNOSSOS folder structure where dataset should appear

        Returns:
            RemoteDataset: The newly added dataset accessible via WEBKNOSSOS

        Examples:
            ```
            remote = Dataset.explore_and_add_remote(
                "s3://bucket/dataset",
                "my_dataset",
                "Datasets/Research"
            )
            ```

        Note:
            The dataset files must be accessible from the WEBKNOSSOS server
            for this to work. The data will be streamed directly from the source.
        """
        from ..client.context import _get_context

        context = _get_context()
        dataset = ApiDatasetExploreAndAddRemote(
            UPath(dataset_uri).resolve().as_uri(), dataset_name, folder_path
        )
        context.api_client_with_auth.dataset_explore_and_add_remote(dataset=dataset)

        return cls.open_remote(
            dataset_name_or_url=dataset_name, organization_id=context.organization_id
>>>>>>> fdd827a8
        )

    mag = Mag(mag)
    array_file_path = path / layer / mag.to_layer_name()
    try:
        array = BaseArray.open(array_file_path)
    except ArrayException as e:
        raise Exception(
            f"The dataset you are trying to open does not have the attribute 'numChannels' for layer {layer}. "
            f"However, this attribute is necessary. To mitigate this problem, it was tried to locate "
            f"the file {array_file_path} to extract the num_channels from there. "
            f"Since this file does not exist, the attempt to open the dataset failed. "
            f"Please add the attribute manually to solve the problem. "
            f"If the layer does not contain any data, you can also delete the layer and add it again.",
        ) from e
    return array.info.num_channels


def _dtype_per_channel_to_element_class(
    dtype_per_channel: DTypeLike, num_channels: int
) -> str:
    dtype_per_layer = _dtype_per_channel_to_dtype_per_layer(
        dtype_per_channel, num_channels
    )
    return _python_floating_type_to_properties_type.get(
        dtype_per_layer, dtype_per_layer
    )


def _normalize_dtype_per_channel(dtype_per_channel: DTypeLike) -> np.dtype:
    try:
        return np.dtype(dtype_per_channel)
    except TypeError as e:
        raise TypeError(
            "Cannot add layer. The specified 'dtype_per_channel' must be a valid dtype."
        ) from e


def _normalize_dtype_per_layer(dtype_per_layer: DTypeLike) -> DTypeLike:
    try:
        dtype_per_layer = str(np.dtype(dtype_per_layer))
    except Exception:
        pass  # casting to np.dtype fails if the user specifies a special dtype like "uint24"
    return dtype_per_layer  # type: ignore[return-value]<|MERGE_RESOLUTION|>--- conflicted
+++ resolved
@@ -63,12 +63,6 @@
 if TYPE_CHECKING:
     import pims
 
-<<<<<<< HEAD
-=======
-    from ..administration.team import Team
-    from ..client._upload_dataset import LayerToLink
-    from ..client.context import webknossos_context
->>>>>>> fdd827a8
 
 from webknossos.dataset.layer import (
     Layer,
@@ -2607,79 +2601,11 @@
     if num_channels_in_properties is not None:
         return num_channels_in_properties
 
-<<<<<<< HEAD
     if mag is None:
         # Unable to extract the 'num_channels' from the 'header.wkw' if the dataset has no magnifications.
         # This should never be the case because wkw-datasets that are created without this API always have a magnification.
         raise RuntimeError(
             "Cannot extract the number of channels of a dataset without a properties file and without any magnifications"
-=======
-        Note:
-            - Teams must be from the same organization as the dataset
-            - Can be set using Team objects or team ID strings
-            - An empty list makes the dataset private
-        """
-
-        from ..administration.team import Team
-
-        return tuple(
-            Team(id=i.id, name=i.name, organization_id=i.organization)
-            for i in self._get_dataset_info().allowed_teams
-        )
-
-    @allowed_teams.setter
-    def allowed_teams(self, allowed_teams: Sequence[Union[str, "Team"]]) -> None:
-        """Assign the teams that are allowed to access the dataset. Specify the teams like this `[Team.get_by_name("Lab_A"), ...]`."""
-        from ..administration.team import Team
-        from ..client.context import _get_api_client
-
-        team_ids = [i.id if isinstance(i, Team) else i for i in allowed_teams]
-
-        with self._context:
-            client = _get_api_client()
-            client.dataset_update_teams(dataset_id=self._dataset_id, team_ids=team_ids)
-
-    @classmethod
-    def explore_and_add_remote(
-        cls, dataset_uri: str | PathLike, dataset_name: str, folder_path: str
-    ) -> "RemoteDataset":
-        """Explore and add an external dataset as a remote dataset.
-
-        Adds a dataset from an external location (e.g. S3, Google Cloud Storage, or HTTPs) to WEBKNOSSOS by inspecting
-        its layout and metadata without copying the data.
-
-        Args:
-            dataset_uri: URI pointing to the remote dataset location
-            dataset_name: Name to register dataset under in WEBKNOSSOS
-            folder_path: Path in WEBKNOSSOS folder structure where dataset should appear
-
-        Returns:
-            RemoteDataset: The newly added dataset accessible via WEBKNOSSOS
-
-        Examples:
-            ```
-            remote = Dataset.explore_and_add_remote(
-                "s3://bucket/dataset",
-                "my_dataset",
-                "Datasets/Research"
-            )
-            ```
-
-        Note:
-            The dataset files must be accessible from the WEBKNOSSOS server
-            for this to work. The data will be streamed directly from the source.
-        """
-        from ..client.context import _get_context
-
-        context = _get_context()
-        dataset = ApiDatasetExploreAndAddRemote(
-            UPath(dataset_uri).resolve().as_uri(), dataset_name, folder_path
-        )
-        context.api_client_with_auth.dataset_explore_and_add_remote(dataset=dataset)
-
-        return cls.open_remote(
-            dataset_name_or_url=dataset_name, organization_id=context.organization_id
->>>>>>> fdd827a8
         )
 
     mag = Mag(mag)
