--- conflicted
+++ resolved
@@ -6,36 +6,18 @@
 from skimage.future import TrainableSegmenter
 
 import webknossos as wk
-from webknossos.dataset import SEGMENTATION_CATEGORY
 
-<<<<<<< HEAD
-# We are going to use a public demo annotation for this example
-annotation = wk.open_annotation(
-    "https://webknossos.org/annotations/Explorational/616457c2010000870032ced4"
-)
-
-# Step 1: Download the dataset and our training data annotation from webKnossos to our local computer
-training_data_bbox = wk.BoundingBox.from_tuple6(
-    annotation.skeleton.user_bounding_boxes[0]  # pylint: disable=unsubscriptable-object
-)
-time_str = strftime("%Y-%m-%d_%H-%M-%S", gmtime())
-new_dataset_name = annotation.dataset_name + f"_segmented_{time_str}"
-
-dataset = wk.download_dataset(
-    annotation.dataset_name,
-    organization_name="scalable_minds",
-    path=new_dataset_name,
-)
-dataset.name = new_dataset_name
-=======
 # pylint: disable=unsubscriptable-object
->>>>>>> 6c9520fa
 
 
 def main() -> None:
+    # We are going to use a public demo annotation for this example
+
     annotation = wk.open_annotation(
         "https://webknossos.org/annotations/Explorational/616457c2010000870032ced4"
     )
+
+    # Step 1: Download the dataset and our training data annotation from webKnossos to our local computer
     training_data_bbox = wk.BoundingBox.from_tuple6(
         annotation.skeleton.user_bounding_boxes[0]
     )
@@ -43,77 +25,37 @@
     new_dataset_name = annotation.dataset_name + f"_segmented_{time_str}"
     dataset = wk.download_dataset(
         annotation.dataset_name,
-        "scalable_minds",
+        organization_name="scalable_minds",
         path=new_dataset_name,
     )
     dataset.name = new_dataset_name
 
-<<<<<<< HEAD
-# Step 2: Initialize a machine learning model to segment our dataset
-features_func = partial(
-    feature.multiscale_basic_features, multichannel=True, edges=False
-)
-segmenter = TrainableSegmenter(features_func=features_func)
-
-# Step 3: Manipulate our data to fit the ML model and start training on
-# data from our annotated training data bounding box
-print("Starting training…")
-img_data_train = mag_view.read(
-    training_data_bbox.in_mag(mag).topleft, training_data_bbox.in_mag(mag).size
-)  # wk data has dimensions (Channels, X, Y, Z)
-
-# move channels to last dimension, remove z dimension to match skimage's shape
-X_train = np.moveaxis(np.squeeze(img_data_train), 0, -1)
-Y_train = np.squeeze(volume_annotation.get_mag(mag).read())
-
-segmenter.fit(X_train, Y_train)
-
-# Step 4: Use our trained model and predict a class for each pixel in the dataset
-# to get a full segmentation of the data
-print("Starting prediction…")
-X_predict = np.moveaxis(np.squeeze(mag_view.read()), 0, -1)
-Y_predicted = segmenter.predict(X_predict)
-
-# Step 5: Bundle everying a webKnossos layer and upload to wK for viewing and further work
-segmentation = Y_predicted[:, :, None]  # re-add z dimension
-assert segmentation.max() < 256
-segmentation = segmentation.astype("uint8")
-
-segmentation_layer = dataset.add_layer(
-    "segmentation",
-    SEGMENTATION_CATEGORY,
-    segmentation.dtype,
-    compressed=True,
-    largest_segment_id=int(segmentation.max()),
-)
-segmentation_layer.bounding_box = dataset.layers["color"].bounding_box
-segmentation_layer.add_mag(mag, compress=True).write(segmentation)
-
-# Get your auth token from https://webknossos.org/auth/token
-with wk.webknossos_context(url="http://webknossos.org", token="yourSecretAuthToken"):
-    url = dataset.upload()
-print(f"Successfully uploaded {url}")
-=======
     volume_annotation = annotation.save_volume_annotation(dataset)
     volume_annotation.bounding_box = training_data_bbox
 
     mag = wk.Mag(1)
     mag_view = dataset.layers["color"].mags[mag]
 
+    # Step 2: Initialize a machine learning model to segment our dataset
     features_func = partial(
         feature.multiscale_basic_features, multichannel=True, edges=False
     )
     segmenter = TrainableSegmenter(features_func=features_func)
 
+    # Step 3: Manipulate our data to fit the ML model and start training on
+    # data from our annotated training data bounding box
     print("Starting training…")
     img_data_train = mag_view.read(
         training_data_bbox.in_mag(mag).topleft, training_data_bbox.in_mag(mag).size
-    )
-    # move channels to last dimension, remove z dimension
+    )  # wk data has dimensions (Channels, X, Y, Z)
+    # move channels to last dimension, remove z dimension to match skimage's shape
     X_train = np.moveaxis(np.squeeze(img_data_train), 0, -1)
     Y_train = np.squeeze(volume_annotation.mags[mag].get_view().read())
+
     segmenter.fit(X_train, Y_train)
 
+    # Step 4: Use our trained model and predict a class for each pixel in the dataset
+    # to get a full segmentation of the data
     print("Starting prediction…")
     X_predict = np.moveaxis(np.squeeze(mag_view.read()), 0, -1)
     Y_predicted = segmenter.predict(X_predict)
@@ -121,9 +63,10 @@
     assert segmentation.max() < 256
     segmentation = segmentation.astype("uint8")
 
+    # Step 5: Bundle everying a webKnossos layer and upload to wK for viewing and further work
     segmentation_layer = dataset.add_layer(
         "segmentation",
-        "segmentation",
+        wk.SEGMENTATION_CATEGORY,
         segmentation.dtype,
         compressed=True,
         largest_segment_id=int(segmentation.max()),
@@ -131,11 +74,11 @@
     segmentation_layer.bounding_box = dataset.layers["color"].bounding_box
     segmentation_layer.add_mag(mag, compress=True).write(segmentation)
 
+    # Get your auth token from https://webknossos.org/auth/token
     with wk.webknossos_context(url="http://localhost:9000", token="secretScmBoyToken"):
         url = dataset.upload()
     print(f"Successfully uploaded {url}")
 
 
 if __name__ == "__main__":
-    main()
->>>>>>> 6c9520fa
+    main()