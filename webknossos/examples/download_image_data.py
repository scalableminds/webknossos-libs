import webknossos as wk


def main() -> None:
    # Set the correct dataset name and organization where the dataset is saved on webknossos
    # You can copy your organization id from https://webknossos.org/auth/token
    name = "l4dense_motta_et_al_demo"
    organization_id = "scalable_minds"

    # Choose layers and mags to download
    layers = ["color"]
    mags = [wk.Mag(1)]

    # Set the bounding box which should be downloaded
    bbox = wk.BoundingBox([50, 50, 50], [50, 50, 50])

    # Download the datset
    ds = wk.Dataset.download(
<<<<<<< HEAD
        dataset_name=name,
        organization_id=organization_id,
=======
        dataset_name_or_url=name,
        organization_id=organization,
>>>>>>> 7a177acd
        bbox=bbox,
        layers=layers,
        mags=mags,
        webknossos_url="https://webknossos.org",
    )

    # Check that the layer was downloaded
    print(f"Layers: {ds.layers}")


if __name__ == "__main__":
    main()<|MERGE_RESOLUTION|>--- conflicted
+++ resolved
@@ -16,13 +16,8 @@
 
     # Download the datset
     ds = wk.Dataset.download(
-<<<<<<< HEAD
-        dataset_name=name,
+        dataset_name_or_url=name,
         organization_id=organization_id,
-=======
-        dataset_name_or_url=name,
-        organization_id=organization,
->>>>>>> 7a177acd
         bbox=bbox,
         layers=layers,
         mags=mags,
