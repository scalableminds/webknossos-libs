import numpy as np

import webknossos as wk

<<<<<<< HEAD
if __name__ == "__main__":

=======
# pylint: disable=unused-variable


def main() -> None:
>>>>>>> 6c9520fa
    #####################
    # Opening a dataset #
    #####################

    dataset = wk.Dataset("testdata/simple_wk_dataset")
    # Assuming that the dataset has a layer "color"
    # and the layer has the magnification 1
    layer = dataset.get_layer("color")
    mag1 = layer.get_mag("1")

    ######################
    # Creating a dataset #
    ######################

    dataset = wk.Dataset.create("testoutput/my_new_dataset", scale=(1, 1, 1))
    layer = dataset.add_layer(
        layer_name="color", category="color", dtype_per_channel="uint8", num_channels=3
    )
    mag1 = layer.add_mag("1")
    mag1 = layer.add_mag("2")

    ##########################
    # Writing into a dataset #
    ##########################

    layer = dataset.get_layer("color")
    mag1 = layer.get_mag("1")
    mag2 = layer.get_mag("2")

    # The properties are updated automatically
    # when the written data exceeds the bounding box in the properties
    mag1.write(
        offset=(10, 20, 30),
        # assuming the layer has 3 channels:
        data=(np.random.rand(3, 512, 512, 32) * 255).astype(np.uint8),
    )

    mag2.write(
        offset=(5, 10, 15),
        data=(np.random.rand(3, 256, 256, 16) * 255).astype(np.uint8),
    )

    ##########################
    # Reading from a dataset #
    ##########################

    layer = dataset.get_layer("color")
    mag1 = layer.get_mag("1")
    mag2 = layer.get_mag("2")

    data_in_mag1 = mag1.read()  # the offset and size from the properties are used
    data_in_mag1_subset = mag1.read(offset=(10, 20, 30), size=(512, 512, 32))

    data_in_mag2 = mag2.read()
    data_in_mag2_subset = mag2.read(offset=(5, 10, 15), size=(256, 256, 16))

    #####################
    # Copying a dataset #
    #####################

    copy_of_dataset = dataset.copy_dataset(
        "testoutput/copy_of_dataset",
        block_len=8,
        file_len=8,
        compress=True,
    )
    new_layer = dataset.add_layer(
        layer_name="segmentation",
        category="segmentation",
        dtype_per_channel="uint8",
        largest_segment_id=0,
    )
    # Link a layer of the initial dataset to the copy:
<<<<<<< HEAD
    sym_layer = copy_of_dataset.add_symlink_layer(new_layer)
=======
    sym_layer = copy_of_dataset.add_symlink_layer(new_layer)


if __name__ == "__main__":
    main()
>>>>>>> 6c9520fa
<|MERGE_RESOLUTION|>--- conflicted
+++ resolved
@@ -2,15 +2,10 @@
 
 import webknossos as wk
 
-<<<<<<< HEAD
-if __name__ == "__main__":
-
-=======
 # pylint: disable=unused-variable
 
 
 def main() -> None:
->>>>>>> 6c9520fa
     #####################
     # Opening a dataset #
     #####################
@@ -84,12 +79,8 @@
         largest_segment_id=0,
     )
     # Link a layer of the initial dataset to the copy:
-<<<<<<< HEAD
-    sym_layer = copy_of_dataset.add_symlink_layer(new_layer)
-=======
     sym_layer = copy_of_dataset.add_symlink_layer(new_layer)
 
 
 if __name__ == "__main__":
-    main()
->>>>>>> 6c9520fa
+    main()