--- conflicted
+++ resolved
@@ -52,11 +52,6 @@
             f"synapse candidates ({tree_a.name}-{tree_b.name})"
         )
 
-<<<<<<< HEAD
-# nml can be used for further processing or written to a file:
-output_path = Path("output.nml")
-nml.write(output_path)
-=======
         for partner_a, partner_b in pairs_within_distance(
             positions_a, positions_b, synapse_candidate_max_distance
         ):
@@ -70,5 +65,4 @@
 
 
 if __name__ == "__main__":
-    main()
->>>>>>> 6c9520fa
+    main()