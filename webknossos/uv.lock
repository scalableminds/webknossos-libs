version = 1
<<<<<<< HEAD
revision = 1
requires-python = ">=3.9, <3.14"
=======
requires-python = ">=3.10, <3.14"
>>>>>>> 6bbdf387
resolution-markers = [
    "python_full_version >= '3.13'",
    "python_full_version == '3.12.*'",
    "python_full_version == '3.11.*'",
    "python_full_version < '3.11'",
]

[[package]]
name = "aiobotocore"
version = "2.21.1"
source = { registry = "https://pypi.scm.io/simple" }
dependencies = [
    { name = "aiohttp" },
    { name = "aioitertools" },
    { name = "botocore" },
    { name = "jmespath" },
    { name = "multidict" },
    { name = "python-dateutil" },
    { name = "wrapt" },
]
sdist = { url = "https://files.pythonhosted.org/packages/d2/dc/f5f872fb01ce37c09525cedc7ecfad7002ffe2a8a23f77d7d2c234399b51/aiobotocore-2.21.1.tar.gz", hash = "sha256:010357f43004413e92a9d066bb0db1f241aeb29ffed306e9197061ffc94e6577", size = 108900 }
wheels = [
    { url = "https://files.pythonhosted.org/packages/95/67/026598918f92145156f2feb7957f57daefda20375cc2ac1a0692a9b8010b/aiobotocore-2.21.1-py3-none-any.whl", hash = "sha256:bd7c49a6d6f8a3d9444b0a94417c8da13813b5c7eec1c4f0ec2db7e8ce8f23e7", size = 78313 },
]

[[package]]
name = "aiohappyeyeballs"
version = "2.6.1"
source = { registry = "https://pypi.scm.io/simple" }
sdist = { url = "https://files.pythonhosted.org/packages/26/30/f84a107a9c4331c14b2b586036f40965c128aa4fee4dda5d3d51cb14ad54/aiohappyeyeballs-2.6.1.tar.gz", hash = "sha256:c3f9d0113123803ccadfdf3f0faa505bc78e6a72d1cc4806cbd719826e943558", size = 22760 }
wheels = [
    { url = "https://files.pythonhosted.org/packages/0f/15/5bf3b99495fb160b63f95972b81750f18f7f4e02ad051373b669d17d44f2/aiohappyeyeballs-2.6.1-py3-none-any.whl", hash = "sha256:f349ba8f4b75cb25c99c5c2d84e997e485204d2902a9597802b0371f09331fb8", size = 15265 },
]

[[package]]
name = "aiohttp"
version = "3.10.11"
source = { registry = "https://pypi.scm.io/simple" }
dependencies = [
    { name = "aiohappyeyeballs" },
    { name = "aiosignal" },
    { name = "async-timeout", marker = "python_full_version < '3.11'" },
    { name = "attrs" },
    { name = "frozenlist" },
    { name = "multidict" },
    { name = "yarl" },
]
sdist = { url = "https://files.pythonhosted.org/packages/25/a8/8e2ba36c6e3278d62e0c88aa42bb92ddbef092ac363b390dab4421da5cf5/aiohttp-3.10.11.tar.gz", hash = "sha256:9dc2b8f3dcab2e39e0fa309c8da50c3b55e6f34ab25f1a71d3288f24924d33a7", size = 7551886 }
wheels = [
    { url = "https://files.pythonhosted.org/packages/11/c7/575f9e82d7ef13cb1b45b9db8a5b8fadb35107fb12e33809356ae0155223/aiohttp-3.10.11-cp310-cp310-macosx_10_9_universal2.whl", hash = "sha256:5077b1a5f40ffa3ba1f40d537d3bec4383988ee51fbba6b74aa8fb1bc466599e", size = 588218 },
    { url = "https://files.pythonhosted.org/packages/12/7b/a800dadbd9a47b7f921bfddcd531371371f39b9cd05786c3638bfe2e1175/aiohttp-3.10.11-cp310-cp310-macosx_10_9_x86_64.whl", hash = "sha256:8d6a14a4d93b5b3c2891fca94fa9d41b2322a68194422bef0dd5ec1e57d7d298", size = 400815 },
    { url = "https://files.pythonhosted.org/packages/cb/28/7dbd53ab10b0ded397feed914880f39ce075bd39393b8dfc322909754a0a/aiohttp-3.10.11-cp310-cp310-macosx_11_0_arm64.whl", hash = "sha256:ffbfde2443696345e23a3c597049b1dd43049bb65337837574205e7368472177", size = 392099 },
    { url = "https://files.pythonhosted.org/packages/6a/2e/c6390f49e67911711c2229740e261c501685fe7201f7f918d6ff2fd1cfb0/aiohttp-3.10.11-cp310-cp310-manylinux_2_17_aarch64.manylinux2014_aarch64.whl", hash = "sha256:20b3d9e416774d41813bc02fdc0663379c01817b0874b932b81c7f777f67b217", size = 1224854 },
    { url = "https://files.pythonhosted.org/packages/69/68/c96afae129201bff4edbece52b3e1abf3a8af57529a42700669458b00b9f/aiohttp-3.10.11-cp310-cp310-manylinux_2_17_ppc64le.manylinux2014_ppc64le.whl", hash = "sha256:2b943011b45ee6bf74b22245c6faab736363678e910504dd7531a58c76c9015a", size = 1259641 },
    { url = "https://files.pythonhosted.org/packages/63/89/bedd01456442747946114a8c2f30ff1b23d3b2ea0c03709f854c4f354a5a/aiohttp-3.10.11-cp310-cp310-manylinux_2_17_s390x.manylinux2014_s390x.whl", hash = "sha256:48bc1d924490f0d0b3658fe5c4b081a4d56ebb58af80a6729d4bd13ea569797a", size = 1295412 },
    { url = "https://files.pythonhosted.org/packages/9b/4d/942198e2939efe7bfa484781590f082135e9931b8bcafb4bba62cf2d8f2f/aiohttp-3.10.11-cp310-cp310-manylinux_2_17_x86_64.manylinux2014_x86_64.whl", hash = "sha256:e12eb3f4b1f72aaaf6acd27d045753b18101524f72ae071ae1c91c1cd44ef115", size = 1218311 },
    { url = "https://files.pythonhosted.org/packages/a3/5b/8127022912f1fa72dfc39cf37c36f83e0b56afc3b93594b1cf377b6e4ffc/aiohttp-3.10.11-cp310-cp310-manylinux_2_5_i686.manylinux1_i686.manylinux_2_17_i686.manylinux2014_i686.whl", hash = "sha256:f14ebc419a568c2eff3c1ed35f634435c24ead2fe19c07426af41e7adb68713a", size = 1189448 },
    { url = "https://files.pythonhosted.org/packages/af/12/752878033c8feab3362c0890a4d24e9895921729a53491f6f6fad64d3287/aiohttp-3.10.11-cp310-cp310-musllinux_1_2_aarch64.whl", hash = "sha256:72b191cdf35a518bfc7ca87d770d30941decc5aaf897ec8b484eb5cc8c7706f3", size = 1186484 },
    { url = "https://files.pythonhosted.org/packages/61/24/1d91c304fca47d5e5002ca23abab9b2196ac79d5c531258e048195b435b2/aiohttp-3.10.11-cp310-cp310-musllinux_1_2_i686.whl", hash = "sha256:5ab2328a61fdc86424ee540d0aeb8b73bbcad7351fb7cf7a6546fc0bcffa0038", size = 1183864 },
    { url = "https://files.pythonhosted.org/packages/c1/70/022d28b898314dac4cb5dd52ead2a372563c8590b1eaab9c5ed017eefb1e/aiohttp-3.10.11-cp310-cp310-musllinux_1_2_ppc64le.whl", hash = "sha256:aa93063d4af05c49276cf14e419550a3f45258b6b9d1f16403e777f1addf4519", size = 1241460 },
    { url = "https://files.pythonhosted.org/packages/c3/15/2b43853330f82acf180602de0f68be62a2838d25d03d2ed40fecbe82479e/aiohttp-3.10.11-cp310-cp310-musllinux_1_2_s390x.whl", hash = "sha256:30283f9d0ce420363c24c5c2421e71a738a2155f10adbb1a11a4d4d6d2715cfc", size = 1258521 },
    { url = "https://files.pythonhosted.org/packages/28/38/9ef2076cb06dcc155e7f02275f5da403a3e7c9327b6b075e999f0eb73613/aiohttp-3.10.11-cp310-cp310-musllinux_1_2_x86_64.whl", hash = "sha256:e5358addc8044ee49143c546d2182c15b4ac3a60be01c3209374ace05af5733d", size = 1207329 },
    { url = "https://files.pythonhosted.org/packages/c2/5f/c5329d67a2c83d8ae17a84e11dec14da5773520913bfc191caaf4cd57e50/aiohttp-3.10.11-cp310-cp310-win32.whl", hash = "sha256:e1ffa713d3ea7cdcd4aea9cddccab41edf6882fa9552940344c44e59652e1120", size = 363835 },
    { url = "https://files.pythonhosted.org/packages/0f/c6/ca5d70eea2fdbe283dbc1e7d30649a1a5371b2a2a9150db192446f645789/aiohttp-3.10.11-cp310-cp310-win_amd64.whl", hash = "sha256:778cbd01f18ff78b5dd23c77eb82987ee4ba23408cbed233009fd570dda7e674", size = 382169 },
    { url = "https://files.pythonhosted.org/packages/73/96/221ec59bc38395a6c205cbe8bf72c114ce92694b58abc8c3c6b7250efa7f/aiohttp-3.10.11-cp311-cp311-macosx_10_9_universal2.whl", hash = "sha256:80ff08556c7f59a7972b1e8919f62e9c069c33566a6d28586771711e0eea4f07", size = 587742 },
    { url = "https://files.pythonhosted.org/packages/24/17/4e606c969b19de5c31a09b946bd4c37e30c5288ca91d4790aa915518846e/aiohttp-3.10.11-cp311-cp311-macosx_10_9_x86_64.whl", hash = "sha256:2c8f96e9ee19f04c4914e4e7a42a60861066d3e1abf05c726f38d9d0a466e695", size = 400357 },
    { url = "https://files.pythonhosted.org/packages/a2/e5/433f59b87ba69736e446824710dd7f26fcd05b24c6647cb1e76554ea5d02/aiohttp-3.10.11-cp311-cp311-macosx_11_0_arm64.whl", hash = "sha256:fb8601394d537da9221947b5d6e62b064c9a43e88a1ecd7414d21a1a6fba9c24", size = 392099 },
    { url = "https://files.pythonhosted.org/packages/d2/a3/3be340f5063970bb9e47f065ee8151edab639d9c2dce0d9605a325ab035d/aiohttp-3.10.11-cp311-cp311-manylinux_2_17_aarch64.manylinux2014_aarch64.whl", hash = "sha256:2ea224cf7bc2d8856d6971cea73b1d50c9c51d36971faf1abc169a0d5f85a382", size = 1300367 },
    { url = "https://files.pythonhosted.org/packages/ba/7d/a3043918466cbee9429792ebe795f92f70eeb40aee4ccbca14c38ee8fa4d/aiohttp-3.10.11-cp311-cp311-manylinux_2_17_ppc64le.manylinux2014_ppc64le.whl", hash = "sha256:db9503f79e12d5d80b3efd4d01312853565c05367493379df76d2674af881caa", size = 1339448 },
    { url = "https://files.pythonhosted.org/packages/2c/60/192b378bd9d1ae67716b71ae63c3e97c48b134aad7675915a10853a0b7de/aiohttp-3.10.11-cp311-cp311-manylinux_2_17_s390x.manylinux2014_s390x.whl", hash = "sha256:0f449a50cc33f0384f633894d8d3cd020e3ccef81879c6e6245c3c375c448625", size = 1374875 },
    { url = "https://files.pythonhosted.org/packages/e0/d7/cd58bd17f5277d9cc32ecdbb0481ca02c52fc066412de413aa01268dc9b4/aiohttp-3.10.11-cp311-cp311-manylinux_2_17_x86_64.manylinux2014_x86_64.whl", hash = "sha256:82052be3e6d9e0c123499127782a01a2b224b8af8c62ab46b3f6197035ad94e9", size = 1285626 },
    { url = "https://files.pythonhosted.org/packages/bb/b2/da4953643b7dcdcd29cc99f98209f3653bf02023d95ce8a8fd57ffba0f15/aiohttp-3.10.11-cp311-cp311-manylinux_2_5_i686.manylinux1_i686.manylinux_2_17_i686.manylinux2014_i686.whl", hash = "sha256:20063c7acf1eec550c8eb098deb5ed9e1bb0521613b03bb93644b810986027ac", size = 1246120 },
    { url = "https://files.pythonhosted.org/packages/6c/22/1217b3c773055f0cb172e3b7108274a74c0fe9900c716362727303931cbb/aiohttp-3.10.11-cp311-cp311-musllinux_1_2_aarch64.whl", hash = "sha256:489cced07a4c11488f47aab1f00d0c572506883f877af100a38f1fedaa884c3a", size = 1265177 },
    { url = "https://files.pythonhosted.org/packages/63/5e/3827ad7e61544ed1e73e4fdea7bb87ea35ac59a362d7eb301feb5e859780/aiohttp-3.10.11-cp311-cp311-musllinux_1_2_i686.whl", hash = "sha256:ea9b3bab329aeaa603ed3bf605f1e2a6f36496ad7e0e1aa42025f368ee2dc07b", size = 1257238 },
    { url = "https://files.pythonhosted.org/packages/53/31/951f78751d403da6086b662760e6e8b08201b0dcf5357969f48261b4d0e1/aiohttp-3.10.11-cp311-cp311-musllinux_1_2_ppc64le.whl", hash = "sha256:ca117819d8ad113413016cb29774b3f6d99ad23c220069789fc050267b786c16", size = 1315944 },
    { url = "https://files.pythonhosted.org/packages/0d/79/06ef7a2a69880649261818b135b245de5a4e89fed5a6987c8645428563fc/aiohttp-3.10.11-cp311-cp311-musllinux_1_2_s390x.whl", hash = "sha256:2dfb612dcbe70fb7cdcf3499e8d483079b89749c857a8f6e80263b021745c730", size = 1332065 },
    { url = "https://files.pythonhosted.org/packages/10/39/a273857c2d0bbf2152a4201fbf776931c2dac74aa399c6683ed4c286d1d1/aiohttp-3.10.11-cp311-cp311-musllinux_1_2_x86_64.whl", hash = "sha256:f9b615d3da0d60e7d53c62e22b4fd1c70f4ae5993a44687b011ea3a2e49051b8", size = 1291882 },
    { url = "https://files.pythonhosted.org/packages/49/39/7aa387f88403febc96e0494101763afaa14d342109329a01b413b2bac075/aiohttp-3.10.11-cp311-cp311-win32.whl", hash = "sha256:29103f9099b6068bbdf44d6a3d090e0a0b2be6d3c9f16a070dd9d0d910ec08f9", size = 363409 },
    { url = "https://files.pythonhosted.org/packages/6f/e9/8eb3dc095ce48499d867ad461d02f1491686b79ad92e4fad4df582f6be7b/aiohttp-3.10.11-cp311-cp311-win_amd64.whl", hash = "sha256:236b28ceb79532da85d59aa9b9bf873b364e27a0acb2ceaba475dc61cffb6f3f", size = 382644 },
    { url = "https://files.pythonhosted.org/packages/01/16/077057ef3bd684dbf9a8273a5299e182a8d07b4b252503712ff8b5364fd1/aiohttp-3.10.11-cp312-cp312-macosx_10_9_universal2.whl", hash = "sha256:7480519f70e32bfb101d71fb9a1f330fbd291655a4c1c922232a48c458c52710", size = 584830 },
    { url = "https://files.pythonhosted.org/packages/2c/cf/348b93deb9597c61a51b6682e81f7c7d79290249e886022ef0705d858d90/aiohttp-3.10.11-cp312-cp312-macosx_10_9_x86_64.whl", hash = "sha256:f65267266c9aeb2287a6622ee2bb39490292552f9fbf851baabc04c9f84e048d", size = 397090 },
    { url = "https://files.pythonhosted.org/packages/70/bf/903df5cd739dfaf5b827b3d8c9d68ff4fcea16a0ca1aeb948c9da30f56c8/aiohttp-3.10.11-cp312-cp312-macosx_11_0_arm64.whl", hash = "sha256:7400a93d629a0608dc1d6c55f1e3d6e07f7375745aaa8bd7f085571e4d1cee97", size = 392361 },
    { url = "https://files.pythonhosted.org/packages/fb/97/e4792675448a2ac5bd56f377a095233b805dd1315235c940c8ba5624e3cb/aiohttp-3.10.11-cp312-cp312-manylinux_2_17_aarch64.manylinux2014_aarch64.whl", hash = "sha256:f34b97e4b11b8d4eb2c3a4f975be626cc8af99ff479da7de49ac2c6d02d35725", size = 1309839 },
    { url = "https://files.pythonhosted.org/packages/96/d0/ba19b1260da6fbbda4d5b1550d8a53ba3518868f2c143d672aedfdbc6172/aiohttp-3.10.11-cp312-cp312-manylinux_2_17_ppc64le.manylinux2014_ppc64le.whl", hash = "sha256:1e7b825da878464a252ccff2958838f9caa82f32a8dbc334eb9b34a026e2c636", size = 1348116 },
    { url = "https://files.pythonhosted.org/packages/b3/b9/15100ee7113a2638bfdc91aecc54641609a92a7ce4fe533ebeaa8d43ff93/aiohttp-3.10.11-cp312-cp312-manylinux_2_17_s390x.manylinux2014_s390x.whl", hash = "sha256:f9f92a344c50b9667827da308473005f34767b6a2a60d9acff56ae94f895f385", size = 1391402 },
    { url = "https://files.pythonhosted.org/packages/c5/36/831522618ac0dcd0b28f327afd18df7fb6bbf3eaf302f912a40e87714846/aiohttp-3.10.11-cp312-cp312-manylinux_2_17_x86_64.manylinux2014_x86_64.whl", hash = "sha256:bc6f1ab987a27b83c5268a17218463c2ec08dbb754195113867a27b166cd6087", size = 1304239 },
    { url = "https://files.pythonhosted.org/packages/60/9f/b7230d0c48b076500ae57adb717aa0656432acd3d8febb1183dedfaa4e75/aiohttp-3.10.11-cp312-cp312-manylinux_2_5_i686.manylinux1_i686.manylinux_2_17_i686.manylinux2014_i686.whl", hash = "sha256:1dc0f4ca54842173d03322793ebcf2c8cc2d34ae91cc762478e295d8e361e03f", size = 1256565 },
    { url = "https://files.pythonhosted.org/packages/63/c2/35c7b4699f4830b3b0a5c3d5619df16dca8052ae8b488e66065902d559f6/aiohttp-3.10.11-cp312-cp312-musllinux_1_2_aarch64.whl", hash = "sha256:7ce6a51469bfaacff146e59e7fb61c9c23006495d11cc24c514a455032bcfa03", size = 1269285 },
    { url = "https://files.pythonhosted.org/packages/51/48/bc20ea753909bdeb09f9065260aefa7453e3a57f6a51f56f5216adc1a5e7/aiohttp-3.10.11-cp312-cp312-musllinux_1_2_i686.whl", hash = "sha256:aad3cd91d484d065ede16f3cf15408254e2469e3f613b241a1db552c5eb7ab7d", size = 1276716 },
    { url = "https://files.pythonhosted.org/packages/0c/7b/a8708616b3810f55ead66f8e189afa9474795760473aea734bbea536cd64/aiohttp-3.10.11-cp312-cp312-musllinux_1_2_ppc64le.whl", hash = "sha256:f4df4b8ca97f658c880fb4b90b1d1ec528315d4030af1ec763247ebfd33d8b9a", size = 1315023 },
    { url = "https://files.pythonhosted.org/packages/2a/d6/dfe9134a921e05b01661a127a37b7d157db93428905450e32f9898eef27d/aiohttp-3.10.11-cp312-cp312-musllinux_1_2_s390x.whl", hash = "sha256:2e4e18a0a2d03531edbc06c366954e40a3f8d2a88d2b936bbe78a0c75a3aab3e", size = 1342735 },
    { url = "https://files.pythonhosted.org/packages/ca/1a/3bd7f18e3909eabd57e5d17ecdbf5ea4c5828d91341e3676a07de7c76312/aiohttp-3.10.11-cp312-cp312-musllinux_1_2_x86_64.whl", hash = "sha256:6ce66780fa1a20e45bc753cda2a149daa6dbf1561fc1289fa0c308391c7bc0a4", size = 1302618 },
    { url = "https://files.pythonhosted.org/packages/cf/51/d063133781cda48cfdd1e11fc8ef45ab3912b446feba41556385b3ae5087/aiohttp-3.10.11-cp312-cp312-win32.whl", hash = "sha256:a919c8957695ea4c0e7a3e8d16494e3477b86f33067478f43106921c2fef15bb", size = 360497 },
    { url = "https://files.pythonhosted.org/packages/55/4e/f29def9ed39826fe8f85955f2e42fe5cc0cbe3ebb53c97087f225368702e/aiohttp-3.10.11-cp312-cp312-win_amd64.whl", hash = "sha256:b5e29706e6389a2283a91611c91bf24f218962717c8f3b4e528ef529d112ee27", size = 380577 },
    { url = "https://files.pythonhosted.org/packages/1f/63/654c185dfe3cf5d4a0d35b6ee49ee6ca91922c694eaa90732e1ba4b40ef1/aiohttp-3.10.11-cp313-cp313-macosx_10_13_universal2.whl", hash = "sha256:703938e22434d7d14ec22f9f310559331f455018389222eed132808cd8f44127", size = 577381 },
    { url = "https://files.pythonhosted.org/packages/4e/c4/ee9c350acb202ba2eb0c44b0f84376b05477e870444192a9f70e06844c28/aiohttp-3.10.11-cp313-cp313-macosx_10_13_x86_64.whl", hash = "sha256:9bc50b63648840854e00084c2b43035a62e033cb9b06d8c22b409d56eb098413", size = 393289 },
    { url = "https://files.pythonhosted.org/packages/3d/7c/30d161a7e3b208cef1b922eacf2bbb8578b7e5a62266a6a2245a1dd044dc/aiohttp-3.10.11-cp313-cp313-macosx_11_0_arm64.whl", hash = "sha256:5f0463bf8b0754bc744e1feb61590706823795041e63edf30118a6f0bf577461", size = 388859 },
    { url = "https://files.pythonhosted.org/packages/79/10/8d050e04be447d3d39e5a4a910fa289d930120cebe1b893096bd3ee29063/aiohttp-3.10.11-cp313-cp313-manylinux_2_17_aarch64.manylinux2014_aarch64.whl", hash = "sha256:f6c6dec398ac5a87cb3a407b068e1106b20ef001c344e34154616183fe684288", size = 1280983 },
    { url = "https://files.pythonhosted.org/packages/31/b3/977eca40afe643dcfa6b8d8bb9a93f4cba1d8ed1ead22c92056b08855c7a/aiohttp-3.10.11-cp313-cp313-manylinux_2_17_ppc64le.manylinux2014_ppc64le.whl", hash = "sha256:bcaf2d79104d53d4dcf934f7ce76d3d155302d07dae24dff6c9fffd217568067", size = 1317132 },
    { url = "https://files.pythonhosted.org/packages/1a/43/b5ee8e697ed0f96a2b3d80b3058fa7590cda508e9cd256274246ba1cf37a/aiohttp-3.10.11-cp313-cp313-manylinux_2_17_s390x.manylinux2014_s390x.whl", hash = "sha256:25fd5470922091b5a9aeeb7e75be609e16b4fba81cdeaf12981393fb240dd10e", size = 1362630 },
    { url = "https://files.pythonhosted.org/packages/28/20/3ae8e993b2990fa722987222dea74d6bac9331e2f530d086f309b4aa8847/aiohttp-3.10.11-cp313-cp313-manylinux_2_17_x86_64.manylinux2014_x86_64.whl", hash = "sha256:bbde2ca67230923a42161b1f408c3992ae6e0be782dca0c44cb3206bf330dee1", size = 1276865 },
    { url = "https://files.pythonhosted.org/packages/02/08/1afb0ab7dcff63333b683e998e751aa2547d1ff897b577d2244b00e6fe38/aiohttp-3.10.11-cp313-cp313-manylinux_2_5_i686.manylinux1_i686.manylinux_2_17_i686.manylinux2014_i686.whl", hash = "sha256:249c8ff8d26a8b41a0f12f9df804e7c685ca35a207e2410adbd3e924217b9006", size = 1230448 },
    { url = "https://files.pythonhosted.org/packages/c6/fd/ccd0ff842c62128d164ec09e3dd810208a84d79cd402358a3038ae91f3e9/aiohttp-3.10.11-cp313-cp313-musllinux_1_2_aarch64.whl", hash = "sha256:878ca6a931ee8c486a8f7b432b65431d095c522cbeb34892bee5be97b3481d0f", size = 1244626 },
    { url = "https://files.pythonhosted.org/packages/9f/75/30e9537ab41ed7cb062338d8df7c4afb0a715b3551cd69fc4ea61cfa5a95/aiohttp-3.10.11-cp313-cp313-musllinux_1_2_i686.whl", hash = "sha256:8663f7777ce775f0413324be0d96d9730959b2ca73d9b7e2c2c90539139cbdd6", size = 1243608 },
    { url = "https://files.pythonhosted.org/packages/c2/e0/3e7a62d99b9080793affddc12a82b11c9bc1312916ad849700d2bddf9786/aiohttp-3.10.11-cp313-cp313-musllinux_1_2_ppc64le.whl", hash = "sha256:6cd3f10b01f0c31481fba8d302b61603a2acb37b9d30e1d14e0f5a58b7b18a31", size = 1286158 },
    { url = "https://files.pythonhosted.org/packages/71/b8/df67886802e71e976996ed9324eb7dc379e53a7d972314e9c7fe3f6ac6bc/aiohttp-3.10.11-cp313-cp313-musllinux_1_2_s390x.whl", hash = "sha256:4e8d8aad9402d3aa02fdc5ca2fe68bcb9fdfe1f77b40b10410a94c7f408b664d", size = 1313636 },
    { url = "https://files.pythonhosted.org/packages/3c/3b/aea9c3e70ff4e030f46902df28b4cdf486695f4d78fd9c6698827e2bafab/aiohttp-3.10.11-cp313-cp313-musllinux_1_2_x86_64.whl", hash = "sha256:38e3c4f80196b4f6c3a85d134a534a56f52da9cb8d8e7af1b79a32eefee73a00", size = 1273772 },
    { url = "https://files.pythonhosted.org/packages/e9/9e/4b4c5705270d1c4ee146516ad288af720798d957ba46504aaf99b86e85d9/aiohttp-3.10.11-cp313-cp313-win32.whl", hash = "sha256:fc31820cfc3b2863c6e95e14fcf815dc7afe52480b4dc03393c4873bb5599f71", size = 358679 },
    { url = "https://files.pythonhosted.org/packages/28/1d/18ef37549901db94717d4389eb7be807acbfbdeab48a73ff2993fc909118/aiohttp-3.10.11-cp313-cp313-win_amd64.whl", hash = "sha256:4996ff1345704ffdd6d75fb06ed175938c133425af616142e7187f28dc75f14e", size = 378073 },
]

[[package]]
name = "aioitertools"
version = "0.12.0"
source = { registry = "https://pypi.scm.io/simple" }
sdist = { url = "https://files.pythonhosted.org/packages/06/de/38491a84ab323b47c7f86e94d2830e748780525f7a10c8600b67ead7e9ea/aioitertools-0.12.0.tar.gz", hash = "sha256:c2a9055b4fbb7705f561b9d86053e8af5d10cc845d22c32008c43490b2d8dd6b", size = 19369 }
wheels = [
    { url = "https://files.pythonhosted.org/packages/85/13/58b70a580de00893223d61de8fea167877a3aed97d4a5e1405c9159ef925/aioitertools-0.12.0-py3-none-any.whl", hash = "sha256:fc1f5fac3d737354de8831cbba3eb04f79dd649d8f3afb4c5b114925e662a796", size = 24345 },
]

[[package]]
name = "aiosignal"
version = "1.3.2"
source = { registry = "https://pypi.scm.io/simple" }
dependencies = [
    { name = "frozenlist" },
]
sdist = { url = "https://files.pythonhosted.org/packages/ba/b5/6d55e80f6d8a08ce22b982eafa278d823b541c925f11ee774b0b9c43473d/aiosignal-1.3.2.tar.gz", hash = "sha256:a8c255c66fafb1e499c9351d0bf32ff2d8a0321595ebac3b93713656d2436f54", size = 19424 }
wheels = [
    { url = "https://files.pythonhosted.org/packages/ec/6a/bc7e17a3e87a2985d3e8f4da4cd0f481060eb78fb08596c42be62c90a4d9/aiosignal-1.3.2-py2.py3-none-any.whl", hash = "sha256:45cde58e409a301715980c2b01d0c28bdde3770d8290b5eb2173759d9acb31a5", size = 7597 },
]

[[package]]
name = "anyio"
version = "4.9.0"
source = { registry = "https://pypi.scm.io/simple" }
dependencies = [
    { name = "exceptiongroup", marker = "python_full_version < '3.11'" },
    { name = "idna" },
    { name = "sniffio" },
    { name = "typing-extensions", marker = "python_full_version < '3.13'" },
]
sdist = { url = "https://files.pythonhosted.org/packages/95/7d/4c1bd541d4dffa1b52bd83fb8527089e097a106fc90b467a7313b105f840/anyio-4.9.0.tar.gz", hash = "sha256:673c0c244e15788651a4ff38710fea9675823028a6f08a5eda409e0c9840a028", size = 190949 }
wheels = [
    { url = "https://files.pythonhosted.org/packages/a1/ee/48ca1a7c89ffec8b6a0c5d02b89c305671d5ffd8d3c94acf8b8c408575bb/anyio-4.9.0-py3-none-any.whl", hash = "sha256:9f76d541cad6e36af7beb62e978876f3b41e3e04f2c1fbf0884604c0a9c4d93c", size = 100916 },
]

[[package]]
name = "appdirs"
version = "1.4.4"
source = { registry = "https://pypi.scm.io/simple" }
sdist = { url = "https://files.pythonhosted.org/packages/d7/d8/05696357e0311f5b5c316d7b95f46c669dd9c15aaeecbb48c7d0aeb88c40/appdirs-1.4.4.tar.gz", hash = "sha256:7d5d0167b2b1ba821647616af46a749d1c653740dd0d2415100fe26e27afdf41", size = 13470 }
wheels = [
    { url = "https://files.pythonhosted.org/packages/3b/00/2344469e2084fb287c2e0b57b72910309874c3245463acd6cf5e3db69324/appdirs-1.4.4-py2.py3-none-any.whl", hash = "sha256:a841dacd6b99318a741b166adb07e19ee71a274450e68237b4650ca1055ab128", size = 9566 },
]

[[package]]
name = "asttokens"
version = "3.0.0"
source = { registry = "https://pypi.scm.io/simple" }
sdist = { url = "https://files.pythonhosted.org/packages/4a/e7/82da0a03e7ba5141f05cce0d302e6eed121ae055e0456ca228bf693984bc/asttokens-3.0.0.tar.gz", hash = "sha256:0dcd8baa8d62b0c1d118b399b2ddba3c4aff271d0d7a9e0d4c1681c79035bbc7", size = 61978 }
wheels = [
    { url = "https://files.pythonhosted.org/packages/25/8a/c46dcc25341b5bce5472c718902eb3d38600a903b14fa6aeecef3f21a46f/asttokens-3.0.0-py3-none-any.whl", hash = "sha256:e3078351a059199dd5138cb1c706e6430c05eff2ff136af5eb4790f9d28932e2", size = 26918 },
]

[[package]]
name = "async-timeout"
version = "5.0.1"
source = { registry = "https://pypi.scm.io/simple" }
sdist = { url = "https://files.pythonhosted.org/packages/a5/ae/136395dfbfe00dfc94da3f3e136d0b13f394cba8f4841120e34226265780/async_timeout-5.0.1.tar.gz", hash = "sha256:d9321a7a3d5a6a5e187e824d2fa0793ce379a202935782d555d6e9d2735677d3", size = 9274 }
wheels = [
    { url = "https://files.pythonhosted.org/packages/fe/ba/e2081de779ca30d473f21f5b30e0e737c438205440784c7dfc81efc2b029/async_timeout-5.0.1-py3-none-any.whl", hash = "sha256:39e3809566ff85354557ec2398b55e096c8364bacac9405a7a1fa429e77fe76c", size = 6233 },
]

[[package]]
name = "attrs"
version = "25.3.0"
source = { registry = "https://pypi.scm.io/simple" }
sdist = { url = "https://files.pythonhosted.org/packages/5a/b0/1367933a8532ee6ff8d63537de4f1177af4bff9f3e829baf7331f595bb24/attrs-25.3.0.tar.gz", hash = "sha256:75d7cefc7fb576747b2c81b4442d4d4a1ce0900973527c011d1030fd3bf4af1b", size = 812032 }
wheels = [
    { url = "https://files.pythonhosted.org/packages/77/06/bb80f5f86020c4551da315d78b3ab75e8228f89f0162f2c3a819e407941a/attrs-25.3.0-py3-none-any.whl", hash = "sha256:427318ce031701fea540783410126f03899a97ffc6f61596ad581ac2e40e3bc3", size = 63815 },
]

[[package]]
name = "boltons"
version = "25.0.0"
source = { registry = "https://pypi.scm.io/simple" }
sdist = { url = "https://files.pythonhosted.org/packages/63/54/71a94d8e02da9a865587fb3fff100cb0fc7aa9f4d5ed9ed3a591216ddcc7/boltons-25.0.0.tar.gz", hash = "sha256:e110fbdc30b7b9868cb604e3f71d4722dd8f4dcb4a5ddd06028ba8f1ab0b5ace", size = 246294 }
wheels = [
    { url = "https://files.pythonhosted.org/packages/45/7f/0e961cf3908bc4c1c3e027de2794f867c6c89fb4916fc7dba295a0e80a2d/boltons-25.0.0-py3-none-any.whl", hash = "sha256:dc9fb38bf28985715497d1b54d00b62ea866eca3938938ea9043e254a3a6ca62", size = 194210 },
]

[[package]]
name = "botocore"
version = "1.37.1"
source = { registry = "https://pypi.scm.io/simple" }
dependencies = [
    { name = "jmespath" },
    { name = "python-dateutil" },
    { name = "urllib3" },
]
sdist = { url = "https://files.pythonhosted.org/packages/e5/01/3083bff25fd91193162298920cb093b9095609408416526d52b2826965b7/botocore-1.37.1.tar.gz", hash = "sha256:b194db8fb2a0ffba53568c364ae26166e7eec0445496b2ac86a6e142f3dd982f", size = 13578835 }
wheels = [
    { url = "https://files.pythonhosted.org/packages/3d/20/352b2bf99f93ba18986615841786cbd0d38f7856bd49d4e154a540f04afe/botocore-1.37.1-py3-none-any.whl", hash = "sha256:c1db1bfc5d8c6b3b6d1ca6794f605294b4264e82a7e727b88e0fef9c2b9fbb9c", size = 13359164 },
]

[[package]]
name = "cattrs"
version = "24.1.3"
source = { registry = "https://pypi.scm.io/simple" }
dependencies = [
    { name = "attrs" },
    { name = "exceptiongroup", marker = "python_full_version < '3.11'" },
    { name = "typing-extensions", marker = "python_full_version < '3.11'" },
]
sdist = { url = "https://files.pythonhosted.org/packages/29/7b/da4aa2f95afb2f28010453d03d6eedf018f9e085bd001f039e15731aba89/cattrs-24.1.3.tar.gz", hash = "sha256:981a6ef05875b5bb0c7fb68885546186d306f10f0f6718fe9b96c226e68821ff", size = 426684 }
wheels = [
    { url = "https://files.pythonhosted.org/packages/3c/ee/d68a3de23867a9156bab7e0a22fb9a0305067ee639032a22982cf7f725e7/cattrs-24.1.3-py3-none-any.whl", hash = "sha256:adf957dddd26840f27ffbd060a6c4dd3b2192c5b7c2c0525ef1bd8131d8a83f5", size = 66462 },
]

[[package]]
name = "certifi"
version = "2025.1.31"
source = { registry = "https://pypi.scm.io/simple" }
sdist = { url = "https://files.pythonhosted.org/packages/1c/ab/c9f1e32b7b1bf505bf26f0ef697775960db7932abeb7b516de930ba2705f/certifi-2025.1.31.tar.gz", hash = "sha256:3d5da6925056f6f18f119200434a4780a94263f10d1c21d032a6f6b2baa20651", size = 167577 }
wheels = [
    { url = "https://files.pythonhosted.org/packages/38/fc/bce832fd4fd99766c04d1ee0eead6b0ec6486fb100ae5e74c1d91292b982/certifi-2025.1.31-py3-none-any.whl", hash = "sha256:ca78db4565a652026a4db2bcdf68f2fb589ea80d0be70e03929ed730746b84fe", size = 166393 },
]

[[package]]
name = "cffi"
version = "1.17.1"
source = { registry = "https://pypi.scm.io/simple" }
dependencies = [
    { name = "pycparser" },
]
sdist = { url = "https://files.pythonhosted.org/packages/fc/97/c783634659c2920c3fc70419e3af40972dbaf758daa229a7d6ea6135c90d/cffi-1.17.1.tar.gz", hash = "sha256:1c39c6016c32bc48dd54561950ebd6836e1670f2ae46128f67cf49e789c52824", size = 516621 }
wheels = [
    { url = "https://files.pythonhosted.org/packages/90/07/f44ca684db4e4f08a3fdc6eeb9a0d15dc6883efc7b8c90357fdbf74e186c/cffi-1.17.1-cp310-cp310-macosx_10_9_x86_64.whl", hash = "sha256:df8b1c11f177bc2313ec4b2d46baec87a5f3e71fc8b45dab2ee7cae86d9aba14", size = 182191 },
    { url = "https://files.pythonhosted.org/packages/08/fd/cc2fedbd887223f9f5d170c96e57cbf655df9831a6546c1727ae13fa977a/cffi-1.17.1-cp310-cp310-macosx_11_0_arm64.whl", hash = "sha256:8f2cdc858323644ab277e9bb925ad72ae0e67f69e804f4898c070998d50b1a67", size = 178592 },
    { url = "https://files.pythonhosted.org/packages/de/cc/4635c320081c78d6ffc2cab0a76025b691a91204f4aa317d568ff9280a2d/cffi-1.17.1-cp310-cp310-manylinux_2_12_i686.manylinux2010_i686.manylinux_2_17_i686.manylinux2014_i686.whl", hash = "sha256:edae79245293e15384b51f88b00613ba9f7198016a5948b5dddf4917d4d26382", size = 426024 },
    { url = "https://files.pythonhosted.org/packages/b6/7b/3b2b250f3aab91abe5f8a51ada1b717935fdaec53f790ad4100fe2ec64d1/cffi-1.17.1-cp310-cp310-manylinux_2_17_aarch64.manylinux2014_aarch64.whl", hash = "sha256:45398b671ac6d70e67da8e4224a065cec6a93541bb7aebe1b198a61b58c7b702", size = 448188 },
    { url = "https://files.pythonhosted.org/packages/d3/48/1b9283ebbf0ec065148d8de05d647a986c5f22586b18120020452fff8f5d/cffi-1.17.1-cp310-cp310-manylinux_2_17_ppc64le.manylinux2014_ppc64le.whl", hash = "sha256:ad9413ccdeda48c5afdae7e4fa2192157e991ff761e7ab8fdd8926f40b160cc3", size = 455571 },
    { url = "https://files.pythonhosted.org/packages/40/87/3b8452525437b40f39ca7ff70276679772ee7e8b394934ff60e63b7b090c/cffi-1.17.1-cp310-cp310-manylinux_2_17_s390x.manylinux2014_s390x.whl", hash = "sha256:5da5719280082ac6bd9aa7becb3938dc9f9cbd57fac7d2871717b1feb0902ab6", size = 436687 },
    { url = "https://files.pythonhosted.org/packages/8d/fb/4da72871d177d63649ac449aec2e8a29efe0274035880c7af59101ca2232/cffi-1.17.1-cp310-cp310-manylinux_2_17_x86_64.manylinux2014_x86_64.whl", hash = "sha256:2bb1a08b8008b281856e5971307cc386a8e9c5b625ac297e853d36da6efe9c17", size = 446211 },
    { url = "https://files.pythonhosted.org/packages/ab/a0/62f00bcb411332106c02b663b26f3545a9ef136f80d5df746c05878f8c4b/cffi-1.17.1-cp310-cp310-musllinux_1_1_aarch64.whl", hash = "sha256:045d61c734659cc045141be4bae381a41d89b741f795af1dd018bfb532fd0df8", size = 461325 },
    { url = "https://files.pythonhosted.org/packages/36/83/76127035ed2e7e27b0787604d99da630ac3123bfb02d8e80c633f218a11d/cffi-1.17.1-cp310-cp310-musllinux_1_1_i686.whl", hash = "sha256:6883e737d7d9e4899a8a695e00ec36bd4e5e4f18fabe0aca0efe0a4b44cdb13e", size = 438784 },
    { url = "https://files.pythonhosted.org/packages/21/81/a6cd025db2f08ac88b901b745c163d884641909641f9b826e8cb87645942/cffi-1.17.1-cp310-cp310-musllinux_1_1_x86_64.whl", hash = "sha256:6b8b4a92e1c65048ff98cfe1f735ef8f1ceb72e3d5f0c25fdb12087a23da22be", size = 461564 },
    { url = "https://files.pythonhosted.org/packages/f8/fe/4d41c2f200c4a457933dbd98d3cf4e911870877bd94d9656cc0fcb390681/cffi-1.17.1-cp310-cp310-win32.whl", hash = "sha256:c9c3d058ebabb74db66e431095118094d06abf53284d9c81f27300d0e0d8bc7c", size = 171804 },
    { url = "https://files.pythonhosted.org/packages/d1/b6/0b0f5ab93b0df4acc49cae758c81fe4e5ef26c3ae2e10cc69249dfd8b3ab/cffi-1.17.1-cp310-cp310-win_amd64.whl", hash = "sha256:0f048dcf80db46f0098ccac01132761580d28e28bc0f78ae0d58048063317e15", size = 181299 },
    { url = "https://files.pythonhosted.org/packages/6b/f4/927e3a8899e52a27fa57a48607ff7dc91a9ebe97399b357b85a0c7892e00/cffi-1.17.1-cp311-cp311-macosx_10_9_x86_64.whl", hash = "sha256:a45e3c6913c5b87b3ff120dcdc03f6131fa0065027d0ed7ee6190736a74cd401", size = 182264 },
    { url = "https://files.pythonhosted.org/packages/6c/f5/6c3a8efe5f503175aaddcbea6ad0d2c96dad6f5abb205750d1b3df44ef29/cffi-1.17.1-cp311-cp311-macosx_11_0_arm64.whl", hash = "sha256:30c5e0cb5ae493c04c8b42916e52ca38079f1b235c2f8ae5f4527b963c401caf", size = 178651 },
    { url = "https://files.pythonhosted.org/packages/94/dd/a3f0118e688d1b1a57553da23b16bdade96d2f9bcda4d32e7d2838047ff7/cffi-1.17.1-cp311-cp311-manylinux_2_12_i686.manylinux2010_i686.manylinux_2_17_i686.manylinux2014_i686.whl", hash = "sha256:f75c7ab1f9e4aca5414ed4d8e5c0e303a34f4421f8a0d47a4d019ceff0ab6af4", size = 445259 },
    { url = "https://files.pythonhosted.org/packages/2e/ea/70ce63780f096e16ce8588efe039d3c4f91deb1dc01e9c73a287939c79a6/cffi-1.17.1-cp311-cp311-manylinux_2_17_aarch64.manylinux2014_aarch64.whl", hash = "sha256:a1ed2dd2972641495a3ec98445e09766f077aee98a1c896dcb4ad0d303628e41", size = 469200 },
    { url = "https://files.pythonhosted.org/packages/1c/a0/a4fa9f4f781bda074c3ddd57a572b060fa0df7655d2a4247bbe277200146/cffi-1.17.1-cp311-cp311-manylinux_2_17_ppc64le.manylinux2014_ppc64le.whl", hash = "sha256:46bf43160c1a35f7ec506d254e5c890f3c03648a4dbac12d624e4490a7046cd1", size = 477235 },
    { url = "https://files.pythonhosted.org/packages/62/12/ce8710b5b8affbcdd5c6e367217c242524ad17a02fe5beec3ee339f69f85/cffi-1.17.1-cp311-cp311-manylinux_2_17_s390x.manylinux2014_s390x.whl", hash = "sha256:a24ed04c8ffd54b0729c07cee15a81d964e6fee0e3d4d342a27b020d22959dc6", size = 459721 },
    { url = "https://files.pythonhosted.org/packages/ff/6b/d45873c5e0242196f042d555526f92aa9e0c32355a1be1ff8c27f077fd37/cffi-1.17.1-cp311-cp311-manylinux_2_17_x86_64.manylinux2014_x86_64.whl", hash = "sha256:610faea79c43e44c71e1ec53a554553fa22321b65fae24889706c0a84d4ad86d", size = 467242 },
    { url = "https://files.pythonhosted.org/packages/1a/52/d9a0e523a572fbccf2955f5abe883cfa8bcc570d7faeee06336fbd50c9fc/cffi-1.17.1-cp311-cp311-musllinux_1_1_aarch64.whl", hash = "sha256:a9b15d491f3ad5d692e11f6b71f7857e7835eb677955c00cc0aefcd0669adaf6", size = 477999 },
    { url = "https://files.pythonhosted.org/packages/44/74/f2a2460684a1a2d00ca799ad880d54652841a780c4c97b87754f660c7603/cffi-1.17.1-cp311-cp311-musllinux_1_1_i686.whl", hash = "sha256:de2ea4b5833625383e464549fec1bc395c1bdeeb5f25c4a3a82b5a8c756ec22f", size = 454242 },
    { url = "https://files.pythonhosted.org/packages/f8/4a/34599cac7dfcd888ff54e801afe06a19c17787dfd94495ab0c8d35fe99fb/cffi-1.17.1-cp311-cp311-musllinux_1_1_x86_64.whl", hash = "sha256:fc48c783f9c87e60831201f2cce7f3b2e4846bf4d8728eabe54d60700b318a0b", size = 478604 },
    { url = "https://files.pythonhosted.org/packages/34/33/e1b8a1ba29025adbdcda5fb3a36f94c03d771c1b7b12f726ff7fef2ebe36/cffi-1.17.1-cp311-cp311-win32.whl", hash = "sha256:85a950a4ac9c359340d5963966e3e0a94a676bd6245a4b55bc43949eee26a655", size = 171727 },
    { url = "https://files.pythonhosted.org/packages/3d/97/50228be003bb2802627d28ec0627837ac0bf35c90cf769812056f235b2d1/cffi-1.17.1-cp311-cp311-win_amd64.whl", hash = "sha256:caaf0640ef5f5517f49bc275eca1406b0ffa6aa184892812030f04c2abf589a0", size = 181400 },
    { url = "https://files.pythonhosted.org/packages/5a/84/e94227139ee5fb4d600a7a4927f322e1d4aea6fdc50bd3fca8493caba23f/cffi-1.17.1-cp312-cp312-macosx_10_9_x86_64.whl", hash = "sha256:805b4371bf7197c329fcb3ead37e710d1bca9da5d583f5073b799d5c5bd1eee4", size = 183178 },
    { url = "https://files.pythonhosted.org/packages/da/ee/fb72c2b48656111c4ef27f0f91da355e130a923473bf5ee75c5643d00cca/cffi-1.17.1-cp312-cp312-macosx_11_0_arm64.whl", hash = "sha256:733e99bc2df47476e3848417c5a4540522f234dfd4ef3ab7fafdf555b082ec0c", size = 178840 },
    { url = "https://files.pythonhosted.org/packages/cc/b6/db007700f67d151abadf508cbfd6a1884f57eab90b1bb985c4c8c02b0f28/cffi-1.17.1-cp312-cp312-manylinux_2_12_i686.manylinux2010_i686.manylinux_2_17_i686.manylinux2014_i686.whl", hash = "sha256:1257bdabf294dceb59f5e70c64a3e2f462c30c7ad68092d01bbbfb1c16b1ba36", size = 454803 },
    { url = "https://files.pythonhosted.org/packages/1a/df/f8d151540d8c200eb1c6fba8cd0dfd40904f1b0682ea705c36e6c2e97ab3/cffi-1.17.1-cp312-cp312-manylinux_2_17_aarch64.manylinux2014_aarch64.whl", hash = "sha256:da95af8214998d77a98cc14e3a3bd00aa191526343078b530ceb0bd710fb48a5", size = 478850 },
    { url = "https://files.pythonhosted.org/packages/28/c0/b31116332a547fd2677ae5b78a2ef662dfc8023d67f41b2a83f7c2aa78b1/cffi-1.17.1-cp312-cp312-manylinux_2_17_ppc64le.manylinux2014_ppc64le.whl", hash = "sha256:d63afe322132c194cf832bfec0dc69a99fb9bb6bbd550f161a49e9e855cc78ff", size = 485729 },
    { url = "https://files.pythonhosted.org/packages/91/2b/9a1ddfa5c7f13cab007a2c9cc295b70fbbda7cb10a286aa6810338e60ea1/cffi-1.17.1-cp312-cp312-manylinux_2_17_s390x.manylinux2014_s390x.whl", hash = "sha256:f79fc4fc25f1c8698ff97788206bb3c2598949bfe0fef03d299eb1b5356ada99", size = 471256 },
    { url = "https://files.pythonhosted.org/packages/b2/d5/da47df7004cb17e4955df6a43d14b3b4ae77737dff8bf7f8f333196717bf/cffi-1.17.1-cp312-cp312-manylinux_2_17_x86_64.manylinux2014_x86_64.whl", hash = "sha256:b62ce867176a75d03a665bad002af8e6d54644fad99a3c70905c543130e39d93", size = 479424 },
    { url = "https://files.pythonhosted.org/packages/0b/ac/2a28bcf513e93a219c8a4e8e125534f4f6db03e3179ba1c45e949b76212c/cffi-1.17.1-cp312-cp312-musllinux_1_1_aarch64.whl", hash = "sha256:386c8bf53c502fff58903061338ce4f4950cbdcb23e2902d86c0f722b786bbe3", size = 484568 },
    { url = "https://files.pythonhosted.org/packages/d4/38/ca8a4f639065f14ae0f1d9751e70447a261f1a30fa7547a828ae08142465/cffi-1.17.1-cp312-cp312-musllinux_1_1_x86_64.whl", hash = "sha256:4ceb10419a9adf4460ea14cfd6bc43d08701f0835e979bf821052f1805850fe8", size = 488736 },
    { url = "https://files.pythonhosted.org/packages/86/c5/28b2d6f799ec0bdecf44dced2ec5ed43e0eb63097b0f58c293583b406582/cffi-1.17.1-cp312-cp312-win32.whl", hash = "sha256:a08d7e755f8ed21095a310a693525137cfe756ce62d066e53f502a83dc550f65", size = 172448 },
    { url = "https://files.pythonhosted.org/packages/50/b9/db34c4755a7bd1cb2d1603ac3863f22bcecbd1ba29e5ee841a4bc510b294/cffi-1.17.1-cp312-cp312-win_amd64.whl", hash = "sha256:51392eae71afec0d0c8fb1a53b204dbb3bcabcb3c9b807eedf3e1e6ccf2de903", size = 181976 },
    { url = "https://files.pythonhosted.org/packages/8d/f8/dd6c246b148639254dad4d6803eb6a54e8c85c6e11ec9df2cffa87571dbe/cffi-1.17.1-cp313-cp313-macosx_10_13_x86_64.whl", hash = "sha256:f3a2b4222ce6b60e2e8b337bb9596923045681d71e5a082783484d845390938e", size = 182989 },
    { url = "https://files.pythonhosted.org/packages/8b/f1/672d303ddf17c24fc83afd712316fda78dc6fce1cd53011b839483e1ecc8/cffi-1.17.1-cp313-cp313-macosx_11_0_arm64.whl", hash = "sha256:0984a4925a435b1da406122d4d7968dd861c1385afe3b45ba82b750f229811e2", size = 178802 },
    { url = "https://files.pythonhosted.org/packages/0e/2d/eab2e858a91fdff70533cab61dcff4a1f55ec60425832ddfdc9cd36bc8af/cffi-1.17.1-cp313-cp313-manylinux_2_12_i686.manylinux2010_i686.manylinux_2_17_i686.manylinux2014_i686.whl", hash = "sha256:d01b12eeeb4427d3110de311e1774046ad344f5b1a7403101878976ecd7a10f3", size = 454792 },
    { url = "https://files.pythonhosted.org/packages/75/b2/fbaec7c4455c604e29388d55599b99ebcc250a60050610fadde58932b7ee/cffi-1.17.1-cp313-cp313-manylinux_2_17_aarch64.manylinux2014_aarch64.whl", hash = "sha256:706510fe141c86a69c8ddc029c7910003a17353970cff3b904ff0686a5927683", size = 478893 },
    { url = "https://files.pythonhosted.org/packages/4f/b7/6e4a2162178bf1935c336d4da8a9352cccab4d3a5d7914065490f08c0690/cffi-1.17.1-cp313-cp313-manylinux_2_17_ppc64le.manylinux2014_ppc64le.whl", hash = "sha256:de55b766c7aa2e2a3092c51e0483d700341182f08e67c63630d5b6f200bb28e5", size = 485810 },
    { url = "https://files.pythonhosted.org/packages/c7/8a/1d0e4a9c26e54746dc08c2c6c037889124d4f59dffd853a659fa545f1b40/cffi-1.17.1-cp313-cp313-manylinux_2_17_s390x.manylinux2014_s390x.whl", hash = "sha256:c59d6e989d07460165cc5ad3c61f9fd8f1b4796eacbd81cee78957842b834af4", size = 471200 },
    { url = "https://files.pythonhosted.org/packages/26/9f/1aab65a6c0db35f43c4d1b4f580e8df53914310afc10ae0397d29d697af4/cffi-1.17.1-cp313-cp313-manylinux_2_17_x86_64.manylinux2014_x86_64.whl", hash = "sha256:dd398dbc6773384a17fe0d3e7eeb8d1a21c2200473ee6806bb5e6a8e62bb73dd", size = 479447 },
    { url = "https://files.pythonhosted.org/packages/5f/e4/fb8b3dd8dc0e98edf1135ff067ae070bb32ef9d509d6cb0f538cd6f7483f/cffi-1.17.1-cp313-cp313-musllinux_1_1_aarch64.whl", hash = "sha256:3edc8d958eb099c634dace3c7e16560ae474aa3803a5df240542b305d14e14ed", size = 484358 },
    { url = "https://files.pythonhosted.org/packages/f1/47/d7145bf2dc04684935d57d67dff9d6d795b2ba2796806bb109864be3a151/cffi-1.17.1-cp313-cp313-musllinux_1_1_x86_64.whl", hash = "sha256:72e72408cad3d5419375fc87d289076ee319835bdfa2caad331e377589aebba9", size = 488469 },
    { url = "https://files.pythonhosted.org/packages/bf/ee/f94057fa6426481d663b88637a9a10e859e492c73d0384514a17d78ee205/cffi-1.17.1-cp313-cp313-win32.whl", hash = "sha256:e03eab0a8677fa80d646b5ddece1cbeaf556c313dcfac435ba11f107ba117b5d", size = 172475 },
    { url = "https://files.pythonhosted.org/packages/7c/fc/6a8cb64e5f0324877d503c854da15d76c1e50eb722e320b15345c4d0c6de/cffi-1.17.1-cp313-cp313-win_amd64.whl", hash = "sha256:f6a16c31041f09ead72d69f583767292f750d24913dadacf5756b966aacb3f1a", size = 182009 },
]

[[package]]
name = "charset-normalizer"
version = "3.4.1"
source = { registry = "https://pypi.scm.io/simple" }
sdist = { url = "https://files.pythonhosted.org/packages/16/b0/572805e227f01586461c80e0fd25d65a2115599cc9dad142fee4b747c357/charset_normalizer-3.4.1.tar.gz", hash = "sha256:44251f18cd68a75b56585dd00dae26183e102cd5e0f9f1466e6df5da2ed64ea3", size = 123188 }
wheels = [
    { url = "https://files.pythonhosted.org/packages/0d/58/5580c1716040bc89206c77d8f74418caf82ce519aae06450393ca73475d1/charset_normalizer-3.4.1-cp310-cp310-macosx_10_9_universal2.whl", hash = "sha256:91b36a978b5ae0ee86c394f5a54d6ef44db1de0815eb43de826d41d21e4af3de", size = 198013 },
    { url = "https://files.pythonhosted.org/packages/d0/11/00341177ae71c6f5159a08168bcb98c6e6d196d372c94511f9f6c9afe0c6/charset_normalizer-3.4.1-cp310-cp310-manylinux_2_17_aarch64.manylinux2014_aarch64.whl", hash = "sha256:7461baadb4dc00fd9e0acbe254e3d7d2112e7f92ced2adc96e54ef6501c5f176", size = 141285 },
    { url = "https://files.pythonhosted.org/packages/01/09/11d684ea5819e5a8f5100fb0b38cf8d02b514746607934134d31233e02c8/charset_normalizer-3.4.1-cp310-cp310-manylinux_2_17_ppc64le.manylinux2014_ppc64le.whl", hash = "sha256:e218488cd232553829be0664c2292d3af2eeeb94b32bea483cf79ac6a694e037", size = 151449 },
    { url = "https://files.pythonhosted.org/packages/08/06/9f5a12939db324d905dc1f70591ae7d7898d030d7662f0d426e2286f68c9/charset_normalizer-3.4.1-cp310-cp310-manylinux_2_17_s390x.manylinux2014_s390x.whl", hash = "sha256:80ed5e856eb7f30115aaf94e4a08114ccc8813e6ed1b5efa74f9f82e8509858f", size = 143892 },
    { url = "https://files.pythonhosted.org/packages/93/62/5e89cdfe04584cb7f4d36003ffa2936681b03ecc0754f8e969c2becb7e24/charset_normalizer-3.4.1-cp310-cp310-manylinux_2_17_x86_64.manylinux2014_x86_64.whl", hash = "sha256:b010a7a4fd316c3c484d482922d13044979e78d1861f0e0650423144c616a46a", size = 146123 },
    { url = "https://files.pythonhosted.org/packages/a9/ac/ab729a15c516da2ab70a05f8722ecfccc3f04ed7a18e45c75bbbaa347d61/charset_normalizer-3.4.1-cp310-cp310-manylinux_2_5_i686.manylinux1_i686.manylinux_2_17_i686.manylinux2014_i686.whl", hash = "sha256:4532bff1b8421fd0a320463030c7520f56a79c9024a4e88f01c537316019005a", size = 147943 },
    { url = "https://files.pythonhosted.org/packages/03/d2/3f392f23f042615689456e9a274640c1d2e5dd1d52de36ab8f7955f8f050/charset_normalizer-3.4.1-cp310-cp310-musllinux_1_2_aarch64.whl", hash = "sha256:d973f03c0cb71c5ed99037b870f2be986c3c05e63622c017ea9816881d2dd247", size = 142063 },
    { url = "https://files.pythonhosted.org/packages/f2/e3/e20aae5e1039a2cd9b08d9205f52142329f887f8cf70da3650326670bddf/charset_normalizer-3.4.1-cp310-cp310-musllinux_1_2_i686.whl", hash = "sha256:3a3bd0dcd373514dcec91c411ddb9632c0d7d92aed7093b8c3bbb6d69ca74408", size = 150578 },
    { url = "https://files.pythonhosted.org/packages/8d/af/779ad72a4da0aed925e1139d458adc486e61076d7ecdcc09e610ea8678db/charset_normalizer-3.4.1-cp310-cp310-musllinux_1_2_ppc64le.whl", hash = "sha256:d9c3cdf5390dcd29aa8056d13e8e99526cda0305acc038b96b30352aff5ff2bb", size = 153629 },
    { url = "https://files.pythonhosted.org/packages/c2/b6/7aa450b278e7aa92cf7732140bfd8be21f5f29d5bf334ae987c945276639/charset_normalizer-3.4.1-cp310-cp310-musllinux_1_2_s390x.whl", hash = "sha256:2bdfe3ac2e1bbe5b59a1a63721eb3b95fc9b6817ae4a46debbb4e11f6232428d", size = 150778 },
    { url = "https://files.pythonhosted.org/packages/39/f4/d9f4f712d0951dcbfd42920d3db81b00dd23b6ab520419626f4023334056/charset_normalizer-3.4.1-cp310-cp310-musllinux_1_2_x86_64.whl", hash = "sha256:eab677309cdb30d047996b36d34caeda1dc91149e4fdca0b1a039b3f79d9a807", size = 146453 },
    { url = "https://files.pythonhosted.org/packages/49/2b/999d0314e4ee0cff3cb83e6bc9aeddd397eeed693edb4facb901eb8fbb69/charset_normalizer-3.4.1-cp310-cp310-win32.whl", hash = "sha256:c0429126cf75e16c4f0ad00ee0eae4242dc652290f940152ca8c75c3a4b6ee8f", size = 95479 },
    { url = "https://files.pythonhosted.org/packages/2d/ce/3cbed41cff67e455a386fb5e5dd8906cdda2ed92fbc6297921f2e4419309/charset_normalizer-3.4.1-cp310-cp310-win_amd64.whl", hash = "sha256:9f0b8b1c6d84c8034a44893aba5e767bf9c7a211e313a9605d9c617d7083829f", size = 102790 },
    { url = "https://files.pythonhosted.org/packages/72/80/41ef5d5a7935d2d3a773e3eaebf0a9350542f2cab4eac59a7a4741fbbbbe/charset_normalizer-3.4.1-cp311-cp311-macosx_10_9_universal2.whl", hash = "sha256:8bfa33f4f2672964266e940dd22a195989ba31669bd84629f05fab3ef4e2d125", size = 194995 },
    { url = "https://files.pythonhosted.org/packages/7a/28/0b9fefa7b8b080ec492110af6d88aa3dea91c464b17d53474b6e9ba5d2c5/charset_normalizer-3.4.1-cp311-cp311-manylinux_2_17_aarch64.manylinux2014_aarch64.whl", hash = "sha256:28bf57629c75e810b6ae989f03c0828d64d6b26a5e205535585f96093e405ed1", size = 139471 },
    { url = "https://files.pythonhosted.org/packages/71/64/d24ab1a997efb06402e3fc07317e94da358e2585165930d9d59ad45fcae2/charset_normalizer-3.4.1-cp311-cp311-manylinux_2_17_ppc64le.manylinux2014_ppc64le.whl", hash = "sha256:f08ff5e948271dc7e18a35641d2f11a4cd8dfd5634f55228b691e62b37125eb3", size = 149831 },
    { url = "https://files.pythonhosted.org/packages/37/ed/be39e5258e198655240db5e19e0b11379163ad7070962d6b0c87ed2c4d39/charset_normalizer-3.4.1-cp311-cp311-manylinux_2_17_s390x.manylinux2014_s390x.whl", hash = "sha256:234ac59ea147c59ee4da87a0c0f098e9c8d169f4dc2a159ef720f1a61bbe27cd", size = 142335 },
    { url = "https://files.pythonhosted.org/packages/88/83/489e9504711fa05d8dde1574996408026bdbdbd938f23be67deebb5eca92/charset_normalizer-3.4.1-cp311-cp311-manylinux_2_17_x86_64.manylinux2014_x86_64.whl", hash = "sha256:fd4ec41f914fa74ad1b8304bbc634b3de73d2a0889bd32076342a573e0779e00", size = 143862 },
    { url = "https://files.pythonhosted.org/packages/c6/c7/32da20821cf387b759ad24627a9aca289d2822de929b8a41b6241767b461/charset_normalizer-3.4.1-cp311-cp311-manylinux_2_5_i686.manylinux1_i686.manylinux_2_17_i686.manylinux2014_i686.whl", hash = "sha256:eea6ee1db730b3483adf394ea72f808b6e18cf3cb6454b4d86e04fa8c4327a12", size = 145673 },
    { url = "https://files.pythonhosted.org/packages/68/85/f4288e96039abdd5aeb5c546fa20a37b50da71b5cf01e75e87f16cd43304/charset_normalizer-3.4.1-cp311-cp311-musllinux_1_2_aarch64.whl", hash = "sha256:c96836c97b1238e9c9e3fe90844c947d5afbf4f4c92762679acfe19927d81d77", size = 140211 },
    { url = "https://files.pythonhosted.org/packages/28/a3/a42e70d03cbdabc18997baf4f0227c73591a08041c149e710045c281f97b/charset_normalizer-3.4.1-cp311-cp311-musllinux_1_2_i686.whl", hash = "sha256:4d86f7aff21ee58f26dcf5ae81a9addbd914115cdebcbb2217e4f0ed8982e146", size = 148039 },
    { url = "https://files.pythonhosted.org/packages/85/e4/65699e8ab3014ecbe6f5c71d1a55d810fb716bbfd74f6283d5c2aa87febf/charset_normalizer-3.4.1-cp311-cp311-musllinux_1_2_ppc64le.whl", hash = "sha256:09b5e6733cbd160dcc09589227187e242a30a49ca5cefa5a7edd3f9d19ed53fd", size = 151939 },
    { url = "https://files.pythonhosted.org/packages/b1/82/8e9fe624cc5374193de6860aba3ea8070f584c8565ee77c168ec13274bd2/charset_normalizer-3.4.1-cp311-cp311-musllinux_1_2_s390x.whl", hash = "sha256:5777ee0881f9499ed0f71cc82cf873d9a0ca8af166dfa0af8ec4e675b7df48e6", size = 149075 },
    { url = "https://files.pythonhosted.org/packages/3d/7b/82865ba54c765560c8433f65e8acb9217cb839a9e32b42af4aa8e945870f/charset_normalizer-3.4.1-cp311-cp311-musllinux_1_2_x86_64.whl", hash = "sha256:237bdbe6159cff53b4f24f397d43c6336c6b0b42affbe857970cefbb620911c8", size = 144340 },
    { url = "https://files.pythonhosted.org/packages/b5/b6/9674a4b7d4d99a0d2df9b215da766ee682718f88055751e1e5e753c82db0/charset_normalizer-3.4.1-cp311-cp311-win32.whl", hash = "sha256:8417cb1f36cc0bc7eaba8ccb0e04d55f0ee52df06df3ad55259b9a323555fc8b", size = 95205 },
    { url = "https://files.pythonhosted.org/packages/1e/ab/45b180e175de4402dcf7547e4fb617283bae54ce35c27930a6f35b6bef15/charset_normalizer-3.4.1-cp311-cp311-win_amd64.whl", hash = "sha256:d7f50a1f8c450f3925cb367d011448c39239bb3eb4117c36a6d354794de4ce76", size = 102441 },
    { url = "https://files.pythonhosted.org/packages/0a/9a/dd1e1cdceb841925b7798369a09279bd1cf183cef0f9ddf15a3a6502ee45/charset_normalizer-3.4.1-cp312-cp312-macosx_10_13_universal2.whl", hash = "sha256:73d94b58ec7fecbc7366247d3b0b10a21681004153238750bb67bd9012414545", size = 196105 },
    { url = "https://files.pythonhosted.org/packages/d3/8c/90bfabf8c4809ecb648f39794cf2a84ff2e7d2a6cf159fe68d9a26160467/charset_normalizer-3.4.1-cp312-cp312-manylinux_2_17_aarch64.manylinux2014_aarch64.whl", hash = "sha256:dad3e487649f498dd991eeb901125411559b22e8d7ab25d3aeb1af367df5efd7", size = 140404 },
    { url = "https://files.pythonhosted.org/packages/ad/8f/e410d57c721945ea3b4f1a04b74f70ce8fa800d393d72899f0a40526401f/charset_normalizer-3.4.1-cp312-cp312-manylinux_2_17_ppc64le.manylinux2014_ppc64le.whl", hash = "sha256:c30197aa96e8eed02200a83fba2657b4c3acd0f0aa4bdc9f6c1af8e8962e0757", size = 150423 },
    { url = "https://files.pythonhosted.org/packages/f0/b8/e6825e25deb691ff98cf5c9072ee0605dc2acfca98af70c2d1b1bc75190d/charset_normalizer-3.4.1-cp312-cp312-manylinux_2_17_s390x.manylinux2014_s390x.whl", hash = "sha256:2369eea1ee4a7610a860d88f268eb39b95cb588acd7235e02fd5a5601773d4fa", size = 143184 },
    { url = "https://files.pythonhosted.org/packages/3e/a2/513f6cbe752421f16d969e32f3583762bfd583848b763913ddab8d9bfd4f/charset_normalizer-3.4.1-cp312-cp312-manylinux_2_17_x86_64.manylinux2014_x86_64.whl", hash = "sha256:bc2722592d8998c870fa4e290c2eec2c1569b87fe58618e67d38b4665dfa680d", size = 145268 },
    { url = "https://files.pythonhosted.org/packages/74/94/8a5277664f27c3c438546f3eb53b33f5b19568eb7424736bdc440a88a31f/charset_normalizer-3.4.1-cp312-cp312-manylinux_2_5_i686.manylinux1_i686.manylinux_2_17_i686.manylinux2014_i686.whl", hash = "sha256:ffc9202a29ab3920fa812879e95a9e78b2465fd10be7fcbd042899695d75e616", size = 147601 },
    { url = "https://files.pythonhosted.org/packages/7c/5f/6d352c51ee763623a98e31194823518e09bfa48be2a7e8383cf691bbb3d0/charset_normalizer-3.4.1-cp312-cp312-musllinux_1_2_aarch64.whl", hash = "sha256:804a4d582ba6e5b747c625bf1255e6b1507465494a40a2130978bda7b932c90b", size = 141098 },
    { url = "https://files.pythonhosted.org/packages/78/d4/f5704cb629ba5ab16d1d3d741396aec6dc3ca2b67757c45b0599bb010478/charset_normalizer-3.4.1-cp312-cp312-musllinux_1_2_i686.whl", hash = "sha256:0f55e69f030f7163dffe9fd0752b32f070566451afe180f99dbeeb81f511ad8d", size = 149520 },
    { url = "https://files.pythonhosted.org/packages/c5/96/64120b1d02b81785f222b976c0fb79a35875457fa9bb40827678e54d1bc8/charset_normalizer-3.4.1-cp312-cp312-musllinux_1_2_ppc64le.whl", hash = "sha256:c4c3e6da02df6fa1410a7680bd3f63d4f710232d3139089536310d027950696a", size = 152852 },
    { url = "https://files.pythonhosted.org/packages/84/c9/98e3732278a99f47d487fd3468bc60b882920cef29d1fa6ca460a1fdf4e6/charset_normalizer-3.4.1-cp312-cp312-musllinux_1_2_s390x.whl", hash = "sha256:5df196eb874dae23dcfb968c83d4f8fdccb333330fe1fc278ac5ceeb101003a9", size = 150488 },
    { url = "https://files.pythonhosted.org/packages/13/0e/9c8d4cb99c98c1007cc11eda969ebfe837bbbd0acdb4736d228ccaabcd22/charset_normalizer-3.4.1-cp312-cp312-musllinux_1_2_x86_64.whl", hash = "sha256:e358e64305fe12299a08e08978f51fc21fac060dcfcddd95453eabe5b93ed0e1", size = 146192 },
    { url = "https://files.pythonhosted.org/packages/b2/21/2b6b5b860781a0b49427309cb8670785aa543fb2178de875b87b9cc97746/charset_normalizer-3.4.1-cp312-cp312-win32.whl", hash = "sha256:9b23ca7ef998bc739bf6ffc077c2116917eabcc901f88da1b9856b210ef63f35", size = 95550 },
    { url = "https://files.pythonhosted.org/packages/21/5b/1b390b03b1d16c7e382b561c5329f83cc06623916aab983e8ab9239c7d5c/charset_normalizer-3.4.1-cp312-cp312-win_amd64.whl", hash = "sha256:6ff8a4a60c227ad87030d76e99cd1698345d4491638dfa6673027c48b3cd395f", size = 102785 },
    { url = "https://files.pythonhosted.org/packages/38/94/ce8e6f63d18049672c76d07d119304e1e2d7c6098f0841b51c666e9f44a0/charset_normalizer-3.4.1-cp313-cp313-macosx_10_13_universal2.whl", hash = "sha256:aabfa34badd18f1da5ec1bc2715cadc8dca465868a4e73a0173466b688f29dda", size = 195698 },
    { url = "https://files.pythonhosted.org/packages/24/2e/dfdd9770664aae179a96561cc6952ff08f9a8cd09a908f259a9dfa063568/charset_normalizer-3.4.1-cp313-cp313-manylinux_2_17_aarch64.manylinux2014_aarch64.whl", hash = "sha256:22e14b5d70560b8dd51ec22863f370d1e595ac3d024cb8ad7d308b4cd95f8313", size = 140162 },
    { url = "https://files.pythonhosted.org/packages/24/4e/f646b9093cff8fc86f2d60af2de4dc17c759de9d554f130b140ea4738ca6/charset_normalizer-3.4.1-cp313-cp313-manylinux_2_17_ppc64le.manylinux2014_ppc64le.whl", hash = "sha256:8436c508b408b82d87dc5f62496973a1805cd46727c34440b0d29d8a2f50a6c9", size = 150263 },
    { url = "https://files.pythonhosted.org/packages/5e/67/2937f8d548c3ef6e2f9aab0f6e21001056f692d43282b165e7c56023e6dd/charset_normalizer-3.4.1-cp313-cp313-manylinux_2_17_s390x.manylinux2014_s390x.whl", hash = "sha256:2d074908e1aecee37a7635990b2c6d504cd4766c7bc9fc86d63f9c09af3fa11b", size = 142966 },
    { url = "https://files.pythonhosted.org/packages/52/ed/b7f4f07de100bdb95c1756d3a4d17b90c1a3c53715c1a476f8738058e0fa/charset_normalizer-3.4.1-cp313-cp313-manylinux_2_17_x86_64.manylinux2014_x86_64.whl", hash = "sha256:955f8851919303c92343d2f66165294848d57e9bba6cf6e3625485a70a038d11", size = 144992 },
    { url = "https://files.pythonhosted.org/packages/96/2c/d49710a6dbcd3776265f4c923bb73ebe83933dfbaa841c5da850fe0fd20b/charset_normalizer-3.4.1-cp313-cp313-manylinux_2_5_i686.manylinux1_i686.manylinux_2_17_i686.manylinux2014_i686.whl", hash = "sha256:44ecbf16649486d4aebafeaa7ec4c9fed8b88101f4dd612dcaf65d5e815f837f", size = 147162 },
    { url = "https://files.pythonhosted.org/packages/b4/41/35ff1f9a6bd380303dea55e44c4933b4cc3c4850988927d4082ada230273/charset_normalizer-3.4.1-cp313-cp313-musllinux_1_2_aarch64.whl", hash = "sha256:0924e81d3d5e70f8126529951dac65c1010cdf117bb75eb02dd12339b57749dd", size = 140972 },
    { url = "https://files.pythonhosted.org/packages/fb/43/c6a0b685fe6910d08ba971f62cd9c3e862a85770395ba5d9cad4fede33ab/charset_normalizer-3.4.1-cp313-cp313-musllinux_1_2_i686.whl", hash = "sha256:2967f74ad52c3b98de4c3b32e1a44e32975e008a9cd2a8cc8966d6a5218c5cb2", size = 149095 },
    { url = "https://files.pythonhosted.org/packages/4c/ff/a9a504662452e2d2878512115638966e75633519ec11f25fca3d2049a94a/charset_normalizer-3.4.1-cp313-cp313-musllinux_1_2_ppc64le.whl", hash = "sha256:c75cb2a3e389853835e84a2d8fb2b81a10645b503eca9bcb98df6b5a43eb8886", size = 152668 },
    { url = "https://files.pythonhosted.org/packages/6c/71/189996b6d9a4b932564701628af5cee6716733e9165af1d5e1b285c530ed/charset_normalizer-3.4.1-cp313-cp313-musllinux_1_2_s390x.whl", hash = "sha256:09b26ae6b1abf0d27570633b2b078a2a20419c99d66fb2823173d73f188ce601", size = 150073 },
    { url = "https://files.pythonhosted.org/packages/e4/93/946a86ce20790e11312c87c75ba68d5f6ad2208cfb52b2d6a2c32840d922/charset_normalizer-3.4.1-cp313-cp313-musllinux_1_2_x86_64.whl", hash = "sha256:fa88b843d6e211393a37219e6a1c1df99d35e8fd90446f1118f4216e307e48cd", size = 145732 },
    { url = "https://files.pythonhosted.org/packages/cd/e5/131d2fb1b0dddafc37be4f3a2fa79aa4c037368be9423061dccadfd90091/charset_normalizer-3.4.1-cp313-cp313-win32.whl", hash = "sha256:eb8178fe3dba6450a3e024e95ac49ed3400e506fd4e9e5c32d30adda88cbd407", size = 95391 },
    { url = "https://files.pythonhosted.org/packages/27/f2/4f9a69cc7712b9b5ad8fdb87039fd89abba997ad5cbe690d1835d40405b0/charset_normalizer-3.4.1-cp313-cp313-win_amd64.whl", hash = "sha256:b1ac5992a838106edb89654e0aebfc24f5848ae2547d22c2c3f66454daa11971", size = 102702 },
    { url = "https://files.pythonhosted.org/packages/0e/f6/65ecc6878a89bb1c23a086ea335ad4bf21a588990c3f535a227b9eea9108/charset_normalizer-3.4.1-py3-none-any.whl", hash = "sha256:d98b1668f06378c6dbefec3b92299716b931cd4e6061f3c875a71ced1780ab85", size = 49767 },
]

[[package]]
name = "click"
version = "8.1.8"
source = { registry = "https://pypi.scm.io/simple" }
dependencies = [
    { name = "colorama", marker = "sys_platform == 'win32'" },
]
sdist = { url = "https://files.pythonhosted.org/packages/b9/2e/0090cbf739cee7d23781ad4b89a9894a41538e4fcf4c31dcdd705b78eb8b/click-8.1.8.tar.gz", hash = "sha256:ed53c9d8990d83c2a27deae68e4ee337473f6330c040a31d4225c9574d16096a", size = 226593 }
wheels = [
    { url = "https://files.pythonhosted.org/packages/7e/d4/7ebdbd03970677812aac39c869717059dbb71a4cfc033ca6e5221787892c/click-8.1.8-py3-none-any.whl", hash = "sha256:63c132bbbed01578a06712a2d1f497bb62d9c1c0d329b7903a866228027263b2", size = 98188 },
]

[[package]]
name = "cluster-tools"
version = "0.0.0"
source = { editable = "../cluster_tools" }
dependencies = [
    { name = "typing-extensions" },
]

[package.metadata]
requires-dist = [
    { name = "cluster-tools", extras = ["dask"], marker = "extra == 'all'" },
    { name = "cluster-tools", extras = ["kubernetes"], marker = "extra == 'all'" },
    { name = "distributed", marker = "extra == 'kubernetes'", specifier = "~=2023.9.1" },
    { name = "kubernetes", marker = "extra == 'dask'", specifier = "~=27.2.0" },
    { name = "typing-extensions", specifier = "~=4.12.0" },
]
provides-extras = ["kubernetes", "dask", "all"]

[package.metadata.requires-dev]
dev = [
    { name = "icecream", specifier = "~=2.1.1" },
    { name = "mypy", specifier = "~=1.15.0" },
    { name = "pytest", specifier = "~=8.3.3" },
    { name = "ruff", specifier = "~=0.11.0" },
]

[[package]]
name = "cmake"
version = "4.0.0"
source = { registry = "https://pypi.scm.io/simple" }
sdist = { url = "https://files.pythonhosted.org/packages/65/43/a0f1419b84007949871d0fb0a2b3350a1e2c8f47c9059a9495048e1680cc/cmake-4.0.0.tar.gz", hash = "sha256:b929ab7d2ebd6b9a81018b0248ea75edb3dc4ad69367e8c75fb0f6774bb6e962", size = 34494 }
wheels = [
    { url = "https://files.pythonhosted.org/packages/3d/ca/503c6e7e5bf084d93dcc2279616f800f3b67f8a37af0a8c6aeccbb735ec0/cmake-4.0.0-py3-none-macosx_10_10_universal2.whl", hash = "sha256:2f01499980f5824092c08e8fe0893c31d4f3783c8475ea2d7cd0706c7dc646a3", size = 47575884 },
    { url = "https://files.pythonhosted.org/packages/85/1c/40a723122c4c1a6f0b9429644751eec0855eabb11fd77c62f6549c1ded37/cmake-4.0.0-py3-none-manylinux_2_12_i686.manylinux2010_i686.whl", hash = "sha256:2877636e057a8227b1792614bb0eebab37632c73bae3b4939b2b20416248cf76", size = 27732152 },
    { url = "https://files.pythonhosted.org/packages/89/e5/0c11d391fb4ce181df0687acaa007e2e216cda3547328de3ddb8b1db9fb8/cmake-4.0.0-py3-none-manylinux_2_12_x86_64.manylinux2010_x86_64.whl", hash = "sha256:26d0e992eea03d7ad8a2f320884f8eaf8178c3cf23f2f5f004cdca8354adf137", size = 26975188 },
    { url = "https://files.pythonhosted.org/packages/3f/6a/d8600a4478ea628d109f1e436b478200a1f4a7e8b414e6da89b40934f459/cmake-4.0.0-py3-none-manylinux_2_17_aarch64.manylinux2014_aarch64.whl", hash = "sha256:9af3ef2931c84557d58383169cc3cad6852de625c1fd8883ee696ac436ab1eb3", size = 27244638 },
    { url = "https://files.pythonhosted.org/packages/db/3d/6cb0f89f3bb769268eae5d80e0a4c28f2b1ac95fbe8e058df6d9746f152c/cmake-4.0.0-py3-none-manylinux_2_17_i686.manylinux2014_i686.whl", hash = "sha256:340558bf3b50876380ac036d9e8a0e8c30ef28b071097cbceb3929519c021d4a", size = 29009241 },
    { url = "https://files.pythonhosted.org/packages/bb/f7/9caebd319f25ec2c24e3d78b2c606c0ec021798878ff555ffedc1ff0af3f/cmake-4.0.0-py3-none-manylinux_2_17_ppc64le.manylinux2014_ppc64le.whl", hash = "sha256:a9b7b1da83219d563cae0685c989d8aedf58480de1e64f3de2f51364606272f0", size = 30862797 },
    { url = "https://files.pythonhosted.org/packages/0d/0e/3712a422b7cb477a827f7db60165f146d5cc488dffff82153ee307480faf/cmake-4.0.0-py3-none-manylinux_2_17_s390x.manylinux2014_s390x.whl", hash = "sha256:f23eaade0cf683c938849962c09b3c752cf96cddc872288c80620466e6acf0ce", size = 27017112 },
    { url = "https://files.pythonhosted.org/packages/91/96/2671d7f3612c4449affc956542b25d9193efd8026dbc8ab6b3498f5cede3/cmake-4.0.0-py3-none-manylinux_2_17_x86_64.manylinux2014_x86_64.whl", hash = "sha256:5dda13b113de7dba00f20587011c1b9b90708a22fe8fef530a46bfb4a4ee2bd2", size = 27901969 },
    { url = "https://files.pythonhosted.org/packages/f9/fc/acf790ea5740ecf40908fd704438e740fe10b2117a818240185f9601d550/cmake-4.0.0-py3-none-manylinux_2_31_armv7l.whl", hash = "sha256:8606d0228529d9cb688fc8e4e31ae14236526fad586680aa3e15f6dd69c76488", size = 25148589 },
    { url = "https://files.pythonhosted.org/packages/06/8a/e25280c2fbe82b1639f3bcd2d50b40f666de5422e5293a84c9c760041d04/cmake-4.0.0-py3-none-musllinux_1_1_aarch64.whl", hash = "sha256:ba414b29459526bb10be13ecd38d022f0b5ebed2fec33bdae66d1568ddcf2e2e", size = 28018837 },
    { url = "https://files.pythonhosted.org/packages/0e/b4/03970754aab48645a385cfb3ceacb3154f693e87fa35c02d7d4de328c044/cmake-4.0.0-py3-none-musllinux_1_1_i686.whl", hash = "sha256:6a89cf41a770763a2132b32514dfd8000e1147ecec8cb5ad3d5d83041faea790", size = 31545619 },
    { url = "https://files.pythonhosted.org/packages/78/39/38836069158a0530451c8e9bc4f66756d56856c3273df1748d661c25ed8f/cmake-4.0.0-py3-none-musllinux_1_1_ppc64le.whl", hash = "sha256:02dd7305ed88d9c98930116fa66b327034e01080b6688886d478b099bd6bf7ba", size = 32270077 },
    { url = "https://files.pythonhosted.org/packages/bc/28/fd367bfd6784ad7e49c3169160776a6a933b219cac97657e36c0575758ee/cmake-4.0.0-py3-none-musllinux_1_1_s390x.whl", hash = "sha256:e1092881c07c5c892448aad04bdc36357804f37ad2ff42272fd1a940f679aa1a", size = 28095019 },
    { url = "https://files.pythonhosted.org/packages/c6/ca/35908b4c52d4ba06bd0c41b612f955c6b6ce038554e565250f01bbd93132/cmake-4.0.0-py3-none-musllinux_1_1_x86_64.whl", hash = "sha256:098ceee569eedc7853792f8b4fc6cc5b2995c1481b8bc13074aa565c2ebbac0d", size = 29627600 },
    { url = "https://files.pythonhosted.org/packages/7e/20/0b3388812eab9c07d37bad95c2cb1a8fd8b9322f3106ab08947e0f7ddc58/cmake-4.0.0-py3-none-musllinux_1_2_armv7l.whl", hash = "sha256:4b2e75474ee412ca6f7f224b14a883206adc423daff1745752ce815cc5fbb599", size = 33318779 },
    { url = "https://files.pythonhosted.org/packages/50/8e/8c3cb703b460a5993f147280a27ce9f9ee2ffeacd1713452823a84e11164/cmake-4.0.0-py3-none-win32.whl", hash = "sha256:e27776fbb5a101a9c8b71f9f360918d0985dfd7d1f057fa90713f8f2125e0e73", size = 33688955 },
    { url = "https://files.pythonhosted.org/packages/18/77/9b85ad431b16cc7de1c63b1b023bdaaffe1d128ccc09c23e5931ee1a7100/cmake-4.0.0-py3-none-win_amd64.whl", hash = "sha256:a7ec8b997f75da5310c571f79ce560bc8941013549e47144bfa49025ced79b00", size = 36651633 },
    { url = "https://files.pythonhosted.org/packages/a1/7a/0f5cf44b10069e44ce1fc98fe8160878685f2fbed036ca1751d6cce3d1ae/cmake-4.0.0-py3-none-win_arm64.whl", hash = "sha256:31c4a1a3490f142c965de644e65987d1c76a2b90dec71a9a001c85bf535a5e58", size = 35666214 },
]

[[package]]
name = "colorama"
version = "0.4.6"
source = { registry = "https://pypi.scm.io/simple" }
sdist = { url = "https://files.pythonhosted.org/packages/d8/53/6f443c9a4a8358a93a6792e2acffb9d9d5cb0a5cfd8802644b7b1c9a02e4/colorama-0.4.6.tar.gz", hash = "sha256:08695f5cb7ed6e0531a20572697297273c47b8cae5a63ffc6d6ed5c201be6e44", size = 27697 }
wheels = [
    { url = "https://files.pythonhosted.org/packages/d1/d6/3965ed04c63042e047cb6a3e6ed1a63a35087b6a609aa3a15ed8ac56c221/colorama-0.4.6-py2.py3-none-any.whl", hash = "sha256:4f1d9991f5acc0ca119f9d443620b77f9d6b33703e51011c16baf57afb285fc6", size = 25335 },
]

[[package]]
name = "coverage"
version = "7.8.0"
source = { registry = "https://pypi.scm.io/simple" }
sdist = { url = "https://files.pythonhosted.org/packages/19/4f/2251e65033ed2ce1e68f00f91a0294e0f80c80ae8c3ebbe2f12828c4cd53/coverage-7.8.0.tar.gz", hash = "sha256:7a3d62b3b03b4b6fd41a085f3574874cf946cb4604d2b4d3e8dca8cd570ca501", size = 811872 }
wheels = [
    { url = "https://files.pythonhosted.org/packages/78/01/1c5e6ee4ebaaa5e079db933a9a45f61172048c7efa06648445821a201084/coverage-7.8.0-cp310-cp310-macosx_10_9_x86_64.whl", hash = "sha256:2931f66991175369859b5fd58529cd4b73582461877ecfd859b6549869287ffe", size = 211379 },
    { url = "https://files.pythonhosted.org/packages/e9/16/a463389f5ff916963471f7c13585e5f38c6814607306b3cb4d6b4cf13384/coverage-7.8.0-cp310-cp310-macosx_11_0_arm64.whl", hash = "sha256:52a523153c568d2c0ef8826f6cc23031dc86cffb8c6aeab92c4ff776e7951b28", size = 211814 },
    { url = "https://files.pythonhosted.org/packages/b8/b1/77062b0393f54d79064dfb72d2da402657d7c569cfbc724d56ac0f9c67ed/coverage-7.8.0-cp310-cp310-manylinux_2_17_aarch64.manylinux2014_aarch64.whl", hash = "sha256:5c8a5c139aae4c35cbd7cadca1df02ea8cf28a911534fc1b0456acb0b14234f3", size = 240937 },
    { url = "https://files.pythonhosted.org/packages/d7/54/c7b00a23150083c124e908c352db03bcd33375494a4beb0c6d79b35448b9/coverage-7.8.0-cp310-cp310-manylinux_2_5_i686.manylinux1_i686.manylinux_2_17_i686.manylinux2014_i686.whl", hash = "sha256:5a26c0c795c3e0b63ec7da6efded5f0bc856d7c0b24b2ac84b4d1d7bc578d676", size = 238849 },
    { url = "https://files.pythonhosted.org/packages/f7/ec/a6b7cfebd34e7b49f844788fda94713035372b5200c23088e3bbafb30970/coverage-7.8.0-cp310-cp310-manylinux_2_5_x86_64.manylinux1_x86_64.manylinux_2_17_x86_64.manylinux2014_x86_64.whl", hash = "sha256:821f7bcbaa84318287115d54becb1915eece6918136c6f91045bb84e2f88739d", size = 239986 },
    { url = "https://files.pythonhosted.org/packages/21/8c/c965ecef8af54e6d9b11bfbba85d4f6a319399f5f724798498387f3209eb/coverage-7.8.0-cp310-cp310-musllinux_1_2_aarch64.whl", hash = "sha256:a321c61477ff8ee705b8a5fed370b5710c56b3a52d17b983d9215861e37b642a", size = 239896 },
    { url = "https://files.pythonhosted.org/packages/40/83/070550273fb4c480efa8381735969cb403fa8fd1626d74865bfaf9e4d903/coverage-7.8.0-cp310-cp310-musllinux_1_2_i686.whl", hash = "sha256:ed2144b8a78f9d94d9515963ed273d620e07846acd5d4b0a642d4849e8d91a0c", size = 238613 },
    { url = "https://files.pythonhosted.org/packages/07/76/fbb2540495b01d996d38e9f8897b861afed356be01160ab4e25471f4fed1/coverage-7.8.0-cp310-cp310-musllinux_1_2_x86_64.whl", hash = "sha256:042e7841a26498fff7a37d6fda770d17519982f5b7d8bf5278d140b67b61095f", size = 238909 },
    { url = "https://files.pythonhosted.org/packages/a3/7e/76d604db640b7d4a86e5dd730b73e96e12a8185f22b5d0799025121f4dcb/coverage-7.8.0-cp310-cp310-win32.whl", hash = "sha256:f9983d01d7705b2d1f7a95e10bbe4091fabc03a46881a256c2787637b087003f", size = 213948 },
    { url = "https://files.pythonhosted.org/packages/5c/a7/f8ce4aafb4a12ab475b56c76a71a40f427740cf496c14e943ade72e25023/coverage-7.8.0-cp310-cp310-win_amd64.whl", hash = "sha256:5a570cd9bd20b85d1a0d7b009aaf6c110b52b5755c17be6962f8ccd65d1dbd23", size = 214844 },
    { url = "https://files.pythonhosted.org/packages/2b/77/074d201adb8383addae5784cb8e2dac60bb62bfdf28b2b10f3a3af2fda47/coverage-7.8.0-cp311-cp311-macosx_10_9_x86_64.whl", hash = "sha256:e7ac22a0bb2c7c49f441f7a6d46c9c80d96e56f5a8bc6972529ed43c8b694e27", size = 211493 },
    { url = "https://files.pythonhosted.org/packages/a9/89/7a8efe585750fe59b48d09f871f0e0c028a7b10722b2172dfe021fa2fdd4/coverage-7.8.0-cp311-cp311-macosx_11_0_arm64.whl", hash = "sha256:bf13d564d310c156d1c8e53877baf2993fb3073b2fc9f69790ca6a732eb4bfea", size = 211921 },
    { url = "https://files.pythonhosted.org/packages/e9/ef/96a90c31d08a3f40c49dbe897df4f1fd51fb6583821a1a1c5ee30cc8f680/coverage-7.8.0-cp311-cp311-manylinux_2_17_aarch64.manylinux2014_aarch64.whl", hash = "sha256:a5761c70c017c1b0d21b0815a920ffb94a670c8d5d409d9b38857874c21f70d7", size = 244556 },
    { url = "https://files.pythonhosted.org/packages/89/97/dcd5c2ce72cee9d7b0ee8c89162c24972fb987a111b92d1a3d1d19100c61/coverage-7.8.0-cp311-cp311-manylinux_2_5_i686.manylinux1_i686.manylinux_2_17_i686.manylinux2014_i686.whl", hash = "sha256:e5ff52d790c7e1628241ffbcaeb33e07d14b007b6eb00a19320c7b8a7024c040", size = 242245 },
    { url = "https://files.pythonhosted.org/packages/b2/7b/b63cbb44096141ed435843bbb251558c8e05cc835c8da31ca6ffb26d44c0/coverage-7.8.0-cp311-cp311-manylinux_2_5_x86_64.manylinux1_x86_64.manylinux_2_17_x86_64.manylinux2014_x86_64.whl", hash = "sha256:d39fc4817fd67b3915256af5dda75fd4ee10621a3d484524487e33416c6f3543", size = 244032 },
    { url = "https://files.pythonhosted.org/packages/97/e3/7fa8c2c00a1ef530c2a42fa5df25a6971391f92739d83d67a4ee6dcf7a02/coverage-7.8.0-cp311-cp311-musllinux_1_2_aarch64.whl", hash = "sha256:b44674870709017e4b4036e3d0d6c17f06a0e6d4436422e0ad29b882c40697d2", size = 243679 },
    { url = "https://files.pythonhosted.org/packages/4f/b3/e0a59d8df9150c8a0c0841d55d6568f0a9195692136c44f3d21f1842c8f6/coverage-7.8.0-cp311-cp311-musllinux_1_2_i686.whl", hash = "sha256:8f99eb72bf27cbb167b636eb1726f590c00e1ad375002230607a844d9e9a2318", size = 241852 },
    { url = "https://files.pythonhosted.org/packages/9b/82/db347ccd57bcef150c173df2ade97976a8367a3be7160e303e43dd0c795f/coverage-7.8.0-cp311-cp311-musllinux_1_2_x86_64.whl", hash = "sha256:b571bf5341ba8c6bc02e0baeaf3b061ab993bf372d982ae509807e7f112554e9", size = 242389 },
    { url = "https://files.pythonhosted.org/packages/21/f6/3f7d7879ceb03923195d9ff294456241ed05815281f5254bc16ef71d6a20/coverage-7.8.0-cp311-cp311-win32.whl", hash = "sha256:e75a2ad7b647fd8046d58c3132d7eaf31b12d8a53c0e4b21fa9c4d23d6ee6d3c", size = 213997 },
    { url = "https://files.pythonhosted.org/packages/28/87/021189643e18ecf045dbe1e2071b2747901f229df302de01c998eeadf146/coverage-7.8.0-cp311-cp311-win_amd64.whl", hash = "sha256:3043ba1c88b2139126fc72cb48574b90e2e0546d4c78b5299317f61b7f718b78", size = 214911 },
    { url = "https://files.pythonhosted.org/packages/aa/12/4792669473297f7973518bec373a955e267deb4339286f882439b8535b39/coverage-7.8.0-cp312-cp312-macosx_10_13_x86_64.whl", hash = "sha256:bbb5cc845a0292e0c520656d19d7ce40e18d0e19b22cb3e0409135a575bf79fc", size = 211684 },
    { url = "https://files.pythonhosted.org/packages/be/e1/2a4ec273894000ebedd789e8f2fc3813fcaf486074f87fd1c5b2cb1c0a2b/coverage-7.8.0-cp312-cp312-macosx_11_0_arm64.whl", hash = "sha256:4dfd9a93db9e78666d178d4f08a5408aa3f2474ad4d0e0378ed5f2ef71640cb6", size = 211935 },
    { url = "https://files.pythonhosted.org/packages/f8/3a/7b14f6e4372786709a361729164125f6b7caf4024ce02e596c4a69bccb89/coverage-7.8.0-cp312-cp312-manylinux_2_17_aarch64.manylinux2014_aarch64.whl", hash = "sha256:f017a61399f13aa6d1039f75cd467be388d157cd81f1a119b9d9a68ba6f2830d", size = 245994 },
    { url = "https://files.pythonhosted.org/packages/54/80/039cc7f1f81dcbd01ea796d36d3797e60c106077e31fd1f526b85337d6a1/coverage-7.8.0-cp312-cp312-manylinux_2_5_i686.manylinux1_i686.manylinux_2_17_i686.manylinux2014_i686.whl", hash = "sha256:0915742f4c82208ebf47a2b154a5334155ed9ef9fe6190674b8a46c2fb89cb05", size = 242885 },
    { url = "https://files.pythonhosted.org/packages/10/e0/dc8355f992b6cc2f9dcd5ef6242b62a3f73264893bc09fbb08bfcab18eb4/coverage-7.8.0-cp312-cp312-manylinux_2_5_x86_64.manylinux1_x86_64.manylinux_2_17_x86_64.manylinux2014_x86_64.whl", hash = "sha256:8a40fcf208e021eb14b0fac6bdb045c0e0cab53105f93ba0d03fd934c956143a", size = 245142 },
    { url = "https://files.pythonhosted.org/packages/43/1b/33e313b22cf50f652becb94c6e7dae25d8f02e52e44db37a82de9ac357e8/coverage-7.8.0-cp312-cp312-musllinux_1_2_aarch64.whl", hash = "sha256:a1f406a8e0995d654b2ad87c62caf6befa767885301f3b8f6f73e6f3c31ec3a6", size = 244906 },
    { url = "https://files.pythonhosted.org/packages/05/08/c0a8048e942e7f918764ccc99503e2bccffba1c42568693ce6955860365e/coverage-7.8.0-cp312-cp312-musllinux_1_2_i686.whl", hash = "sha256:77af0f6447a582fdc7de5e06fa3757a3ef87769fbb0fdbdeba78c23049140a47", size = 243124 },
    { url = "https://files.pythonhosted.org/packages/5b/62/ea625b30623083c2aad645c9a6288ad9fc83d570f9adb913a2abdba562dd/coverage-7.8.0-cp312-cp312-musllinux_1_2_x86_64.whl", hash = "sha256:f2d32f95922927186c6dbc8bc60df0d186b6edb828d299ab10898ef3f40052fe", size = 244317 },
    { url = "https://files.pythonhosted.org/packages/62/cb/3871f13ee1130a6c8f020e2f71d9ed269e1e2124aa3374d2180ee451cee9/coverage-7.8.0-cp312-cp312-win32.whl", hash = "sha256:769773614e676f9d8e8a0980dd7740f09a6ea386d0f383db6821df07d0f08545", size = 214170 },
    { url = "https://files.pythonhosted.org/packages/88/26/69fe1193ab0bfa1eb7a7c0149a066123611baba029ebb448500abd8143f9/coverage-7.8.0-cp312-cp312-win_amd64.whl", hash = "sha256:e5d2b9be5b0693cf21eb4ce0ec8d211efb43966f6657807f6859aab3814f946b", size = 214969 },
    { url = "https://files.pythonhosted.org/packages/f3/21/87e9b97b568e223f3438d93072479c2f36cc9b3f6b9f7094b9d50232acc0/coverage-7.8.0-cp313-cp313-macosx_10_13_x86_64.whl", hash = "sha256:5ac46d0c2dd5820ce93943a501ac5f6548ea81594777ca585bf002aa8854cacd", size = 211708 },
    { url = "https://files.pythonhosted.org/packages/75/be/882d08b28a0d19c9c4c2e8a1c6ebe1f79c9c839eb46d4fca3bd3b34562b9/coverage-7.8.0-cp313-cp313-macosx_11_0_arm64.whl", hash = "sha256:771eb7587a0563ca5bb6f622b9ed7f9d07bd08900f7589b4febff05f469bea00", size = 211981 },
    { url = "https://files.pythonhosted.org/packages/7a/1d/ce99612ebd58082fbe3f8c66f6d8d5694976c76a0d474503fa70633ec77f/coverage-7.8.0-cp313-cp313-manylinux_2_17_aarch64.manylinux2014_aarch64.whl", hash = "sha256:42421e04069fb2cbcbca5a696c4050b84a43b05392679d4068acbe65449b5c64", size = 245495 },
    { url = "https://files.pythonhosted.org/packages/dc/8d/6115abe97df98db6b2bd76aae395fcc941d039a7acd25f741312ced9a78f/coverage-7.8.0-cp313-cp313-manylinux_2_5_i686.manylinux1_i686.manylinux_2_17_i686.manylinux2014_i686.whl", hash = "sha256:554fec1199d93ab30adaa751db68acec2b41c5602ac944bb19187cb9a41a8067", size = 242538 },
    { url = "https://files.pythonhosted.org/packages/cb/74/2f8cc196643b15bc096d60e073691dadb3dca48418f08bc78dd6e899383e/coverage-7.8.0-cp313-cp313-manylinux_2_5_x86_64.manylinux1_x86_64.manylinux_2_17_x86_64.manylinux2014_x86_64.whl", hash = "sha256:5aaeb00761f985007b38cf463b1d160a14a22c34eb3f6a39d9ad6fc27cb73008", size = 244561 },
    { url = "https://files.pythonhosted.org/packages/22/70/c10c77cd77970ac965734fe3419f2c98665f6e982744a9bfb0e749d298f4/coverage-7.8.0-cp313-cp313-musllinux_1_2_aarch64.whl", hash = "sha256:581a40c7b94921fffd6457ffe532259813fc68eb2bdda60fa8cc343414ce3733", size = 244633 },
    { url = "https://files.pythonhosted.org/packages/38/5a/4f7569d946a07c952688debee18c2bb9ab24f88027e3d71fd25dbc2f9dca/coverage-7.8.0-cp313-cp313-musllinux_1_2_i686.whl", hash = "sha256:f319bae0321bc838e205bf9e5bc28f0a3165f30c203b610f17ab5552cff90323", size = 242712 },
    { url = "https://files.pythonhosted.org/packages/bb/a1/03a43b33f50475a632a91ea8c127f7e35e53786dbe6781c25f19fd5a65f8/coverage-7.8.0-cp313-cp313-musllinux_1_2_x86_64.whl", hash = "sha256:04bfec25a8ef1c5f41f5e7e5c842f6b615599ca8ba8391ec33a9290d9d2db3a3", size = 244000 },
    { url = "https://files.pythonhosted.org/packages/6a/89/ab6c43b1788a3128e4d1b7b54214548dcad75a621f9d277b14d16a80d8a1/coverage-7.8.0-cp313-cp313-win32.whl", hash = "sha256:dd19608788b50eed889e13a5d71d832edc34fc9dfce606f66e8f9f917eef910d", size = 214195 },
    { url = "https://files.pythonhosted.org/packages/12/12/6bf5f9a8b063d116bac536a7fb594fc35cb04981654cccb4bbfea5dcdfa0/coverage-7.8.0-cp313-cp313-win_amd64.whl", hash = "sha256:a9abbccd778d98e9c7e85038e35e91e67f5b520776781d9a1e2ee9d400869487", size = 214998 },
    { url = "https://files.pythonhosted.org/packages/2a/e6/1e9df74ef7a1c983a9c7443dac8aac37a46f1939ae3499424622e72a6f78/coverage-7.8.0-cp313-cp313t-macosx_10_13_x86_64.whl", hash = "sha256:18c5ae6d061ad5b3e7eef4363fb27a0576012a7447af48be6c75b88494c6cf25", size = 212541 },
    { url = "https://files.pythonhosted.org/packages/04/51/c32174edb7ee49744e2e81c4b1414ac9df3dacfcb5b5f273b7f285ad43f6/coverage-7.8.0-cp313-cp313t-macosx_11_0_arm64.whl", hash = "sha256:95aa6ae391a22bbbce1b77ddac846c98c5473de0372ba5c463480043a07bff42", size = 212767 },
    { url = "https://files.pythonhosted.org/packages/e9/8f/f454cbdb5212f13f29d4a7983db69169f1937e869a5142bce983ded52162/coverage-7.8.0-cp313-cp313t-manylinux_2_17_aarch64.manylinux2014_aarch64.whl", hash = "sha256:e013b07ba1c748dacc2a80e69a46286ff145935f260eb8c72df7185bf048f502", size = 256997 },
    { url = "https://files.pythonhosted.org/packages/e6/74/2bf9e78b321216d6ee90a81e5c22f912fc428442c830c4077b4a071db66f/coverage-7.8.0-cp313-cp313t-manylinux_2_5_i686.manylinux1_i686.manylinux_2_17_i686.manylinux2014_i686.whl", hash = "sha256:d766a4f0e5aa1ba056ec3496243150698dc0481902e2b8559314368717be82b1", size = 252708 },
    { url = "https://files.pythonhosted.org/packages/92/4d/50d7eb1e9a6062bee6e2f92e78b0998848a972e9afad349b6cdde6fa9e32/coverage-7.8.0-cp313-cp313t-manylinux_2_5_x86_64.manylinux1_x86_64.manylinux_2_17_x86_64.manylinux2014_x86_64.whl", hash = "sha256:ad80e6b4a0c3cb6f10f29ae4c60e991f424e6b14219d46f1e7d442b938ee68a4", size = 255046 },
    { url = "https://files.pythonhosted.org/packages/40/9e/71fb4e7402a07c4198ab44fc564d09d7d0ffca46a9fb7b0a7b929e7641bd/coverage-7.8.0-cp313-cp313t-musllinux_1_2_aarch64.whl", hash = "sha256:b87eb6fc9e1bb8f98892a2458781348fa37e6925f35bb6ceb9d4afd54ba36c73", size = 256139 },
    { url = "https://files.pythonhosted.org/packages/49/1a/78d37f7a42b5beff027e807c2843185961fdae7fe23aad5a4837c93f9d25/coverage-7.8.0-cp313-cp313t-musllinux_1_2_i686.whl", hash = "sha256:d1ba00ae33be84066cfbe7361d4e04dec78445b2b88bdb734d0d1cbab916025a", size = 254307 },
    { url = "https://files.pythonhosted.org/packages/58/e9/8fb8e0ff6bef5e170ee19d59ca694f9001b2ec085dc99b4f65c128bb3f9a/coverage-7.8.0-cp313-cp313t-musllinux_1_2_x86_64.whl", hash = "sha256:f3c38e4e5ccbdc9198aecc766cedbb134b2d89bf64533973678dfcf07effd883", size = 255116 },
    { url = "https://files.pythonhosted.org/packages/56/b0/d968ecdbe6fe0a863de7169bbe9e8a476868959f3af24981f6a10d2b6924/coverage-7.8.0-cp313-cp313t-win32.whl", hash = "sha256:379fe315e206b14e21db5240f89dc0774bdd3e25c3c58c2c733c99eca96f1ada", size = 214909 },
    { url = "https://files.pythonhosted.org/packages/87/e9/d6b7ef9fecf42dfb418d93544af47c940aa83056c49e6021a564aafbc91f/coverage-7.8.0-cp313-cp313t-win_amd64.whl", hash = "sha256:2e4b6b87bb0c846a9315e3ab4be2d52fac905100565f4b92f02c445c8799e257", size = 216068 },
    { url = "https://files.pythonhosted.org/packages/60/0c/5da94be095239814bf2730a28cffbc48d6df4304e044f80d39e1ae581997/coverage-7.8.0-cp39-cp39-macosx_10_9_x86_64.whl", hash = "sha256:fa260de59dfb143af06dcf30c2be0b200bed2a73737a8a59248fcb9fa601ef0f", size = 211377 },
    { url = "https://files.pythonhosted.org/packages/d5/cb/b9e93ebf193a0bb89dbcd4f73d7b0e6ecb7c1b6c016671950e25f041835e/coverage-7.8.0-cp39-cp39-macosx_11_0_arm64.whl", hash = "sha256:96121edfa4c2dfdda409877ea8608dd01de816a4dc4a0523356067b305e4e17a", size = 211803 },
    { url = "https://files.pythonhosted.org/packages/78/1a/cdbfe9e1bb14d3afcaf6bb6e1b9ba76c72666e329cd06865bbd241efd652/coverage-7.8.0-cp39-cp39-manylinux_2_17_aarch64.manylinux2014_aarch64.whl", hash = "sha256:6b8af63b9afa1031c0ef05b217faa598f3069148eeee6bb24b79da9012423b82", size = 240561 },
    { url = "https://files.pythonhosted.org/packages/59/04/57f1223f26ac018d7ce791bfa65b0c29282de3e041c1cd3ed430cfeac5a5/coverage-7.8.0-cp39-cp39-manylinux_2_5_i686.manylinux1_i686.manylinux_2_17_i686.manylinux2014_i686.whl", hash = "sha256:89b1f4af0d4afe495cd4787a68e00f30f1d15939f550e869de90a86efa7e0814", size = 238488 },
    { url = "https://files.pythonhosted.org/packages/b7/b1/0f25516ae2a35e265868670384feebe64e7857d9cffeeb3887b0197e2ba2/coverage-7.8.0-cp39-cp39-manylinux_2_5_x86_64.manylinux1_x86_64.manylinux_2_17_x86_64.manylinux2014_x86_64.whl", hash = "sha256:94ec0be97723ae72d63d3aa41961a0b9a6f5a53ff599813c324548d18e3b9e8c", size = 239589 },
    { url = "https://files.pythonhosted.org/packages/e0/a4/99d88baac0d1d5a46ceef2dd687aac08fffa8795e4c3e71b6f6c78e14482/coverage-7.8.0-cp39-cp39-musllinux_1_2_aarch64.whl", hash = "sha256:8a1d96e780bdb2d0cbb297325711701f7c0b6f89199a57f2049e90064c29f6bd", size = 239366 },
    { url = "https://files.pythonhosted.org/packages/ea/9e/1db89e135feb827a868ed15f8fc857160757f9cab140ffee21342c783ceb/coverage-7.8.0-cp39-cp39-musllinux_1_2_i686.whl", hash = "sha256:f1d8a2a57b47142b10374902777e798784abf400a004b14f1b0b9eaf1e528ba4", size = 237591 },
    { url = "https://files.pythonhosted.org/packages/1b/6d/ac4d6fdfd0e201bc82d1b08adfacb1e34b40d21a22cdd62cfaf3c1828566/coverage-7.8.0-cp39-cp39-musllinux_1_2_x86_64.whl", hash = "sha256:cf60dd2696b457b710dd40bf17ad269d5f5457b96442f7f85722bdb16fa6c899", size = 238572 },
    { url = "https://files.pythonhosted.org/packages/25/5e/917cbe617c230f7f1745b6a13e780a3a1cd1cf328dbcd0fd8d7ec52858cd/coverage-7.8.0-cp39-cp39-win32.whl", hash = "sha256:be945402e03de47ba1872cd5236395e0f4ad635526185a930735f66710e1bd3f", size = 213966 },
    { url = "https://files.pythonhosted.org/packages/bd/93/72b434fe550135869f9ea88dd36068af19afce666db576e059e75177e813/coverage-7.8.0-cp39-cp39-win_amd64.whl", hash = "sha256:90e7fbc6216ecaffa5a880cdc9c77b7418c1dcb166166b78dbc630d07f278cc3", size = 214852 },
    { url = "https://files.pythonhosted.org/packages/c4/f1/1da77bb4c920aa30e82fa9b6ea065da3467977c2e5e032e38e66f1c57ffd/coverage-7.8.0-pp39.pp310.pp311-none-any.whl", hash = "sha256:b8194fb8e50d556d5849753de991d390c5a1edeeba50f68e3a9253fbd8bf8ccd", size = 203443 },
    { url = "https://files.pythonhosted.org/packages/59/f1/4da7717f0063a222db253e7121bd6a56f6fb1ba439dcc36659088793347c/coverage-7.8.0-py3-none-any.whl", hash = "sha256:dbf364b4c5e7bae9250528167dfe40219b62e2d573c854d74be213e1e52069f7", size = 203435 },
]

[package.optional-dependencies]
toml = [
    { name = "tomli", marker = "python_full_version <= '3.11'" },
]

[[package]]
name = "exceptiongroup"
version = "1.2.2"
source = { registry = "https://pypi.scm.io/simple" }
sdist = { url = "https://files.pythonhosted.org/packages/09/35/2495c4ac46b980e4ca1f6ad6db102322ef3ad2410b79fdde159a4b0f3b92/exceptiongroup-1.2.2.tar.gz", hash = "sha256:47c2edf7c6738fafb49fd34290706d1a1a2f4d1c6df275526b62cbb4aa5393cc", size = 28883 }
wheels = [
    { url = "https://files.pythonhosted.org/packages/02/cc/b7e31358aac6ed1ef2bb790a9746ac2c69bcb3c8588b41616914eb106eaf/exceptiongroup-1.2.2-py3-none-any.whl", hash = "sha256:3111b9d131c238bec2f8f516e123e14ba243563fb135d3fe885990585aa7795b", size = 16453 },
]

[[package]]
name = "executing"
version = "2.2.0"
source = { registry = "https://pypi.scm.io/simple" }
sdist = { url = "https://files.pythonhosted.org/packages/91/50/a9d80c47ff289c611ff12e63f7c5d13942c65d68125160cefd768c73e6e4/executing-2.2.0.tar.gz", hash = "sha256:5d108c028108fe2551d1a7b2e8b713341e2cb4fc0aa7dcf966fa4327a5226755", size = 978693 }
wheels = [
    { url = "https://files.pythonhosted.org/packages/7b/8f/c4d9bafc34ad7ad5d8dc16dd1347ee0e507a52c3adb6bfa8887e1c6a26ba/executing-2.2.0-py2.py3-none-any.whl", hash = "sha256:11387150cad388d62750327a53d3339fad4888b39a6fe233c3afbb54ecffd3aa", size = 26702 },
]

[[package]]
name = "fastremap"
version = "1.15.1"
source = { registry = "https://pypi.scm.io/simple" }
dependencies = [
    { name = "numpy" },
]
sdist = { url = "https://files.pythonhosted.org/packages/9c/cd/04e7457a76bb05092b7abca695adca1579f347478724f6dc9c6072b915f0/fastremap-1.15.1.tar.gz", hash = "sha256:829d9f0966ae59134144d2f93cf877c456c4f4e8c85bf1f044de63816ffef906", size = 44711 }
wheels = [
    { url = "https://files.pythonhosted.org/packages/7d/97/964bb24392e252a65a0fe3e6455994c264246eff744b223470dd2c3896bb/fastremap-1.15.1-cp310-cp310-macosx_10_9_x86_64.whl", hash = "sha256:519c27b4b13deb3df677d2afd26a1147de7803316e7a60fa0894138cc3601dde", size = 758668 },
    { url = "https://files.pythonhosted.org/packages/a3/c9/a97c550757a37aa97be45945e57da6b1ab9250af33e7228eae9c45095824/fastremap-1.15.1-cp310-cp310-macosx_11_0_arm64.whl", hash = "sha256:46105527f8c3f249e87c8894123642fe88d56c7f780f050f7bc3fd7633d86704", size = 623198 },
    { url = "https://files.pythonhosted.org/packages/2e/a8/dcc2410cc11c22f1ada68185a552f3b919ec517cf3b638cc37dbf3c6cc69/fastremap-1.15.1-cp310-cp310-manylinux_2_17_aarch64.manylinux2014_aarch64.whl", hash = "sha256:d4a874af4d3e1c5889f8b32c78c69487d25b0d7fbeb8462628b11da205f41f3a", size = 6251572 },
    { url = "https://files.pythonhosted.org/packages/73/4e/fa3936d18020cbabd895a7ba6d66fb8e328c5c6cf3c1f46bdb77ad82c41e/fastremap-1.15.1-cp310-cp310-manylinux_2_17_i686.manylinux2014_i686.whl", hash = "sha256:fe6f243cd10420194375072097a7b8456fde662cb7b23b9aafb61d0516d15372", size = 6030404 },
    { url = "https://files.pythonhosted.org/packages/9e/46/b9e9017b92f4b8be2a731d91a2b5fa75789424051f661838d5129c14c4dd/fastremap-1.15.1-cp310-cp310-manylinux_2_17_x86_64.manylinux2014_x86_64.whl", hash = "sha256:137aa4c662dcfe8dbe3951f78126f8208f97963f5698750e96990291465b4de4", size = 6395281 },
    { url = "https://files.pythonhosted.org/packages/17/b3/e178a53d3ef562f238aa99328f33ccc9f7c7afadf439e731f23c51db444f/fastremap-1.15.1-cp310-cp310-win32.whl", hash = "sha256:d3ab2602020b739342564e820c20a171fcf7e550752e5e132e5f3c039da48d6c", size = 487695 },
    { url = "https://files.pythonhosted.org/packages/48/12/a56fdc91d0fec3e7c5ce4848a196b40544995a81337a75b418eb275e4878/fastremap-1.15.1-cp310-cp310-win_amd64.whl", hash = "sha256:d1e00a08aa6460ace7e5315f289395d346a914db586e771bd548fe482b8814fe", size = 664939 },
    { url = "https://files.pythonhosted.org/packages/3f/0a/67a330e6aaccc9ea27c55aff0a6c8ec7c8314cd7029e06f4f90a5d9c0c75/fastremap-1.15.1-cp311-cp311-macosx_10_9_x86_64.whl", hash = "sha256:85a32953175075cb1ca8e325f4754d1719a67e72d12653f8713f94691ac71901", size = 760294 },
    { url = "https://files.pythonhosted.org/packages/0e/62/a4b24654ce142d60f942f05c77016dea8ca578f3e50b3bec06f334991e7c/fastremap-1.15.1-cp311-cp311-macosx_11_0_arm64.whl", hash = "sha256:fad39cab916f74f8800843398f31ac141d5e2fd7c6c5a1cd2f1ef0bbeac49c14", size = 624610 },
    { url = "https://files.pythonhosted.org/packages/79/e4/4db8866ee0c21eac8cb89c228f9809e8a19e2d88d0fe5f126c8e2183545f/fastremap-1.15.1-cp311-cp311-manylinux_2_17_aarch64.manylinux2014_aarch64.whl", hash = "sha256:5fc05e419586e145fabb2d1293009455dc93e0dd495f155978a2b5094ef945cc", size = 6289490 },
    { url = "https://files.pythonhosted.org/packages/e0/59/789bc14b98283498ed37da79d987bc67c5209493bf4cacce5ed0d2cdbe05/fastremap-1.15.1-cp311-cp311-manylinux_2_17_i686.manylinux2014_i686.whl", hash = "sha256:906ca71314a28b82bc77c99fe4ac1b5321690f8cbcf1e725136cbc0b6231462f", size = 6097802 },
    { url = "https://files.pythonhosted.org/packages/59/48/aecbe4460ff4f38831e5c32a6ad92f574be2e7b1d74d5bba099b18f10979/fastremap-1.15.1-cp311-cp311-manylinux_2_17_x86_64.manylinux2014_x86_64.whl", hash = "sha256:6236d72c3c18f2c41c23dc3b69467a71148ce2b1c4ebbee7be11944006938a85", size = 6415909 },
    { url = "https://files.pythonhosted.org/packages/dd/b8/41d4de18304f0cac2c514bb834226ce910254a412bc137822b5ef5a6341a/fastremap-1.15.1-cp311-cp311-win32.whl", hash = "sha256:d533828a9d7929dbeaa0347b303d6f102746d7545e88ff1b01ac84f6c173b0d6", size = 489594 },
    { url = "https://files.pythonhosted.org/packages/de/93/fe708a138089b8da90f31663417c346fd43b49c73cec0983397df5265c17/fastremap-1.15.1-cp311-cp311-win_amd64.whl", hash = "sha256:271a765bd224b0fbbde2270648ba0e5e2943fc3c39f76aa4525458340a3cc5e8", size = 666409 },
    { url = "https://files.pythonhosted.org/packages/e4/b3/a09d34c01df58bbe96b34b20c89345974f7bd1525095b7c30524f915252e/fastremap-1.15.1-cp312-cp312-macosx_10_13_x86_64.whl", hash = "sha256:3258b7547a3eae38aca3d10eeec2ca32f33549c53dd917ddb6c9db08df029022", size = 747116 },
    { url = "https://files.pythonhosted.org/packages/de/bd/a164c2295c1204c2828c32df296c58927f520068a9c25c29e5cac04bd640/fastremap-1.15.1-cp312-cp312-macosx_11_0_arm64.whl", hash = "sha256:0ff9548ff9b75ce9215a219817b785127275213aae643ea0955d6f4665d5c0f8", size = 638194 },
    { url = "https://files.pythonhosted.org/packages/ab/e9/7a883da817f928ecf3f857722fa031393fe45957b6ab14c1fa17e835734a/fastremap-1.15.1-cp312-cp312-manylinux_2_17_aarch64.manylinux2014_aarch64.whl", hash = "sha256:cda59a6958422a105fbfe240e4aeb500f56a399d0849cc65af9841df6aa782cc", size = 6343203 },
    { url = "https://files.pythonhosted.org/packages/fc/57/6300c97ed8e5597c2530ff0a1d2eae4e03510237447b634f8fb57b603da4/fastremap-1.15.1-cp312-cp312-manylinux_2_17_x86_64.manylinux2014_x86_64.whl", hash = "sha256:c31eae4ac9c2a59cb343edb8ec1c4dfd5421be55f92ca5d930fa9104823ad6b2", size = 6535477 },
    { url = "https://files.pythonhosted.org/packages/c9/38/01dc58333d94bb1356eb3770aaec9a4f97cfcc6e560cc37fb54411634142/fastremap-1.15.1-cp312-cp312-win32.whl", hash = "sha256:40723e44723b06ad61e69ead62f62b0358a29d06919f504eb44e22e15f635c16", size = 472376 },
    { url = "https://files.pythonhosted.org/packages/97/30/c82593bbf0ee7d626f84cc4839e2e49e8331d6828fb35ddecc3dd94f8638/fastremap-1.15.1-cp312-cp312-win_amd64.whl", hash = "sha256:adadd3933b67f90976bd054467c261a05cdf6d09f5a2a535323094425ddd0a14", size = 629718 },
    { url = "https://files.pythonhosted.org/packages/f1/33/538fe62b64d06cb7bc6df9ab8d302020622cd16620b5969877d190859729/fastremap-1.15.1-cp313-cp313-macosx_10_13_x86_64.whl", hash = "sha256:608a874cf7b9ac53b9a58ae66e70a5bbf6d65808ea605e2b8b95435752e7e75f", size = 743153 },
    { url = "https://files.pythonhosted.org/packages/5b/64/a84c1843d07ae2806f3b18597ca85eca00fc9635a9d3822c9c64b6474e7f/fastremap-1.15.1-cp313-cp313-macosx_11_0_arm64.whl", hash = "sha256:2c41a50faa816effac2e1e8cc195741dc52442925b9fc0d0a97b5fab73ace926", size = 616891 },
    { url = "https://files.pythonhosted.org/packages/96/9e/5ed821df0710ad8a35586bbd0be756fcf6e7df9e1e3c5bf5537ba16eea06/fastremap-1.15.1-cp313-cp313-manylinux_2_17_aarch64.manylinux2014_aarch64.whl", hash = "sha256:bbf512a1bdd0a7ac2ef531e28dd9226f009d53e3f93ba030c2b68bacee5ef696", size = 6349323 },
    { url = "https://files.pythonhosted.org/packages/8f/c1/0c7b17f0b0dc7b50eb368059f87859766192a6add62867d71409d65b13d5/fastremap-1.15.1-cp313-cp313-manylinux_2_17_i686.manylinux2014_i686.whl", hash = "sha256:5dbb5651a5207c2f8dbc2fe2dc86244a084ba2bebb4869dc542f8bb4bdc074d1", size = 6084003 },
    { url = "https://files.pythonhosted.org/packages/fb/7a/2414ed2125724559791cc3b5b9859cc158625e35d226afb7e325f92d0486/fastremap-1.15.1-cp313-cp313-manylinux_2_17_x86_64.manylinux2014_x86_64.whl", hash = "sha256:2821fc06515d92e06b86c2a513fcdfcdbc790cf89a1a64aab894af472dbb735f", size = 6480880 },
    { url = "https://files.pythonhosted.org/packages/1a/7c/875876af3f17d86db27c34a2c91ab4657a928b93eb4f934d99581f71985f/fastremap-1.15.1-cp313-cp313-win32.whl", hash = "sha256:4533f1b3ed14e4439c615f8f9cc3b4c1d4e24057170bdb1143560367ab5653b2", size = 476354 },
    { url = "https://files.pythonhosted.org/packages/2e/11/070d9057e51218279cbf139ed75739009c1231a7b64417026c3b9c41acdc/fastremap-1.15.1-cp313-cp313-win_amd64.whl", hash = "sha256:45397137e3e07105ed42a5c2a8a6fa530a3db0fc9b9514917b565fb7cf2b04ac", size = 623943 },
]

[[package]]
name = "frozenlist"
version = "1.5.0"
source = { registry = "https://pypi.scm.io/simple" }
sdist = { url = "https://files.pythonhosted.org/packages/8f/ed/0f4cec13a93c02c47ec32d81d11c0c1efbadf4a471e3f3ce7cad366cbbd3/frozenlist-1.5.0.tar.gz", hash = "sha256:81d5af29e61b9c8348e876d442253723928dce6433e0e76cd925cd83f1b4b817", size = 39930 }
wheels = [
    { url = "https://files.pythonhosted.org/packages/54/79/29d44c4af36b2b240725dce566b20f63f9b36ef267aaaa64ee7466f4f2f8/frozenlist-1.5.0-cp310-cp310-macosx_10_9_universal2.whl", hash = "sha256:5b6a66c18b5b9dd261ca98dffcb826a525334b2f29e7caa54e182255c5f6a65a", size = 94451 },
    { url = "https://files.pythonhosted.org/packages/47/47/0c999aeace6ead8a44441b4f4173e2261b18219e4ad1fe9a479871ca02fc/frozenlist-1.5.0-cp310-cp310-macosx_10_9_x86_64.whl", hash = "sha256:d1b3eb7b05ea246510b43a7e53ed1653e55c2121019a97e60cad7efb881a97bb", size = 54301 },
    { url = "https://files.pythonhosted.org/packages/8d/60/107a38c1e54176d12e06e9d4b5d755b677d71d1219217cee063911b1384f/frozenlist-1.5.0-cp310-cp310-macosx_11_0_arm64.whl", hash = "sha256:15538c0cbf0e4fa11d1e3a71f823524b0c46299aed6e10ebb4c2089abd8c3bec", size = 52213 },
    { url = "https://files.pythonhosted.org/packages/17/62/594a6829ac5679c25755362a9dc93486a8a45241394564309641425d3ff6/frozenlist-1.5.0-cp310-cp310-manylinux_2_17_aarch64.manylinux2014_aarch64.whl", hash = "sha256:e79225373c317ff1e35f210dd5f1344ff31066ba8067c307ab60254cd3a78ad5", size = 240946 },
    { url = "https://files.pythonhosted.org/packages/7e/75/6c8419d8f92c80dd0ee3f63bdde2702ce6398b0ac8410ff459f9b6f2f9cb/frozenlist-1.5.0-cp310-cp310-manylinux_2_17_ppc64le.manylinux2014_ppc64le.whl", hash = "sha256:9272fa73ca71266702c4c3e2d4a28553ea03418e591e377a03b8e3659d94fa76", size = 264608 },
    { url = "https://files.pythonhosted.org/packages/88/3e/82a6f0b84bc6fb7e0be240e52863c6d4ab6098cd62e4f5b972cd31e002e8/frozenlist-1.5.0-cp310-cp310-manylinux_2_17_s390x.manylinux2014_s390x.whl", hash = "sha256:498524025a5b8ba81695761d78c8dd7382ac0b052f34e66939c42df860b8ff17", size = 261361 },
    { url = "https://files.pythonhosted.org/packages/fd/85/14e5f9ccac1b64ff2f10c927b3ffdf88772aea875882406f9ba0cec8ad84/frozenlist-1.5.0-cp310-cp310-manylinux_2_5_i686.manylinux1_i686.manylinux_2_17_i686.manylinux2014_i686.whl", hash = "sha256:92b5278ed9d50fe610185ecd23c55d8b307d75ca18e94c0e7de328089ac5dcba", size = 231649 },
    { url = "https://files.pythonhosted.org/packages/ee/59/928322800306f6529d1852323014ee9008551e9bb027cc38d276cbc0b0e7/frozenlist-1.5.0-cp310-cp310-manylinux_2_5_x86_64.manylinux1_x86_64.manylinux_2_17_x86_64.manylinux2014_x86_64.whl", hash = "sha256:7f3c8c1dacd037df16e85227bac13cca58c30da836c6f936ba1df0c05d046d8d", size = 241853 },
    { url = "https://files.pythonhosted.org/packages/7d/bd/e01fa4f146a6f6c18c5d34cab8abdc4013774a26c4ff851128cd1bd3008e/frozenlist-1.5.0-cp310-cp310-musllinux_1_2_aarch64.whl", hash = "sha256:f2ac49a9bedb996086057b75bf93538240538c6d9b38e57c82d51f75a73409d2", size = 243652 },
    { url = "https://files.pythonhosted.org/packages/a5/bd/e4771fd18a8ec6757033f0fa903e447aecc3fbba54e3630397b61596acf0/frozenlist-1.5.0-cp310-cp310-musllinux_1_2_i686.whl", hash = "sha256:e66cc454f97053b79c2ab09c17fbe3c825ea6b4de20baf1be28919460dd7877f", size = 241734 },
    { url = "https://files.pythonhosted.org/packages/21/13/c83821fa5544af4f60c5d3a65d054af3213c26b14d3f5f48e43e5fb48556/frozenlist-1.5.0-cp310-cp310-musllinux_1_2_ppc64le.whl", hash = "sha256:5a3ba5f9a0dfed20337d3e966dc359784c9f96503674c2faf015f7fe8e96798c", size = 260959 },
    { url = "https://files.pythonhosted.org/packages/71/f3/1f91c9a9bf7ed0e8edcf52698d23f3c211d8d00291a53c9f115ceb977ab1/frozenlist-1.5.0-cp310-cp310-musllinux_1_2_s390x.whl", hash = "sha256:6321899477db90bdeb9299ac3627a6a53c7399c8cd58d25da094007402b039ab", size = 262706 },
    { url = "https://files.pythonhosted.org/packages/4c/22/4a256fdf5d9bcb3ae32622c796ee5ff9451b3a13a68cfe3f68e2c95588ce/frozenlist-1.5.0-cp310-cp310-musllinux_1_2_x86_64.whl", hash = "sha256:76e4753701248476e6286f2ef492af900ea67d9706a0155335a40ea21bf3b2f5", size = 250401 },
    { url = "https://files.pythonhosted.org/packages/af/89/c48ebe1f7991bd2be6d5f4ed202d94960c01b3017a03d6954dd5fa9ea1e8/frozenlist-1.5.0-cp310-cp310-win32.whl", hash = "sha256:977701c081c0241d0955c9586ffdd9ce44f7a7795df39b9151cd9a6fd0ce4cfb", size = 45498 },
    { url = "https://files.pythonhosted.org/packages/28/2f/cc27d5f43e023d21fe5c19538e08894db3d7e081cbf582ad5ed366c24446/frozenlist-1.5.0-cp310-cp310-win_amd64.whl", hash = "sha256:189f03b53e64144f90990d29a27ec4f7997d91ed3d01b51fa39d2dbe77540fd4", size = 51622 },
    { url = "https://files.pythonhosted.org/packages/79/43/0bed28bf5eb1c9e4301003b74453b8e7aa85fb293b31dde352aac528dafc/frozenlist-1.5.0-cp311-cp311-macosx_10_9_universal2.whl", hash = "sha256:fd74520371c3c4175142d02a976aee0b4cb4a7cc912a60586ffd8d5929979b30", size = 94987 },
    { url = "https://files.pythonhosted.org/packages/bb/bf/b74e38f09a246e8abbe1e90eb65787ed745ccab6eaa58b9c9308e052323d/frozenlist-1.5.0-cp311-cp311-macosx_10_9_x86_64.whl", hash = "sha256:2f3f7a0fbc219fb4455264cae4d9f01ad41ae6ee8524500f381de64ffaa077d5", size = 54584 },
    { url = "https://files.pythonhosted.org/packages/2c/31/ab01375682f14f7613a1ade30149f684c84f9b8823a4391ed950c8285656/frozenlist-1.5.0-cp311-cp311-macosx_11_0_arm64.whl", hash = "sha256:f47c9c9028f55a04ac254346e92977bf0f166c483c74b4232bee19a6697e4778", size = 52499 },
    { url = "https://files.pythonhosted.org/packages/98/a8/d0ac0b9276e1404f58fec3ab6e90a4f76b778a49373ccaf6a563f100dfbc/frozenlist-1.5.0-cp311-cp311-manylinux_2_17_aarch64.manylinux2014_aarch64.whl", hash = "sha256:0996c66760924da6e88922756d99b47512a71cfd45215f3570bf1e0b694c206a", size = 276357 },
    { url = "https://files.pythonhosted.org/packages/ad/c9/c7761084fa822f07dac38ac29f841d4587570dd211e2262544aa0b791d21/frozenlist-1.5.0-cp311-cp311-manylinux_2_17_ppc64le.manylinux2014_ppc64le.whl", hash = "sha256:a2fe128eb4edeabe11896cb6af88fca5346059f6c8d807e3b910069f39157869", size = 287516 },
    { url = "https://files.pythonhosted.org/packages/a1/ff/cd7479e703c39df7bdab431798cef89dc75010d8aa0ca2514c5b9321db27/frozenlist-1.5.0-cp311-cp311-manylinux_2_17_s390x.manylinux2014_s390x.whl", hash = "sha256:1a8ea951bbb6cacd492e3948b8da8c502a3f814f5d20935aae74b5df2b19cf3d", size = 283131 },
    { url = "https://files.pythonhosted.org/packages/59/a0/370941beb47d237eca4fbf27e4e91389fd68699e6f4b0ebcc95da463835b/frozenlist-1.5.0-cp311-cp311-manylinux_2_5_i686.manylinux1_i686.manylinux_2_17_i686.manylinux2014_i686.whl", hash = "sha256:de537c11e4aa01d37db0d403b57bd6f0546e71a82347a97c6a9f0dcc532b3a45", size = 261320 },
    { url = "https://files.pythonhosted.org/packages/b8/5f/c10123e8d64867bc9b4f2f510a32042a306ff5fcd7e2e09e5ae5100ee333/frozenlist-1.5.0-cp311-cp311-manylinux_2_5_x86_64.manylinux1_x86_64.manylinux_2_17_x86_64.manylinux2014_x86_64.whl", hash = "sha256:9c2623347b933fcb9095841f1cc5d4ff0b278addd743e0e966cb3d460278840d", size = 274877 },
    { url = "https://files.pythonhosted.org/packages/fa/79/38c505601ae29d4348f21706c5d89755ceded02a745016ba2f58bd5f1ea6/frozenlist-1.5.0-cp311-cp311-musllinux_1_2_aarch64.whl", hash = "sha256:cee6798eaf8b1416ef6909b06f7dc04b60755206bddc599f52232606e18179d3", size = 269592 },
    { url = "https://files.pythonhosted.org/packages/19/e2/39f3a53191b8204ba9f0bb574b926b73dd2efba2a2b9d2d730517e8f7622/frozenlist-1.5.0-cp311-cp311-musllinux_1_2_i686.whl", hash = "sha256:f5f9da7f5dbc00a604fe74aa02ae7c98bcede8a3b8b9666f9f86fc13993bc71a", size = 265934 },
    { url = "https://files.pythonhosted.org/packages/d5/c9/3075eb7f7f3a91f1a6b00284af4de0a65a9ae47084930916f5528144c9dd/frozenlist-1.5.0-cp311-cp311-musllinux_1_2_ppc64le.whl", hash = "sha256:90646abbc7a5d5c7c19461d2e3eeb76eb0b204919e6ece342feb6032c9325ae9", size = 283859 },
    { url = "https://files.pythonhosted.org/packages/05/f5/549f44d314c29408b962fa2b0e69a1a67c59379fb143b92a0a065ffd1f0f/frozenlist-1.5.0-cp311-cp311-musllinux_1_2_s390x.whl", hash = "sha256:bdac3c7d9b705d253b2ce370fde941836a5f8b3c5c2b8fd70940a3ea3af7f4f2", size = 287560 },
    { url = "https://files.pythonhosted.org/packages/9d/f8/cb09b3c24a3eac02c4c07a9558e11e9e244fb02bf62c85ac2106d1eb0c0b/frozenlist-1.5.0-cp311-cp311-musllinux_1_2_x86_64.whl", hash = "sha256:03d33c2ddbc1816237a67f66336616416e2bbb6beb306e5f890f2eb22b959cdf", size = 277150 },
    { url = "https://files.pythonhosted.org/packages/37/48/38c2db3f54d1501e692d6fe058f45b6ad1b358d82cd19436efab80cfc965/frozenlist-1.5.0-cp311-cp311-win32.whl", hash = "sha256:237f6b23ee0f44066219dae14c70ae38a63f0440ce6750f868ee08775073f942", size = 45244 },
    { url = "https://files.pythonhosted.org/packages/ca/8c/2ddffeb8b60a4bce3b196c32fcc30d8830d4615e7b492ec2071da801b8ad/frozenlist-1.5.0-cp311-cp311-win_amd64.whl", hash = "sha256:0cc974cc93d32c42e7b0f6cf242a6bd941c57c61b618e78b6c0a96cb72788c1d", size = 51634 },
    { url = "https://files.pythonhosted.org/packages/79/73/fa6d1a96ab7fd6e6d1c3500700963eab46813847f01ef0ccbaa726181dd5/frozenlist-1.5.0-cp312-cp312-macosx_10_13_universal2.whl", hash = "sha256:31115ba75889723431aa9a4e77d5f398f5cf976eea3bdf61749731f62d4a4a21", size = 94026 },
    { url = "https://files.pythonhosted.org/packages/ab/04/ea8bf62c8868b8eada363f20ff1b647cf2e93377a7b284d36062d21d81d1/frozenlist-1.5.0-cp312-cp312-macosx_10_13_x86_64.whl", hash = "sha256:7437601c4d89d070eac8323f121fcf25f88674627505334654fd027b091db09d", size = 54150 },
    { url = "https://files.pythonhosted.org/packages/d0/9a/8e479b482a6f2070b26bda572c5e6889bb3ba48977e81beea35b5ae13ece/frozenlist-1.5.0-cp312-cp312-macosx_11_0_arm64.whl", hash = "sha256:7948140d9f8ece1745be806f2bfdf390127cf1a763b925c4a805c603df5e697e", size = 51927 },
    { url = "https://files.pythonhosted.org/packages/e3/12/2aad87deb08a4e7ccfb33600871bbe8f0e08cb6d8224371387f3303654d7/frozenlist-1.5.0-cp312-cp312-manylinux_2_17_aarch64.manylinux2014_aarch64.whl", hash = "sha256:feeb64bc9bcc6b45c6311c9e9b99406660a9c05ca8a5b30d14a78555088b0b3a", size = 282647 },
    { url = "https://files.pythonhosted.org/packages/77/f2/07f06b05d8a427ea0060a9cef6e63405ea9e0d761846b95ef3fb3be57111/frozenlist-1.5.0-cp312-cp312-manylinux_2_17_ppc64le.manylinux2014_ppc64le.whl", hash = "sha256:683173d371daad49cffb8309779e886e59c2f369430ad28fe715f66d08d4ab1a", size = 289052 },
    { url = "https://files.pythonhosted.org/packages/bd/9f/8bf45a2f1cd4aa401acd271b077989c9267ae8463e7c8b1eb0d3f561b65e/frozenlist-1.5.0-cp312-cp312-manylinux_2_17_s390x.manylinux2014_s390x.whl", hash = "sha256:7d57d8f702221405a9d9b40f9da8ac2e4a1a8b5285aac6100f3393675f0a85ee", size = 291719 },
    { url = "https://files.pythonhosted.org/packages/41/d1/1f20fd05a6c42d3868709b7604c9f15538a29e4f734c694c6bcfc3d3b935/frozenlist-1.5.0-cp312-cp312-manylinux_2_5_i686.manylinux1_i686.manylinux_2_17_i686.manylinux2014_i686.whl", hash = "sha256:30c72000fbcc35b129cb09956836c7d7abf78ab5416595e4857d1cae8d6251a6", size = 267433 },
    { url = "https://files.pythonhosted.org/packages/af/f2/64b73a9bb86f5a89fb55450e97cd5c1f84a862d4ff90d9fd1a73ab0f64a5/frozenlist-1.5.0-cp312-cp312-manylinux_2_5_x86_64.manylinux1_x86_64.manylinux_2_17_x86_64.manylinux2014_x86_64.whl", hash = "sha256:000a77d6034fbad9b6bb880f7ec073027908f1b40254b5d6f26210d2dab1240e", size = 283591 },
    { url = "https://files.pythonhosted.org/packages/29/e2/ffbb1fae55a791fd6c2938dd9ea779509c977435ba3940b9f2e8dc9d5316/frozenlist-1.5.0-cp312-cp312-musllinux_1_2_aarch64.whl", hash = "sha256:5d7f5a50342475962eb18b740f3beecc685a15b52c91f7d975257e13e029eca9", size = 273249 },
    { url = "https://files.pythonhosted.org/packages/2e/6e/008136a30798bb63618a114b9321b5971172a5abddff44a100c7edc5ad4f/frozenlist-1.5.0-cp312-cp312-musllinux_1_2_i686.whl", hash = "sha256:87f724d055eb4785d9be84e9ebf0f24e392ddfad00b3fe036e43f489fafc9039", size = 271075 },
    { url = "https://files.pythonhosted.org/packages/ae/f0/4e71e54a026b06724cec9b6c54f0b13a4e9e298cc8db0f82ec70e151f5ce/frozenlist-1.5.0-cp312-cp312-musllinux_1_2_ppc64le.whl", hash = "sha256:6e9080bb2fb195a046e5177f10d9d82b8a204c0736a97a153c2466127de87784", size = 285398 },
    { url = "https://files.pythonhosted.org/packages/4d/36/70ec246851478b1c0b59f11ef8ade9c482ff447c1363c2bd5fad45098b12/frozenlist-1.5.0-cp312-cp312-musllinux_1_2_s390x.whl", hash = "sha256:9b93d7aaa36c966fa42efcaf716e6b3900438632a626fb09c049f6a2f09fc631", size = 294445 },
    { url = "https://files.pythonhosted.org/packages/37/e0/47f87544055b3349b633a03c4d94b405956cf2437f4ab46d0928b74b7526/frozenlist-1.5.0-cp312-cp312-musllinux_1_2_x86_64.whl", hash = "sha256:52ef692a4bc60a6dd57f507429636c2af8b6046db8b31b18dac02cbc8f507f7f", size = 280569 },
    { url = "https://files.pythonhosted.org/packages/f9/7c/490133c160fb6b84ed374c266f42800e33b50c3bbab1652764e6e1fc498a/frozenlist-1.5.0-cp312-cp312-win32.whl", hash = "sha256:29d94c256679247b33a3dc96cce0f93cbc69c23bf75ff715919332fdbb6a32b8", size = 44721 },
    { url = "https://files.pythonhosted.org/packages/b1/56/4e45136ffc6bdbfa68c29ca56ef53783ef4c2fd395f7cbf99a2624aa9aaa/frozenlist-1.5.0-cp312-cp312-win_amd64.whl", hash = "sha256:8969190d709e7c48ea386db202d708eb94bdb29207a1f269bab1196ce0dcca1f", size = 51329 },
    { url = "https://files.pythonhosted.org/packages/da/3b/915f0bca8a7ea04483622e84a9bd90033bab54bdf485479556c74fd5eaf5/frozenlist-1.5.0-cp313-cp313-macosx_10_13_universal2.whl", hash = "sha256:7a1a048f9215c90973402e26c01d1cff8a209e1f1b53f72b95c13db61b00f953", size = 91538 },
    { url = "https://files.pythonhosted.org/packages/c7/d1/a7c98aad7e44afe5306a2b068434a5830f1470675f0e715abb86eb15f15b/frozenlist-1.5.0-cp313-cp313-macosx_10_13_x86_64.whl", hash = "sha256:dd47a5181ce5fcb463b5d9e17ecfdb02b678cca31280639255ce9d0e5aa67af0", size = 52849 },
    { url = "https://files.pythonhosted.org/packages/3a/c8/76f23bf9ab15d5f760eb48701909645f686f9c64fbb8982674c241fbef14/frozenlist-1.5.0-cp313-cp313-macosx_11_0_arm64.whl", hash = "sha256:1431d60b36d15cda188ea222033eec8e0eab488f39a272461f2e6d9e1a8e63c2", size = 50583 },
    { url = "https://files.pythonhosted.org/packages/1f/22/462a3dd093d11df623179d7754a3b3269de3b42de2808cddef50ee0f4f48/frozenlist-1.5.0-cp313-cp313-manylinux_2_17_aarch64.manylinux2014_aarch64.whl", hash = "sha256:6482a5851f5d72767fbd0e507e80737f9c8646ae7fd303def99bfe813f76cf7f", size = 265636 },
    { url = "https://files.pythonhosted.org/packages/80/cf/e075e407fc2ae7328155a1cd7e22f932773c8073c1fc78016607d19cc3e5/frozenlist-1.5.0-cp313-cp313-manylinux_2_17_ppc64le.manylinux2014_ppc64le.whl", hash = "sha256:44c49271a937625619e862baacbd037a7ef86dd1ee215afc298a417ff3270608", size = 270214 },
    { url = "https://files.pythonhosted.org/packages/a1/58/0642d061d5de779f39c50cbb00df49682832923f3d2ebfb0fedf02d05f7f/frozenlist-1.5.0-cp313-cp313-manylinux_2_17_s390x.manylinux2014_s390x.whl", hash = "sha256:12f78f98c2f1c2429d42e6a485f433722b0061d5c0b0139efa64f396efb5886b", size = 273905 },
    { url = "https://files.pythonhosted.org/packages/ab/66/3fe0f5f8f2add5b4ab7aa4e199f767fd3b55da26e3ca4ce2cc36698e50c4/frozenlist-1.5.0-cp313-cp313-manylinux_2_5_i686.manylinux1_i686.manylinux_2_17_i686.manylinux2014_i686.whl", hash = "sha256:ce3aa154c452d2467487765e3adc730a8c153af77ad84096bc19ce19a2400840", size = 250542 },
    { url = "https://files.pythonhosted.org/packages/f6/b8/260791bde9198c87a465224e0e2bb62c4e716f5d198fc3a1dacc4895dbd1/frozenlist-1.5.0-cp313-cp313-manylinux_2_5_x86_64.manylinux1_x86_64.manylinux_2_17_x86_64.manylinux2014_x86_64.whl", hash = "sha256:9b7dc0c4338e6b8b091e8faf0db3168a37101943e687f373dce00959583f7439", size = 267026 },
    { url = "https://files.pythonhosted.org/packages/2e/a4/3d24f88c527f08f8d44ade24eaee83b2627793fa62fa07cbb7ff7a2f7d42/frozenlist-1.5.0-cp313-cp313-musllinux_1_2_aarch64.whl", hash = "sha256:45e0896250900b5aa25180f9aec243e84e92ac84bd4a74d9ad4138ef3f5c97de", size = 257690 },
    { url = "https://files.pythonhosted.org/packages/de/9a/d311d660420b2beeff3459b6626f2ab4fb236d07afbdac034a4371fe696e/frozenlist-1.5.0-cp313-cp313-musllinux_1_2_i686.whl", hash = "sha256:561eb1c9579d495fddb6da8959fd2a1fca2c6d060d4113f5844b433fc02f2641", size = 253893 },
    { url = "https://files.pythonhosted.org/packages/c6/23/e491aadc25b56eabd0f18c53bb19f3cdc6de30b2129ee0bc39cd387cd560/frozenlist-1.5.0-cp313-cp313-musllinux_1_2_ppc64le.whl", hash = "sha256:df6e2f325bfee1f49f81aaac97d2aa757c7646534a06f8f577ce184afe2f0a9e", size = 267006 },
    { url = "https://files.pythonhosted.org/packages/08/c4/ab918ce636a35fb974d13d666dcbe03969592aeca6c3ab3835acff01f79c/frozenlist-1.5.0-cp313-cp313-musllinux_1_2_s390x.whl", hash = "sha256:140228863501b44b809fb39ec56b5d4071f4d0aa6d216c19cbb08b8c5a7eadb9", size = 276157 },
    { url = "https://files.pythonhosted.org/packages/c0/29/3b7a0bbbbe5a34833ba26f686aabfe982924adbdcafdc294a7a129c31688/frozenlist-1.5.0-cp313-cp313-musllinux_1_2_x86_64.whl", hash = "sha256:7707a25d6a77f5d27ea7dc7d1fc608aa0a478193823f88511ef5e6b8a48f9d03", size = 264642 },
    { url = "https://files.pythonhosted.org/packages/ab/42/0595b3dbffc2e82d7fe658c12d5a5bafcd7516c6bf2d1d1feb5387caa9c1/frozenlist-1.5.0-cp313-cp313-win32.whl", hash = "sha256:31a9ac2b38ab9b5a8933b693db4939764ad3f299fcaa931a3e605bc3460e693c", size = 44914 },
    { url = "https://files.pythonhosted.org/packages/17/c4/b7db1206a3fea44bf3b838ca61deb6f74424a8a5db1dd53ecb21da669be6/frozenlist-1.5.0-cp313-cp313-win_amd64.whl", hash = "sha256:11aabdd62b8b9c4b84081a3c246506d1cddd2dd93ff0ad53ede5defec7886b28", size = 51167 },
    { url = "https://files.pythonhosted.org/packages/c6/c8/a5be5b7550c10858fcf9b0ea054baccab474da77d37f1e828ce043a3a5d4/frozenlist-1.5.0-py3-none-any.whl", hash = "sha256:d994863bba198a4a518b467bb971c56e1db3f180a25c6cf7bb1949c267f748c3", size = 11901 },
]

[[package]]
name = "fsspec"
version = "2024.6.1"
source = { registry = "https://pypi.scm.io/simple" }
sdist = { url = "https://files.pythonhosted.org/packages/90/b6/eba5024a9889fcfff396db543a34bef0ab9d002278f163129f9f01005960/fsspec-2024.6.1.tar.gz", hash = "sha256:fad7d7e209dd4c1208e3bbfda706620e0da5142bebbd9c384afb95b07e798e49", size = 284584 }
wheels = [
    { url = "https://files.pythonhosted.org/packages/5e/44/73bea497ac69bafde2ee4269292fa3b41f1198f4bb7bbaaabde30ad29d4a/fsspec-2024.6.1-py3-none-any.whl", hash = "sha256:3cb443f8bcd2efb31295a5b9fdb02aee81d8452c80d28f97a6d0959e6cee101e", size = 177561 },
]

[[package]]
name = "h11"
version = "0.14.0"
source = { registry = "https://pypi.scm.io/simple" }
sdist = { url = "https://files.pythonhosted.org/packages/f5/38/3af3d3633a34a3316095b39c8e8fb4853a28a536e55d347bd8d8e9a14b03/h11-0.14.0.tar.gz", hash = "sha256:8f19fbbe99e72420ff35c00b27a34cb9937e902a8b810e2c88300c6f0a3b699d", size = 100418 }
wheels = [
    { url = "https://files.pythonhosted.org/packages/95/04/ff642e65ad6b90db43e668d70ffb6736436c7ce41fcc549f4e9472234127/h11-0.14.0-py3-none-any.whl", hash = "sha256:e3fe4ac4b851c468cc8363d500db52c2ead036020723024a109d37346efaa761", size = 58259 },
]

[[package]]
name = "httpcore"
version = "1.0.7"
source = { registry = "https://pypi.scm.io/simple" }
dependencies = [
    { name = "certifi" },
    { name = "h11" },
]
sdist = { url = "https://files.pythonhosted.org/packages/6a/41/d7d0a89eb493922c37d343b607bc1b5da7f5be7e383740b4753ad8943e90/httpcore-1.0.7.tar.gz", hash = "sha256:8551cb62a169ec7162ac7be8d4817d561f60e08eaa485234898414bb5a8a0b4c", size = 85196 }
wheels = [
    { url = "https://files.pythonhosted.org/packages/87/f5/72347bc88306acb359581ac4d52f23c0ef445b57157adedb9aee0cd689d2/httpcore-1.0.7-py3-none-any.whl", hash = "sha256:a3fff8f43dc260d5bd363d9f9cf1830fa3a458b332856f34282de498ed420edd", size = 78551 },
]

[[package]]
name = "httpx"
version = "0.27.2"
source = { registry = "https://pypi.scm.io/simple" }
dependencies = [
    { name = "anyio" },
    { name = "certifi" },
    { name = "httpcore" },
    { name = "idna" },
    { name = "sniffio" },
]
sdist = { url = "https://files.pythonhosted.org/packages/78/82/08f8c936781f67d9e6b9eeb8a0c8b4e406136ea4c3d1f89a5db71d42e0e6/httpx-0.27.2.tar.gz", hash = "sha256:f7c2be1d2f3c3c3160d441802406b206c2b76f5947b11115e6df10c6c65e66c2", size = 144189 }
wheels = [
    { url = "https://files.pythonhosted.org/packages/56/95/9377bcb415797e44274b51d46e3249eba641711cf3348050f76ee7b15ffc/httpx-0.27.2-py3-none-any.whl", hash = "sha256:7bb2708e112d8fdd7829cd4243970f0c223274051cb35ee80c03301ee29a3df0", size = 76395 },
]

[[package]]
name = "hypothesis"
version = "6.35.1"
source = { registry = "https://pypi.scm.io/simple" }
dependencies = [
    { name = "attrs" },
    { name = "sortedcontainers" },
]
sdist = { url = "https://files.pythonhosted.org/packages/85/93/c91fdaf7a08b218e995dcd11f5613a24dd1933ce018be5361827c5cb111b/hypothesis-6.35.1.tar.gz", hash = "sha256:8533812bd277925b0c594ef2681dc8f4289a7b6be0169cc2df295d096c7cd783", size = 315713 }
wheels = [
    { url = "https://files.pythonhosted.org/packages/ef/ee/04eae6bbd7c84807599adc5fa35e8308c9d804b4c77a9f2948f565fde1e8/hypothesis-6.35.1-py3-none-any.whl", hash = "sha256:536b928d14934809d0da676579436aaa379b06df84408b4c154412e8fd4e1b91", size = 376534 },
]

[[package]]
name = "icecream"
version = "2.1.4"
source = { registry = "https://pypi.scm.io/simple" }
dependencies = [
    { name = "asttokens" },
    { name = "colorama" },
    { name = "executing" },
    { name = "pygments" },
]
sdist = { url = "https://files.pythonhosted.org/packages/78/5e/9f41831f032b9ce456c919c4989952562fcc2b0eb8c038080c24ce20d6cd/icecream-2.1.4.tar.gz", hash = "sha256:58755e58397d5350a76f25976dee7b607f5febb3c6e1cddfe6b1951896e91573", size = 15872 }
wheels = [
    { url = "https://files.pythonhosted.org/packages/57/1d/43ef7a6875190e6745ffcd1b12c7aaa7efed082897401e311ee1cd75c8b2/icecream-2.1.4-py3-none-any.whl", hash = "sha256:7bb715f69102cae871b3a361c3b656536db02cfcadac9664c673581cac4df4fd", size = 14782 },
]

[[package]]
name = "idna"
version = "3.10"
source = { registry = "https://pypi.scm.io/simple" }
sdist = { url = "https://files.pythonhosted.org/packages/f1/70/7703c29685631f5a7590aa73f1f1d3fa9a380e654b86af429e0934a32f7d/idna-3.10.tar.gz", hash = "sha256:12f65c9b470abda6dc35cf8e63cc574b1c52b11df2c86030af0ac09b01b13ea9", size = 190490 }
wheels = [
    { url = "https://files.pythonhosted.org/packages/76/c6/c88e154df9c4e1a2a66ccf0005a88dfb2650c1dffb6f5ce603dfbd452ce3/idna-3.10-py3-none-any.whl", hash = "sha256:946d195a0d259cbba61165e88e65941f16e9b36ea6ddb97f00452bae8b1287d3", size = 70442 },
]

[[package]]
name = "imagecodecs"
version = "2025.3.30"
source = { registry = "https://pypi.scm.io/simple" }
dependencies = [
    { name = "numpy" },
]
sdist = { url = "https://files.pythonhosted.org/packages/de/bf/81c848ffe2b42fc141b6db3e4e8e650183b7aab8c4535498ebff25740a3b/imagecodecs-2025.3.30.tar.gz", hash = "sha256:29256f44a7fcfb8f235a3e9b3bae72b06ea2112e63bcc892267a8c01b7097f90", size = 9506573 }
wheels = [
    { url = "https://files.pythonhosted.org/packages/66/0a/d9418201f0372deacc394e129c42a11b253e79f81ee1d3b5141315a9aa51/imagecodecs-2025.3.30-cp310-cp310-macosx_10_14_x86_64.whl", hash = "sha256:b5c9be23ccc7fd8aee233db5d714e61be2fc85acd77305290eb86ddb36d643b6", size = 17936592 },
    { url = "https://files.pythonhosted.org/packages/47/b3/1d5ee18476e763ad32555fe3cca7e55af3912f21357cdd18488dead7d34d/imagecodecs-2025.3.30-cp310-cp310-macosx_11_0_arm64.whl", hash = "sha256:7870308a908f1e1748c3b9e113a5e3e56878426e8cb7a173c98557d5db7776ea", size = 15046409 },
    { url = "https://files.pythonhosted.org/packages/19/8e/b7b329905006f1b3627e1f531de8ab36bd544fa3d6136576c19f9d90de84/imagecodecs-2025.3.30-cp310-cp310-manylinux_2_17_aarch64.manylinux2014_aarch64.whl", hash = "sha256:1c62f210f7e1c152306fa5efec0a172680932d1beb7e06d8a8dd039e718bdeb1", size = 41997395 },
    { url = "https://files.pythonhosted.org/packages/21/f6/214e5f157979e55d57f4a4816659004b99b7ab3b0b7a5f3a950b8cb2ef53/imagecodecs-2025.3.30-cp310-cp310-manylinux_2_17_x86_64.manylinux2014_x86_64.whl", hash = "sha256:59b5959cdd42debac19e6635ee3dadbb3d6db0d7be2fbf5f763484d4c21363e3", size = 43372901 },
    { url = "https://files.pythonhosted.org/packages/0d/13/4fd766723152c1a453134b32276019f18cdd2156ef7127f216d8dcd26834/imagecodecs-2025.3.30-cp310-cp310-win32.whl", hash = "sha256:4cdcef20630c156d91981215dc56549520c431c99b996d685fdfb3c79c913432", size = 24134766 },
    { url = "https://files.pythonhosted.org/packages/d7/4c/4f825eabaa350a5fc55035ea6e769b9928196aac133f0bddb30a199ea0b4/imagecodecs-2025.3.30-cp310-cp310-win_amd64.whl", hash = "sha256:e09556e03c9048852e6b8e74f569c545cda20f8d4f0e466f61ac64246fa4994e", size = 28873864 },
    { url = "https://files.pythonhosted.org/packages/2d/09/8c475f73685e864c3742dc38596e3a2b897006402199f42905a09d05395d/imagecodecs-2025.3.30-cp311-cp311-macosx_10_14_x86_64.whl", hash = "sha256:7e0afe1a05a942391abd7d1f25722a07de05d9d12eb6f3ca1ef48e0719c6796a", size = 17946410 },
    { url = "https://files.pythonhosted.org/packages/6b/81/cd6df5a61c85a5f227a3e0b242ad7a04192f8f5dd8b0f65308872e618dbb/imagecodecs-2025.3.30-cp311-cp311-macosx_11_0_arm64.whl", hash = "sha256:44dc270d78b7cda29e2d430acbd8dab66322766412e596f450871e2831148aa2", size = 15050151 },
    { url = "https://files.pythonhosted.org/packages/00/bc/929ad2025a60e5cfda80330749d6b44ff7a5e1ccf457d998e0e622010881/imagecodecs-2025.3.30-cp311-cp311-manylinux_2_17_aarch64.manylinux2014_aarch64.whl", hash = "sha256:1cee56331d9a700e9ec518caeba6d9813ffd7c042f1fae47d2dafcdfc259d2a5", size = 44161549 },
    { url = "https://files.pythonhosted.org/packages/b2/e4/23f8d23822b1fab85edc2b11ee9af7dffc5325e57fc1c05fbd8ba64b67b8/imagecodecs-2025.3.30-cp311-cp311-manylinux_2_17_x86_64.manylinux2014_x86_64.whl", hash = "sha256:e354fa2046bb7029d0a1ff15a8bb31487ca0d479cd42fdb5c312bcd9408ce3fc", size = 45559360 },
    { url = "https://files.pythonhosted.org/packages/7e/2c/99186caec5fbffa0392e5fade328391feee927fcf51f3e010b57afe5f330/imagecodecs-2025.3.30-cp311-cp311-win32.whl", hash = "sha256:4ce5c1eb14716bfa733516a69f3b8b77f05cf0541558cc4e8f8991e57d40cc82", size = 24112582 },
    { url = "https://files.pythonhosted.org/packages/eb/d1/4148e036c1f4d4a56aa437dfccf1d1e38ade691242ae4fb1ed6c75198984/imagecodecs-2025.3.30-cp311-cp311-win_amd64.whl", hash = "sha256:7debc7231780d8e44ffcd13aee2178644d93115c19ff73c96cf3068b219ac3a2", size = 28881661 },
    { url = "https://files.pythonhosted.org/packages/bd/65/52c9ed63fe3ef0601775d3469b495eadf00174ac0f38d9499871866a5e3b/imagecodecs-2025.3.30-cp311-cp311-win_arm64.whl", hash = "sha256:2b5c1c02c70da9561da9b728b97599b3ed0ef7d5399979017ce90029f522587b", size = 23780188 },
    { url = "https://files.pythonhosted.org/packages/07/a8/8d5e87c271ad56076d5d41b29a72bde06f9c576796f658f84be1d704c440/imagecodecs-2025.3.30-cp312-cp312-macosx_10_14_x86_64.whl", hash = "sha256:dad3f0fc39eb9a88cecb2ccfe0e13eac35b21da36c0171285e4b289b12085235", size = 17999942 },
    { url = "https://files.pythonhosted.org/packages/b9/a1/5781188860b9f77ba56743ca70c770bad3500980f6a0be0ead28bfd69679/imagecodecs-2025.3.30-cp312-cp312-macosx_11_0_arm64.whl", hash = "sha256:2806b6e605e674d7e3d21099779a88cb30b9da4807a88e0f02da3ea249085e5f", size = 15088408 },
    { url = "https://files.pythonhosted.org/packages/d7/d6/7dea5c27b5e14746095f3e01a4d5ee4a3e0dbfc534b978675cfd6bbd5270/imagecodecs-2025.3.30-cp312-cp312-manylinux_2_17_aarch64.manylinux2014_aarch64.whl", hash = "sha256:abfb2231f4741262c91f3e77af85ce1f35b7d44f71414c5d1ba6008cfc3e5672", size = 43661256 },
    { url = "https://files.pythonhosted.org/packages/20/ad/f751aed397ad9ba002ace15c028c5261c9dd57e0b366e8642e574332f318/imagecodecs-2025.3.30-cp312-cp312-manylinux_2_17_x86_64.manylinux2014_x86_64.whl", hash = "sha256:6583fdcac9a4cd75a7701ed7fac7e74d3836807eb9f8aee22f60f519b748ff56", size = 45247507 },
    { url = "https://files.pythonhosted.org/packages/c2/a7/4d9ec619be863bc114a45afeb5d063699de610ae00cecd8e4fd8c38cf8ff/imagecodecs-2025.3.30-cp312-cp312-win32.whl", hash = "sha256:ed187770804cbf322b60e24dfc14b8a1e2c321a1b93afb3a7e4948fbb9e99bf0", size = 24119663 },
    { url = "https://files.pythonhosted.org/packages/b6/42/e73497e12c5e1f3a98dc0c07a8ac80ee3b728e03cb397475337540b02432/imagecodecs-2025.3.30-cp312-cp312-win_amd64.whl", hash = "sha256:0b0f6e0f118674c76982e5a25bfeec5e6fc4fc4fc102c0d356e370f473e7b512", size = 28889883 },
    { url = "https://files.pythonhosted.org/packages/7d/f0/66792e83443b32442a3c3377e5933b59ccf1be366973cecfc2182ee0840c/imagecodecs-2025.3.30-cp312-cp312-win_arm64.whl", hash = "sha256:bde3bd80cdf65afddb64af4c433549e882a5aa15d300e3781acab8d4df1c94a9", size = 23746584 },
    { url = "https://files.pythonhosted.org/packages/fb/e4/9d5fca3816391f28cc3f5310d5765372e60f5208bf8ab1c01c6d1486db86/imagecodecs-2025.3.30-cp313-cp313-macosx_10_14_x86_64.whl", hash = "sha256:0bf7248a7949525848f3e2c7d09e837e8333d52c7ac0436c6eed36235da8227b", size = 17932366 },
    { url = "https://files.pythonhosted.org/packages/e9/90/4a13b60aeedcf3ada27cfa6e9a58f0bb1cc50340980f6f9d4a00ced7d753/imagecodecs-2025.3.30-cp313-cp313-macosx_11_0_arm64.whl", hash = "sha256:3e598b6ec77df2517a8d4af6b66393250ba4a8764fccda5dbe6546236df5d11c", size = 15030556 },
    { url = "https://files.pythonhosted.org/packages/d9/86/03439594c4a7c79dbd85a282387eb399a94702875e58a11e41592dfd8b7c/imagecodecs-2025.3.30-cp313-cp313-manylinux_2_17_aarch64.manylinux2014_aarch64.whl", hash = "sha256:212ae6ba7c656ddf24e8aabefc56c5e2300335ed1305838508c57de202e6dbe4", size = 43563048 },
    { url = "https://files.pythonhosted.org/packages/ef/86/21a7f96f5446595df83ba18d20a6f5d2e99eef37c8f0fee807e78bf7e4aa/imagecodecs-2025.3.30-cp313-cp313-manylinux_2_17_x86_64.manylinux2014_x86_64.whl", hash = "sha256:bfa7b1c7d7af449c8153a040f7782d4296350245f8809e49dd4fb5bef4d740e6", size = 45213087 },
    { url = "https://files.pythonhosted.org/packages/94/c0/7e02f89b006252159c502e1537451dde6ea1e7355196758d4425dede5e3c/imagecodecs-2025.3.30-cp313-cp313-win32.whl", hash = "sha256:66b614488d85d91f456b949fde4ad678dbe95cde38861043122237de086308c1", size = 24104234 },
    { url = "https://files.pythonhosted.org/packages/d3/be/e4aa5ed727ab4178362c695ea862d4c3e25988020ec1b05f8fedbef2ef5f/imagecodecs-2025.3.30-cp313-cp313-win_amd64.whl", hash = "sha256:1c51fef75fec66b4ea5e98b4ab47889942049389278749e1f96329c38f31c377", size = 28865173 },
    { url = "https://files.pythonhosted.org/packages/d2/ad/5c21694d68a563a0dcbae97b460093ec165efbb795695ea02b24415d6c79/imagecodecs-2025.3.30-cp313-cp313-win_arm64.whl", hash = "sha256:eda70c0b9d2bcf225f7ae12dbefd0e3ab92ea7db30cdb56b292517fb61357ad7", size = 23731786 },
]

[[package]]
name = "imageio"
version = "2.37.0"
source = { registry = "https://pypi.scm.io/simple" }
dependencies = [
    { name = "numpy" },
    { name = "pillow" },
]
sdist = { url = "https://files.pythonhosted.org/packages/0c/47/57e897fb7094afb2d26e8b2e4af9a45c7cf1a405acdeeca001fdf2c98501/imageio-2.37.0.tar.gz", hash = "sha256:71b57b3669666272c818497aebba2b4c5f20d5b37c81720e5e1a56d59c492996", size = 389963 }
wheels = [
    { url = "https://files.pythonhosted.org/packages/cb/bd/b394387b598ed84d8d0fa90611a90bee0adc2021820ad5729f7ced74a8e2/imageio-2.37.0-py3-none-any.whl", hash = "sha256:11efa15b87bc7871b61590326b2d635439acc321cf7f8ce996f812543ce10eed", size = 315796 },
]

[[package]]
name = "inducoapi"
version = "2.0.2"
source = { registry = "https://pypi.scm.io/simple" }
dependencies = [
    { name = "openapi-spec-validator" },
    { name = "pyyaml" },
]
sdist = { url = "https://files.pythonhosted.org/packages/2e/d0/f69bae808d453f032ef9d0feb9b559e560195db680579bd6d4342c4b78d6/inducoapi-2.0.2.tar.gz", hash = "sha256:b5a671140b421a580b604003dd2b295887a9d1386bb5c1905229589857714620", size = 10714 }
wheels = [
    { url = "https://files.pythonhosted.org/packages/c7/44/215bc76be6375a43b7da1d49467b3226206701dc21cbeb19864a0c674176/inducoapi-2.0.2-py3-none-any.whl", hash = "sha256:2f615763608a6642ae4c53e2f3f0420dccca05780a13ef8240d4f0011be272eb", size = 11423 },
]

[[package]]
name = "iniconfig"
version = "2.1.0"
source = { registry = "https://pypi.scm.io/simple" }
sdist = { url = "https://files.pythonhosted.org/packages/f2/97/ebf4da567aa6827c909642694d71c9fcf53e5b504f2d96afea02718862f3/iniconfig-2.1.0.tar.gz", hash = "sha256:3abbd2e30b36733fee78f9c7f7308f2d0050e88f0087fd25c2645f63c773e1c7", size = 4793 }
wheels = [
    { url = "https://files.pythonhosted.org/packages/2c/e1/e6716421ea10d38022b952c159d5161ca1193197fb744506875fbb87ea7b/iniconfig-2.1.0-py3-none-any.whl", hash = "sha256:9deba5723312380e77435581c6bf4935c94cbfab9b1ed33ef8d238ea168eb760", size = 6050 },
]

[[package]]
name = "jmespath"
version = "1.0.1"
source = { registry = "https://pypi.scm.io/simple" }
sdist = { url = "https://files.pythonhosted.org/packages/00/2a/e867e8531cf3e36b41201936b7fa7ba7b5702dbef42922193f05c8976cd6/jmespath-1.0.1.tar.gz", hash = "sha256:90261b206d6defd58fdd5e85f478bf633a2901798906be2ad389150c5c60edbe", size = 25843 }
wheels = [
    { url = "https://files.pythonhosted.org/packages/31/b4/b9b800c45527aadd64d5b442f9b932b00648617eb5d63d2c7a6587b7cafc/jmespath-1.0.1-py3-none-any.whl", hash = "sha256:02e2e4cc71b5bcab88332eebf907519190dd9e6e82107fa7f83b1003a6252980", size = 20256 },
]

[[package]]
name = "joblib"
version = "1.4.2"
source = { registry = "https://pypi.scm.io/simple" }
sdist = { url = "https://files.pythonhosted.org/packages/64/33/60135848598c076ce4b231e1b1895170f45fbcaeaa2c9d5e38b04db70c35/joblib-1.4.2.tar.gz", hash = "sha256:2382c5816b2636fbd20a09e0f4e9dad4736765fdfb7dca582943b9c1366b3f0e", size = 2116621 }
wheels = [
    { url = "https://files.pythonhosted.org/packages/91/29/df4b9b42f2be0b623cbd5e2140cafcaa2bef0759a00b7b70104dcfe2fb51/joblib-1.4.2-py3-none-any.whl", hash = "sha256:06d478d5674cbc267e7496a410ee875abd68e4340feff4490bcb7afb88060ae6", size = 301817 },
]

[[package]]
name = "jpype1"
version = "1.5.2"
source = { registry = "https://pypi.scm.io/simple" }
dependencies = [
    { name = "packaging" },
]
sdist = { url = "https://files.pythonhosted.org/packages/bd/68/47fa634cbd0418cbca86355e9421425f5892ee994f7338106327e49f9117/jpype1-1.5.2.tar.gz", hash = "sha256:74a42eccf21d30394c1832aec3985a14965fa5320da087b65029d172c0cec43b", size = 1011421 }
wheels = [
    { url = "https://files.pythonhosted.org/packages/c7/f2/b2efcad1ea5a541f125218e4eb1529ebb8ca18941264c879f3e89a36dc35/jpype1-1.5.2-cp310-cp310-macosx_10_9_universal2.whl", hash = "sha256:7b2da98c142812ca40a18a735b33e47c6511b03debf1e979630f4cf473b68a87", size = 584511 },
    { url = "https://files.pythonhosted.org/packages/c0/c6/63538d160c17e837f62d29ba4163bc444cef08c29cd3f3b8090691c1869c/jpype1-1.5.2-cp310-cp310-manylinux_2_17_aarch64.manylinux2014_aarch64.whl", hash = "sha256:fcfc5c1d45d6b108800d172ea817bda585db7f1646d6a98d14da9aca66e0eb44", size = 467488 },
    { url = "https://files.pythonhosted.org/packages/91/69/655d73a64ae6731706eab73d3f63fd2d48e36704da09710fbc0155c14402/jpype1-1.5.2-cp310-cp310-manylinux_2_17_i686.manylinux2014_i686.whl", hash = "sha256:156f469a976cc61f695a2455db6de7334774388e7d53c3da8a0a23d9c062d1b2", size = 510064 },
    { url = "https://files.pythonhosted.org/packages/97/0a/cbe03759331c640aa5862f974028122a862b08935a0b11b8fa6f6e46c26b/jpype1-1.5.2-cp310-cp310-manylinux_2_17_x86_64.manylinux2014_x86_64.whl", hash = "sha256:cdca93cc74f8db1f604d2ea6adb764dec4dec68528f1ee68308fa3d524095739", size = 494097 },
    { url = "https://files.pythonhosted.org/packages/22/18/0a51845ca890ffdc72f4d71a0c2be334b887c5bb6812207efe5ad45afcb3/jpype1-1.5.2-cp310-cp310-win_amd64.whl", hash = "sha256:924b0a0cf93d3dddb3f79286fbe40f8c901c78ed61216edbe108666234df43e0", size = 356655 },
    { url = "https://files.pythonhosted.org/packages/35/a0/638186a75026a02286041e4a0449b1dff799a3914dc1c0716ef9b9367b73/jpype1-1.5.2-cp311-cp311-macosx_10_9_universal2.whl", hash = "sha256:c9f6ab8dd284c16e2617a697d54c3d0304b08020a37386ed96103a129391a2d9", size = 584474 },
    { url = "https://files.pythonhosted.org/packages/0e/78/95db2eb3c8a7311ee08a2c237cea24828859db6a6cb5e901971d3f5e49da/jpype1-1.5.2-cp311-cp311-manylinux_2_17_aarch64.manylinux2014_aarch64.whl", hash = "sha256:a54a771ee56260f98e5b9a77455084e4a48061967de13dabf628bdba9c8122e0", size = 467508 },
    { url = "https://files.pythonhosted.org/packages/84/07/f4ed08bf1f65526d59a07efa86a79a2cc37263fea9a91efeb7dfd2b81bcb/jpype1-1.5.2-cp311-cp311-manylinux_2_17_i686.manylinux2014_i686.whl", hash = "sha256:05dc6d2759111483a9c808a50e67f556efe494e999585c7d7e7d6d8a8ee58525", size = 510256 },
    { url = "https://files.pythonhosted.org/packages/0b/7d/9fdbbc1a574be43f9820735ca8df0caf8b159856201d9b21fd73932342bc/jpype1-1.5.2-cp311-cp311-manylinux_2_17_x86_64.manylinux2014_x86_64.whl", hash = "sha256:b900e154826a076118d074166596f1d817e113e07084bf0c9c43d8064a86ab77", size = 494076 },
    { url = "https://files.pythonhosted.org/packages/0e/b9/4dfb38a7f4efb21f71df7344944a8d9a23e30d0503574e455af6ce4f1a56/jpype1-1.5.2-cp311-cp311-win_amd64.whl", hash = "sha256:0a0d18d4384b3df2e55282545737dfcf18c604504f1382ad14f880bef960f265", size = 356587 },
    { url = "https://files.pythonhosted.org/packages/8d/e4/0c27352e8222dcc0e3ce44b298015072d2057d08dd353541c980a31d26c9/jpype1-1.5.2-cp312-cp312-macosx_10_9_universal2.whl", hash = "sha256:1e1db9ac909ad2ae0e40b04c2aa88cb14250d5245d69715561507681f2b08b2f", size = 583445 },
    { url = "https://files.pythonhosted.org/packages/fa/4c/e0200a6e3fed5cda79e926c2a8a610676f04948f89d7e38d93c7d4b21be9/jpype1-1.5.2-cp312-cp312-manylinux_2_17_aarch64.manylinux2014_aarch64.whl", hash = "sha256:994fb7b319b453f77ad4b6aff01e0dd4180ea74a6fe5a031e4e9db92dbe95376", size = 466485 },
    { url = "https://files.pythonhosted.org/packages/c3/ad/d85926b2f0104ded953fa53ff95fe71c96935cd742fdadb888f1145ffe79/jpype1-1.5.2-cp312-cp312-manylinux_2_17_i686.manylinux2014_i686.whl", hash = "sha256:bec2f1009d7221fb3443decfb8f326039febc93578aadedfb3e052dab0afbf5a", size = 509372 },
    { url = "https://files.pythonhosted.org/packages/74/f3/1cd4332076ed0421e703412f47f15f43af170809435c57ba3162edc80d4b/jpype1-1.5.2-cp312-cp312-manylinux_2_17_x86_64.manylinux2014_x86_64.whl", hash = "sha256:b5b1fb2b430a50f081ea0ee24d19232ae0d03dbfe3dd076ec5f8ae42b30a656f", size = 493520 },
    { url = "https://files.pythonhosted.org/packages/74/dd/7408d4beae755de6fcd07c76b2f0bacabc0461b43fba83811c1f7c22440e/jpype1-1.5.2-cp312-cp312-win_amd64.whl", hash = "sha256:c7b1c2d76d211cab60be16505d32a6b3c9fffc51ce79c68e81a3d48e5effff2d", size = 356149 },
    { url = "https://files.pythonhosted.org/packages/76/be/b37005bec457b94eaaf637a663073b7c5df70113fd4ae4865f6e386c612f/jpype1-1.5.2-cp313-cp313-macosx_10_13_universal2.whl", hash = "sha256:4acb098cb1698b14b6e5c79e275f4c70dcc01b0fb93425f206d0a5e380e43c66", size = 583600 },
    { url = "https://files.pythonhosted.org/packages/20/a3/00a265d424f7d47e0dc547df2320225ce0143fec671faf710def41404b8c/jpype1-1.5.2-cp313-cp313-manylinux_2_17_aarch64.manylinux2014_aarch64.whl", hash = "sha256:c08480c7d18125664a12bf0a244b96b49c05105306b65937dbefeb05ab4b2847", size = 466426 },
    { url = "https://files.pythonhosted.org/packages/0e/cd/890d9ed43d7e1366e151c0ed7046e59f6c1cb7ecfc8ecfefe9e5e79f8420/jpype1-1.5.2-cp313-cp313-manylinux_2_17_i686.manylinux2014_i686.whl", hash = "sha256:6819f231c651ef876ffb23158083ea498ff80b57c46da537148412aa22235a13", size = 509513 },
    { url = "https://files.pythonhosted.org/packages/6d/d0/191db2e9ab6ae7029368a488c9d88235966843b185aba7925e54aa0c0013/jpype1-1.5.2-cp313-cp313-manylinux_2_17_x86_64.manylinux2014_x86_64.whl", hash = "sha256:42fe8db66ad4e5c66f637f5c4de82fca880ba696104e1f4a7e575885923dead8", size = 493474 },
    { url = "https://files.pythonhosted.org/packages/e3/b7/e1787633b41d609320b41d0dd87fe3118598210609e4e3f6cef93cfcef40/jpype1-1.5.2-cp313-cp313-win_amd64.whl", hash = "sha256:2b96365f1302df2fb3c6ad73117d6fe450a55b7550fd7fecadac3cec5bc7117c", size = 356150 },
    { url = "https://files.pythonhosted.org/packages/a8/c8/76541ffefa6fc4ee7a3a8c7e6d9e376f5ac8980a47ff31a8c330ffbb5dcf/jpype1-1.5.2-cp313-cp313t-manylinux_2_17_aarch64.manylinux2014_aarch64.whl", hash = "sha256:4ea5001f6a7a42be6f5f500dcb20dad5738fef6a7d19c86dbcf482b803f01cab", size = 468412 },
    { url = "https://files.pythonhosted.org/packages/be/6f/827ca43aaa5ea6b773aa90b405acec22bd152d1284aa40f7c0c02bc1657b/jpype1-1.5.2-cp313-cp313t-manylinux_2_17_i686.manylinux2014_i686.whl", hash = "sha256:220d33305998ff7a7cbc9c0b5eea54f2691fdc21e60d52ad56276ea13fd5bd4c", size = 511322 },
    { url = "https://files.pythonhosted.org/packages/76/37/f1396d7b66f9b6867a279db510e625ba51c8a4b4397f59a6c2b20fb55548/jpype1-1.5.2-cp313-cp313t-manylinux_2_17_x86_64.manylinux2014_x86_64.whl", hash = "sha256:6f1ed152fdd5200067dc0cdcd4683530b87a6be3987b98596cdf5a7d3ac4c679", size = 494714 },
]

[[package]]
name = "jsonschema"
version = "4.6.2"
source = { registry = "https://pypi.scm.io/simple" }
dependencies = [
    { name = "attrs" },
    { name = "pyrsistent" },
]
sdist = { url = "https://files.pythonhosted.org/packages/70/84/81ce4657b6c12d56df49c6d53523597e177be12570d8aa9b5ffe62ec2080/jsonschema-4.6.2.tar.gz", hash = "sha256:b19f62322b0f06927e8ae6215c01654e1885857cdcaf58ae1772b1aa97f1faf2", size = 275975 }
wheels = [
    { url = "https://files.pythonhosted.org/packages/1c/4d/b6451349302b995170687c86b53630a3117f4a94ea2432e24b4d6df859f2/jsonschema-4.6.2-py3-none-any.whl", hash = "sha256:e331e32e29743014fa59fa77895b5d8669382a4904c8ef23144f7f078ec031c7", size = 80801 },
]

[[package]]
name = "jsonschema-spec"
version = "0.1.6"
source = { registry = "https://pypi.scm.io/simple" }
dependencies = [
    { name = "jsonschema" },
    { name = "pathable" },
    { name = "pyyaml" },
    { name = "requests" },
]
sdist = { url = "https://files.pythonhosted.org/packages/a3/d5/b1c6171af26a3086189c45fcc7145cb40cdb7ab6779806e9e321501f5251/jsonschema_spec-0.1.6.tar.gz", hash = "sha256:90215863b56e212086641956b20127ccbf6d8a3a38343dad01d6a74d19482f76", size = 10323 }
wheels = [
    { url = "https://files.pythonhosted.org/packages/52/18/0c62b011d64158c2420594002f58b3ad30a8e982bf8e6b4f078df9e95b9b/jsonschema_spec-0.1.6-py3-none-any.whl", hash = "sha256:f2206d18c89d1824c1f775ba14ed039743b41a9167bd2c5bdb774b66b3ca0bbf", size = 12749 },
]

[[package]]
name = "lazy-loader"
version = "0.4"
source = { registry = "https://pypi.scm.io/simple" }
dependencies = [
    { name = "packaging" },
]
sdist = { url = "https://files.pythonhosted.org/packages/6f/6b/c875b30a1ba490860c93da4cabf479e03f584eba06fe5963f6f6644653d8/lazy_loader-0.4.tar.gz", hash = "sha256:47c75182589b91a4e1a85a136c074285a5ad4d9f39c63e0d7fb76391c4574cd1", size = 15431 }
wheels = [
    { url = "https://files.pythonhosted.org/packages/83/60/d497a310bde3f01cb805196ac61b7ad6dc5dcf8dce66634dc34364b20b4f/lazy_loader-0.4-py3-none-any.whl", hash = "sha256:342aa8e14d543a154047afb4ba8ef17f5563baad3fc610d7b15b213b0f119efc", size = 12097 },
]

[[package]]
name = "lazy-object-proxy"
version = "1.10.0"
source = { registry = "https://pypi.scm.io/simple" }
sdist = { url = "https://files.pythonhosted.org/packages/2c/f0/f02e2d150d581a294efded4020094a371bbab42423fe78625ac18854d89b/lazy-object-proxy-1.10.0.tar.gz", hash = "sha256:78247b6d45f43a52ef35c25b5581459e85117225408a4128a3daf8bf9648ac69", size = 43271 }
wheels = [
    { url = "https://files.pythonhosted.org/packages/8d/42/a96d9d153f6ea38b925494cb9b42cf4a9f98fd30cad3124fc22e9d04ec34/lazy_object_proxy-1.10.0-cp310-cp310-macosx_10_9_x86_64.whl", hash = "sha256:855e068b0358ab916454464a884779c7ffa312b8925c6f7401e952dcf3b89977", size = 27432 },
    { url = "https://files.pythonhosted.org/packages/4a/0d/b325461e43dde8d7644e9b9e9dd57f2a4af472b588c51ccbc92778e60ea4/lazy_object_proxy-1.10.0-cp310-cp310-manylinux_2_17_aarch64.manylinux2014_aarch64.whl", hash = "sha256:7ab7004cf2e59f7c2e4345604a3e6ea0d92ac44e1c2375527d56492014e690c3", size = 69133 },
    { url = "https://files.pythonhosted.org/packages/8b/fc/83711d743fb5aaca5747bbf225fe3b5cbe085c7f6c115856b5cce80f3224/lazy_object_proxy-1.10.0-cp310-cp310-manylinux_2_5_x86_64.manylinux1_x86_64.manylinux_2_17_x86_64.manylinux2014_x86_64.whl", hash = "sha256:dc0d2fc424e54c70c4bc06787e4072c4f3b1aa2f897dfdc34ce1013cf3ceef05", size = 68272 },
    { url = "https://files.pythonhosted.org/packages/8d/b5/ea47215abd4da45791664d7bbfe2976ca0de2c37af38b5e9e6cf89e0e65e/lazy_object_proxy-1.10.0-cp310-cp310-musllinux_1_1_aarch64.whl", hash = "sha256:e2adb09778797da09d2b5ebdbceebf7dd32e2c96f79da9052b2e87b6ea495895", size = 70891 },
    { url = "https://files.pythonhosted.org/packages/8b/9b/908e12e5fa265ea1579261ff80f7b2136fd2ba254bc7f4f7e3dba83fd0f2/lazy_object_proxy-1.10.0-cp310-cp310-musllinux_1_1_x86_64.whl", hash = "sha256:b1f711e2c6dcd4edd372cf5dec5c5a30d23bba06ee012093267b3376c079ec83", size = 70451 },
    { url = "https://files.pythonhosted.org/packages/16/ab/d9a47f2e70767af5ee311d71109be6ef2991c66c77bfa18e66707edd9f8c/lazy_object_proxy-1.10.0-cp310-cp310-win32.whl", hash = "sha256:76a095cfe6045c7d0ca77db9934e8f7b71b14645f0094ffcd842349ada5c5fb9", size = 25778 },
    { url = "https://files.pythonhosted.org/packages/74/d6/0104e4154d2c30227eb54491dda8a4132be046b4cb37fb4ce915a5abc0d5/lazy_object_proxy-1.10.0-cp310-cp310-win_amd64.whl", hash = "sha256:b4f87d4ed9064b2628da63830986c3d2dca7501e6018347798313fcf028e2fd4", size = 27551 },
    { url = "https://files.pythonhosted.org/packages/ff/e1/99a7ec68b892c9b8c6212617f54e7e9b0304d47edad8c0ff043ae3aeb1a9/lazy_object_proxy-1.10.0-cp311-cp311-macosx_10_9_x86_64.whl", hash = "sha256:fec03caabbc6b59ea4a638bee5fce7117be8e99a4103d9d5ad77f15d6f81020c", size = 27434 },
    { url = "https://files.pythonhosted.org/packages/1a/76/6a41de4b44d1dcfe4c720d4606de0d7b69b6b450f0bdce16f2e1fb8abc89/lazy_object_proxy-1.10.0-cp311-cp311-manylinux_2_17_aarch64.manylinux2014_aarch64.whl", hash = "sha256:02c83f957782cbbe8136bee26416686a6ae998c7b6191711a04da776dc9e47d4", size = 70687 },
    { url = "https://files.pythonhosted.org/packages/1e/5d/eaa12126e8989c9bdd21d864cbba2b258cb9ee2f574ada1462a0004cfad8/lazy_object_proxy-1.10.0-cp311-cp311-manylinux_2_5_x86_64.manylinux1_x86_64.manylinux_2_17_x86_64.manylinux2014_x86_64.whl", hash = "sha256:009e6bb1f1935a62889ddc8541514b6a9e1fcf302667dcb049a0be5c8f613e56", size = 69757 },
    { url = "https://files.pythonhosted.org/packages/53/a9/6f22cfe9572929656988b72c0de266c5d10755369b575322725f67364c4e/lazy_object_proxy-1.10.0-cp311-cp311-musllinux_1_1_aarch64.whl", hash = "sha256:75fc59fc450050b1b3c203c35020bc41bd2695ed692a392924c6ce180c6f1dc9", size = 73709 },
    { url = "https://files.pythonhosted.org/packages/bd/e6/b10fd94710a99a6309f3ad61a4eb480944bbb17fcb41bd2d852fdbee57ee/lazy_object_proxy-1.10.0-cp311-cp311-musllinux_1_1_x86_64.whl", hash = "sha256:782e2c9b2aab1708ffb07d4bf377d12901d7a1d99e5e410d648d892f8967ab1f", size = 73191 },
    { url = "https://files.pythonhosted.org/packages/c9/78/a9b9d314da02fe66b632f2354e20e40fc3508befb450b5a17987a222b383/lazy_object_proxy-1.10.0-cp311-cp311-win32.whl", hash = "sha256:edb45bb8278574710e68a6b021599a10ce730d156e5b254941754a9cc0b17d03", size = 25773 },
    { url = "https://files.pythonhosted.org/packages/94/e6/e2d3b0c9efe61f72dc327ce2355941f540e0b0d1f2b3490cbab6bab7d3ea/lazy_object_proxy-1.10.0-cp311-cp311-win_amd64.whl", hash = "sha256:e271058822765ad5e3bca7f05f2ace0de58a3f4e62045a8c90a0dfd2f8ad8cc6", size = 27550 },
    { url = "https://files.pythonhosted.org/packages/d0/5d/768a7f2ccebb29604def61842fd54f6f5f75c79e366ee8748dda84de0b13/lazy_object_proxy-1.10.0-cp312-cp312-macosx_10_9_x86_64.whl", hash = "sha256:e98c8af98d5707dcdecc9ab0863c0ea6e88545d42ca7c3feffb6b4d1e370c7ba", size = 27560 },
    { url = "https://files.pythonhosted.org/packages/b3/ce/f369815549dbfa4bebed541fa4e1561d69e4f268a1f6f77da886df182dab/lazy_object_proxy-1.10.0-cp312-cp312-manylinux_2_17_aarch64.manylinux2014_aarch64.whl", hash = "sha256:952c81d415b9b80ea261d2372d2a4a2332a3890c2b83e0535f263ddfe43f0d43", size = 72403 },
    { url = "https://files.pythonhosted.org/packages/44/46/3771e0a4315044aa7b67da892b2fb1f59dfcf0eaff2c8967b2a0a85d5896/lazy_object_proxy-1.10.0-cp312-cp312-manylinux_2_5_x86_64.manylinux1_x86_64.manylinux_2_17_x86_64.manylinux2014_x86_64.whl", hash = "sha256:80b39d3a151309efc8cc48675918891b865bdf742a8616a337cb0090791a0de9", size = 72401 },
    { url = "https://files.pythonhosted.org/packages/81/39/84ce4740718e1c700bd04d3457ac92b2e9ce76529911583e7a2bf4d96eb2/lazy_object_proxy-1.10.0-cp312-cp312-musllinux_1_1_aarch64.whl", hash = "sha256:e221060b701e2aa2ea991542900dd13907a5c90fa80e199dbf5a03359019e7a3", size = 75375 },
    { url = "https://files.pythonhosted.org/packages/86/3b/d6b65da2b864822324745c0a73fe7fd86c67ccea54173682c3081d7adea8/lazy_object_proxy-1.10.0-cp312-cp312-musllinux_1_1_x86_64.whl", hash = "sha256:92f09ff65ecff3108e56526f9e2481b8116c0b9e1425325e13245abfd79bdb1b", size = 75466 },
    { url = "https://files.pythonhosted.org/packages/f5/33/467a093bf004a70022cb410c590d937134bba2faa17bf9dc42a48f49af35/lazy_object_proxy-1.10.0-cp312-cp312-win32.whl", hash = "sha256:3ad54b9ddbe20ae9f7c1b29e52f123120772b06dbb18ec6be9101369d63a4074", size = 25914 },
    { url = "https://files.pythonhosted.org/packages/77/ce/7956dc5ac2f8b62291b798c8363c81810e22a9effe469629d297d087e350/lazy_object_proxy-1.10.0-cp312-cp312-win_amd64.whl", hash = "sha256:127a789c75151db6af398b8972178afe6bda7d6f68730c057fbbc2e96b08d282", size = 27525 },
    { url = "https://files.pythonhosted.org/packages/31/8b/94dc8d58704ab87b39faed6f2fc0090b9d90e2e2aa2bbec35c79f3d2a054/lazy_object_proxy-1.10.0-pp310.pp311.pp312.pp38.pp39-none-any.whl", hash = "sha256:80fa48bd89c8f2f456fc0765c11c23bf5af827febacd2f523ca5bc1893fcc09d", size = 16405 },
]

[[package]]
name = "loxun"
version = "2.0"
source = { registry = "https://pypi.scm.io/simple" }
sdist = { url = "https://files.pythonhosted.org/packages/70/ec/dde8dc534ac957ce422bd21b5566eb6216b3c579e13b98dd464d67d549db/loxun-2.0.zip", hash = "sha256:9f90d4aa3ff21946555492132a1e51e284a6aab2ed6d2ded7d85d82826c1e5e7", size = 27836 }

[[package]]
name = "markdown-it-py"
version = "3.0.0"
source = { registry = "https://pypi.scm.io/simple" }
dependencies = [
    { name = "mdurl" },
]
sdist = { url = "https://files.pythonhosted.org/packages/38/71/3b932df36c1a044d397a1f92d1cf91ee0a503d91e470cbd670aa66b07ed0/markdown-it-py-3.0.0.tar.gz", hash = "sha256:e3f60a94fa066dc52ec76661e37c851cb232d92f9886b15cb560aaada2df8feb", size = 74596 }
wheels = [
    { url = "https://files.pythonhosted.org/packages/42/d7/1ec15b46af6af88f19b8e5ffea08fa375d433c998b8a7639e76935c14f1f/markdown_it_py-3.0.0-py3-none-any.whl", hash = "sha256:355216845c60bd96232cd8d8c40e8f9765cc86f46880e43a8fd22dc1a1a8cab1", size = 87528 },
]

[[package]]
name = "mdurl"
version = "0.1.2"
source = { registry = "https://pypi.scm.io/simple" }
sdist = { url = "https://files.pythonhosted.org/packages/d6/54/cfe61301667036ec958cb99bd3efefba235e65cdeb9c84d24a8293ba1d90/mdurl-0.1.2.tar.gz", hash = "sha256:bb413d29f5eea38f31dd4754dd7377d4465116fb207585f97bf925588687c1ba", size = 8729 }
wheels = [
    { url = "https://files.pythonhosted.org/packages/b3/38/89ba8ad64ae25be8de66a6d463314cf1eb366222074cfda9ee839c56a4b4/mdurl-0.1.2-py3-none-any.whl", hash = "sha256:84008a41e51615a49fc9966191ff91509e3c40b939176e643fd50a5c2196b8f8", size = 9979 },
]

[[package]]
name = "ml-dtypes"
version = "0.5.1"
source = { registry = "https://pypi.scm.io/simple" }
dependencies = [
    { name = "numpy" },
]
sdist = { url = "https://files.pythonhosted.org/packages/32/49/6e67c334872d2c114df3020e579f3718c333198f8312290e09ec0216703a/ml_dtypes-0.5.1.tar.gz", hash = "sha256:ac5b58559bb84a95848ed6984eb8013249f90b6bab62aa5acbad876e256002c9", size = 698772 }
wheels = [
    { url = "https://files.pythonhosted.org/packages/f4/88/11ebdbc75445eeb5b6869b708a0d787d1ed812ff86c2170bbfb95febdce1/ml_dtypes-0.5.1-cp310-cp310-macosx_10_9_universal2.whl", hash = "sha256:bd73f51957949069573ff783563486339a9285d72e2f36c18e0c1aa9ca7eb190", size = 671450 },
    { url = "https://files.pythonhosted.org/packages/a4/a4/9321cae435d6140f9b0e7af8334456a854b60e3a9c6101280a16e3594965/ml_dtypes-0.5.1-cp310-cp310-manylinux_2_17_aarch64.manylinux2014_aarch64.whl", hash = "sha256:810512e2eccdfc3b41eefa3a27402371a3411453a1efc7e9c000318196140fed", size = 4621075 },
    { url = "https://files.pythonhosted.org/packages/16/d8/4502e12c6a10d42e13a552e8d97f20198e3cf82a0d1411ad50be56a5077c/ml_dtypes-0.5.1-cp310-cp310-manylinux_2_17_x86_64.manylinux2014_x86_64.whl", hash = "sha256:141b2ea2f20bb10802ddca55d91fe21231ef49715cfc971998e8f2a9838f3dbe", size = 4738414 },
    { url = "https://files.pythonhosted.org/packages/6b/7e/bc54ae885e4d702e60a4bf50aa9066ff35e9c66b5213d11091f6bffb3036/ml_dtypes-0.5.1-cp310-cp310-win_amd64.whl", hash = "sha256:26ebcc69d7b779c8f129393e99732961b5cc33fcff84090451f448c89b0e01b4", size = 209718 },
    { url = "https://files.pythonhosted.org/packages/c9/fd/691335926126bb9beeb030b61a28f462773dcf16b8e8a2253b599013a303/ml_dtypes-0.5.1-cp311-cp311-macosx_10_9_universal2.whl", hash = "sha256:023ce2f502efd4d6c1e0472cc58ce3640d051d40e71e27386bed33901e201327", size = 671448 },
    { url = "https://files.pythonhosted.org/packages/ff/a6/63832d91f2feb250d865d069ba1a5d0c686b1f308d1c74ce9764472c5e22/ml_dtypes-0.5.1-cp311-cp311-manylinux_2_17_aarch64.manylinux2014_aarch64.whl", hash = "sha256:7000b6e4d8ef07542c05044ec5d8bbae1df083b3f56822c3da63993a113e716f", size = 4625792 },
    { url = "https://files.pythonhosted.org/packages/cc/2a/5421fd3dbe6eef9b844cc9d05f568b9fb568503a2e51cb1eb4443d9fc56b/ml_dtypes-0.5.1-cp311-cp311-manylinux_2_17_x86_64.manylinux2014_x86_64.whl", hash = "sha256:c09526488c3a9e8b7a23a388d4974b670a9a3dd40c5c8a61db5593ce9b725bab", size = 4743893 },
    { url = "https://files.pythonhosted.org/packages/60/30/d3f0fc9499a22801219679a7f3f8d59f1429943c6261f445fb4bfce20718/ml_dtypes-0.5.1-cp311-cp311-win_amd64.whl", hash = "sha256:15ad0f3b0323ce96c24637a88a6f44f6713c64032f27277b069f285c3cf66478", size = 209712 },
    { url = "https://files.pythonhosted.org/packages/47/56/1bb21218e1e692506c220ffabd456af9733fba7aa1b14f73899979f4cc20/ml_dtypes-0.5.1-cp312-cp312-macosx_10_9_universal2.whl", hash = "sha256:6f462f5eca22fb66d7ff9c4744a3db4463af06c49816c4b6ac89b16bfcdc592e", size = 670372 },
    { url = "https://files.pythonhosted.org/packages/20/95/d8bd96a3b60e00bf31bd78ca4bdd2d6bbaf5acb09b42844432d719d34061/ml_dtypes-0.5.1-cp312-cp312-manylinux_2_17_aarch64.manylinux2014_aarch64.whl", hash = "sha256:6f76232163b5b9c34291b54621ee60417601e2e4802a188a0ea7157cd9b323f4", size = 4635946 },
    { url = "https://files.pythonhosted.org/packages/08/57/5d58fad4124192b1be42f68bd0c0ddaa26e44a730ff8c9337adade2f5632/ml_dtypes-0.5.1-cp312-cp312-manylinux_2_17_x86_64.manylinux2014_x86_64.whl", hash = "sha256:ad4953c5eb9c25a56d11a913c2011d7e580a435ef5145f804d98efa14477d390", size = 4694804 },
    { url = "https://files.pythonhosted.org/packages/38/bc/c4260e4a6c6bf684d0313308de1c860467275221d5e7daf69b3fcddfdd0b/ml_dtypes-0.5.1-cp312-cp312-win_amd64.whl", hash = "sha256:9626d0bca1fb387d5791ca36bacbba298c5ef554747b7ebeafefb4564fc83566", size = 210853 },
    { url = "https://files.pythonhosted.org/packages/0f/92/bb6a3d18e16fddd18ce6d5f480e1919b33338c70e18cba831c6ae59812ee/ml_dtypes-0.5.1-cp313-cp313-macosx_10_13_universal2.whl", hash = "sha256:12651420130ee7cc13059fc56dac6ad300c3af3848b802d475148c9defd27c23", size = 667696 },
    { url = "https://files.pythonhosted.org/packages/6d/29/cfc89d842767e9a51146043b0fa18332c2b38f8831447e6cb1160e3c6102/ml_dtypes-0.5.1-cp313-cp313-manylinux_2_17_aarch64.manylinux2014_aarch64.whl", hash = "sha256:c9945669d3dadf8acb40ec2e57d38c985d8c285ea73af57fc5b09872c516106d", size = 4638365 },
    { url = "https://files.pythonhosted.org/packages/be/26/adc36e3ea09603d9f6d114894e1c1b7b8e8a9ef6d0b031cc270c6624a37c/ml_dtypes-0.5.1-cp313-cp313-manylinux_2_17_x86_64.manylinux2014_x86_64.whl", hash = "sha256:bf9975bda82a99dc935f2ae4c83846d86df8fd6ba179614acac8e686910851da", size = 4702722 },
    { url = "https://files.pythonhosted.org/packages/da/8a/a2b9375c94077e5a488a624a195621407846f504068ce22ccf805c674156/ml_dtypes-0.5.1-cp313-cp313-win_amd64.whl", hash = "sha256:fd918d4e6a4e0c110e2e05be7a7814d10dc1b95872accbf6512b80a109b71ae1", size = 210850 },
    { url = "https://files.pythonhosted.org/packages/52/38/703169100fdde27957f061d4d0ea3e00525775a09acaccf7e655d9609d55/ml_dtypes-0.5.1-cp313-cp313t-macosx_10_13_universal2.whl", hash = "sha256:05f23447a1c20ddf4dc7c2c661aa9ed93fcb2658f1017c204d1e758714dc28a8", size = 693043 },
    { url = "https://files.pythonhosted.org/packages/28/ff/4e234c9c23e0d456f5da5a326c103bf890c746d93351524d987e41f438b3/ml_dtypes-0.5.1-cp313-cp313t-manylinux_2_17_aarch64.manylinux2014_aarch64.whl", hash = "sha256:1b7fbe5571fdf28fd3aaab3ef4aafc847de9ebf263be959958c1ca58ec8eadf5", size = 4903946 },
    { url = "https://files.pythonhosted.org/packages/b7/45/c1a1ccfdd02bc4173ca0f4a2d327683a27df85797b885eb1da1ca325b85c/ml_dtypes-0.5.1-cp313-cp313t-manylinux_2_17_x86_64.manylinux2014_x86_64.whl", hash = "sha256:d13755f8e8445b3870114e5b6240facaa7cb0c3361e54beba3e07fa912a6e12b", size = 5052731 },
]

[[package]]
name = "multidict"
version = "6.3.0"
source = { registry = "https://pypi.scm.io/simple" }
dependencies = [
    { name = "typing-extensions", marker = "python_full_version < '3.11'" },
]
sdist = { url = "https://files.pythonhosted.org/packages/99/68/42bf1fb4272959aa7c0775caf53265c1a0da9d77f2d4e76326296c943811/multidict-6.3.0.tar.gz", hash = "sha256:2cf3e0781febf9f093eff3eca2d6dd7954ef2969ff46f6cd95173a4db8397fd8", size = 85840 }
wheels = [
    { url = "https://files.pythonhosted.org/packages/f5/3a/81c1d24765579e7c68739f050a5f271bb8562f08c7e5a094893eee0b7de2/multidict-6.3.0-cp310-cp310-macosx_10_9_universal2.whl", hash = "sha256:3bcb8cdfeb08cef0138d696e52ec08fffaf009ef4b1c7c5a40340af672bd9b60", size = 61858 },
    { url = "https://files.pythonhosted.org/packages/f4/b3/22d8bc941ce550a1984d135535d127269e2bcdd0d95077b5f1d78e6f1f08/multidict-6.3.0-cp310-cp310-macosx_10_9_x86_64.whl", hash = "sha256:67caf9435b1f0115042cbc37e9d60475891b2d9b2a711ade0876580da2a5e0df", size = 36662 },
    { url = "https://files.pythonhosted.org/packages/6b/0a/af0c2c9fcb54e234b840a8dc38e23b61c8935dcb742aab611c616c234f0c/multidict-6.3.0-cp310-cp310-macosx_11_0_arm64.whl", hash = "sha256:77e0406dc247851a1e250fdcfd46d13cdecc2ac5b8d1d038dea216da2e7fa9b7", size = 35874 },
    { url = "https://files.pythonhosted.org/packages/2b/8c/e87a880392a5c99d48113d9405f7315f0b4afc462a34b5ce1ab5e5dbe4cc/multidict-6.3.0-cp310-cp310-manylinux_2_17_aarch64.manylinux2014_aarch64.whl", hash = "sha256:6193564d51d02a4aa6fc60bb40f04b65840e70e124282a7337cd94a9ed1b0b81", size = 235331 },
    { url = "https://files.pythonhosted.org/packages/c2/7e/cb54de120bd73feea47b908b6c835555a6f97cbdafccde1d82c0181f0b40/multidict-6.3.0-cp310-cp310-manylinux_2_17_ppc64le.manylinux2014_ppc64le.whl", hash = "sha256:72a1159144e4ad7d152b2c3f75bed8c9b60ad06e9da322e1965981f8371c0dee", size = 246945 },
    { url = "https://files.pythonhosted.org/packages/65/b6/14b0d265804bffe87dd63e6ee7638702e43db03ec005d76b045c7ecf911f/multidict-6.3.0-cp310-cp310-manylinux_2_17_s390x.manylinux2014_s390x.whl", hash = "sha256:fb3269a3641b868ab7856c3cd939782ee1c802fa120b470b597286d2f9e93aee", size = 243353 },
    { url = "https://files.pythonhosted.org/packages/12/6d/cd6e9a57431a8327ddee272e0338acd2a215991cf92d1fdf467bf8a8c594/multidict-6.3.0-cp310-cp310-manylinux_2_17_x86_64.manylinux2014_x86_64.whl", hash = "sha256:79658460926a1c48b2ac10196a673cc7d81857dc268ca593a66fd661ed1b77ea", size = 229530 },
    { url = "https://files.pythonhosted.org/packages/fd/21/1739b91c42e0fb47b1d9eea48d6217ea3584b1cc2b532eebe073899a9d68/multidict-6.3.0-cp310-cp310-manylinux_2_5_i686.manylinux1_i686.manylinux_2_17_i686.manylinux2014_i686.whl", hash = "sha256:fd289ef26241bc2c0b7b047417a33786790bf2a01f6c92d9688eb2693c9116df", size = 222081 },
    { url = "https://files.pythonhosted.org/packages/3e/fe/50b73370882bf2204d0fb5fda03ce9eb4fd51aeda182b2174201c1e60c46/multidict-6.3.0-cp310-cp310-musllinux_1_2_aarch64.whl", hash = "sha256:a48fd39ba69f399f39b911885469bdfedd1de4a095146211e39e8b5db0e3a937", size = 232716 },
    { url = "https://files.pythonhosted.org/packages/0e/96/3107b7b02b4f3406214b5e91b91f39210fe8afcecde586405160cb23b8e8/multidict-6.3.0-cp310-cp310-musllinux_1_2_i686.whl", hash = "sha256:478d29a270785fc58632c9d1e0f59f595d3fb06c5e63ac117136dba2d0e5f4f9", size = 228633 },
    { url = "https://files.pythonhosted.org/packages/20/33/4688deb1a2a80744ee60072f45becabccf00bf728f745e9ade86ced018cd/multidict-6.3.0-cp310-cp310-musllinux_1_2_ppc64le.whl", hash = "sha256:31c68e103b253643cf9b4704f5d655997c116626b20ef3bb953992b7f447485d", size = 240223 },
    { url = "https://files.pythonhosted.org/packages/6a/5c/6a5712af0ac4a8e48049f167dfc3ab60f458ffc64270751e495fe27806fc/multidict-6.3.0-cp310-cp310-musllinux_1_2_s390x.whl", hash = "sha256:69983ee3e649e41dc41ddea68f6c2ab64d7f19fcab4e21a72a1accf6482c5605", size = 233712 },
    { url = "https://files.pythonhosted.org/packages/b9/39/8a61d4ca3d995a44d0e8b04c7e68be099119cc0c0a373b860a0360d68111/multidict-6.3.0-cp310-cp310-musllinux_1_2_x86_64.whl", hash = "sha256:5bd70d75b4bbfc0a26fdbfc72e260b70090637020b0d7d27eb26c7ae5edf16da", size = 228983 },
    { url = "https://files.pythonhosted.org/packages/a0/b9/2ee7470e30890af6d00ae56b2e6aa73fcdaacd807176fdc7b0571e57904c/multidict-6.3.0-cp310-cp310-win32.whl", hash = "sha256:82bd76a12588bd2bb27965aaf9fcff2258ffb03c9a290368288ed4571ed539ab", size = 34350 },
    { url = "https://files.pythonhosted.org/packages/92/ac/d0455a724947e05d43eb19ab3c7d9a4551abe6ed23e9f32cd807a8949326/multidict-6.3.0-cp310-cp310-win_amd64.whl", hash = "sha256:430cb9ee0cf2d5a2fa91e78f306544352009dbda9ebb4bd04c5785e67fc04953", size = 37757 },
    { url = "https://files.pythonhosted.org/packages/27/72/82817e4ef98e180d4042b8311c0842567d75432f5536227994de7858cc4a/multidict-6.3.0-cp311-cp311-macosx_10_9_universal2.whl", hash = "sha256:904895323a59dd50387cddd1337c3eac48ec0fe6cb4d2e4106dc1a3b80091727", size = 61822 },
    { url = "https://files.pythonhosted.org/packages/75/4f/89325dc60759f503bf90a885a356364bacb809b36af8b2268104e0e36e77/multidict-6.3.0-cp311-cp311-macosx_10_9_x86_64.whl", hash = "sha256:1aa6e1a605c602c119a22368f7d3b9dfb102a7cd69edae5a89e55da34fd64c2b", size = 36629 },
    { url = "https://files.pythonhosted.org/packages/dc/bd/c7e5c7e195fa779e340033ceb09d13a7c99de1b13122e67cc84b8fea15d0/multidict-6.3.0-cp311-cp311-macosx_11_0_arm64.whl", hash = "sha256:72574693fad34d075a54fa771984a1a8809a9eff880b731152078e81c7d8c80f", size = 35881 },
    { url = "https://files.pythonhosted.org/packages/d6/b4/1097e84f2b5b27c50923c37a171f66a9a5931507af2aa0bf3f1b5ff379b9/multidict-6.3.0-cp311-cp311-manylinux_2_17_aarch64.manylinux2014_aarch64.whl", hash = "sha256:72d15a61b76fa4b814390c21defd772893d1152157e3297e6afb328ef32d1711", size = 241302 },
    { url = "https://files.pythonhosted.org/packages/f7/90/256968c41ae8c888b0c29ef20e73572ed39650c600b638508ff61917b1f5/multidict-6.3.0-cp311-cp311-manylinux_2_17_ppc64le.manylinux2014_ppc64le.whl", hash = "sha256:7bf0d43f2c56b600c6895c25a420e4b46c6a5acf91d6c9a6300713496f70e63b", size = 254140 },
    { url = "https://files.pythonhosted.org/packages/0c/3d/0c4ee2ac266da5c63919208c90616f550146c9afcca82efb4a54e0c3ebb2/multidict-6.3.0-cp311-cp311-manylinux_2_17_s390x.manylinux2014_s390x.whl", hash = "sha256:6be1182387fb9a95fd8a8cbfab2f2b61d61ea0ab4699780d4300ea207c8f8d71", size = 249501 },
    { url = "https://files.pythonhosted.org/packages/3f/1e/1299a62d01b867c33f7426399d0f7d2c940a4777d1b4ce50bd115bf5d152/multidict-6.3.0-cp311-cp311-manylinux_2_17_x86_64.manylinux2014_x86_64.whl", hash = "sha256:0ba7d12ff77cadb59519aba674cac3a0b16d0fc5abaa3ef79b5ff3806e52e991", size = 235545 },
    { url = "https://files.pythonhosted.org/packages/e0/ab/6f7d70da577d93a9c7e8fecf9719e86865b8dc70c7e83281ad65131a8020/multidict-6.3.0-cp311-cp311-manylinux_2_5_i686.manylinux1_i686.manylinux_2_17_i686.manylinux2014_i686.whl", hash = "sha256:eeca775446b00826ec8ca34eed8c902c6a1ae7dc42d78094b1f73ecd38d1dcf8", size = 227731 },
    { url = "https://files.pythonhosted.org/packages/02/e3/3373b230cd63c60aaeea076e82f7728a6bccf61daf91bbb6f26353686dae/multidict-6.3.0-cp311-cp311-musllinux_1_2_aarch64.whl", hash = "sha256:0a1a5f50ccc57a317db68582411ce6aca076ee3bc386290b416a5783e807afa1", size = 237998 },
    { url = "https://files.pythonhosted.org/packages/a0/5c/8ec19376bbb51b570f931be9c828f498ab1779ab18a598412226d2ce4da4/multidict-6.3.0-cp311-cp311-musllinux_1_2_i686.whl", hash = "sha256:6989ea9326f9a9171edc920a459003b1deffc6cb48605b8f2610846c7fbd201a", size = 233334 },
    { url = "https://files.pythonhosted.org/packages/11/22/ed4a2ed109a3c6eb8e72256cae382cad9bf53a6748e3b18b44671b1e03de/multidict-6.3.0-cp311-cp311-musllinux_1_2_ppc64le.whl", hash = "sha256:9efe23b3d0671eeb8b1e70791612538dcdc1b39275563ca78f338aa0ce9619d2", size = 245813 },
    { url = "https://files.pythonhosted.org/packages/a5/d7/00b08fe59647e7cec9c0cb3ba8c6fc6d3688f31cf648aa768541b3c59a7c/multidict-6.3.0-cp311-cp311-musllinux_1_2_s390x.whl", hash = "sha256:560af476d03256a65bd4ff05c83e7869ec3c2b40579d4ed1ac74075ef19e02bf", size = 238766 },
    { url = "https://files.pythonhosted.org/packages/5c/99/2627bb3eb6ac215c263a62b8259fac55dc70cf4fc1b96260b43c7324ba03/multidict-6.3.0-cp311-cp311-musllinux_1_2_x86_64.whl", hash = "sha256:091f3dfe63e9f48ae6c7da8d638e8d8e050ff11e348f69bafc20e65d11f7aa48", size = 234087 },
    { url = "https://files.pythonhosted.org/packages/da/b2/efedb9854d206d038d578529d3429f13b35d263462cc4d81c73eb741b392/multidict-6.3.0-cp311-cp311-win32.whl", hash = "sha256:38e60e400e07ba678a755cc89b09955a49acb0188d47aee2829ed4efc1ccb053", size = 34417 },
    { url = "https://files.pythonhosted.org/packages/d6/53/5a87558f5cdd37574d7ee72a61e7bfb41d3cc4acaa816f612141a72dbd74/multidict-6.3.0-cp311-cp311-win_amd64.whl", hash = "sha256:65e763769cec2fa9c79b70555e3f2a7903747d127ab14ec9eaa5f00763bb4152", size = 37820 },
    { url = "https://files.pythonhosted.org/packages/82/60/6905d85104d39092a9f6b21123f1d2df85d30b22dbd01e795b47c9b6eb32/multidict-6.3.0-cp312-cp312-macosx_10_13_universal2.whl", hash = "sha256:2a83896925e3a2ddec736c48255572e6f15a95339024c02b800dab28e63461a3", size = 61868 },
    { url = "https://files.pythonhosted.org/packages/e6/db/9223dcc59aa26f48e3915e0ce9c31a989a8225e3c794e0d6390772de6f9c/multidict-6.3.0-cp312-cp312-macosx_10_13_x86_64.whl", hash = "sha256:74e45386528db2d9346618276e8746507ec6ccb91512c5f02d2049ccafb0576e", size = 36835 },
    { url = "https://files.pythonhosted.org/packages/21/1b/f7080011d022bfc68c2b29c329012f2b3d19c446e77a0dc34e0cdfaed768/multidict-6.3.0-cp312-cp312-macosx_11_0_arm64.whl", hash = "sha256:bc15e81587b652bbeba9d4d7d3707bcaaa1d7b4aab2024c14be477662003a211", size = 35737 },
    { url = "https://files.pythonhosted.org/packages/91/59/33391241661176e1691add307a72757faecf5ae035e16b93c527f52a1d51/multidict-6.3.0-cp312-cp312-manylinux_2_17_aarch64.manylinux2014_aarch64.whl", hash = "sha256:a716344c6e92551bdf842b999c7d7b34a13e32facf3e6c5942690c9883d45e3a", size = 245422 },
    { url = "https://files.pythonhosted.org/packages/44/4a/e4f70e767067c9fd31e45d625490c128da4d63689ad99342e5e87599e5a9/multidict-6.3.0-cp312-cp312-manylinux_2_17_ppc64le.manylinux2014_ppc64le.whl", hash = "sha256:299070f503a9a99e4af38d07da784ced28377cc62b678084b9e2e48fa51c57d3", size = 255425 },
    { url = "https://files.pythonhosted.org/packages/2f/18/6c37d3e336e270cbe1deecf2b5669edde93dfabb15796c3e19362f06da0e/multidict-6.3.0-cp312-cp312-manylinux_2_17_s390x.manylinux2014_s390x.whl", hash = "sha256:2e87a8635a7db577617b50bd2f2080744ed20e556750b97e4f9988e6d20d3941", size = 251939 },
    { url = "https://files.pythonhosted.org/packages/3b/47/76f9e21ad746262b70bc5992e69c840aec8f1501d3a974cc46678f334cf5/multidict-6.3.0-cp312-cp312-manylinux_2_17_x86_64.manylinux2014_x86_64.whl", hash = "sha256:8ab4ea5f49166b990411c522c1f5f901014932ead15a463616ec93e10fff2c05", size = 246197 },
    { url = "https://files.pythonhosted.org/packages/88/4f/52b26ef6fef9b7dcc9083c5c9e3e621f300a06c7bb9a67aa0a167618ddc0/multidict-6.3.0-cp312-cp312-manylinux_2_5_i686.manylinux1_i686.manylinux_2_17_i686.manylinux2014_i686.whl", hash = "sha256:2cef02d3878804909283549bc10d4789a14c610fcd286f17cd94a195b21fe469", size = 231438 },
    { url = "https://files.pythonhosted.org/packages/09/dc/425c013d902ccad1b666bd06bfd7e2124a7be473e812ab812318858e5194/multidict-6.3.0-cp312-cp312-musllinux_1_2_aarch64.whl", hash = "sha256:a466c14574152b7caed5d76f1e46ae2963d33f5b0eb2dd915fa33870183b0f26", size = 249942 },
    { url = "https://files.pythonhosted.org/packages/18/cb/277fe0a3d83e094716ee436d39a6707496d77c255fd235b0aed1e71deddc/multidict-6.3.0-cp312-cp312-musllinux_1_2_i686.whl", hash = "sha256:883c07b404229e98d30b1ef64f07d4e3422d431ecd727c2ebba8549f70b2ba16", size = 243881 },
    { url = "https://files.pythonhosted.org/packages/28/eb/3087bc61a29d62c9637699ed4f6dfc98759bc8e54a899477b1a309a17afb/multidict-6.3.0-cp312-cp312-musllinux_1_2_ppc64le.whl", hash = "sha256:767ed12b1662fac32d84eb43707e4f778b12554fc12ce3c8f7793a02111a9e32", size = 256525 },
    { url = "https://files.pythonhosted.org/packages/10/a7/25f50ca151999ec32f1ade23be06cffe088e7ffe3fe826e05c1dbd84db6d/multidict-6.3.0-cp312-cp312-musllinux_1_2_s390x.whl", hash = "sha256:34ef116022119d3053ecce8ba62109c8b54a650a537b183e79de1db4078894a8", size = 252166 },
    { url = "https://files.pythonhosted.org/packages/c6/4d/ac24c83fa6fe19b05b03fb7a3ca283eed5f74c26d238a41411fcd90a0c3a/multidict-6.3.0-cp312-cp312-musllinux_1_2_x86_64.whl", hash = "sha256:3ad737617d38c55c0b72cd3ea01bf5cbab0d75123de5e52c39643ddc6465cb5f", size = 248461 },
    { url = "https://files.pythonhosted.org/packages/55/a9/cc2ec0dbdcb252ca461711363089d14a6ae80f97d8f0dcaffa025d1d5d4c/multidict-6.3.0-cp312-cp312-win32.whl", hash = "sha256:3d783be54d076843f58bf061fdaf1071789fb924fb35a0eb84dbc2c8b68499a2", size = 34640 },
    { url = "https://files.pythonhosted.org/packages/9a/20/ad6bf2fd522c0ab35a942e35c8b21bc8197fad6890f66d725eebf03a8770/multidict-6.3.0-cp312-cp312-win_amd64.whl", hash = "sha256:6fbe184451480c17f1f8dac160c9f3f6d243010fdb8416de4d3d7ee69ea65aa4", size = 37969 },
    { url = "https://files.pythonhosted.org/packages/9b/de/988a79bc03f03a191458d938236fb06fa7ba2e03e1fec6ce53c86ababd8a/multidict-6.3.0-cp313-cp313-macosx_10_13_universal2.whl", hash = "sha256:90c3c60985e7da13e44aeaaf2e1c10fe1b7825788a18c82b0f9eaeb6c4e9d9c6", size = 61608 },
    { url = "https://files.pythonhosted.org/packages/b8/30/a8e15a3ac94fba52c8a6eb85dc8552b39e60112002317f7542c890dbff15/multidict-6.3.0-cp313-cp313-macosx_10_13_x86_64.whl", hash = "sha256:80935f26af0eec490c4e52381a28f39b08c2bc4ef4562448890027e4a4cfa3a4", size = 36724 },
    { url = "https://files.pythonhosted.org/packages/06/49/88d4971e61d98b208c98eec56ae13af6fb128d73fee18e9bb568a7a0415a/multidict-6.3.0-cp313-cp313-macosx_11_0_arm64.whl", hash = "sha256:e18db3b38ac30d8cc1ddbdfc7f6d3d814c1abb8936c57bd1c09c5da02873c8c4", size = 35611 },
    { url = "https://files.pythonhosted.org/packages/e6/1b/08ba37f64d4eacfceec12cc11aecd0a6482cca2c57a94dafef41ed66dd0a/multidict-6.3.0-cp313-cp313-manylinux_2_17_aarch64.manylinux2014_aarch64.whl", hash = "sha256:1c8836280abc310ea6260dac93126645d21284885008c317c2ac4281a90f1398", size = 245274 },
    { url = "https://files.pythonhosted.org/packages/bb/d9/f5c5a381cffef4bf500e710ca73d6ef00a2de9647abf7bcd0a9f032dd408/multidict-6.3.0-cp313-cp313-manylinux_2_17_ppc64le.manylinux2014_ppc64le.whl", hash = "sha256:5737f40ffb1926b8bf38d32fdac48a27c441b757f1bf44cbaa100dafef049a01", size = 256891 },
    { url = "https://files.pythonhosted.org/packages/17/23/553528d531fd8d93834365d8e6b7c0bda25c787a8b5ae738099266f34bd7/multidict-6.3.0-cp313-cp313-manylinux_2_17_s390x.manylinux2014_s390x.whl", hash = "sha256:b6df1b707adab4858dfaa74877f60f07d9d6be01a57015cf4e62aa8f00f3576b", size = 253116 },
    { url = "https://files.pythonhosted.org/packages/07/d0/79229446cb1507ff5f83ae372a4648e703fda7a4f7729332da0858d47e4e/multidict-6.3.0-cp313-cp313-manylinux_2_17_x86_64.manylinux2014_x86_64.whl", hash = "sha256:162af9c2e0743465a47e2b32d9b0a7c260b7843629b5e6f0a8a92819b5a40d27", size = 245941 },
    { url = "https://files.pythonhosted.org/packages/d4/c9/91b09bda811e212816776967a3232f8776aa846af4c44e0e9139cf73fc60/multidict-6.3.0-cp313-cp313-manylinux_2_5_i686.manylinux1_i686.manylinux_2_17_i686.manylinux2014_i686.whl", hash = "sha256:dc4e82c5db4e65703c842b0947699dd958a7262a8b854d1c19bbfe2d27be9333", size = 232343 },
    { url = "https://files.pythonhosted.org/packages/c4/94/2941f8605a3ff8aaaef31c1c8adfd7c889d78763efc4e7f963fbca96a6c4/multidict-6.3.0-cp313-cp313-musllinux_1_2_aarch64.whl", hash = "sha256:5a922601cb94f427dd96eec3a7c776537ce7490f2beb69e88a81859e537343e4", size = 249610 },
    { url = "https://files.pythonhosted.org/packages/e3/8b/04a18732ab7d29db3d6009d8cab1a737c3262cd06ba1764756edb66d9a96/multidict-6.3.0-cp313-cp313-musllinux_1_2_i686.whl", hash = "sha256:3da30fb560b37cede31306b890c982213a23fa7335d368cdc16cf7034170860b", size = 244832 },
    { url = "https://files.pythonhosted.org/packages/67/27/4fafdc178bb7c5a870ca449e922a0e069b77fda1ba4e1729fde385ca6314/multidict-6.3.0-cp313-cp313-musllinux_1_2_ppc64le.whl", hash = "sha256:5a1996d963016e6486b6a672f64f868e6b4e7e9e2caf710994df11b04790903e", size = 256546 },
    { url = "https://files.pythonhosted.org/packages/a6/09/f2c0d6974d1b3ac922834eb159d39f4a7f61b4560373821e5028623645a1/multidict-6.3.0-cp313-cp313-musllinux_1_2_s390x.whl", hash = "sha256:9584441b7a603a12aa382adf8c093ddc5a22328a108dabc6a4a112fa5b4facae", size = 252193 },
    { url = "https://files.pythonhosted.org/packages/e1/6b/7b2ec53aea30c3729ac6bd92bcc620584b08e1333621e0fe48dc5dc36fdb/multidict-6.3.0-cp313-cp313-musllinux_1_2_x86_64.whl", hash = "sha256:71a8ce430f6c341725aefc0031626c484e0858fd95d1bf3625e0d27919d8edca", size = 247797 },
    { url = "https://files.pythonhosted.org/packages/fa/07/086ac59a24e05ba5748abc57298a27705bab824f47842494dfa4b50bff15/multidict-6.3.0-cp313-cp313-win32.whl", hash = "sha256:b7d3053742a9a559dda8598a52e0c1bcbd18258cc199cba52137ce8c8e92c537", size = 34662 },
    { url = "https://files.pythonhosted.org/packages/cf/a3/5e0b74e8c1507623b7564fa8bfd07e626d45fc05fbb03f6248902c00c749/multidict-6.3.0-cp313-cp313-win_amd64.whl", hash = "sha256:6b7e30e4246c2cd5e6c2c907486d235e4f3e8a39979744e9e0b8090629c62da4", size = 37826 },
    { url = "https://files.pythonhosted.org/packages/33/0c/e92a3398e80339e356e7aa8b2566d075ed876f5c12e9ad08704c49301a1d/multidict-6.3.0-cp313-cp313t-macosx_10_13_universal2.whl", hash = "sha256:be034aa2841c57ea43a55bc123d8f3f41cc2d3d102a22390c863791ba6bf23f1", size = 66383 },
    { url = "https://files.pythonhosted.org/packages/02/23/21ea785c2bbd36ad832e4365ac518bc7c14c72cc8be117fccb853ac3ee1f/multidict-6.3.0-cp313-cp313t-macosx_10_13_x86_64.whl", hash = "sha256:168a02178b7e980899f3475ff008436eaab035d50e39cb8f7de641bbe9bbc3a6", size = 38709 },
    { url = "https://files.pythonhosted.org/packages/42/7b/52f65ed679b25e16a453bbacc06892622710ad3fc31cfa5c61f862af99fd/multidict-6.3.0-cp313-cp313t-macosx_11_0_arm64.whl", hash = "sha256:0c4a6ec469c30f4162745d6485b778432c497032b8a2cb3a0332eea9d3b6aef6", size = 38314 },
    { url = "https://files.pythonhosted.org/packages/2e/5b/923e8b22268e53be4f11d0abe3f7b091e5ee7d213e7ca837f215cbc22bdb/multidict-6.3.0-cp313-cp313t-manylinux_2_17_aarch64.manylinux2014_aarch64.whl", hash = "sha256:1b293804f4b53be6297bc2afdeaf15aff76c1b6be69f3a3da785143eebdfb656", size = 244220 },
    { url = "https://files.pythonhosted.org/packages/1f/9c/d0c515f234f2958771c7463f6a03383d36e4074f1eb00459ec3c7190e8dd/multidict-6.3.0-cp313-cp313t-manylinux_2_17_ppc64le.manylinux2014_ppc64le.whl", hash = "sha256:5eb2a8415a891564054447a327a7ef7ec90e69e0e63d85d1ffb03f82e102c740", size = 243508 },
    { url = "https://files.pythonhosted.org/packages/64/41/9a1a3308b4b99302a4502758baba6bb79c853332f26ef5a90968737d4563/multidict-6.3.0-cp313-cp313t-manylinux_2_17_s390x.manylinux2014_s390x.whl", hash = "sha256:db61c6ae9ee7268dc69a078ea22deaaf861350ad2e4c194c70798b8ec9789131", size = 238985 },
    { url = "https://files.pythonhosted.org/packages/40/68/fba5926f53ff3e7b19799399bd82e27cb3df5d569839d07b6b42827194f1/multidict-6.3.0-cp313-cp313t-manylinux_2_17_x86_64.manylinux2014_x86_64.whl", hash = "sha256:88548dec2f6f69e547252fe3113bf1b3b08c0879f5b44633927be07ed18c5cc0", size = 238675 },
    { url = "https://files.pythonhosted.org/packages/f2/c6/3a5160331b9842905a3e8ae81527068318c9f6ebddfe7ed07853b97ba216/multidict-6.3.0-cp313-cp313t-manylinux_2_5_i686.manylinux1_i686.manylinux_2_17_i686.manylinux2014_i686.whl", hash = "sha256:864684b36e0488715aac531785abe7514e872bfe83ecc768828e9ddaadeed320", size = 225747 },
    { url = "https://files.pythonhosted.org/packages/ed/0d/cc98fde65ee79beb0632c8d2f7a9e639e5175885d7c7ac2400f56bc78f73/multidict-6.3.0-cp313-cp313t-musllinux_1_2_aarch64.whl", hash = "sha256:71d92e846541669ae1d11e00906c408c1dc9890196e13f11d4d62bd235ac9ddb", size = 240611 },
    { url = "https://files.pythonhosted.org/packages/f6/73/580793855a587663b2e26aa9fa2fba3d16dbce26aff4cb92d48ae4814ff0/multidict-6.3.0-cp313-cp313t-musllinux_1_2_i686.whl", hash = "sha256:c5223ab45639ce93c7233d518f6c3199422b49dbd0ebfb1d7917b5da2636712e", size = 227815 },
    { url = "https://files.pythonhosted.org/packages/90/a6/ba293045efd338e4131726d7226c9d0870568486a6d025ec20dbf79f3972/multidict-6.3.0-cp313-cp313t-musllinux_1_2_ppc64le.whl", hash = "sha256:56225de73d69f5ee6b783648eb1936e1bbe874a529cb1e15d64038904c54efb2", size = 239895 },
    { url = "https://files.pythonhosted.org/packages/4b/4a/ecda417af238696daafe921fbbdc96fa7e829656206442a785174377c61d/multidict-6.3.0-cp313-cp313t-musllinux_1_2_s390x.whl", hash = "sha256:66c108d8e02da2febb0aa7d7002e14c4a0571460993c9edf8249393cdae7eeef", size = 233297 },
    { url = "https://files.pythonhosted.org/packages/73/90/8cea643f4e9b7f9c73b72032aa38f765e96db07636ea4b00f0420d9f6a5f/multidict-6.3.0-cp313-cp313t-musllinux_1_2_x86_64.whl", hash = "sha256:b95d96a0640decaa24cd9cf386fd4d8a96c973aafa42dd9c65609f9f0d66cc34", size = 232030 },
    { url = "https://files.pythonhosted.org/packages/1b/37/8d42820299fbfbc774ed8247a75b16dfe2f09c4e0d1ae62ac751b6c25397/multidict-6.3.0-cp313-cp313t-win32.whl", hash = "sha256:6b25953a1d6a97746becbd663b49e3b436a5001c995a62662d65835a2ba996a7", size = 41166 },
    { url = "https://files.pythonhosted.org/packages/74/63/44bb663fdd4da768d55fb0406daa50e2ea1904da014a0972068e6a7e44d1/multidict-6.3.0-cp313-cp313t-win_amd64.whl", hash = "sha256:d9c2b1ca98e5454b78cd434f29fc33eb8f8a2f343efc5f975225d92070b9f7f6", size = 44929 },
    { url = "https://files.pythonhosted.org/packages/65/66/730bb6dbfbf87df8a341707ebd468044ea6c530605d41b3f31b494f03d6a/multidict-6.3.0-py3-none-any.whl", hash = "sha256:9ca652d9c6f68535537d75502b549ed0ca07fa6d3908f84f29f92148ec7310f2", size = 10266 },
]

[[package]]
name = "mypy"
version = "1.15.0"
source = { registry = "https://pypi.scm.io/simple" }
dependencies = [
    { name = "mypy-extensions" },
    { name = "tomli", marker = "python_full_version < '3.11'" },
    { name = "typing-extensions" },
]
sdist = { url = "https://files.pythonhosted.org/packages/ce/43/d5e49a86afa64bd3839ea0d5b9c7103487007d728e1293f52525d6d5486a/mypy-1.15.0.tar.gz", hash = "sha256:404534629d51d3efea5c800ee7c42b72a6554d6c400e6a79eafe15d11341fd43", size = 3239717 }
wheels = [
    { url = "https://files.pythonhosted.org/packages/68/f8/65a7ce8d0e09b6329ad0c8d40330d100ea343bd4dd04c4f8ae26462d0a17/mypy-1.15.0-cp310-cp310-macosx_10_9_x86_64.whl", hash = "sha256:979e4e1a006511dacf628e36fadfecbcc0160a8af6ca7dad2f5025529e082c13", size = 10738433 },
    { url = "https://files.pythonhosted.org/packages/b4/95/9c0ecb8eacfe048583706249439ff52105b3f552ea9c4024166c03224270/mypy-1.15.0-cp310-cp310-macosx_11_0_arm64.whl", hash = "sha256:c4bb0e1bd29f7d34efcccd71cf733580191e9a264a2202b0239da95984c5b559", size = 9861472 },
    { url = "https://files.pythonhosted.org/packages/84/09/9ec95e982e282e20c0d5407bc65031dfd0f0f8ecc66b69538296e06fcbee/mypy-1.15.0-cp310-cp310-manylinux_2_17_aarch64.manylinux2014_aarch64.manylinux_2_28_aarch64.whl", hash = "sha256:be68172e9fd9ad8fb876c6389f16d1c1b5f100ffa779f77b1fb2176fcc9ab95b", size = 11611424 },
    { url = "https://files.pythonhosted.org/packages/78/13/f7d14e55865036a1e6a0a69580c240f43bc1f37407fe9235c0d4ef25ffb0/mypy-1.15.0-cp310-cp310-manylinux_2_17_x86_64.manylinux2014_x86_64.manylinux_2_28_x86_64.whl", hash = "sha256:c7be1e46525adfa0d97681432ee9fcd61a3964c2446795714699a998d193f1a3", size = 12365450 },
    { url = "https://files.pythonhosted.org/packages/48/e1/301a73852d40c241e915ac6d7bcd7fedd47d519246db2d7b86b9d7e7a0cb/mypy-1.15.0-cp310-cp310-musllinux_1_2_x86_64.whl", hash = "sha256:2e2c2e6d3593f6451b18588848e66260ff62ccca522dd231cd4dd59b0160668b", size = 12551765 },
    { url = "https://files.pythonhosted.org/packages/77/ba/c37bc323ae5fe7f3f15a28e06ab012cd0b7552886118943e90b15af31195/mypy-1.15.0-cp310-cp310-win_amd64.whl", hash = "sha256:6983aae8b2f653e098edb77f893f7b6aca69f6cffb19b2cc7443f23cce5f4828", size = 9274701 },
    { url = "https://files.pythonhosted.org/packages/03/bc/f6339726c627bd7ca1ce0fa56c9ae2d0144604a319e0e339bdadafbbb599/mypy-1.15.0-cp311-cp311-macosx_10_9_x86_64.whl", hash = "sha256:2922d42e16d6de288022e5ca321cd0618b238cfc5570e0263e5ba0a77dbef56f", size = 10662338 },
    { url = "https://files.pythonhosted.org/packages/e2/90/8dcf506ca1a09b0d17555cc00cd69aee402c203911410136cd716559efe7/mypy-1.15.0-cp311-cp311-macosx_11_0_arm64.whl", hash = "sha256:2ee2d57e01a7c35de00f4634ba1bbf015185b219e4dc5909e281016df43f5ee5", size = 9787540 },
    { url = "https://files.pythonhosted.org/packages/05/05/a10f9479681e5da09ef2f9426f650d7b550d4bafbef683b69aad1ba87457/mypy-1.15.0-cp311-cp311-manylinux_2_17_aarch64.manylinux2014_aarch64.manylinux_2_28_aarch64.whl", hash = "sha256:973500e0774b85d9689715feeffcc980193086551110fd678ebe1f4342fb7c5e", size = 11538051 },
    { url = "https://files.pythonhosted.org/packages/e9/9a/1f7d18b30edd57441a6411fcbc0c6869448d1a4bacbaee60656ac0fc29c8/mypy-1.15.0-cp311-cp311-manylinux_2_17_x86_64.manylinux2014_x86_64.manylinux_2_28_x86_64.whl", hash = "sha256:5a95fb17c13e29d2d5195869262f8125dfdb5c134dc8d9a9d0aecf7525b10c2c", size = 12286751 },
    { url = "https://files.pythonhosted.org/packages/72/af/19ff499b6f1dafcaf56f9881f7a965ac2f474f69f6f618b5175b044299f5/mypy-1.15.0-cp311-cp311-musllinux_1_2_x86_64.whl", hash = "sha256:1905f494bfd7d85a23a88c5d97840888a7bd516545fc5aaedff0267e0bb54e2f", size = 12421783 },
    { url = "https://files.pythonhosted.org/packages/96/39/11b57431a1f686c1aed54bf794870efe0f6aeca11aca281a0bd87a5ad42c/mypy-1.15.0-cp311-cp311-win_amd64.whl", hash = "sha256:c9817fa23833ff189db061e6d2eff49b2f3b6ed9856b4a0a73046e41932d744f", size = 9265618 },
    { url = "https://files.pythonhosted.org/packages/98/3a/03c74331c5eb8bd025734e04c9840532226775c47a2c39b56a0c8d4f128d/mypy-1.15.0-cp312-cp312-macosx_10_13_x86_64.whl", hash = "sha256:aea39e0583d05124836ea645f412e88a5c7d0fd77a6d694b60d9b6b2d9f184fd", size = 10793981 },
    { url = "https://files.pythonhosted.org/packages/f0/1a/41759b18f2cfd568848a37c89030aeb03534411eef981df621d8fad08a1d/mypy-1.15.0-cp312-cp312-macosx_11_0_arm64.whl", hash = "sha256:2f2147ab812b75e5b5499b01ade1f4a81489a147c01585cda36019102538615f", size = 9749175 },
    { url = "https://files.pythonhosted.org/packages/12/7e/873481abf1ef112c582db832740f4c11b2bfa510e829d6da29b0ab8c3f9c/mypy-1.15.0-cp312-cp312-manylinux_2_17_aarch64.manylinux2014_aarch64.manylinux_2_28_aarch64.whl", hash = "sha256:ce436f4c6d218a070048ed6a44c0bbb10cd2cc5e272b29e7845f6a2f57ee4464", size = 11455675 },
    { url = "https://files.pythonhosted.org/packages/b3/d0/92ae4cde706923a2d3f2d6c39629134063ff64b9dedca9c1388363da072d/mypy-1.15.0-cp312-cp312-manylinux_2_17_x86_64.manylinux2014_x86_64.manylinux_2_28_x86_64.whl", hash = "sha256:8023ff13985661b50a5928fc7a5ca15f3d1affb41e5f0a9952cb68ef090b31ee", size = 12410020 },
    { url = "https://files.pythonhosted.org/packages/46/8b/df49974b337cce35f828ba6fda228152d6db45fed4c86ba56ffe442434fd/mypy-1.15.0-cp312-cp312-musllinux_1_2_x86_64.whl", hash = "sha256:1124a18bc11a6a62887e3e137f37f53fbae476dc36c185d549d4f837a2a6a14e", size = 12498582 },
    { url = "https://files.pythonhosted.org/packages/13/50/da5203fcf6c53044a0b699939f31075c45ae8a4cadf538a9069b165c1050/mypy-1.15.0-cp312-cp312-win_amd64.whl", hash = "sha256:171a9ca9a40cd1843abeca0e405bc1940cd9b305eaeea2dda769ba096932bb22", size = 9366614 },
    { url = "https://files.pythonhosted.org/packages/6a/9b/fd2e05d6ffff24d912f150b87db9e364fa8282045c875654ce7e32fffa66/mypy-1.15.0-cp313-cp313-macosx_10_13_x86_64.whl", hash = "sha256:93faf3fdb04768d44bf28693293f3904bbb555d076b781ad2530214ee53e3445", size = 10788592 },
    { url = "https://files.pythonhosted.org/packages/74/37/b246d711c28a03ead1fd906bbc7106659aed7c089d55fe40dd58db812628/mypy-1.15.0-cp313-cp313-macosx_11_0_arm64.whl", hash = "sha256:811aeccadfb730024c5d3e326b2fbe9249bb7413553f15499a4050f7c30e801d", size = 9753611 },
    { url = "https://files.pythonhosted.org/packages/a6/ac/395808a92e10cfdac8003c3de9a2ab6dc7cde6c0d2a4df3df1b815ffd067/mypy-1.15.0-cp313-cp313-manylinux_2_17_aarch64.manylinux2014_aarch64.manylinux_2_28_aarch64.whl", hash = "sha256:98b7b9b9aedb65fe628c62a6dc57f6d5088ef2dfca37903a7d9ee374d03acca5", size = 11438443 },
    { url = "https://files.pythonhosted.org/packages/d2/8b/801aa06445d2de3895f59e476f38f3f8d610ef5d6908245f07d002676cbf/mypy-1.15.0-cp313-cp313-manylinux_2_17_x86_64.manylinux2014_x86_64.manylinux_2_28_x86_64.whl", hash = "sha256:c43a7682e24b4f576d93072216bf56eeff70d9140241f9edec0c104d0c515036", size = 12402541 },
    { url = "https://files.pythonhosted.org/packages/c7/67/5a4268782eb77344cc613a4cf23540928e41f018a9a1ec4c6882baf20ab8/mypy-1.15.0-cp313-cp313-musllinux_1_2_x86_64.whl", hash = "sha256:baefc32840a9f00babd83251560e0ae1573e2f9d1b067719479bfb0e987c6357", size = 12494348 },
    { url = "https://files.pythonhosted.org/packages/83/3e/57bb447f7bbbfaabf1712d96f9df142624a386d98fb026a761532526057e/mypy-1.15.0-cp313-cp313-win_amd64.whl", hash = "sha256:b9378e2c00146c44793c98b8d5a61039a048e31f429fb0eb546d93f4b000bedf", size = 9373648 },
    { url = "https://files.pythonhosted.org/packages/09/4e/a7d65c7322c510de2c409ff3828b03354a7c43f5a8ed458a7a131b41c7b9/mypy-1.15.0-py3-none-any.whl", hash = "sha256:5469affef548bd1895d86d3bf10ce2b44e33d86923c29e4d675b3e323437ea3e", size = 2221777 },
]

[[package]]
name = "mypy-extensions"
version = "1.0.0"
source = { registry = "https://pypi.scm.io/simple" }
sdist = { url = "https://files.pythonhosted.org/packages/98/a4/1ab47638b92648243faf97a5aeb6ea83059cc3624972ab6b8d2316078d3f/mypy_extensions-1.0.0.tar.gz", hash = "sha256:75dbf8955dc00442a438fc4d0666508a9a97b6bd41aa2f0ffe9d2f2725af0782", size = 4433 }
wheels = [
    { url = "https://files.pythonhosted.org/packages/2a/e2/5d3f6ada4297caebe1a2add3b126fe800c96f56dbe5d1988a2cbe0b267aa/mypy_extensions-1.0.0-py3-none-any.whl", hash = "sha256:4392f6c0eb8a5668a69e23d168ffa70f0be9ccfd32b5cc2d26a34ae5b844552d", size = 4695 },
]

[[package]]
name = "natsort"
version = "8.4.0"
source = { registry = "https://pypi.scm.io/simple" }
sdist = { url = "https://files.pythonhosted.org/packages/e2/a9/a0c57aee75f77794adaf35322f8b6404cbd0f89ad45c87197a937764b7d0/natsort-8.4.0.tar.gz", hash = "sha256:45312c4a0e5507593da193dedd04abb1469253b601ecaf63445ad80f0a1ea581", size = 76575 }
wheels = [
    { url = "https://files.pythonhosted.org/packages/ef/82/7a9d0550484a62c6da82858ee9419f3dd1ccc9aa1c26a1e43da3ecd20b0d/natsort-8.4.0-py3-none-any.whl", hash = "sha256:4732914fb471f56b5cce04d7bae6f164a592c7712e1c85f9ef585e197299521c", size = 38268 },
]

[[package]]
name = "networkx"
version = "3.2.1"
source = { registry = "https://pypi.scm.io/simple" }
sdist = { url = "https://files.pythonhosted.org/packages/c4/80/a84676339aaae2f1cfdf9f418701dd634aef9cc76f708ef55c36ff39c3ca/networkx-3.2.1.tar.gz", hash = "sha256:9f1bb5cf3409bf324e0a722c20bdb4c20ee39bf1c30ce8ae499c8502b0b5e0c6", size = 2073928 }
wheels = [
    { url = "https://files.pythonhosted.org/packages/d5/f0/8fbc882ca80cf077f1b246c0e3c3465f7f415439bdea6b899f6b19f61f70/networkx-3.2.1-py3-none-any.whl", hash = "sha256:f18c69adc97877c42332c170849c96cefa91881c99a7cb3e95b7c659ebdc1ec2", size = 1647772 },
]

[[package]]
name = "numpy"
version = "2.2.4"
source = { registry = "https://pypi.scm.io/simple" }
sdist = { url = "https://files.pythonhosted.org/packages/e1/78/31103410a57bc2c2b93a3597340a8119588571f6a4539067546cb9a0bfac/numpy-2.2.4.tar.gz", hash = "sha256:9ba03692a45d3eef66559efe1d1096c4b9b75c0986b5dff5530c378fb8331d4f", size = 20270701 }
wheels = [
    { url = "https://files.pythonhosted.org/packages/04/89/a79e86e5c1433926ed7d60cb267fb64aa578b6101ab645800fd43b4801de/numpy-2.2.4-cp310-cp310-macosx_10_9_x86_64.whl", hash = "sha256:8146f3550d627252269ac42ae660281d673eb6f8b32f113538e0cc2a9aed42b9", size = 21250661 },
    { url = "https://files.pythonhosted.org/packages/79/c2/f50921beb8afd60ed9589ad880332cfefdb805422210d327fb48f12b7a81/numpy-2.2.4-cp310-cp310-macosx_11_0_arm64.whl", hash = "sha256:e642d86b8f956098b564a45e6f6ce68a22c2c97a04f5acd3f221f57b8cb850ae", size = 14389926 },
    { url = "https://files.pythonhosted.org/packages/c7/b9/2c4e96130b0b0f97b0ef4a06d6dae3b39d058b21a5e2fa2decd7fd6b1c8f/numpy-2.2.4-cp310-cp310-macosx_14_0_arm64.whl", hash = "sha256:a84eda42bd12edc36eb5b53bbcc9b406820d3353f1994b6cfe453a33ff101775", size = 5428329 },
    { url = "https://files.pythonhosted.org/packages/7f/a5/3d7094aa898f4fc5c84cdfb26beeae780352d43f5d8bdec966c4393d644c/numpy-2.2.4-cp310-cp310-macosx_14_0_x86_64.whl", hash = "sha256:4ba5054787e89c59c593a4169830ab362ac2bee8a969249dc56e5d7d20ff8df9", size = 6963559 },
    { url = "https://files.pythonhosted.org/packages/4c/22/fb1be710a14434c09080dd4a0acc08939f612ec02efcb04b9e210474782d/numpy-2.2.4-cp310-cp310-manylinux_2_17_aarch64.manylinux2014_aarch64.whl", hash = "sha256:7716e4a9b7af82c06a2543c53ca476fa0b57e4d760481273e09da04b74ee6ee2", size = 14368066 },
    { url = "https://files.pythonhosted.org/packages/c2/07/2e5cc71193e3ef3a219ffcf6ca4858e46ea2be09c026ddd480d596b32867/numpy-2.2.4-cp310-cp310-manylinux_2_17_x86_64.manylinux2014_x86_64.whl", hash = "sha256:adf8c1d66f432ce577d0197dceaac2ac00c0759f573f28516246351c58a85020", size = 16417040 },
    { url = "https://files.pythonhosted.org/packages/1a/97/3b1537776ad9a6d1a41813818343745e8dd928a2916d4c9edcd9a8af1dac/numpy-2.2.4-cp310-cp310-musllinux_1_2_aarch64.whl", hash = "sha256:218f061d2faa73621fa23d6359442b0fc658d5b9a70801373625d958259eaca3", size = 15879862 },
    { url = "https://files.pythonhosted.org/packages/b0/b7/4472f603dd45ef36ff3d8e84e84fe02d9467c78f92cc121633dce6da307b/numpy-2.2.4-cp310-cp310-musllinux_1_2_x86_64.whl", hash = "sha256:df2f57871a96bbc1b69733cd4c51dc33bea66146b8c63cacbfed73eec0883017", size = 18206032 },
    { url = "https://files.pythonhosted.org/packages/0d/bd/6a092963fb82e6c5aa0d0440635827bbb2910da229545473bbb58c537ed3/numpy-2.2.4-cp310-cp310-win32.whl", hash = "sha256:a0258ad1f44f138b791327961caedffbf9612bfa504ab9597157806faa95194a", size = 6608517 },
    { url = "https://files.pythonhosted.org/packages/01/e3/cb04627bc2a1638948bc13e818df26495aa18e20d5be1ed95ab2b10b6847/numpy-2.2.4-cp310-cp310-win_amd64.whl", hash = "sha256:0d54974f9cf14acf49c60f0f7f4084b6579d24d439453d5fc5805d46a165b542", size = 12943498 },
    { url = "https://files.pythonhosted.org/packages/16/fb/09e778ee3a8ea0d4dc8329cca0a9c9e65fed847d08e37eba74cb7ed4b252/numpy-2.2.4-cp311-cp311-macosx_10_9_x86_64.whl", hash = "sha256:e9e0a277bb2eb5d8a7407e14688b85fd8ad628ee4e0c7930415687b6564207a4", size = 21254989 },
    { url = "https://files.pythonhosted.org/packages/a2/0a/1212befdbecab5d80eca3cde47d304cad986ad4eec7d85a42e0b6d2cc2ef/numpy-2.2.4-cp311-cp311-macosx_11_0_arm64.whl", hash = "sha256:9eeea959168ea555e556b8188da5fa7831e21d91ce031e95ce23747b7609f8a4", size = 14425910 },
    { url = "https://files.pythonhosted.org/packages/2b/3e/e7247c1d4f15086bb106c8d43c925b0b2ea20270224f5186fa48d4fb5cbd/numpy-2.2.4-cp311-cp311-macosx_14_0_arm64.whl", hash = "sha256:bd3ad3b0a40e713fc68f99ecfd07124195333f1e689387c180813f0e94309d6f", size = 5426490 },
    { url = "https://files.pythonhosted.org/packages/5d/fa/aa7cd6be51419b894c5787a8a93c3302a1ed4f82d35beb0613ec15bdd0e2/numpy-2.2.4-cp311-cp311-macosx_14_0_x86_64.whl", hash = "sha256:cf28633d64294969c019c6df4ff37f5698e8326db68cc2b66576a51fad634880", size = 6967754 },
    { url = "https://files.pythonhosted.org/packages/d5/ee/96457c943265de9fadeb3d2ffdbab003f7fba13d971084a9876affcda095/numpy-2.2.4-cp311-cp311-manylinux_2_17_aarch64.manylinux2014_aarch64.whl", hash = "sha256:2fa8fa7697ad1646b5c93de1719965844e004fcad23c91228aca1cf0800044a1", size = 14373079 },
    { url = "https://files.pythonhosted.org/packages/c5/5c/ceefca458559f0ccc7a982319f37ed07b0d7b526964ae6cc61f8ad1b6119/numpy-2.2.4-cp311-cp311-manylinux_2_17_x86_64.manylinux2014_x86_64.whl", hash = "sha256:f4162988a360a29af158aeb4a2f4f09ffed6a969c9776f8f3bdee9b06a8ab7e5", size = 16428819 },
    { url = "https://files.pythonhosted.org/packages/22/31/9b2ac8eee99e001eb6add9fa27514ef5e9faf176169057a12860af52704c/numpy-2.2.4-cp311-cp311-musllinux_1_2_aarch64.whl", hash = "sha256:892c10d6a73e0f14935c31229e03325a7b3093fafd6ce0af704be7f894d95687", size = 15881470 },
    { url = "https://files.pythonhosted.org/packages/f0/dc/8569b5f25ff30484b555ad8a3f537e0225d091abec386c9420cf5f7a2976/numpy-2.2.4-cp311-cp311-musllinux_1_2_x86_64.whl", hash = "sha256:db1f1c22173ac1c58db249ae48aa7ead29f534b9a948bc56828337aa84a32ed6", size = 18218144 },
    { url = "https://files.pythonhosted.org/packages/5e/05/463c023a39bdeb9bb43a99e7dee2c664cb68d5bb87d14f92482b9f6011cc/numpy-2.2.4-cp311-cp311-win32.whl", hash = "sha256:ea2bb7e2ae9e37d96835b3576a4fa4b3a97592fbea8ef7c3587078b0068b8f09", size = 6606368 },
    { url = "https://files.pythonhosted.org/packages/8b/72/10c1d2d82101c468a28adc35de6c77b308f288cfd0b88e1070f15b98e00c/numpy-2.2.4-cp311-cp311-win_amd64.whl", hash = "sha256:f7de08cbe5551911886d1ab60de58448c6df0f67d9feb7d1fb21e9875ef95e91", size = 12947526 },
    { url = "https://files.pythonhosted.org/packages/a2/30/182db21d4f2a95904cec1a6f779479ea1ac07c0647f064dea454ec650c42/numpy-2.2.4-cp312-cp312-macosx_10_13_x86_64.whl", hash = "sha256:a7b9084668aa0f64e64bd00d27ba5146ef1c3a8835f3bd912e7a9e01326804c4", size = 20947156 },
    { url = "https://files.pythonhosted.org/packages/24/6d/9483566acfbda6c62c6bc74b6e981c777229d2af93c8eb2469b26ac1b7bc/numpy-2.2.4-cp312-cp312-macosx_11_0_arm64.whl", hash = "sha256:dbe512c511956b893d2dacd007d955a3f03d555ae05cfa3ff1c1ff6df8851854", size = 14133092 },
    { url = "https://files.pythonhosted.org/packages/27/f6/dba8a258acbf9d2bed2525cdcbb9493ef9bae5199d7a9cb92ee7e9b2aea6/numpy-2.2.4-cp312-cp312-macosx_14_0_arm64.whl", hash = "sha256:bb649f8b207ab07caebba230d851b579a3c8711a851d29efe15008e31bb4de24", size = 5163515 },
    { url = "https://files.pythonhosted.org/packages/62/30/82116199d1c249446723c68f2c9da40d7f062551036f50b8c4caa42ae252/numpy-2.2.4-cp312-cp312-macosx_14_0_x86_64.whl", hash = "sha256:f34dc300df798742b3d06515aa2a0aee20941c13579d7a2f2e10af01ae4901ee", size = 6696558 },
    { url = "https://files.pythonhosted.org/packages/0e/b2/54122b3c6df5df3e87582b2e9430f1bdb63af4023c739ba300164c9ae503/numpy-2.2.4-cp312-cp312-manylinux_2_17_aarch64.manylinux2014_aarch64.whl", hash = "sha256:c3f7ac96b16955634e223b579a3e5798df59007ca43e8d451a0e6a50f6bfdfba", size = 14084742 },
    { url = "https://files.pythonhosted.org/packages/02/e2/e2cbb8d634151aab9528ef7b8bab52ee4ab10e076509285602c2a3a686e0/numpy-2.2.4-cp312-cp312-manylinux_2_17_x86_64.manylinux2014_x86_64.whl", hash = "sha256:4f92084defa704deadd4e0a5ab1dc52d8ac9e8a8ef617f3fbb853e79b0ea3592", size = 16134051 },
    { url = "https://files.pythonhosted.org/packages/8e/21/efd47800e4affc993e8be50c1b768de038363dd88865920439ef7b422c60/numpy-2.2.4-cp312-cp312-musllinux_1_2_aarch64.whl", hash = "sha256:7a4e84a6283b36632e2a5b56e121961f6542ab886bc9e12f8f9818b3c266bfbb", size = 15578972 },
    { url = "https://files.pythonhosted.org/packages/04/1e/f8bb88f6157045dd5d9b27ccf433d016981032690969aa5c19e332b138c0/numpy-2.2.4-cp312-cp312-musllinux_1_2_x86_64.whl", hash = "sha256:11c43995255eb4127115956495f43e9343736edb7fcdb0d973defd9de14cd84f", size = 17898106 },
    { url = "https://files.pythonhosted.org/packages/2b/93/df59a5a3897c1f036ae8ff845e45f4081bb06943039ae28a3c1c7c780f22/numpy-2.2.4-cp312-cp312-win32.whl", hash = "sha256:65ef3468b53269eb5fdb3a5c09508c032b793da03251d5f8722b1194f1790c00", size = 6311190 },
    { url = "https://files.pythonhosted.org/packages/46/69/8c4f928741c2a8efa255fdc7e9097527c6dc4e4df147e3cadc5d9357ce85/numpy-2.2.4-cp312-cp312-win_amd64.whl", hash = "sha256:2aad3c17ed2ff455b8eaafe06bcdae0062a1db77cb99f4b9cbb5f4ecb13c5146", size = 12644305 },
    { url = "https://files.pythonhosted.org/packages/2a/d0/bd5ad792e78017f5decfb2ecc947422a3669a34f775679a76317af671ffc/numpy-2.2.4-cp313-cp313-macosx_10_13_x86_64.whl", hash = "sha256:1cf4e5c6a278d620dee9ddeb487dc6a860f9b199eadeecc567f777daace1e9e7", size = 20933623 },
    { url = "https://files.pythonhosted.org/packages/c3/bc/2b3545766337b95409868f8e62053135bdc7fa2ce630aba983a2aa60b559/numpy-2.2.4-cp313-cp313-macosx_11_0_arm64.whl", hash = "sha256:1974afec0b479e50438fc3648974268f972e2d908ddb6d7fb634598cdb8260a0", size = 14148681 },
    { url = "https://files.pythonhosted.org/packages/6a/70/67b24d68a56551d43a6ec9fe8c5f91b526d4c1a46a6387b956bf2d64744e/numpy-2.2.4-cp313-cp313-macosx_14_0_arm64.whl", hash = "sha256:79bd5f0a02aa16808fcbc79a9a376a147cc1045f7dfe44c6e7d53fa8b8a79392", size = 5148759 },
    { url = "https://files.pythonhosted.org/packages/1c/8b/e2fc8a75fcb7be12d90b31477c9356c0cbb44abce7ffb36be39a0017afad/numpy-2.2.4-cp313-cp313-macosx_14_0_x86_64.whl", hash = "sha256:3387dd7232804b341165cedcb90694565a6015433ee076c6754775e85d86f1fc", size = 6683092 },
    { url = "https://files.pythonhosted.org/packages/13/73/41b7b27f169ecf368b52533edb72e56a133f9e86256e809e169362553b49/numpy-2.2.4-cp313-cp313-manylinux_2_17_aarch64.manylinux2014_aarch64.whl", hash = "sha256:6f527d8fdb0286fd2fd97a2a96c6be17ba4232da346931d967a0630050dfd298", size = 14081422 },
    { url = "https://files.pythonhosted.org/packages/4b/04/e208ff3ae3ddfbafc05910f89546382f15a3f10186b1f56bd99f159689c2/numpy-2.2.4-cp313-cp313-manylinux_2_17_x86_64.manylinux2014_x86_64.whl", hash = "sha256:bce43e386c16898b91e162e5baaad90c4b06f9dcbe36282490032cec98dc8ae7", size = 16132202 },
    { url = "https://files.pythonhosted.org/packages/fe/bc/2218160574d862d5e55f803d88ddcad88beff94791f9c5f86d67bd8fbf1c/numpy-2.2.4-cp313-cp313-musllinux_1_2_aarch64.whl", hash = "sha256:31504f970f563d99f71a3512d0c01a645b692b12a63630d6aafa0939e52361e6", size = 15573131 },
    { url = "https://files.pythonhosted.org/packages/a5/78/97c775bc4f05abc8a8426436b7cb1be806a02a2994b195945600855e3a25/numpy-2.2.4-cp313-cp313-musllinux_1_2_x86_64.whl", hash = "sha256:81413336ef121a6ba746892fad881a83351ee3e1e4011f52e97fba79233611fd", size = 17894270 },
    { url = "https://files.pythonhosted.org/packages/b9/eb/38c06217a5f6de27dcb41524ca95a44e395e6a1decdc0c99fec0832ce6ae/numpy-2.2.4-cp313-cp313-win32.whl", hash = "sha256:f486038e44caa08dbd97275a9a35a283a8f1d2f0ee60ac260a1790e76660833c", size = 6308141 },
    { url = "https://files.pythonhosted.org/packages/52/17/d0dd10ab6d125c6d11ffb6dfa3423c3571befab8358d4f85cd4471964fcd/numpy-2.2.4-cp313-cp313-win_amd64.whl", hash = "sha256:207a2b8441cc8b6a2a78c9ddc64d00d20c303d79fba08c577752f080c4007ee3", size = 12636885 },
    { url = "https://files.pythonhosted.org/packages/fa/e2/793288ede17a0fdc921172916efb40f3cbc2aa97e76c5c84aba6dc7e8747/numpy-2.2.4-cp313-cp313t-macosx_10_13_x86_64.whl", hash = "sha256:8120575cb4882318c791f839a4fd66161a6fa46f3f0a5e613071aae35b5dd8f8", size = 20961829 },
    { url = "https://files.pythonhosted.org/packages/3a/75/bb4573f6c462afd1ea5cbedcc362fe3e9bdbcc57aefd37c681be1155fbaa/numpy-2.2.4-cp313-cp313t-macosx_11_0_arm64.whl", hash = "sha256:a761ba0fa886a7bb33c6c8f6f20213735cb19642c580a931c625ee377ee8bd39", size = 14161419 },
    { url = "https://files.pythonhosted.org/packages/03/68/07b4cd01090ca46c7a336958b413cdbe75002286295f2addea767b7f16c9/numpy-2.2.4-cp313-cp313t-macosx_14_0_arm64.whl", hash = "sha256:ac0280f1ba4a4bfff363a99a6aceed4f8e123f8a9b234c89140f5e894e452ecd", size = 5196414 },
    { url = "https://files.pythonhosted.org/packages/a5/fd/d4a29478d622fedff5c4b4b4cedfc37a00691079623c0575978d2446db9e/numpy-2.2.4-cp313-cp313t-macosx_14_0_x86_64.whl", hash = "sha256:879cf3a9a2b53a4672a168c21375166171bc3932b7e21f622201811c43cdd3b0", size = 6709379 },
    { url = "https://files.pythonhosted.org/packages/41/78/96dddb75bb9be730b87c72f30ffdd62611aba234e4e460576a068c98eff6/numpy-2.2.4-cp313-cp313t-manylinux_2_17_aarch64.manylinux2014_aarch64.whl", hash = "sha256:f05d4198c1bacc9124018109c5fba2f3201dbe7ab6e92ff100494f236209c960", size = 14051725 },
    { url = "https://files.pythonhosted.org/packages/00/06/5306b8199bffac2a29d9119c11f457f6c7d41115a335b78d3f86fad4dbe8/numpy-2.2.4-cp313-cp313t-manylinux_2_17_x86_64.manylinux2014_x86_64.whl", hash = "sha256:e2f085ce2e813a50dfd0e01fbfc0c12bbe5d2063d99f8b29da30e544fb6483b8", size = 16101638 },
    { url = "https://files.pythonhosted.org/packages/fa/03/74c5b631ee1ded596945c12027649e6344614144369fd3ec1aaced782882/numpy-2.2.4-cp313-cp313t-musllinux_1_2_aarch64.whl", hash = "sha256:92bda934a791c01d6d9d8e038363c50918ef7c40601552a58ac84c9613a665bc", size = 15571717 },
    { url = "https://files.pythonhosted.org/packages/cb/dc/4fc7c0283abe0981e3b89f9b332a134e237dd476b0c018e1e21083310c31/numpy-2.2.4-cp313-cp313t-musllinux_1_2_x86_64.whl", hash = "sha256:ee4d528022f4c5ff67332469e10efe06a267e32f4067dc76bb7e2cddf3cd25ff", size = 17879998 },
    { url = "https://files.pythonhosted.org/packages/e5/2b/878576190c5cfa29ed896b518cc516aecc7c98a919e20706c12480465f43/numpy-2.2.4-cp313-cp313t-win32.whl", hash = "sha256:05c076d531e9998e7e694c36e8b349969c56eadd2cdcd07242958489d79a7286", size = 6366896 },
    { url = "https://files.pythonhosted.org/packages/3e/05/eb7eec66b95cf697f08c754ef26c3549d03ebd682819f794cb039574a0a6/numpy-2.2.4-cp313-cp313t-win_amd64.whl", hash = "sha256:188dcbca89834cc2e14eb2f106c96d6d46f200fe0200310fc29089657379c58d", size = 12739119 },
    { url = "https://files.pythonhosted.org/packages/b2/5c/f09c33a511aff41a098e6ef3498465d95f6360621034a3d95f47edbc9119/numpy-2.2.4-pp310-pypy310_pp73-macosx_10_15_x86_64.whl", hash = "sha256:7051ee569db5fbac144335e0f3b9c2337e0c8d5c9fee015f259a5bd70772b7e8", size = 21081956 },
    { url = "https://files.pythonhosted.org/packages/ba/30/74c48b3b6494c4b820b7fa1781d441e94d87a08daa5b35d222f06ba41a6f/numpy-2.2.4-pp310-pypy310_pp73-macosx_14_0_x86_64.whl", hash = "sha256:ab2939cd5bec30a7430cbdb2287b63151b77cf9624de0532d629c9a1c59b1d5c", size = 6827143 },
    { url = "https://files.pythonhosted.org/packages/54/f5/ab0d2f48b490535c7a80e05da4a98902b632369efc04f0e47bb31ca97d8f/numpy-2.2.4-pp310-pypy310_pp73-manylinux_2_17_x86_64.manylinux2014_x86_64.whl", hash = "sha256:d0f35b19894a9e08639fd60a1ec1978cb7f5f7f1eace62f38dd36be8aecdef4d", size = 16233350 },
    { url = "https://files.pythonhosted.org/packages/3b/3a/2f6d8c1f8e45d496bca6baaec93208035faeb40d5735c25afac092ec9a12/numpy-2.2.4-pp310-pypy310_pp73-win_amd64.whl", hash = "sha256:b4adfbbc64014976d2f91084915ca4e626fbf2057fb81af209c1a6d776d23e3d", size = 12857565 },
]

[[package]]
name = "openapi-schema-validator"
version = "0.4.4"
source = { registry = "https://pypi.scm.io/simple" }
dependencies = [
    { name = "jsonschema" },
    { name = "rfc3339-validator" },
]
sdist = { url = "https://files.pythonhosted.org/packages/f6/bc/ea1c532bba227c61cf57f228790b3544e73fa1f82832bb59f3272672d239/openapi_schema_validator-0.4.4.tar.gz", hash = "sha256:c573e2be2c783abae56c5a1486ab716ca96e09d1c3eab56020d1dc680aa57bf8", size = 11626 }
wheels = [
    { url = "https://files.pythonhosted.org/packages/8d/94/9cb35371ac834d56ba2bd8870cdab1be25dc664f3a7387f8057ac091916b/openapi_schema_validator-0.4.4-py3-none-any.whl", hash = "sha256:79f37f38ef9fd5206b924ed7a6f382cea7b649b3b56383c47f1906082b7b9015", size = 9017 },
]

[[package]]
name = "openapi-spec-validator"
version = "0.5.7"
source = { registry = "https://pypi.scm.io/simple" }
dependencies = [
    { name = "jsonschema" },
    { name = "jsonschema-spec" },
    { name = "lazy-object-proxy" },
    { name = "openapi-schema-validator" },
]
sdist = { url = "https://files.pythonhosted.org/packages/27/e5/9fe67dfd403777d500abb5cd650c16ef9d4918a6c12e87731c3a4feeb4ff/openapi_spec_validator-0.5.7.tar.gz", hash = "sha256:6c2d42180045a80fd6314de848b94310bdb0fa4949f4b099578b69f79d9fa5ac", size = 33722 }
wheels = [
    { url = "https://files.pythonhosted.org/packages/a8/68/05df6b11a082ee09b8b5319b3c8aeda58b8d3bccf89f201c45e8fe8a91d2/openapi_spec_validator-0.5.7-py3-none-any.whl", hash = "sha256:8712d2879db7692974ef89c47a3ebfc79436442921ec3a826ac0ce80cde8c549", size = 32429 },
]

[[package]]
name = "packaging"
version = "24.2"
source = { registry = "https://pypi.scm.io/simple" }
sdist = { url = "https://files.pythonhosted.org/packages/d0/63/68dbb6eb2de9cb10ee4c9c14a0148804425e13c4fb20d61cce69f53106da/packaging-24.2.tar.gz", hash = "sha256:c228a6dc5e932d346bc5739379109d49e8853dd8223571c7c5b55260edc0b97f", size = 163950 }
wheels = [
    { url = "https://files.pythonhosted.org/packages/88/ef/eb23f262cca3c0c4eb7ab1933c3b1f03d021f2c48f54763065b6f0e321be/packaging-24.2-py3-none-any.whl", hash = "sha256:09abb1bccd265c01f4a3aa3f7a7db064b36514d2cba19a2f694fe6150451a759", size = 65451 },
]

[[package]]
name = "pandas"
version = "2.2.3"
source = { registry = "https://pypi.scm.io/simple" }
dependencies = [
    { name = "numpy" },
    { name = "python-dateutil" },
    { name = "pytz" },
    { name = "tzdata" },
]
sdist = { url = "https://files.pythonhosted.org/packages/9c/d6/9f8431bacc2e19dca897724cd097b1bb224a6ad5433784a44b587c7c13af/pandas-2.2.3.tar.gz", hash = "sha256:4f18ba62b61d7e192368b84517265a99b4d7ee8912f8708660fb4a366cc82667", size = 4399213 }
wheels = [
    { url = "https://files.pythonhosted.org/packages/aa/70/c853aec59839bceed032d52010ff5f1b8d87dc3114b762e4ba2727661a3b/pandas-2.2.3-cp310-cp310-macosx_10_9_x86_64.whl", hash = "sha256:1948ddde24197a0f7add2bdc4ca83bf2b1ef84a1bc8ccffd95eda17fd836ecb5", size = 12580827 },
    { url = "https://files.pythonhosted.org/packages/99/f2/c4527768739ffa4469b2b4fff05aa3768a478aed89a2f271a79a40eee984/pandas-2.2.3-cp310-cp310-macosx_11_0_arm64.whl", hash = "sha256:381175499d3802cde0eabbaf6324cce0c4f5d52ca6f8c377c29ad442f50f6348", size = 11303897 },
    { url = "https://files.pythonhosted.org/packages/ed/12/86c1747ea27989d7a4064f806ce2bae2c6d575b950be087837bdfcabacc9/pandas-2.2.3-cp310-cp310-manylinux2014_aarch64.manylinux_2_17_aarch64.whl", hash = "sha256:d9c45366def9a3dd85a6454c0e7908f2b3b8e9c138f5dc38fed7ce720d8453ed", size = 66480908 },
    { url = "https://files.pythonhosted.org/packages/44/50/7db2cd5e6373ae796f0ddad3675268c8d59fb6076e66f0c339d61cea886b/pandas-2.2.3-cp310-cp310-manylinux_2_17_x86_64.manylinux2014_x86_64.whl", hash = "sha256:86976a1c5b25ae3f8ccae3a5306e443569ee3c3faf444dfd0f41cda24667ad57", size = 13064210 },
    { url = "https://files.pythonhosted.org/packages/61/61/a89015a6d5536cb0d6c3ba02cebed51a95538cf83472975275e28ebf7d0c/pandas-2.2.3-cp310-cp310-musllinux_1_2_aarch64.whl", hash = "sha256:b8661b0238a69d7aafe156b7fa86c44b881387509653fdf857bebc5e4008ad42", size = 16754292 },
    { url = "https://files.pythonhosted.org/packages/ce/0d/4cc7b69ce37fac07645a94e1d4b0880b15999494372c1523508511b09e40/pandas-2.2.3-cp310-cp310-musllinux_1_2_x86_64.whl", hash = "sha256:37e0aced3e8f539eccf2e099f65cdb9c8aa85109b0be6e93e2baff94264bdc6f", size = 14416379 },
    { url = "https://files.pythonhosted.org/packages/31/9e/6ebb433de864a6cd45716af52a4d7a8c3c9aaf3a98368e61db9e69e69a9c/pandas-2.2.3-cp310-cp310-win_amd64.whl", hash = "sha256:56534ce0746a58afaf7942ba4863e0ef81c9c50d3f0ae93e9497d6a41a057645", size = 11598471 },
    { url = "https://files.pythonhosted.org/packages/a8/44/d9502bf0ed197ba9bf1103c9867d5904ddcaf869e52329787fc54ed70cc8/pandas-2.2.3-cp311-cp311-macosx_10_9_x86_64.whl", hash = "sha256:66108071e1b935240e74525006034333f98bcdb87ea116de573a6a0dccb6c039", size = 12602222 },
    { url = "https://files.pythonhosted.org/packages/52/11/9eac327a38834f162b8250aab32a6781339c69afe7574368fffe46387edf/pandas-2.2.3-cp311-cp311-macosx_11_0_arm64.whl", hash = "sha256:7c2875855b0ff77b2a64a0365e24455d9990730d6431b9e0ee18ad8acee13dbd", size = 11321274 },
    { url = "https://files.pythonhosted.org/packages/45/fb/c4beeb084718598ba19aa9f5abbc8aed8b42f90930da861fcb1acdb54c3a/pandas-2.2.3-cp311-cp311-manylinux2014_aarch64.manylinux_2_17_aarch64.whl", hash = "sha256:cd8d0c3be0515c12fed0bdbae072551c8b54b7192c7b1fda0ba56059a0179698", size = 15579836 },
    { url = "https://files.pythonhosted.org/packages/cd/5f/4dba1d39bb9c38d574a9a22548c540177f78ea47b32f99c0ff2ec499fac5/pandas-2.2.3-cp311-cp311-manylinux_2_17_x86_64.manylinux2014_x86_64.whl", hash = "sha256:c124333816c3a9b03fbeef3a9f230ba9a737e9e5bb4060aa2107a86cc0a497fc", size = 13058505 },
    { url = "https://files.pythonhosted.org/packages/b9/57/708135b90391995361636634df1f1130d03ba456e95bcf576fada459115a/pandas-2.2.3-cp311-cp311-musllinux_1_2_aarch64.whl", hash = "sha256:63cc132e40a2e084cf01adf0775b15ac515ba905d7dcca47e9a251819c575ef3", size = 16744420 },
    { url = "https://files.pythonhosted.org/packages/86/4a/03ed6b7ee323cf30404265c284cee9c65c56a212e0a08d9ee06984ba2240/pandas-2.2.3-cp311-cp311-musllinux_1_2_x86_64.whl", hash = "sha256:29401dbfa9ad77319367d36940cd8a0b3a11aba16063e39632d98b0e931ddf32", size = 14440457 },
    { url = "https://files.pythonhosted.org/packages/ed/8c/87ddf1fcb55d11f9f847e3c69bb1c6f8e46e2f40ab1a2d2abadb2401b007/pandas-2.2.3-cp311-cp311-win_amd64.whl", hash = "sha256:3fc6873a41186404dad67245896a6e440baacc92f5b716ccd1bc9ed2995ab2c5", size = 11617166 },
    { url = "https://files.pythonhosted.org/packages/17/a3/fb2734118db0af37ea7433f57f722c0a56687e14b14690edff0cdb4b7e58/pandas-2.2.3-cp312-cp312-macosx_10_9_x86_64.whl", hash = "sha256:b1d432e8d08679a40e2a6d8b2f9770a5c21793a6f9f47fdd52c5ce1948a5a8a9", size = 12529893 },
    { url = "https://files.pythonhosted.org/packages/e1/0c/ad295fd74bfac85358fd579e271cded3ac969de81f62dd0142c426b9da91/pandas-2.2.3-cp312-cp312-macosx_11_0_arm64.whl", hash = "sha256:a5a1595fe639f5988ba6a8e5bc9649af3baf26df3998a0abe56c02609392e0a4", size = 11363475 },
    { url = "https://files.pythonhosted.org/packages/c6/2a/4bba3f03f7d07207481fed47f5b35f556c7441acddc368ec43d6643c5777/pandas-2.2.3-cp312-cp312-manylinux2014_aarch64.manylinux_2_17_aarch64.whl", hash = "sha256:5de54125a92bb4d1c051c0659e6fcb75256bf799a732a87184e5ea503965bce3", size = 15188645 },
    { url = "https://files.pythonhosted.org/packages/38/f8/d8fddee9ed0d0c0f4a2132c1dfcf0e3e53265055da8df952a53e7eaf178c/pandas-2.2.3-cp312-cp312-manylinux_2_17_x86_64.manylinux2014_x86_64.whl", hash = "sha256:fffb8ae78d8af97f849404f21411c95062db1496aeb3e56f146f0355c9989319", size = 12739445 },
    { url = "https://files.pythonhosted.org/packages/20/e8/45a05d9c39d2cea61ab175dbe6a2de1d05b679e8de2011da4ee190d7e748/pandas-2.2.3-cp312-cp312-musllinux_1_2_aarch64.whl", hash = "sha256:6dfcb5ee8d4d50c06a51c2fffa6cff6272098ad6540aed1a76d15fb9318194d8", size = 16359235 },
    { url = "https://files.pythonhosted.org/packages/1d/99/617d07a6a5e429ff90c90da64d428516605a1ec7d7bea494235e1c3882de/pandas-2.2.3-cp312-cp312-musllinux_1_2_x86_64.whl", hash = "sha256:062309c1b9ea12a50e8ce661145c6aab431b1e99530d3cd60640e255778bd43a", size = 14056756 },
    { url = "https://files.pythonhosted.org/packages/29/d4/1244ab8edf173a10fd601f7e13b9566c1b525c4f365d6bee918e68381889/pandas-2.2.3-cp312-cp312-win_amd64.whl", hash = "sha256:59ef3764d0fe818125a5097d2ae867ca3fa64df032331b7e0917cf5d7bf66b13", size = 11504248 },
    { url = "https://files.pythonhosted.org/packages/64/22/3b8f4e0ed70644e85cfdcd57454686b9057c6c38d2f74fe4b8bc2527214a/pandas-2.2.3-cp313-cp313-macosx_10_13_x86_64.whl", hash = "sha256:f00d1345d84d8c86a63e476bb4955e46458b304b9575dcf71102b5c705320015", size = 12477643 },
    { url = "https://files.pythonhosted.org/packages/e4/93/b3f5d1838500e22c8d793625da672f3eec046b1a99257666c94446969282/pandas-2.2.3-cp313-cp313-macosx_11_0_arm64.whl", hash = "sha256:3508d914817e153ad359d7e069d752cdd736a247c322d932eb89e6bc84217f28", size = 11281573 },
    { url = "https://files.pythonhosted.org/packages/f5/94/6c79b07f0e5aab1dcfa35a75f4817f5c4f677931d4234afcd75f0e6a66ca/pandas-2.2.3-cp313-cp313-manylinux2014_aarch64.manylinux_2_17_aarch64.whl", hash = "sha256:22a9d949bfc9a502d320aa04e5d02feab689d61da4e7764b62c30b991c42c5f0", size = 15196085 },
    { url = "https://files.pythonhosted.org/packages/e8/31/aa8da88ca0eadbabd0a639788a6da13bb2ff6edbbb9f29aa786450a30a91/pandas-2.2.3-cp313-cp313-manylinux_2_17_x86_64.manylinux2014_x86_64.whl", hash = "sha256:f3a255b2c19987fbbe62a9dfd6cff7ff2aa9ccab3fc75218fd4b7530f01efa24", size = 12711809 },
    { url = "https://files.pythonhosted.org/packages/ee/7c/c6dbdb0cb2a4344cacfb8de1c5808ca885b2e4dcfde8008266608f9372af/pandas-2.2.3-cp313-cp313-musllinux_1_2_aarch64.whl", hash = "sha256:800250ecdadb6d9c78eae4990da62743b857b470883fa27f652db8bdde7f6659", size = 16356316 },
    { url = "https://files.pythonhosted.org/packages/57/b7/8b757e7d92023b832869fa8881a992696a0bfe2e26f72c9ae9f255988d42/pandas-2.2.3-cp313-cp313-musllinux_1_2_x86_64.whl", hash = "sha256:6374c452ff3ec675a8f46fd9ab25c4ad0ba590b71cf0656f8b6daa5202bca3fb", size = 14022055 },
    { url = "https://files.pythonhosted.org/packages/3b/bc/4b18e2b8c002572c5a441a64826252ce5da2aa738855747247a971988043/pandas-2.2.3-cp313-cp313-win_amd64.whl", hash = "sha256:61c5ad4043f791b61dd4752191d9f07f0ae412515d59ba8f005832a532f8736d", size = 11481175 },
    { url = "https://files.pythonhosted.org/packages/76/a3/a5d88146815e972d40d19247b2c162e88213ef51c7c25993942c39dbf41d/pandas-2.2.3-cp313-cp313t-macosx_10_13_x86_64.whl", hash = "sha256:3b71f27954685ee685317063bf13c7709a7ba74fc996b84fc6821c59b0f06468", size = 12615650 },
    { url = "https://files.pythonhosted.org/packages/9c/8c/f0fd18f6140ddafc0c24122c8a964e48294acc579d47def376fef12bcb4a/pandas-2.2.3-cp313-cp313t-macosx_11_0_arm64.whl", hash = "sha256:38cf8125c40dae9d5acc10fa66af8ea6fdf760b2714ee482ca691fc66e6fcb18", size = 11290177 },
    { url = "https://files.pythonhosted.org/packages/ed/f9/e995754eab9c0f14c6777401f7eece0943840b7a9fc932221c19d1abee9f/pandas-2.2.3-cp313-cp313t-manylinux2014_aarch64.manylinux_2_17_aarch64.whl", hash = "sha256:ba96630bc17c875161df3818780af30e43be9b166ce51c9a18c1feae342906c2", size = 14651526 },
    { url = "https://files.pythonhosted.org/packages/25/b0/98d6ae2e1abac4f35230aa756005e8654649d305df9a28b16b9ae4353bff/pandas-2.2.3-cp313-cp313t-manylinux_2_17_x86_64.manylinux2014_x86_64.whl", hash = "sha256:1db71525a1538b30142094edb9adc10be3f3e176748cd7acc2240c2f2e5aa3a4", size = 11871013 },
    { url = "https://files.pythonhosted.org/packages/cc/57/0f72a10f9db6a4628744c8e8f0df4e6e21de01212c7c981d31e50ffc8328/pandas-2.2.3-cp313-cp313t-musllinux_1_2_aarch64.whl", hash = "sha256:15c0e1e02e93116177d29ff83e8b1619c93ddc9c49083f237d4312337a61165d", size = 15711620 },
    { url = "https://files.pythonhosted.org/packages/ab/5f/b38085618b950b79d2d9164a711c52b10aefc0ae6833b96f626b7021b2ed/pandas-2.2.3-cp313-cp313t-musllinux_1_2_x86_64.whl", hash = "sha256:ad5b65698ab28ed8d7f18790a0dc58005c7629f227be9ecc1072aa74c0c1d43a", size = 13098436 },
]

[[package]]
name = "pathable"
version = "0.4.4"
source = { registry = "https://pypi.scm.io/simple" }
sdist = { url = "https://files.pythonhosted.org/packages/67/93/8f2c2075b180c12c1e9f6a09d1a985bc2036906b13dff1d8917e395f2048/pathable-0.4.4.tar.gz", hash = "sha256:6905a3cd17804edfac7875b5f6c9142a218c7caef78693c2dbbbfbac186d88b2", size = 8124 }
wheels = [
    { url = "https://files.pythonhosted.org/packages/7d/eb/b6260b31b1a96386c0a880edebe26f89669098acea8e0318bff6adb378fd/pathable-0.4.4-py3-none-any.whl", hash = "sha256:5ae9e94793b6ef5a4cbe0a7ce9dbbefc1eec38df253763fd0aeeacf2762dbbc2", size = 9592 },
]

[[package]]
name = "pillow"
version = "11.1.0"
source = { registry = "https://pypi.scm.io/simple" }
sdist = { url = "https://files.pythonhosted.org/packages/f3/af/c097e544e7bd278333db77933e535098c259609c4eb3b85381109602fb5b/pillow-11.1.0.tar.gz", hash = "sha256:368da70808b36d73b4b390a8ffac11069f8a5c85f29eff1f1b01bcf3ef5b2a20", size = 46742715 }
wheels = [
    { url = "https://files.pythonhosted.org/packages/50/1c/2dcea34ac3d7bc96a1fd1bd0a6e06a57c67167fec2cff8d95d88229a8817/pillow-11.1.0-cp310-cp310-macosx_10_10_x86_64.whl", hash = "sha256:e1abe69aca89514737465752b4bcaf8016de61b3be1397a8fc260ba33321b3a8", size = 3229983 },
    { url = "https://files.pythonhosted.org/packages/14/ca/6bec3df25e4c88432681de94a3531cc738bd85dea6c7aa6ab6f81ad8bd11/pillow-11.1.0-cp310-cp310-macosx_11_0_arm64.whl", hash = "sha256:c640e5a06869c75994624551f45e5506e4256562ead981cce820d5ab39ae2192", size = 3101831 },
    { url = "https://files.pythonhosted.org/packages/d4/2c/668e18e5521e46eb9667b09e501d8e07049eb5bfe39d56be0724a43117e6/pillow-11.1.0-cp310-cp310-manylinux_2_17_aarch64.manylinux2014_aarch64.whl", hash = "sha256:a07dba04c5e22824816b2615ad7a7484432d7f540e6fa86af60d2de57b0fcee2", size = 4314074 },
    { url = "https://files.pythonhosted.org/packages/02/80/79f99b714f0fc25f6a8499ecfd1f810df12aec170ea1e32a4f75746051ce/pillow-11.1.0-cp310-cp310-manylinux_2_17_x86_64.manylinux2014_x86_64.whl", hash = "sha256:e267b0ed063341f3e60acd25c05200df4193e15a4a5807075cd71225a2386e26", size = 4394933 },
    { url = "https://files.pythonhosted.org/packages/81/aa/8d4ad25dc11fd10a2001d5b8a80fdc0e564ac33b293bdfe04ed387e0fd95/pillow-11.1.0-cp310-cp310-manylinux_2_28_aarch64.whl", hash = "sha256:bd165131fd51697e22421d0e467997ad31621b74bfc0b75956608cb2906dda07", size = 4353349 },
    { url = "https://files.pythonhosted.org/packages/84/7a/cd0c3eaf4a28cb2a74bdd19129f7726277a7f30c4f8424cd27a62987d864/pillow-11.1.0-cp310-cp310-manylinux_2_28_x86_64.whl", hash = "sha256:abc56501c3fd148d60659aae0af6ddc149660469082859fa7b066a298bde9482", size = 4476532 },
    { url = "https://files.pythonhosted.org/packages/8f/8b/a907fdd3ae8f01c7670dfb1499c53c28e217c338b47a813af8d815e7ce97/pillow-11.1.0-cp310-cp310-musllinux_1_2_aarch64.whl", hash = "sha256:54ce1c9a16a9561b6d6d8cb30089ab1e5eb66918cb47d457bd996ef34182922e", size = 4279789 },
    { url = "https://files.pythonhosted.org/packages/6f/9a/9f139d9e8cccd661c3efbf6898967a9a337eb2e9be2b454ba0a09533100d/pillow-11.1.0-cp310-cp310-musllinux_1_2_x86_64.whl", hash = "sha256:73ddde795ee9b06257dac5ad42fcb07f3b9b813f8c1f7f870f402f4dc54b5269", size = 4413131 },
    { url = "https://files.pythonhosted.org/packages/a8/68/0d8d461f42a3f37432203c8e6df94da10ac8081b6d35af1c203bf3111088/pillow-11.1.0-cp310-cp310-win32.whl", hash = "sha256:3a5fe20a7b66e8135d7fd617b13272626a28278d0e578c98720d9ba4b2439d49", size = 2291213 },
    { url = "https://files.pythonhosted.org/packages/14/81/d0dff759a74ba87715509af9f6cb21fa21d93b02b3316ed43bda83664db9/pillow-11.1.0-cp310-cp310-win_amd64.whl", hash = "sha256:b6123aa4a59d75f06e9dd3dac5bf8bc9aa383121bb3dd9a7a612e05eabc9961a", size = 2625725 },
    { url = "https://files.pythonhosted.org/packages/ce/1f/8d50c096a1d58ef0584ddc37e6f602828515219e9d2428e14ce50f5ecad1/pillow-11.1.0-cp310-cp310-win_arm64.whl", hash = "sha256:a76da0a31da6fcae4210aa94fd779c65c75786bc9af06289cd1c184451ef7a65", size = 2375213 },
    { url = "https://files.pythonhosted.org/packages/dd/d6/2000bfd8d5414fb70cbbe52c8332f2283ff30ed66a9cde42716c8ecbe22c/pillow-11.1.0-cp311-cp311-macosx_10_10_x86_64.whl", hash = "sha256:e06695e0326d05b06833b40b7ef477e475d0b1ba3a6d27da1bb48c23209bf457", size = 3229968 },
    { url = "https://files.pythonhosted.org/packages/d9/45/3fe487010dd9ce0a06adf9b8ff4f273cc0a44536e234b0fad3532a42c15b/pillow-11.1.0-cp311-cp311-macosx_11_0_arm64.whl", hash = "sha256:96f82000e12f23e4f29346e42702b6ed9a2f2fea34a740dd5ffffcc8c539eb35", size = 3101806 },
    { url = "https://files.pythonhosted.org/packages/e3/72/776b3629c47d9d5f1c160113158a7a7ad177688d3a1159cd3b62ded5a33a/pillow-11.1.0-cp311-cp311-manylinux_2_17_aarch64.manylinux2014_aarch64.whl", hash = "sha256:a3cd561ded2cf2bbae44d4605837221b987c216cff94f49dfeed63488bb228d2", size = 4322283 },
    { url = "https://files.pythonhosted.org/packages/e4/c2/e25199e7e4e71d64eeb869f5b72c7ddec70e0a87926398785ab944d92375/pillow-11.1.0-cp311-cp311-manylinux_2_17_x86_64.manylinux2014_x86_64.whl", hash = "sha256:f189805c8be5ca5add39e6f899e6ce2ed824e65fb45f3c28cb2841911da19070", size = 4402945 },
    { url = "https://files.pythonhosted.org/packages/c1/ed/51d6136c9d5911f78632b1b86c45241c712c5a80ed7fa7f9120a5dff1eba/pillow-11.1.0-cp311-cp311-manylinux_2_28_aarch64.whl", hash = "sha256:dd0052e9db3474df30433f83a71b9b23bd9e4ef1de13d92df21a52c0303b8ab6", size = 4361228 },
    { url = "https://files.pythonhosted.org/packages/48/a4/fbfe9d5581d7b111b28f1d8c2762dee92e9821bb209af9fa83c940e507a0/pillow-11.1.0-cp311-cp311-manylinux_2_28_x86_64.whl", hash = "sha256:837060a8599b8f5d402e97197d4924f05a2e0d68756998345c829c33186217b1", size = 4484021 },
    { url = "https://files.pythonhosted.org/packages/39/db/0b3c1a5018117f3c1d4df671fb8e47d08937f27519e8614bbe86153b65a5/pillow-11.1.0-cp311-cp311-musllinux_1_2_aarch64.whl", hash = "sha256:aa8dd43daa836b9a8128dbe7d923423e5ad86f50a7a14dc688194b7be5c0dea2", size = 4287449 },
    { url = "https://files.pythonhosted.org/packages/d9/58/bc128da7fea8c89fc85e09f773c4901e95b5936000e6f303222490c052f3/pillow-11.1.0-cp311-cp311-musllinux_1_2_x86_64.whl", hash = "sha256:0a2f91f8a8b367e7a57c6e91cd25af510168091fb89ec5146003e424e1558a96", size = 4419972 },
    { url = "https://files.pythonhosted.org/packages/5f/bb/58f34379bde9fe197f51841c5bbe8830c28bbb6d3801f16a83b8f2ad37df/pillow-11.1.0-cp311-cp311-win32.whl", hash = "sha256:c12fc111ef090845de2bb15009372175d76ac99969bdf31e2ce9b42e4b8cd88f", size = 2291201 },
    { url = "https://files.pythonhosted.org/packages/3a/c6/fce9255272bcf0c39e15abd2f8fd8429a954cf344469eaceb9d0d1366913/pillow-11.1.0-cp311-cp311-win_amd64.whl", hash = "sha256:fbd43429d0d7ed6533b25fc993861b8fd512c42d04514a0dd6337fb3ccf22761", size = 2625686 },
    { url = "https://files.pythonhosted.org/packages/c8/52/8ba066d569d932365509054859f74f2a9abee273edcef5cd75e4bc3e831e/pillow-11.1.0-cp311-cp311-win_arm64.whl", hash = "sha256:f7955ecf5609dee9442cbface754f2c6e541d9e6eda87fad7f7a989b0bdb9d71", size = 2375194 },
    { url = "https://files.pythonhosted.org/packages/95/20/9ce6ed62c91c073fcaa23d216e68289e19d95fb8188b9fb7a63d36771db8/pillow-11.1.0-cp312-cp312-macosx_10_13_x86_64.whl", hash = "sha256:2062ffb1d36544d42fcaa277b069c88b01bb7298f4efa06731a7fd6cc290b81a", size = 3226818 },
    { url = "https://files.pythonhosted.org/packages/b9/d8/f6004d98579a2596c098d1e30d10b248798cceff82d2b77aa914875bfea1/pillow-11.1.0-cp312-cp312-macosx_11_0_arm64.whl", hash = "sha256:a85b653980faad27e88b141348707ceeef8a1186f75ecc600c395dcac19f385b", size = 3101662 },
    { url = "https://files.pythonhosted.org/packages/08/d9/892e705f90051c7a2574d9f24579c9e100c828700d78a63239676f960b74/pillow-11.1.0-cp312-cp312-manylinux_2_17_aarch64.manylinux2014_aarch64.whl", hash = "sha256:9409c080586d1f683df3f184f20e36fb647f2e0bc3988094d4fd8c9f4eb1b3b3", size = 4329317 },
    { url = "https://files.pythonhosted.org/packages/8c/aa/7f29711f26680eab0bcd3ecdd6d23ed6bce180d82e3f6380fb7ae35fcf3b/pillow-11.1.0-cp312-cp312-manylinux_2_17_x86_64.manylinux2014_x86_64.whl", hash = "sha256:7fdadc077553621911f27ce206ffcbec7d3f8d7b50e0da39f10997e8e2bb7f6a", size = 4412999 },
    { url = "https://files.pythonhosted.org/packages/c8/c4/8f0fe3b9e0f7196f6d0bbb151f9fba323d72a41da068610c4c960b16632a/pillow-11.1.0-cp312-cp312-manylinux_2_28_aarch64.whl", hash = "sha256:93a18841d09bcdd774dcdc308e4537e1f867b3dec059c131fde0327899734aa1", size = 4368819 },
    { url = "https://files.pythonhosted.org/packages/38/0d/84200ed6a871ce386ddc82904bfadc0c6b28b0c0ec78176871a4679e40b3/pillow-11.1.0-cp312-cp312-manylinux_2_28_x86_64.whl", hash = "sha256:9aa9aeddeed452b2f616ff5507459e7bab436916ccb10961c4a382cd3e03f47f", size = 4496081 },
    { url = "https://files.pythonhosted.org/packages/84/9c/9bcd66f714d7e25b64118e3952d52841a4babc6d97b6d28e2261c52045d4/pillow-11.1.0-cp312-cp312-musllinux_1_2_aarch64.whl", hash = "sha256:3cdcdb0b896e981678eee140d882b70092dac83ac1cdf6b3a60e2216a73f2b91", size = 4296513 },
    { url = "https://files.pythonhosted.org/packages/db/61/ada2a226e22da011b45f7104c95ebda1b63dcbb0c378ad0f7c2a710f8fd2/pillow-11.1.0-cp312-cp312-musllinux_1_2_x86_64.whl", hash = "sha256:36ba10b9cb413e7c7dfa3e189aba252deee0602c86c309799da5a74009ac7a1c", size = 4431298 },
    { url = "https://files.pythonhosted.org/packages/e7/c4/fc6e86750523f367923522014b821c11ebc5ad402e659d8c9d09b3c9d70c/pillow-11.1.0-cp312-cp312-win32.whl", hash = "sha256:cfd5cd998c2e36a862d0e27b2df63237e67273f2fc78f47445b14e73a810e7e6", size = 2291630 },
    { url = "https://files.pythonhosted.org/packages/08/5c/2104299949b9d504baf3f4d35f73dbd14ef31bbd1ddc2c1b66a5b7dfda44/pillow-11.1.0-cp312-cp312-win_amd64.whl", hash = "sha256:a697cd8ba0383bba3d2d3ada02b34ed268cb548b369943cd349007730c92bddf", size = 2626369 },
    { url = "https://files.pythonhosted.org/packages/37/f3/9b18362206b244167c958984b57c7f70a0289bfb59a530dd8af5f699b910/pillow-11.1.0-cp312-cp312-win_arm64.whl", hash = "sha256:4dd43a78897793f60766563969442020e90eb7847463eca901e41ba186a7d4a5", size = 2375240 },
    { url = "https://files.pythonhosted.org/packages/b3/31/9ca79cafdce364fd5c980cd3416c20ce1bebd235b470d262f9d24d810184/pillow-11.1.0-cp313-cp313-macosx_10_13_x86_64.whl", hash = "sha256:ae98e14432d458fc3de11a77ccb3ae65ddce70f730e7c76140653048c71bfcbc", size = 3226640 },
    { url = "https://files.pythonhosted.org/packages/ac/0f/ff07ad45a1f172a497aa393b13a9d81a32e1477ef0e869d030e3c1532521/pillow-11.1.0-cp313-cp313-macosx_11_0_arm64.whl", hash = "sha256:cc1331b6d5a6e144aeb5e626f4375f5b7ae9934ba620c0ac6b3e43d5e683a0f0", size = 3101437 },
    { url = "https://files.pythonhosted.org/packages/08/2f/9906fca87a68d29ec4530be1f893149e0cb64a86d1f9f70a7cfcdfe8ae44/pillow-11.1.0-cp313-cp313-manylinux_2_17_aarch64.manylinux2014_aarch64.whl", hash = "sha256:758e9d4ef15d3560214cddbc97b8ef3ef86ce04d62ddac17ad39ba87e89bd3b1", size = 4326605 },
    { url = "https://files.pythonhosted.org/packages/b0/0f/f3547ee15b145bc5c8b336401b2d4c9d9da67da9dcb572d7c0d4103d2c69/pillow-11.1.0-cp313-cp313-manylinux_2_17_x86_64.manylinux2014_x86_64.whl", hash = "sha256:b523466b1a31d0dcef7c5be1f20b942919b62fd6e9a9be199d035509cbefc0ec", size = 4411173 },
    { url = "https://files.pythonhosted.org/packages/b1/df/bf8176aa5db515c5de584c5e00df9bab0713548fd780c82a86cba2c2fedb/pillow-11.1.0-cp313-cp313-manylinux_2_28_aarch64.whl", hash = "sha256:9044b5e4f7083f209c4e35aa5dd54b1dd5b112b108648f5c902ad586d4f945c5", size = 4369145 },
    { url = "https://files.pythonhosted.org/packages/de/7c/7433122d1cfadc740f577cb55526fdc39129a648ac65ce64db2eb7209277/pillow-11.1.0-cp313-cp313-manylinux_2_28_x86_64.whl", hash = "sha256:3764d53e09cdedd91bee65c2527815d315c6b90d7b8b79759cc48d7bf5d4f114", size = 4496340 },
    { url = "https://files.pythonhosted.org/packages/25/46/dd94b93ca6bd555588835f2504bd90c00d5438fe131cf01cfa0c5131a19d/pillow-11.1.0-cp313-cp313-musllinux_1_2_aarch64.whl", hash = "sha256:31eba6bbdd27dde97b0174ddf0297d7a9c3a507a8a1480e1e60ef914fe23d352", size = 4296906 },
    { url = "https://files.pythonhosted.org/packages/a8/28/2f9d32014dfc7753e586db9add35b8a41b7a3b46540e965cb6d6bc607bd2/pillow-11.1.0-cp313-cp313-musllinux_1_2_x86_64.whl", hash = "sha256:b5d658fbd9f0d6eea113aea286b21d3cd4d3fd978157cbf2447a6035916506d3", size = 4431759 },
    { url = "https://files.pythonhosted.org/packages/33/48/19c2cbe7403870fbe8b7737d19eb013f46299cdfe4501573367f6396c775/pillow-11.1.0-cp313-cp313-win32.whl", hash = "sha256:f86d3a7a9af5d826744fabf4afd15b9dfef44fe69a98541f666f66fbb8d3fef9", size = 2291657 },
    { url = "https://files.pythonhosted.org/packages/3b/ad/285c556747d34c399f332ba7c1a595ba245796ef3e22eae190f5364bb62b/pillow-11.1.0-cp313-cp313-win_amd64.whl", hash = "sha256:593c5fd6be85da83656b93ffcccc2312d2d149d251e98588b14fbc288fd8909c", size = 2626304 },
    { url = "https://files.pythonhosted.org/packages/e5/7b/ef35a71163bf36db06e9c8729608f78dedf032fc8313d19bd4be5c2588f3/pillow-11.1.0-cp313-cp313-win_arm64.whl", hash = "sha256:11633d58b6ee5733bde153a8dafd25e505ea3d32e261accd388827ee987baf65", size = 2375117 },
    { url = "https://files.pythonhosted.org/packages/79/30/77f54228401e84d6791354888549b45824ab0ffde659bafa67956303a09f/pillow-11.1.0-cp313-cp313t-macosx_10_13_x86_64.whl", hash = "sha256:70ca5ef3b3b1c4a0812b5c63c57c23b63e53bc38e758b37a951e5bc466449861", size = 3230060 },
    { url = "https://files.pythonhosted.org/packages/ce/b1/56723b74b07dd64c1010fee011951ea9c35a43d8020acd03111f14298225/pillow-11.1.0-cp313-cp313t-macosx_11_0_arm64.whl", hash = "sha256:8000376f139d4d38d6851eb149b321a52bb8893a88dae8ee7d95840431977081", size = 3106192 },
    { url = "https://files.pythonhosted.org/packages/e1/cd/7bf7180e08f80a4dcc6b4c3a0aa9e0b0ae57168562726a05dc8aa8fa66b0/pillow-11.1.0-cp313-cp313t-manylinux_2_17_x86_64.manylinux2014_x86_64.whl", hash = "sha256:9ee85f0696a17dd28fbcfceb59f9510aa71934b483d1f5601d1030c3c8304f3c", size = 4446805 },
    { url = "https://files.pythonhosted.org/packages/97/42/87c856ea30c8ed97e8efbe672b58c8304dee0573f8c7cab62ae9e31db6ae/pillow-11.1.0-cp313-cp313t-manylinux_2_28_x86_64.whl", hash = "sha256:dd0e081319328928531df7a0e63621caf67652c8464303fd102141b785ef9547", size = 4530623 },
    { url = "https://files.pythonhosted.org/packages/ff/41/026879e90c84a88e33fb00cc6bd915ac2743c67e87a18f80270dfe3c2041/pillow-11.1.0-cp313-cp313t-musllinux_1_2_x86_64.whl", hash = "sha256:e63e4e5081de46517099dc30abe418122f54531a6ae2ebc8680bcd7096860eab", size = 4465191 },
    { url = "https://files.pythonhosted.org/packages/e5/fb/a7960e838bc5df57a2ce23183bfd2290d97c33028b96bde332a9057834d3/pillow-11.1.0-cp313-cp313t-win32.whl", hash = "sha256:dda60aa465b861324e65a78c9f5cf0f4bc713e4309f83bc387be158b077963d9", size = 2295494 },
    { url = "https://files.pythonhosted.org/packages/d7/6c/6ec83ee2f6f0fda8d4cf89045c6be4b0373ebfc363ba8538f8c999f63fcd/pillow-11.1.0-cp313-cp313t-win_amd64.whl", hash = "sha256:ad5db5781c774ab9a9b2c4302bbf0c1014960a0a7be63278d13ae6fdf88126fe", size = 2631595 },
    { url = "https://files.pythonhosted.org/packages/cf/6c/41c21c6c8af92b9fea313aa47c75de49e2f9a467964ee33eb0135d47eb64/pillow-11.1.0-cp313-cp313t-win_arm64.whl", hash = "sha256:67cd427c68926108778a9005f2a04adbd5e67c442ed21d95389fe1d595458756", size = 2377651 },
    { url = "https://files.pythonhosted.org/packages/fa/c5/389961578fb677b8b3244fcd934f720ed25a148b9a5cc81c91bdf59d8588/pillow-11.1.0-pp310-pypy310_pp73-macosx_10_15_x86_64.whl", hash = "sha256:8c730dc3a83e5ac137fbc92dfcfe1511ce3b2b5d7578315b63dbbb76f7f51d90", size = 3198345 },
    { url = "https://files.pythonhosted.org/packages/c4/fa/803c0e50ffee74d4b965229e816af55276eac1d5806712de86f9371858fd/pillow-11.1.0-pp310-pypy310_pp73-macosx_11_0_arm64.whl", hash = "sha256:7d33d2fae0e8b170b6a6c57400e077412240f6f5bb2a342cf1ee512a787942bb", size = 3072938 },
    { url = "https://files.pythonhosted.org/packages/dc/67/2a3a5f8012b5d8c63fe53958ba906c1b1d0482ebed5618057ef4d22f8076/pillow-11.1.0-pp310-pypy310_pp73-manylinux_2_17_aarch64.manylinux2014_aarch64.whl", hash = "sha256:a8d65b38173085f24bc07f8b6c505cbb7418009fa1a1fcb111b1f4961814a442", size = 3400049 },
    { url = "https://files.pythonhosted.org/packages/e5/a0/514f0d317446c98c478d1872497eb92e7cde67003fed74f696441e647446/pillow-11.1.0-pp310-pypy310_pp73-manylinux_2_17_x86_64.manylinux2014_x86_64.whl", hash = "sha256:015c6e863faa4779251436db398ae75051469f7c903b043a48f078e437656f83", size = 3422431 },
    { url = "https://files.pythonhosted.org/packages/cd/00/20f40a935514037b7d3f87adfc87d2c538430ea625b63b3af8c3f5578e72/pillow-11.1.0-pp310-pypy310_pp73-manylinux_2_28_aarch64.whl", hash = "sha256:d44ff19eea13ae4acdaaab0179fa68c0c6f2f45d66a4d8ec1eda7d6cecbcc15f", size = 3446208 },
    { url = "https://files.pythonhosted.org/packages/28/3c/7de681727963043e093c72e6c3348411b0185eab3263100d4490234ba2f6/pillow-11.1.0-pp310-pypy310_pp73-manylinux_2_28_x86_64.whl", hash = "sha256:d3d8da4a631471dfaf94c10c85f5277b1f8e42ac42bade1ac67da4b4a7359b73", size = 3509746 },
    { url = "https://files.pythonhosted.org/packages/41/67/936f9814bdd74b2dfd4822f1f7725ab5d8ff4103919a1664eb4874c58b2f/pillow-11.1.0-pp310-pypy310_pp73-win_amd64.whl", hash = "sha256:4637b88343166249fe8aa94e7c4a62a180c4b3898283bb5d3d2fd5fe10d8e4e0", size = 2626353 },
]

[[package]]
name = "pims"
version = "0.7"
source = { registry = "https://pypi.scm.io/simple" }
dependencies = [
    { name = "imageio" },
    { name = "numpy" },
    { name = "packaging" },
    { name = "slicerator" },
    { name = "tifffile" },
]
sdist = { url = "https://files.pythonhosted.org/packages/b8/02/5bf3639f5b77e9b183011c08541c5039ba3d04f5316c70312b48a8e003a9/pims-0.7.tar.gz", hash = "sha256:55907a4c301256086d2aa4e34a5361b9109f24e375c2071e1117b9491e82946b", size = 87779 }

[[package]]
name = "pluggy"
version = "1.5.0"
source = { registry = "https://pypi.scm.io/simple" }
sdist = { url = "https://files.pythonhosted.org/packages/96/2d/02d4312c973c6050a18b314a5ad0b3210edb65a906f868e31c111dede4a6/pluggy-1.5.0.tar.gz", hash = "sha256:2cffa88e94fdc978c4c574f15f9e59b7f4201d439195c3715ca9e2486f1d0cf1", size = 67955 }
wheels = [
    { url = "https://files.pythonhosted.org/packages/88/5f/e351af9a41f866ac3f1fac4ca0613908d9a41741cfcf2228f4ad853b697d/pluggy-1.5.0-py3-none-any.whl", hash = "sha256:44e1ad92c8ca002de6377e165f3e0f1be63266ab4d554740532335b9d75ea669", size = 20556 },
]

[[package]]
name = "pooch"
version = "1.5.2"
source = { registry = "https://pypi.scm.io/simple" }
dependencies = [
    { name = "appdirs" },
    { name = "packaging" },
    { name = "requests" },
]
sdist = { url = "https://files.pythonhosted.org/packages/b3/45/d2eaf68ab809155caef416f7281318b4b7753311ea415c9b066dac2dbf9a/pooch-1.5.2.tar.gz", hash = "sha256:5969b2f1defbdc405df932767e05e0b536e2771c27f1f95d7f260bc99bf13581", size = 61167 }
wheels = [
    { url = "https://files.pythonhosted.org/packages/76/1e/5092523703289aa1a9c14b1ed09d4eda6de76d7eee9ee6b26b54d675e73f/pooch-1.5.2-py3-none-any.whl", hash = "sha256:debb159655de9eeccc366deb111fe1e33e76efac19724436b6878c09deca4293", size = 57647 },
]

[[package]]
name = "propcache"
version = "0.3.1"
source = { registry = "https://pypi.scm.io/simple" }
sdist = { url = "https://files.pythonhosted.org/packages/07/c8/fdc6686a986feae3541ea23dcaa661bd93972d3940460646c6bb96e21c40/propcache-0.3.1.tar.gz", hash = "sha256:40d980c33765359098837527e18eddefc9a24cea5b45e078a7f3bb5b032c6ecf", size = 43651 }
wheels = [
    { url = "https://files.pythonhosted.org/packages/20/56/e27c136101addf877c8291dbda1b3b86ae848f3837ce758510a0d806c92f/propcache-0.3.1-cp310-cp310-macosx_10_9_universal2.whl", hash = "sha256:f27785888d2fdd918bc36de8b8739f2d6c791399552333721b58193f68ea3e98", size = 80224 },
    { url = "https://files.pythonhosted.org/packages/63/bd/88e98836544c4f04db97eefd23b037c2002fa173dd2772301c61cd3085f9/propcache-0.3.1-cp310-cp310-macosx_10_9_x86_64.whl", hash = "sha256:d4e89cde74154c7b5957f87a355bb9c8ec929c167b59c83d90654ea36aeb6180", size = 46491 },
    { url = "https://files.pythonhosted.org/packages/15/43/0b8eb2a55753c4a574fc0899885da504b521068d3b08ca56774cad0bea2b/propcache-0.3.1-cp310-cp310-macosx_11_0_arm64.whl", hash = "sha256:730178f476ef03d3d4d255f0c9fa186cb1d13fd33ffe89d39f2cda4da90ceb71", size = 45927 },
    { url = "https://files.pythonhosted.org/packages/ad/6c/d01f9dfbbdc613305e0a831016844987a1fb4861dd221cd4c69b1216b43f/propcache-0.3.1-cp310-cp310-manylinux_2_17_aarch64.manylinux2014_aarch64.whl", hash = "sha256:967a8eec513dbe08330f10137eacb427b2ca52118769e82ebcfcab0fba92a649", size = 206135 },
    { url = "https://files.pythonhosted.org/packages/9a/8a/e6e1c77394088f4cfdace4a91a7328e398ebed745d59c2f6764135c5342d/propcache-0.3.1-cp310-cp310-manylinux_2_17_ppc64le.manylinux2014_ppc64le.whl", hash = "sha256:5b9145c35cc87313b5fd480144f8078716007656093d23059e8993d3a8fa730f", size = 220517 },
    { url = "https://files.pythonhosted.org/packages/19/3b/6c44fa59d6418f4239d5db8b1ece757351e85d6f3ca126dfe37d427020c8/propcache-0.3.1-cp310-cp310-manylinux_2_17_s390x.manylinux2014_s390x.whl", hash = "sha256:9e64e948ab41411958670f1093c0a57acfdc3bee5cf5b935671bbd5313bcf229", size = 218952 },
    { url = "https://files.pythonhosted.org/packages/7c/e4/4aeb95a1cd085e0558ab0de95abfc5187329616193a1012a6c4c930e9f7a/propcache-0.3.1-cp310-cp310-manylinux_2_17_x86_64.manylinux2014_x86_64.whl", hash = "sha256:319fa8765bfd6a265e5fa661547556da381e53274bc05094fc9ea50da51bfd46", size = 206593 },
    { url = "https://files.pythonhosted.org/packages/da/6a/29fa75de1cbbb302f1e1d684009b969976ca603ee162282ae702287b6621/propcache-0.3.1-cp310-cp310-manylinux_2_5_i686.manylinux1_i686.manylinux_2_17_i686.manylinux2014_i686.whl", hash = "sha256:c66d8ccbc902ad548312b96ed8d5d266d0d2c6d006fd0f66323e9d8f2dd49be7", size = 196745 },
    { url = "https://files.pythonhosted.org/packages/19/7e/2237dad1dbffdd2162de470599fa1a1d55df493b16b71e5d25a0ac1c1543/propcache-0.3.1-cp310-cp310-musllinux_1_2_aarch64.whl", hash = "sha256:2d219b0dbabe75e15e581fc1ae796109b07c8ba7d25b9ae8d650da582bed01b0", size = 203369 },
    { url = "https://files.pythonhosted.org/packages/a4/bc/a82c5878eb3afb5c88da86e2cf06e1fe78b7875b26198dbb70fe50a010dc/propcache-0.3.1-cp310-cp310-musllinux_1_2_armv7l.whl", hash = "sha256:cd6a55f65241c551eb53f8cf4d2f4af33512c39da5d9777694e9d9c60872f519", size = 198723 },
    { url = "https://files.pythonhosted.org/packages/17/76/9632254479c55516f51644ddbf747a45f813031af5adcb8db91c0b824375/propcache-0.3.1-cp310-cp310-musllinux_1_2_i686.whl", hash = "sha256:9979643ffc69b799d50d3a7b72b5164a2e97e117009d7af6dfdd2ab906cb72cd", size = 200751 },
    { url = "https://files.pythonhosted.org/packages/3e/c3/a90b773cf639bd01d12a9e20c95be0ae978a5a8abe6d2d343900ae76cd71/propcache-0.3.1-cp310-cp310-musllinux_1_2_ppc64le.whl", hash = "sha256:4cf9e93a81979f1424f1a3d155213dc928f1069d697e4353edb8a5eba67c6259", size = 210730 },
    { url = "https://files.pythonhosted.org/packages/ed/ec/ad5a952cdb9d65c351f88db7c46957edd3d65ffeee72a2f18bd6341433e0/propcache-0.3.1-cp310-cp310-musllinux_1_2_s390x.whl", hash = "sha256:2fce1df66915909ff6c824bbb5eb403d2d15f98f1518e583074671a30fe0c21e", size = 213499 },
    { url = "https://files.pythonhosted.org/packages/83/c0/ea5133dda43e298cd2010ec05c2821b391e10980e64ee72c0a76cdbb813a/propcache-0.3.1-cp310-cp310-musllinux_1_2_x86_64.whl", hash = "sha256:4d0dfdd9a2ebc77b869a0b04423591ea8823f791293b527dc1bb896c1d6f1136", size = 207132 },
    { url = "https://files.pythonhosted.org/packages/79/dd/71aae9dec59333064cfdd7eb31a63fa09f64181b979802a67a90b2abfcba/propcache-0.3.1-cp310-cp310-win32.whl", hash = "sha256:1f6cc0ad7b4560e5637eb2c994e97b4fa41ba8226069c9277eb5ea7101845b42", size = 40952 },
    { url = "https://files.pythonhosted.org/packages/31/0a/49ff7e5056c17dfba62cbdcbb90a29daffd199c52f8e65e5cb09d5f53a57/propcache-0.3.1-cp310-cp310-win_amd64.whl", hash = "sha256:47ef24aa6511e388e9894ec16f0fbf3313a53ee68402bc428744a367ec55b833", size = 45163 },
    { url = "https://files.pythonhosted.org/packages/90/0f/5a5319ee83bd651f75311fcb0c492c21322a7fc8f788e4eef23f44243427/propcache-0.3.1-cp311-cp311-macosx_10_9_universal2.whl", hash = "sha256:7f30241577d2fef2602113b70ef7231bf4c69a97e04693bde08ddab913ba0ce5", size = 80243 },
    { url = "https://files.pythonhosted.org/packages/ce/84/3db5537e0879942783e2256616ff15d870a11d7ac26541336fe1b673c818/propcache-0.3.1-cp311-cp311-macosx_10_9_x86_64.whl", hash = "sha256:43593c6772aa12abc3af7784bff4a41ffa921608dd38b77cf1dfd7f5c4e71371", size = 46503 },
    { url = "https://files.pythonhosted.org/packages/e2/c8/b649ed972433c3f0d827d7f0cf9ea47162f4ef8f4fe98c5f3641a0bc63ff/propcache-0.3.1-cp311-cp311-macosx_11_0_arm64.whl", hash = "sha256:a75801768bbe65499495660b777e018cbe90c7980f07f8aa57d6be79ea6f71da", size = 45934 },
    { url = "https://files.pythonhosted.org/packages/59/f9/4c0a5cf6974c2c43b1a6810c40d889769cc8f84cea676cbe1e62766a45f8/propcache-0.3.1-cp311-cp311-manylinux_2_17_aarch64.manylinux2014_aarch64.whl", hash = "sha256:f6f1324db48f001c2ca26a25fa25af60711e09b9aaf4b28488602776f4f9a744", size = 233633 },
    { url = "https://files.pythonhosted.org/packages/e7/64/66f2f4d1b4f0007c6e9078bd95b609b633d3957fe6dd23eac33ebde4b584/propcache-0.3.1-cp311-cp311-manylinux_2_17_ppc64le.manylinux2014_ppc64le.whl", hash = "sha256:5cdb0f3e1eb6dfc9965d19734d8f9c481b294b5274337a8cb5cb01b462dcb7e0", size = 241124 },
    { url = "https://files.pythonhosted.org/packages/aa/bf/7b8c9fd097d511638fa9b6af3d986adbdf567598a567b46338c925144c1b/propcache-0.3.1-cp311-cp311-manylinux_2_17_s390x.manylinux2014_s390x.whl", hash = "sha256:1eb34d90aac9bfbced9a58b266f8946cb5935869ff01b164573a7634d39fbcb5", size = 240283 },
    { url = "https://files.pythonhosted.org/packages/fa/c9/e85aeeeaae83358e2a1ef32d6ff50a483a5d5248bc38510d030a6f4e2816/propcache-0.3.1-cp311-cp311-manylinux_2_17_x86_64.manylinux2014_x86_64.whl", hash = "sha256:f35c7070eeec2cdaac6fd3fe245226ed2a6292d3ee8c938e5bb645b434c5f256", size = 232498 },
    { url = "https://files.pythonhosted.org/packages/8e/66/acb88e1f30ef5536d785c283af2e62931cb934a56a3ecf39105887aa8905/propcache-0.3.1-cp311-cp311-manylinux_2_5_i686.manylinux1_i686.manylinux_2_17_i686.manylinux2014_i686.whl", hash = "sha256:b23c11c2c9e6d4e7300c92e022046ad09b91fd00e36e83c44483df4afa990073", size = 221486 },
    { url = "https://files.pythonhosted.org/packages/f5/f9/233ddb05ffdcaee4448508ee1d70aa7deff21bb41469ccdfcc339f871427/propcache-0.3.1-cp311-cp311-musllinux_1_2_aarch64.whl", hash = "sha256:3e19ea4ea0bf46179f8a3652ac1426e6dcbaf577ce4b4f65be581e237340420d", size = 222675 },
    { url = "https://files.pythonhosted.org/packages/98/b8/eb977e28138f9e22a5a789daf608d36e05ed93093ef12a12441030da800a/propcache-0.3.1-cp311-cp311-musllinux_1_2_armv7l.whl", hash = "sha256:bd39c92e4c8f6cbf5f08257d6360123af72af9f4da75a690bef50da77362d25f", size = 215727 },
    { url = "https://files.pythonhosted.org/packages/89/2d/5f52d9c579f67b8ee1edd9ec073c91b23cc5b7ff7951a1e449e04ed8fdf3/propcache-0.3.1-cp311-cp311-musllinux_1_2_i686.whl", hash = "sha256:b0313e8b923b3814d1c4a524c93dfecea5f39fa95601f6a9b1ac96cd66f89ea0", size = 217878 },
    { url = "https://files.pythonhosted.org/packages/7a/fd/5283e5ed8a82b00c7a989b99bb6ea173db1ad750bf0bf8dff08d3f4a4e28/propcache-0.3.1-cp311-cp311-musllinux_1_2_ppc64le.whl", hash = "sha256:e861ad82892408487be144906a368ddbe2dc6297074ade2d892341b35c59844a", size = 230558 },
    { url = "https://files.pythonhosted.org/packages/90/38/ab17d75938ef7ac87332c588857422ae126b1c76253f0f5b1242032923ca/propcache-0.3.1-cp311-cp311-musllinux_1_2_s390x.whl", hash = "sha256:61014615c1274df8da5991a1e5da85a3ccb00c2d4701ac6f3383afd3ca47ab0a", size = 233754 },
    { url = "https://files.pythonhosted.org/packages/06/5d/3b921b9c60659ae464137508d3b4c2b3f52f592ceb1964aa2533b32fcf0b/propcache-0.3.1-cp311-cp311-musllinux_1_2_x86_64.whl", hash = "sha256:71ebe3fe42656a2328ab08933d420df5f3ab121772eef78f2dc63624157f0ed9", size = 226088 },
    { url = "https://files.pythonhosted.org/packages/54/6e/30a11f4417d9266b5a464ac5a8c5164ddc9dd153dfa77bf57918165eb4ae/propcache-0.3.1-cp311-cp311-win32.whl", hash = "sha256:58aa11f4ca8b60113d4b8e32d37e7e78bd8af4d1a5b5cb4979ed856a45e62005", size = 40859 },
    { url = "https://files.pythonhosted.org/packages/1d/3a/8a68dd867da9ca2ee9dfd361093e9cb08cb0f37e5ddb2276f1b5177d7731/propcache-0.3.1-cp311-cp311-win_amd64.whl", hash = "sha256:9532ea0b26a401264b1365146c440a6d78269ed41f83f23818d4b79497aeabe7", size = 45153 },
    { url = "https://files.pythonhosted.org/packages/41/aa/ca78d9be314d1e15ff517b992bebbed3bdfef5b8919e85bf4940e57b6137/propcache-0.3.1-cp312-cp312-macosx_10_13_universal2.whl", hash = "sha256:f78eb8422acc93d7b69964012ad7048764bb45a54ba7a39bb9e146c72ea29723", size = 80430 },
    { url = "https://files.pythonhosted.org/packages/1a/d8/f0c17c44d1cda0ad1979af2e593ea290defdde9eaeb89b08abbe02a5e8e1/propcache-0.3.1-cp312-cp312-macosx_10_13_x86_64.whl", hash = "sha256:89498dd49c2f9a026ee057965cdf8192e5ae070ce7d7a7bd4b66a8e257d0c976", size = 46637 },
    { url = "https://files.pythonhosted.org/packages/ae/bd/c1e37265910752e6e5e8a4c1605d0129e5b7933c3dc3cf1b9b48ed83b364/propcache-0.3.1-cp312-cp312-macosx_11_0_arm64.whl", hash = "sha256:09400e98545c998d57d10035ff623266927cb784d13dd2b31fd33b8a5316b85b", size = 46123 },
    { url = "https://files.pythonhosted.org/packages/d4/b0/911eda0865f90c0c7e9f0415d40a5bf681204da5fd7ca089361a64c16b28/propcache-0.3.1-cp312-cp312-manylinux_2_17_aarch64.manylinux2014_aarch64.whl", hash = "sha256:aa8efd8c5adc5a2c9d3b952815ff8f7710cefdcaf5f2c36d26aff51aeca2f12f", size = 243031 },
    { url = "https://files.pythonhosted.org/packages/0a/06/0da53397c76a74271621807265b6eb61fb011451b1ddebf43213df763669/propcache-0.3.1-cp312-cp312-manylinux_2_17_ppc64le.manylinux2014_ppc64le.whl", hash = "sha256:c2fe5c910f6007e716a06d269608d307b4f36e7babee5f36533722660e8c4a70", size = 249100 },
    { url = "https://files.pythonhosted.org/packages/f1/eb/13090e05bf6b963fc1653cdc922133ced467cb4b8dab53158db5a37aa21e/propcache-0.3.1-cp312-cp312-manylinux_2_17_s390x.manylinux2014_s390x.whl", hash = "sha256:a0ab8cf8cdd2194f8ff979a43ab43049b1df0b37aa64ab7eca04ac14429baeb7", size = 250170 },
    { url = "https://files.pythonhosted.org/packages/3b/4c/f72c9e1022b3b043ec7dc475a0f405d4c3e10b9b1d378a7330fecf0652da/propcache-0.3.1-cp312-cp312-manylinux_2_17_x86_64.manylinux2014_x86_64.whl", hash = "sha256:563f9d8c03ad645597b8d010ef4e9eab359faeb11a0a2ac9f7b4bc8c28ebef25", size = 245000 },
    { url = "https://files.pythonhosted.org/packages/e8/fd/970ca0e22acc829f1adf5de3724085e778c1ad8a75bec010049502cb3a86/propcache-0.3.1-cp312-cp312-manylinux_2_5_i686.manylinux1_i686.manylinux_2_17_i686.manylinux2014_i686.whl", hash = "sha256:fb6e0faf8cb6b4beea5d6ed7b5a578254c6d7df54c36ccd3d8b3eb00d6770277", size = 230262 },
    { url = "https://files.pythonhosted.org/packages/c4/42/817289120c6b9194a44f6c3e6b2c3277c5b70bbad39e7df648f177cc3634/propcache-0.3.1-cp312-cp312-musllinux_1_2_aarch64.whl", hash = "sha256:1c5c7ab7f2bb3f573d1cb921993006ba2d39e8621019dffb1c5bc94cdbae81e8", size = 236772 },
    { url = "https://files.pythonhosted.org/packages/7c/9c/3b3942b302badd589ad6b672da3ca7b660a6c2f505cafd058133ddc73918/propcache-0.3.1-cp312-cp312-musllinux_1_2_armv7l.whl", hash = "sha256:050b571b2e96ec942898f8eb46ea4bfbb19bd5502424747e83badc2d4a99a44e", size = 231133 },
    { url = "https://files.pythonhosted.org/packages/98/a1/75f6355f9ad039108ff000dfc2e19962c8dea0430da9a1428e7975cf24b2/propcache-0.3.1-cp312-cp312-musllinux_1_2_i686.whl", hash = "sha256:e1c4d24b804b3a87e9350f79e2371a705a188d292fd310e663483af6ee6718ee", size = 230741 },
    { url = "https://files.pythonhosted.org/packages/67/0c/3e82563af77d1f8731132166da69fdfd95e71210e31f18edce08a1eb11ea/propcache-0.3.1-cp312-cp312-musllinux_1_2_ppc64le.whl", hash = "sha256:e4fe2a6d5ce975c117a6bb1e8ccda772d1e7029c1cca1acd209f91d30fa72815", size = 244047 },
    { url = "https://files.pythonhosted.org/packages/f7/50/9fb7cca01532a08c4d5186d7bb2da6c4c587825c0ae134b89b47c7d62628/propcache-0.3.1-cp312-cp312-musllinux_1_2_s390x.whl", hash = "sha256:feccd282de1f6322f56f6845bf1207a537227812f0a9bf5571df52bb418d79d5", size = 246467 },
    { url = "https://files.pythonhosted.org/packages/a9/02/ccbcf3e1c604c16cc525309161d57412c23cf2351523aedbb280eb7c9094/propcache-0.3.1-cp312-cp312-musllinux_1_2_x86_64.whl", hash = "sha256:ec314cde7314d2dd0510c6787326bbffcbdc317ecee6b7401ce218b3099075a7", size = 241022 },
    { url = "https://files.pythonhosted.org/packages/db/19/e777227545e09ca1e77a6e21274ae9ec45de0f589f0ce3eca2a41f366220/propcache-0.3.1-cp312-cp312-win32.whl", hash = "sha256:7d2d5a0028d920738372630870e7d9644ce437142197f8c827194fca404bf03b", size = 40647 },
    { url = "https://files.pythonhosted.org/packages/24/bb/3b1b01da5dd04c77a204c84e538ff11f624e31431cfde7201d9110b092b1/propcache-0.3.1-cp312-cp312-win_amd64.whl", hash = "sha256:88c423efef9d7a59dae0614eaed718449c09a5ac79a5f224a8b9664d603f04a3", size = 44784 },
    { url = "https://files.pythonhosted.org/packages/58/60/f645cc8b570f99be3cf46714170c2de4b4c9d6b827b912811eff1eb8a412/propcache-0.3.1-cp313-cp313-macosx_10_13_universal2.whl", hash = "sha256:f1528ec4374617a7a753f90f20e2f551121bb558fcb35926f99e3c42367164b8", size = 77865 },
    { url = "https://files.pythonhosted.org/packages/6f/d4/c1adbf3901537582e65cf90fd9c26fde1298fde5a2c593f987112c0d0798/propcache-0.3.1-cp313-cp313-macosx_10_13_x86_64.whl", hash = "sha256:dc1915ec523b3b494933b5424980831b636fe483d7d543f7afb7b3bf00f0c10f", size = 45452 },
    { url = "https://files.pythonhosted.org/packages/d1/b5/fe752b2e63f49f727c6c1c224175d21b7d1727ce1d4873ef1c24c9216830/propcache-0.3.1-cp313-cp313-macosx_11_0_arm64.whl", hash = "sha256:a110205022d077da24e60b3df8bcee73971be9575dec5573dd17ae5d81751111", size = 44800 },
    { url = "https://files.pythonhosted.org/packages/62/37/fc357e345bc1971e21f76597028b059c3d795c5ca7690d7a8d9a03c9708a/propcache-0.3.1-cp313-cp313-manylinux_2_17_aarch64.manylinux2014_aarch64.whl", hash = "sha256:d249609e547c04d190e820d0d4c8ca03ed4582bcf8e4e160a6969ddfb57b62e5", size = 225804 },
    { url = "https://files.pythonhosted.org/packages/0d/f1/16e12c33e3dbe7f8b737809bad05719cff1dccb8df4dafbcff5575002c0e/propcache-0.3.1-cp313-cp313-manylinux_2_17_ppc64le.manylinux2014_ppc64le.whl", hash = "sha256:5ced33d827625d0a589e831126ccb4f5c29dfdf6766cac441d23995a65825dcb", size = 230650 },
    { url = "https://files.pythonhosted.org/packages/3e/a2/018b9f2ed876bf5091e60153f727e8f9073d97573f790ff7cdf6bc1d1fb8/propcache-0.3.1-cp313-cp313-manylinux_2_17_s390x.manylinux2014_s390x.whl", hash = "sha256:4114c4ada8f3181af20808bedb250da6bae56660e4b8dfd9cd95d4549c0962f7", size = 234235 },
    { url = "https://files.pythonhosted.org/packages/45/5f/3faee66fc930dfb5da509e34c6ac7128870631c0e3582987fad161fcb4b1/propcache-0.3.1-cp313-cp313-manylinux_2_17_x86_64.manylinux2014_x86_64.whl", hash = "sha256:975af16f406ce48f1333ec5e912fe11064605d5c5b3f6746969077cc3adeb120", size = 228249 },
    { url = "https://files.pythonhosted.org/packages/62/1e/a0d5ebda5da7ff34d2f5259a3e171a94be83c41eb1e7cd21a2105a84a02e/propcache-0.3.1-cp313-cp313-manylinux_2_5_i686.manylinux1_i686.manylinux_2_17_i686.manylinux2014_i686.whl", hash = "sha256:a34aa3a1abc50740be6ac0ab9d594e274f59960d3ad253cd318af76b996dd654", size = 214964 },
    { url = "https://files.pythonhosted.org/packages/db/a0/d72da3f61ceab126e9be1f3bc7844b4e98c6e61c985097474668e7e52152/propcache-0.3.1-cp313-cp313-musllinux_1_2_aarch64.whl", hash = "sha256:9cec3239c85ed15bfaded997773fdad9fb5662b0a7cbc854a43f291eb183179e", size = 222501 },
    { url = "https://files.pythonhosted.org/packages/18/6d/a008e07ad7b905011253adbbd97e5b5375c33f0b961355ca0a30377504ac/propcache-0.3.1-cp313-cp313-musllinux_1_2_armv7l.whl", hash = "sha256:05543250deac8e61084234d5fc54f8ebd254e8f2b39a16b1dce48904f45b744b", size = 217917 },
    { url = "https://files.pythonhosted.org/packages/98/37/02c9343ffe59e590e0e56dc5c97d0da2b8b19fa747ebacf158310f97a79a/propcache-0.3.1-cp313-cp313-musllinux_1_2_i686.whl", hash = "sha256:5cb5918253912e088edbf023788de539219718d3b10aef334476b62d2b53de53", size = 217089 },
    { url = "https://files.pythonhosted.org/packages/53/1b/d3406629a2c8a5666d4674c50f757a77be119b113eedd47b0375afdf1b42/propcache-0.3.1-cp313-cp313-musllinux_1_2_ppc64le.whl", hash = "sha256:f3bbecd2f34d0e6d3c543fdb3b15d6b60dd69970c2b4c822379e5ec8f6f621d5", size = 228102 },
    { url = "https://files.pythonhosted.org/packages/cd/a7/3664756cf50ce739e5f3abd48febc0be1a713b1f389a502ca819791a6b69/propcache-0.3.1-cp313-cp313-musllinux_1_2_s390x.whl", hash = "sha256:aca63103895c7d960a5b9b044a83f544b233c95e0dcff114389d64d762017af7", size = 230122 },
    { url = "https://files.pythonhosted.org/packages/35/36/0bbabaacdcc26dac4f8139625e930f4311864251276033a52fd52ff2a274/propcache-0.3.1-cp313-cp313-musllinux_1_2_x86_64.whl", hash = "sha256:5a0a9898fdb99bf11786265468571e628ba60af80dc3f6eb89a3545540c6b0ef", size = 226818 },
    { url = "https://files.pythonhosted.org/packages/cc/27/4e0ef21084b53bd35d4dae1634b6d0bad35e9c58ed4f032511acca9d4d26/propcache-0.3.1-cp313-cp313-win32.whl", hash = "sha256:3a02a28095b5e63128bcae98eb59025924f121f048a62393db682f049bf4ac24", size = 40112 },
    { url = "https://files.pythonhosted.org/packages/a6/2c/a54614d61895ba6dd7ac8f107e2b2a0347259ab29cbf2ecc7b94fa38c4dc/propcache-0.3.1-cp313-cp313-win_amd64.whl", hash = "sha256:813fbb8b6aea2fc9659815e585e548fe706d6f663fa73dff59a1677d4595a037", size = 44034 },
    { url = "https://files.pythonhosted.org/packages/5a/a8/0a4fd2f664fc6acc66438370905124ce62e84e2e860f2557015ee4a61c7e/propcache-0.3.1-cp313-cp313t-macosx_10_13_universal2.whl", hash = "sha256:a444192f20f5ce8a5e52761a031b90f5ea6288b1eef42ad4c7e64fef33540b8f", size = 82613 },
    { url = "https://files.pythonhosted.org/packages/4d/e5/5ef30eb2cd81576256d7b6caaa0ce33cd1d2c2c92c8903cccb1af1a4ff2f/propcache-0.3.1-cp313-cp313t-macosx_10_13_x86_64.whl", hash = "sha256:0fbe94666e62ebe36cd652f5fc012abfbc2342de99b523f8267a678e4dfdee3c", size = 47763 },
    { url = "https://files.pythonhosted.org/packages/87/9a/87091ceb048efeba4d28e903c0b15bcc84b7c0bf27dc0261e62335d9b7b8/propcache-0.3.1-cp313-cp313t-macosx_11_0_arm64.whl", hash = "sha256:f011f104db880f4e2166bcdcf7f58250f7a465bc6b068dc84c824a3d4a5c94dc", size = 47175 },
    { url = "https://files.pythonhosted.org/packages/3e/2f/854e653c96ad1161f96194c6678a41bbb38c7947d17768e8811a77635a08/propcache-0.3.1-cp313-cp313t-manylinux_2_17_aarch64.manylinux2014_aarch64.whl", hash = "sha256:3e584b6d388aeb0001d6d5c2bd86b26304adde6d9bb9bfa9c4889805021b96de", size = 292265 },
    { url = "https://files.pythonhosted.org/packages/40/8d/090955e13ed06bc3496ba4a9fb26c62e209ac41973cb0d6222de20c6868f/propcache-0.3.1-cp313-cp313t-manylinux_2_17_ppc64le.manylinux2014_ppc64le.whl", hash = "sha256:8a17583515a04358b034e241f952f1715243482fc2c2945fd99a1b03a0bd77d6", size = 294412 },
    { url = "https://files.pythonhosted.org/packages/39/e6/d51601342e53cc7582449e6a3c14a0479fab2f0750c1f4d22302e34219c6/propcache-0.3.1-cp313-cp313t-manylinux_2_17_s390x.manylinux2014_s390x.whl", hash = "sha256:5aed8d8308215089c0734a2af4f2e95eeb360660184ad3912686c181e500b2e7", size = 294290 },
    { url = "https://files.pythonhosted.org/packages/3b/4d/be5f1a90abc1881884aa5878989a1acdafd379a91d9c7e5e12cef37ec0d7/propcache-0.3.1-cp313-cp313t-manylinux_2_17_x86_64.manylinux2014_x86_64.whl", hash = "sha256:6d8e309ff9a0503ef70dc9a0ebd3e69cf7b3894c9ae2ae81fc10943c37762458", size = 282926 },
    { url = "https://files.pythonhosted.org/packages/57/2b/8f61b998c7ea93a2b7eca79e53f3e903db1787fca9373af9e2cf8dc22f9d/propcache-0.3.1-cp313-cp313t-manylinux_2_5_i686.manylinux1_i686.manylinux_2_17_i686.manylinux2014_i686.whl", hash = "sha256:b655032b202028a582d27aeedc2e813299f82cb232f969f87a4fde491a233f11", size = 267808 },
    { url = "https://files.pythonhosted.org/packages/11/1c/311326c3dfce59c58a6098388ba984b0e5fb0381ef2279ec458ef99bd547/propcache-0.3.1-cp313-cp313t-musllinux_1_2_aarch64.whl", hash = "sha256:9f64d91b751df77931336b5ff7bafbe8845c5770b06630e27acd5dbb71e1931c", size = 290916 },
    { url = "https://files.pythonhosted.org/packages/4b/74/91939924b0385e54dc48eb2e4edd1e4903ffd053cf1916ebc5347ac227f7/propcache-0.3.1-cp313-cp313t-musllinux_1_2_armv7l.whl", hash = "sha256:19a06db789a4bd896ee91ebc50d059e23b3639c25d58eb35be3ca1cbe967c3bf", size = 262661 },
    { url = "https://files.pythonhosted.org/packages/c2/d7/e6079af45136ad325c5337f5dd9ef97ab5dc349e0ff362fe5c5db95e2454/propcache-0.3.1-cp313-cp313t-musllinux_1_2_i686.whl", hash = "sha256:bef100c88d8692864651b5f98e871fb090bd65c8a41a1cb0ff2322db39c96c27", size = 264384 },
    { url = "https://files.pythonhosted.org/packages/b7/d5/ba91702207ac61ae6f1c2da81c5d0d6bf6ce89e08a2b4d44e411c0bbe867/propcache-0.3.1-cp313-cp313t-musllinux_1_2_ppc64le.whl", hash = "sha256:87380fb1f3089d2a0b8b00f006ed12bd41bd858fabfa7330c954c70f50ed8757", size = 291420 },
    { url = "https://files.pythonhosted.org/packages/58/70/2117780ed7edcd7ba6b8134cb7802aada90b894a9810ec56b7bb6018bee7/propcache-0.3.1-cp313-cp313t-musllinux_1_2_s390x.whl", hash = "sha256:e474fc718e73ba5ec5180358aa07f6aded0ff5f2abe700e3115c37d75c947e18", size = 290880 },
    { url = "https://files.pythonhosted.org/packages/4a/1f/ecd9ce27710021ae623631c0146719280a929d895a095f6d85efb6a0be2e/propcache-0.3.1-cp313-cp313t-musllinux_1_2_x86_64.whl", hash = "sha256:17d1c688a443355234f3c031349da69444be052613483f3e4158eef751abcd8a", size = 287407 },
    { url = "https://files.pythonhosted.org/packages/3e/66/2e90547d6b60180fb29e23dc87bd8c116517d4255240ec6d3f7dc23d1926/propcache-0.3.1-cp313-cp313t-win32.whl", hash = "sha256:359e81a949a7619802eb601d66d37072b79b79c2505e6d3fd8b945538411400d", size = 42573 },
    { url = "https://files.pythonhosted.org/packages/cb/8f/50ad8599399d1861b4d2b6b45271f0ef6af1b09b0a2386a46dbaf19c9535/propcache-0.3.1-cp313-cp313t-win_amd64.whl", hash = "sha256:e7fb9a84c9abbf2b2683fa3e7b0d7da4d8ecf139a1c635732a8bda29c5214b0e", size = 46757 },
    { url = "https://files.pythonhosted.org/packages/b8/d3/c3cb8f1d6ae3b37f83e1de806713a9b3642c5895f0215a62e1a4bd6e5e34/propcache-0.3.1-py3-none-any.whl", hash = "sha256:9a8ecf38de50a7f518c21568c80f985e776397b902f1ce0b01f799aba1608b40", size = 12376 },
]

[[package]]
name = "psutil"
version = "6.0.0"
source = { registry = "https://pypi.scm.io/simple" }
sdist = { url = "https://files.pythonhosted.org/packages/18/c7/8c6872f7372eb6a6b2e4708b88419fb46b857f7a2e1892966b851cc79fc9/psutil-6.0.0.tar.gz", hash = "sha256:8faae4f310b6d969fa26ca0545338b21f73c6b15db7c4a8d934a5482faa818f2", size = 508067 }
wheels = [
    { url = "https://files.pythonhosted.org/packages/0b/37/f8da2fbd29690b3557cca414c1949f92162981920699cd62095a984983bf/psutil-6.0.0-cp36-abi3-macosx_10_9_x86_64.whl", hash = "sha256:c588a7e9b1173b6e866756dde596fd4cad94f9399daf99ad8c3258b3cb2b47a0", size = 250961 },
    { url = "https://files.pythonhosted.org/packages/35/56/72f86175e81c656a01c4401cd3b1c923f891b31fbcebe98985894176d7c9/psutil-6.0.0-cp36-abi3-manylinux_2_12_i686.manylinux2010_i686.manylinux_2_17_i686.manylinux2014_i686.whl", hash = "sha256:6ed2440ada7ef7d0d608f20ad89a04ec47d2d3ab7190896cd62ca5fc4fe08bf0", size = 287478 },
    { url = "https://files.pythonhosted.org/packages/19/74/f59e7e0d392bc1070e9a70e2f9190d652487ac115bb16e2eff6b22ad1d24/psutil-6.0.0-cp36-abi3-manylinux_2_12_x86_64.manylinux2010_x86_64.manylinux_2_17_x86_64.manylinux2014_x86_64.whl", hash = "sha256:5fd9a97c8e94059b0ef54a7d4baf13b405011176c3b6ff257c247cae0d560ecd", size = 290455 },
    { url = "https://files.pythonhosted.org/packages/cd/5f/60038e277ff0a9cc8f0c9ea3d0c5eb6ee1d2470ea3f9389d776432888e47/psutil-6.0.0-cp36-abi3-manylinux_2_17_aarch64.manylinux2014_aarch64.whl", hash = "sha256:e2e8d0054fc88153ca0544f5c4d554d42e33df2e009c4ff42284ac9ebdef4132", size = 292046 },
    { url = "https://files.pythonhosted.org/packages/8b/20/2ff69ad9c35c3df1858ac4e094f20bd2374d33c8643cf41da8fd7cdcb78b/psutil-6.0.0-cp37-abi3-win32.whl", hash = "sha256:a495580d6bae27291324fe60cea0b5a7c23fa36a7cd35035a16d93bdcf076b9d", size = 253560 },
    { url = "https://files.pythonhosted.org/packages/73/44/561092313ae925f3acfaace6f9ddc4f6a9c748704317bad9c8c8f8a36a79/psutil-6.0.0-cp37-abi3-win_amd64.whl", hash = "sha256:33ea5e1c975250a720b3a6609c490db40dae5d83a4eb315170c4fe0d8b1f34b3", size = 257399 },
    { url = "https://files.pythonhosted.org/packages/7c/06/63872a64c312a24fb9b4af123ee7007a306617da63ff13bcc1432386ead7/psutil-6.0.0-cp38-abi3-macosx_11_0_arm64.whl", hash = "sha256:ffe7fc9b6b36beadc8c322f84e1caff51e8703b88eee1da46d1e3a6ae11b4fd0", size = 251988 },
]

[[package]]
name = "pycparser"
version = "2.22"
source = { registry = "https://pypi.scm.io/simple" }
sdist = { url = "https://files.pythonhosted.org/packages/1d/b2/31537cf4b1ca988837256c910a668b553fceb8f069bedc4b1c826024b52c/pycparser-2.22.tar.gz", hash = "sha256:491c8be9c040f5390f5bf44a5b07752bd07f56edf992381b05c701439eec10f6", size = 172736 }
wheels = [
    { url = "https://files.pythonhosted.org/packages/13/a3/a812df4e2dd5696d1f351d58b8fe16a405b234ad2886a0dab9183fb78109/pycparser-2.22-py3-none-any.whl", hash = "sha256:c3702b6d3dd8c7abc1afa565d7e63d53a1d0bd86cdc24edd75470f4de499cfcc", size = 117552 },
]

[[package]]
name = "pygments"
version = "2.19.1"
source = { registry = "https://pypi.scm.io/simple" }
sdist = { url = "https://files.pythonhosted.org/packages/7c/2d/c3338d48ea6cc0feb8446d8e6937e1408088a72a39937982cc6111d17f84/pygments-2.19.1.tar.gz", hash = "sha256:61c16d2a8576dc0649d9f39e089b5f02bcd27fba10d8fb4dcc28173f7a45151f", size = 4968581 }
wheels = [
    { url = "https://files.pythonhosted.org/packages/8a/0b/9fcc47d19c48b59121088dd6da2488a49d5f72dacf8262e2790a1d2c7d15/pygments-2.19.1-py3-none-any.whl", hash = "sha256:9ea1544ad55cecf4b8242fab6dd35a93bbce657034b0611ee383099054ab6d8c", size = 1225293 },
]

[[package]]
name = "pylibczirw"
version = "4.1.3"
source = { registry = "https://pypi.scm.io/simple" }
dependencies = [
    { name = "cmake" },
    { name = "numpy" },
    { name = "validators" },
    { name = "xmltodict" },
]
wheels = [
    { url = "https://pypi.scm.io/api/package/pylibczirw/pylibCZIrw-4.1.3-cp310-cp310-macosx_10_9_x86_64.whl", hash = "sha256:60b98d74429935504f7317e04eebe89c90f88f84c90de1f456722e65d8a285ac" },
    { url = "https://pypi.scm.io/api/package/pylibczirw/pylibCZIrw-4.1.3-cp310-cp310-macosx_14_0_arm64.whl", hash = "sha256:4393bb3a186cc15a6e521df26b63f603ac523ac20d93f56774ea9871ec472bb1" },
    { url = "https://pypi.scm.io/api/package/pylibczirw/pylibCZIrw-4.1.3-cp310-cp310-manylinux_2_17_x86_64.manylinux2014_x86_64.whl", hash = "sha256:9981582c973e6607a902e691a1edecfd8000bf199d02e8395c522995fe46f189" },
    { url = "https://pypi.scm.io/api/package/pylibczirw/pylibCZIrw-4.1.3-cp310-cp310-win_amd64.whl", hash = "sha256:e62c99a1f52223751fa4fb23ad74cb56c75af543a7d38edf6204fc8e92804d7d" },
    { url = "https://pypi.scm.io/api/package/pylibczirw/pylibCZIrw-4.1.3-cp311-cp311-macosx_10_9_x86_64.whl", hash = "sha256:532f4a02fd80bd1722f8489e8b45b483aa4f8a58d507d78983bc314d716428e1" },
    { url = "https://pypi.scm.io/api/package/pylibczirw/pylibCZIrw-4.1.3-cp311-cp311-macosx_14_0_arm64.whl", hash = "sha256:188046a85c254a35c5212ec8f0196ed0e7aba9a8537ba868483a03c8f9babb32" },
    { url = "https://pypi.scm.io/api/package/pylibczirw/pylibCZIrw-4.1.3-cp311-cp311-manylinux_2_17_x86_64.manylinux2014_x86_64.whl", hash = "sha256:8404585dd692c65c53b364905560ed48ee33db45abe28cd371e6ee978ad28141" },
    { url = "https://pypi.scm.io/api/package/pylibczirw/pylibCZIrw-4.1.3-cp311-cp311-win_amd64.whl", hash = "sha256:81f36f87b4164601339d4f3db01b48f902527a80276cc8f3ee980b8552c8bb21" },
    { url = "https://pypi.scm.io/api/package/pylibczirw/pylibCZIrw-4.1.3-cp312-cp312-macosx_10_9_x86_64.whl", hash = "sha256:f0362ddee201c945152540b95f989ad2ddde223fbcf5ae5dde687d3cc6710b6a" },
    { url = "https://pypi.scm.io/api/package/pylibczirw/pylibCZIrw-4.1.3-cp312-cp312-macosx_14_0_arm64.whl", hash = "sha256:5d885d15fc4ee810b635e6bc12c4549d7962c1328cbd5b69cd39007c0d4ca101" },
    { url = "https://pypi.scm.io/api/package/pylibczirw/pylibCZIrw-4.1.3-cp312-cp312-manylinux_2_17_x86_64.manylinux2014_x86_64.whl", hash = "sha256:c194269de762550da267f13c47dbaa3d8287c7fa9c700061d593de10734d4254" },
    { url = "https://pypi.scm.io/api/package/pylibczirw/pylibCZIrw-4.1.3-cp312-cp312-win_amd64.whl", hash = "sha256:bd5308b28f545684364ad1119602207c1aab4a4fcab62eab3a77f93ea99853bd" },
    { url = "https://pypi.scm.io/api/package/pylibczirw/pylibCZIrw-4.1.3-cp313-cp313-macosx_10_9_x86_64.whl", hash = "sha256:da177b9859995cdc09fa0c5d5b679f8560f1fcae4530c7ec3160121395a6b584" },
    { url = "https://pypi.scm.io/api/package/pylibczirw/pylibCZIrw-4.1.3-cp313-cp313-macosx_14_0_arm64.whl", hash = "sha256:625ee4b46ab9f9339c6846b05f7c67bb41871cd292202c477d87e598d827f5a1" },
    { url = "https://pypi.scm.io/api/package/pylibczirw/pylibCZIrw-4.1.3-cp313-cp313-manylinux_2_17_x86_64.manylinux2014_x86_64.whl", hash = "sha256:81f7a9ad80e615b6e45d9bc04b660d20f72d963562e1332b3680f4f28b7178db" },
    { url = "https://pypi.scm.io/api/package/pylibczirw/pylibCZIrw-4.1.3-cp313-cp313-win_amd64.whl", hash = "sha256:f2880c6afd6a6cf6d33bf6e59f6e1d14c1d5e839c7ead5edbdf2fc1ab762d42b" },
]

[[package]]
name = "pyrsistent"
version = "0.20.0"
source = { registry = "https://pypi.scm.io/simple" }
sdist = { url = "https://files.pythonhosted.org/packages/ce/3a/5031723c09068e9c8c2f0bc25c3a9245f2b1d1aea8396c787a408f2b95ca/pyrsistent-0.20.0.tar.gz", hash = "sha256:4c48f78f62ab596c679086084d0dd13254ae4f3d6c72a83ffdf5ebdef8f265a4", size = 103642 }
wheels = [
    { url = "https://files.pythonhosted.org/packages/c7/19/c343b14061907b629b765444b6436b160e2bd4184d17d4804bbe6381f6be/pyrsistent-0.20.0-cp310-cp310-macosx_10_9_universal2.whl", hash = "sha256:8c3aba3e01235221e5b229a6c05f585f344734bd1ad42a8ac51493d74722bbce", size = 83416 },
    { url = "https://files.pythonhosted.org/packages/9f/4f/8342079ea331031ef9ed57edd312a9ad283bcc8adfaf268931ae356a09a6/pyrsistent-0.20.0-cp310-cp310-manylinux_2_17_aarch64.manylinux2014_aarch64.whl", hash = "sha256:c1beb78af5423b879edaf23c5591ff292cf7c33979734c99aa66d5914ead880f", size = 118021 },
    { url = "https://files.pythonhosted.org/packages/d7/b7/64a125c488243965b7c5118352e47c6f89df95b4ac306d31cee409153d57/pyrsistent-0.20.0-cp310-cp310-manylinux_2_17_x86_64.manylinux2014_x86_64.whl", hash = "sha256:21cc459636983764e692b9eba7144cdd54fdec23ccdb1e8ba392a63666c60c34", size = 117747 },
    { url = "https://files.pythonhosted.org/packages/fe/a5/43c67bd5f80df9e7583042398d12113263ec57f27c0607abe9d78395d18f/pyrsistent-0.20.0-cp310-cp310-manylinux_2_5_i686.manylinux1_i686.manylinux_2_17_i686.manylinux2014_i686.whl", hash = "sha256:f5ac696f02b3fc01a710427585c855f65cd9c640e14f52abe52020722bb4906b", size = 114524 },
    { url = "https://files.pythonhosted.org/packages/8a/98/b382a87e89ca839106d874f7bf78d226b3eedb26735eb6f751f1a3375f21/pyrsistent-0.20.0-cp310-cp310-win32.whl", hash = "sha256:0724c506cd8b63c69c7f883cc233aac948c1ea946ea95996ad8b1380c25e1d3f", size = 60780 },
    { url = "https://files.pythonhosted.org/packages/37/8a/23e2193f7adea6901262e3cf39c7fe18ac0c446176c0ff0e19aeb2e9681e/pyrsistent-0.20.0-cp310-cp310-win_amd64.whl", hash = "sha256:8441cf9616d642c475684d6cf2520dd24812e996ba9af15e606df5f6fd9d04a7", size = 63310 },
    { url = "https://files.pythonhosted.org/packages/df/63/7544dc7d0953294882a5c587fb1b10a26e0c23d9b92281a14c2514bac1f7/pyrsistent-0.20.0-cp311-cp311-macosx_10_9_universal2.whl", hash = "sha256:0f3b1bcaa1f0629c978b355a7c37acd58907390149b7311b5db1b37648eb6958", size = 83481 },
    { url = "https://files.pythonhosted.org/packages/ae/a0/49249bc14d71b1bf2ffe89703acfa86f2017c25cfdabcaea532b8c8a5810/pyrsistent-0.20.0-cp311-cp311-manylinux_2_17_aarch64.manylinux2014_aarch64.whl", hash = "sha256:5cdd7ef1ea7a491ae70d826b6cc64868de09a1d5ff9ef8d574250d0940e275b8", size = 120222 },
    { url = "https://files.pythonhosted.org/packages/a1/94/9808e8c9271424120289b9028a657da336ad7e43da0647f62e4f6011d19b/pyrsistent-0.20.0-cp311-cp311-manylinux_2_17_x86_64.manylinux2014_x86_64.whl", hash = "sha256:cae40a9e3ce178415040a0383f00e8d68b569e97f31928a3a8ad37e3fde6df6a", size = 120002 },
    { url = "https://files.pythonhosted.org/packages/3f/f6/9ecfb78b2fc8e2540546db0fe19df1fae0f56664a5958c21ff8861b0f8da/pyrsistent-0.20.0-cp311-cp311-manylinux_2_5_i686.manylinux1_i686.manylinux_2_17_i686.manylinux2014_i686.whl", hash = "sha256:6288b3fa6622ad8a91e6eb759cfc48ff3089e7c17fb1d4c59a919769314af224", size = 116850 },
    { url = "https://files.pythonhosted.org/packages/83/c8/e6d28bc27a0719f8eaae660357df9757d6e9ca9be2691595721de9e8adfc/pyrsistent-0.20.0-cp311-cp311-win32.whl", hash = "sha256:7d29c23bdf6e5438c755b941cef867ec2a4a172ceb9f50553b6ed70d50dfd656", size = 60775 },
    { url = "https://files.pythonhosted.org/packages/98/87/c6ef52ff30388f357922d08de012abdd3dc61e09311d88967bdae23ab657/pyrsistent-0.20.0-cp311-cp311-win_amd64.whl", hash = "sha256:59a89bccd615551391f3237e00006a26bcf98a4d18623a19909a2c48b8e986ee", size = 63306 },
    { url = "https://files.pythonhosted.org/packages/15/ee/ff2ed52032ac1ce2e7ba19e79bd5b05d152ebfb77956cf08fcd6e8d760ea/pyrsistent-0.20.0-cp312-cp312-macosx_10_9_universal2.whl", hash = "sha256:09848306523a3aba463c4b49493a760e7a6ca52e4826aa100ee99d8d39b7ad1e", size = 83537 },
    { url = "https://files.pythonhosted.org/packages/80/f1/338d0050b24c3132bcfc79b68c3a5f54bce3d213ecef74d37e988b971d8a/pyrsistent-0.20.0-cp312-cp312-manylinux_2_17_aarch64.manylinux2014_aarch64.whl", hash = "sha256:a14798c3005ec892bbada26485c2eea3b54109cb2533713e355c806891f63c5e", size = 122615 },
    { url = "https://files.pythonhosted.org/packages/07/3a/e56d6431b713518094fae6ff833a04a6f49ad0fbe25fb7c0dc7408e19d20/pyrsistent-0.20.0-cp312-cp312-manylinux_2_17_x86_64.manylinux2014_x86_64.whl", hash = "sha256:b14decb628fac50db5e02ee5a35a9c0772d20277824cfe845c8a8b717c15daa3", size = 122335 },
    { url = "https://files.pythonhosted.org/packages/4a/bb/5f40a4d5e985a43b43f607250e766cdec28904682c3505eb0bd343a4b7db/pyrsistent-0.20.0-cp312-cp312-manylinux_2_5_i686.manylinux1_i686.manylinux_2_17_i686.manylinux2014_i686.whl", hash = "sha256:2e2c116cc804d9b09ce9814d17df5edf1df0c624aba3b43bc1ad90411487036d", size = 118510 },
    { url = "https://files.pythonhosted.org/packages/1c/13/e6a22f40f5800af116c02c28e29f15c06aa41cb2036f6a64ab124647f28b/pyrsistent-0.20.0-cp312-cp312-win32.whl", hash = "sha256:e78d0c7c1e99a4a45c99143900ea0546025e41bb59ebc10182e947cf1ece9174", size = 60865 },
    { url = "https://files.pythonhosted.org/packages/75/ef/2fa3b55023ec07c22682c957808f9a41836da4cd006b5f55ec76bf0fbfa6/pyrsistent-0.20.0-cp312-cp312-win_amd64.whl", hash = "sha256:4021a7f963d88ccd15b523787d18ed5e5269ce57aa4037146a2377ff607ae87d", size = 63239 },
    { url = "https://files.pythonhosted.org/packages/23/88/0acd180010aaed4987c85700b7cc17f9505f3edb4e5873e4dc67f613e338/pyrsistent-0.20.0-py3-none-any.whl", hash = "sha256:c55acc4733aad6560a7f5f818466631f07efc001fd023f34a6c203f8b6df0f0b", size = 58106 },
]

[[package]]
name = "pytest"
version = "8.3.5"
source = { registry = "https://pypi.scm.io/simple" }
dependencies = [
    { name = "colorama", marker = "sys_platform == 'win32'" },
    { name = "exceptiongroup", marker = "python_full_version < '3.11'" },
    { name = "iniconfig" },
    { name = "packaging" },
    { name = "pluggy" },
    { name = "tomli", marker = "python_full_version < '3.11'" },
]
sdist = { url = "https://files.pythonhosted.org/packages/ae/3c/c9d525a414d506893f0cd8a8d0de7706446213181570cdbd766691164e40/pytest-8.3.5.tar.gz", hash = "sha256:f4efe70cc14e511565ac476b57c279e12a855b11f48f212af1080ef2263d3845", size = 1450891 }
wheels = [
    { url = "https://files.pythonhosted.org/packages/30/3d/64ad57c803f1fa1e963a7946b6e0fea4a70df53c1a7fed304586539c2bac/pytest-8.3.5-py3-none-any.whl", hash = "sha256:c69214aa47deac29fad6c2a4f590b9c4a9fdb16a403176fe154b79c0b4d4d820", size = 343634 },
]

[[package]]
name = "pytest-cov"
version = "6.0.0"
source = { registry = "https://pypi.scm.io/simple" }
dependencies = [
    { name = "coverage", extra = ["toml"] },
    { name = "pytest" },
]
sdist = { url = "https://files.pythonhosted.org/packages/be/45/9b538de8cef30e17c7b45ef42f538a94889ed6a16f2387a6c89e73220651/pytest-cov-6.0.0.tar.gz", hash = "sha256:fde0b595ca248bb8e2d76f020b465f3b107c9632e6a1d1705f17834c89dcadc0", size = 66945 }
wheels = [
    { url = "https://files.pythonhosted.org/packages/36/3b/48e79f2cd6a61dbbd4807b4ed46cb564b4fd50a76166b1c4ea5c1d9e2371/pytest_cov-6.0.0-py3-none-any.whl", hash = "sha256:eee6f1b9e61008bd34975a4d5bab25801eb31898b032dd55addc93e96fcaaa35", size = 22949 },
]

[[package]]
name = "pytest-custom-exit-code"
version = "0.3.0"
source = { registry = "https://pypi.scm.io/simple" }
dependencies = [
    { name = "pytest" },
]
sdist = { url = "https://files.pythonhosted.org/packages/92/9d/e1eb0af5e96a5c34f59b9aa69dfb680764420fe60f2ec28cfbc5339f99f8/pytest-custom_exit_code-0.3.0.tar.gz", hash = "sha256:51ffff0ee2c1ddcc1242e2ddb2a5fd02482717e33a2326ef330e3aa430244635", size = 3633 }
wheels = [
    { url = "https://files.pythonhosted.org/packages/35/a0/effb6cbbccfd1c106c572d3d619b3418d71093afb4cd4f91f51e6a1799d2/pytest_custom_exit_code-0.3.0-py3-none-any.whl", hash = "sha256:6e0ce6e57ce3a583cb7e5023f7d1021e19dfec22be41d9ad345bae2fc61caf3b", size = 4055 },
]

[[package]]
name = "pytest-split"
version = "0.10.0"
source = { registry = "https://pypi.scm.io/simple" }
dependencies = [
    { name = "pytest" },
]
sdist = { url = "https://files.pythonhosted.org/packages/46/d7/e30ba44adf83f15aee3f636daea54efadf735769edc0f0a7d98163f61038/pytest_split-0.10.0.tar.gz", hash = "sha256:adf80ba9fef7be89500d571e705b4f963dfa05038edf35e4925817e6b34ea66f", size = 13903 }
wheels = [
    { url = "https://files.pythonhosted.org/packages/d6/a7/cad88e9c1109a5c2a320d608daa32e5ee008ccbc766310f54b1cd6b3d69c/pytest_split-0.10.0-py3-none-any.whl", hash = "sha256:466096b086a7147bcd423c6e6c2e57fc62af1c5ea2e256b4ed50fc030fc3dddc", size = 11961 },
]

[[package]]
name = "pytest-sugar"
version = "1.0.0"
source = { registry = "https://pypi.scm.io/simple" }
dependencies = [
    { name = "packaging" },
    { name = "pytest" },
    { name = "termcolor" },
]
sdist = { url = "https://files.pythonhosted.org/packages/f5/ac/5754f5edd6d508bc6493bc37d74b928f102a5fff82d9a80347e180998f08/pytest-sugar-1.0.0.tar.gz", hash = "sha256:6422e83258f5b0c04ce7c632176c7732cab5fdb909cb39cca5c9139f81276c0a", size = 14992 }
wheels = [
    { url = "https://files.pythonhosted.org/packages/92/fb/889f1b69da2f13691de09a111c16c4766a433382d44aa0ecf221deded44a/pytest_sugar-1.0.0-py3-none-any.whl", hash = "sha256:70ebcd8fc5795dc457ff8b69d266a4e2e8a74ae0c3edc749381c64b5246c8dfd", size = 10171 },
]

[[package]]
name = "pytest-timeout"
version = "2.3.1"
source = { registry = "https://pypi.scm.io/simple" }
dependencies = [
    { name = "pytest" },
]
sdist = { url = "https://files.pythonhosted.org/packages/93/0d/04719abc7a4bdb3a7a1f968f24b0f5253d698c9cc94975330e9d3145befb/pytest-timeout-2.3.1.tar.gz", hash = "sha256:12397729125c6ecbdaca01035b9e5239d4db97352320af155b3f5de1ba5165d9", size = 17697 }
wheels = [
    { url = "https://files.pythonhosted.org/packages/03/27/14af9ef8321f5edc7527e47def2a21d8118c6f329a9342cc61387a0c0599/pytest_timeout-2.3.1-py3-none-any.whl", hash = "sha256:68188cb703edfc6a18fad98dc25a3c61e9f24d644b0b70f33af545219fc7813e", size = 14148 },
]

[[package]]
name = "pytest-timestamper"
version = "0.0.10"
source = { registry = "https://pypi.scm.io/simple" }
sdist = { url = "https://files.pythonhosted.org/packages/89/6c/c5e657db26f3716ad533157bb144cd0a5d14528df4c1c8a876c1c908ad84/pytest-timestamper-0.0.10.tar.gz", hash = "sha256:ec283fdefc46a9fdb41c1e9badac144902b89bc292e50b97bcaf880e95647977", size = 5240 }
wheels = [
    { url = "https://files.pythonhosted.org/packages/df/c1/484fa642565cfcdc27321de151a4e9edc731042c653fea9f05712a0a8904/pytest_timestamper-0.0.10-py3-none-any.whl", hash = "sha256:6db3507c9fd879e021b87e4516472f97471a5643993bc86dfc2a5e262f6a09c9", size = 4575 },
]

[[package]]
name = "python-dateutil"
version = "2.8.2"
source = { registry = "https://pypi.scm.io/simple" }
dependencies = [
    { name = "six" },
]
sdist = { url = "https://files.pythonhosted.org/packages/4c/c4/13b4776ea2d76c115c1d1b84579f3764ee6d57204f6be27119f13a61d0a9/python-dateutil-2.8.2.tar.gz", hash = "sha256:0123cacc1627ae19ddf3c27a5de5bd67ee4586fbdd6440d9748f8abb483d3e86", size = 357324 }
wheels = [
    { url = "https://files.pythonhosted.org/packages/36/7a/87837f39d0296e723bb9b62bbb257d0355c7f6128853c78955f57342a56d/python_dateutil-2.8.2-py2.py3-none-any.whl", hash = "sha256:961d03dc3453ebbc59dbdea9e4e11c5651520a876d0f4db161e8674aae935da9", size = 247702 },
]

[[package]]
name = "python-dotenv"
version = "1.0.1"
source = { registry = "https://pypi.scm.io/simple" }
sdist = { url = "https://files.pythonhosted.org/packages/bc/57/e84d88dfe0aec03b7a2d4327012c1627ab5f03652216c63d49846d7a6c58/python-dotenv-1.0.1.tar.gz", hash = "sha256:e324ee90a023d808f1959c46bcbc04446a10ced277783dc6ee09987c37ec10ca", size = 39115 }
wheels = [
    { url = "https://files.pythonhosted.org/packages/6a/3e/b68c118422ec867fa7ab88444e1274aa40681c606d59ac27de5a5588f082/python_dotenv-1.0.1-py3-none-any.whl", hash = "sha256:f7b63ef50f1b690dddf550d03497b66d609393b40b564ed0d674909a68ebf16a", size = 19863 },
]

[[package]]
name = "pytz"
version = "2025.2"
source = { registry = "https://pypi.scm.io/simple" }
sdist = { url = "https://files.pythonhosted.org/packages/f8/bf/abbd3cdfb8fbc7fb3d4d38d320f2441b1e7cbe29be4f23797b4a2b5d8aac/pytz-2025.2.tar.gz", hash = "sha256:360b9e3dbb49a209c21ad61809c7fb453643e048b38924c765813546746e81c3", size = 320884 }
wheels = [
    { url = "https://files.pythonhosted.org/packages/81/c4/34e93fe5f5429d7570ec1fa436f1986fb1f00c3e0f43a589fe2bbcd22c3f/pytz-2025.2-py2.py3-none-any.whl", hash = "sha256:5ddf76296dd8c44c26eb8f4b6f35488f3ccbf6fbbd7adee0b7262d43f0ec2f00", size = 509225 },
]

[[package]]
name = "pyyaml"
version = "6.0.2"
source = { registry = "https://pypi.scm.io/simple" }
sdist = { url = "https://files.pythonhosted.org/packages/54/ed/79a089b6be93607fa5cdaedf301d7dfb23af5f25c398d5ead2525b063e17/pyyaml-6.0.2.tar.gz", hash = "sha256:d584d9ec91ad65861cc08d42e834324ef890a082e591037abe114850ff7bbc3e", size = 130631 }
wheels = [
    { url = "https://files.pythonhosted.org/packages/9b/95/a3fac87cb7158e231b5a6012e438c647e1a87f09f8e0d123acec8ab8bf71/PyYAML-6.0.2-cp310-cp310-macosx_10_9_x86_64.whl", hash = "sha256:0a9a2848a5b7feac301353437eb7d5957887edbf81d56e903999a75a3d743086", size = 184199 },
    { url = "https://files.pythonhosted.org/packages/c7/7a/68bd47624dab8fd4afbfd3c48e3b79efe09098ae941de5b58abcbadff5cb/PyYAML-6.0.2-cp310-cp310-macosx_11_0_arm64.whl", hash = "sha256:29717114e51c84ddfba879543fb232a6ed60086602313ca38cce623c1d62cfbf", size = 171758 },
    { url = "https://files.pythonhosted.org/packages/49/ee/14c54df452143b9ee9f0f29074d7ca5516a36edb0b4cc40c3f280131656f/PyYAML-6.0.2-cp310-cp310-manylinux_2_17_aarch64.manylinux2014_aarch64.whl", hash = "sha256:8824b5a04a04a047e72eea5cec3bc266db09e35de6bdfe34c9436ac5ee27d237", size = 718463 },
    { url = "https://files.pythonhosted.org/packages/4d/61/de363a97476e766574650d742205be468921a7b532aa2499fcd886b62530/PyYAML-6.0.2-cp310-cp310-manylinux_2_17_s390x.manylinux2014_s390x.whl", hash = "sha256:7c36280e6fb8385e520936c3cb3b8042851904eba0e58d277dca80a5cfed590b", size = 719280 },
    { url = "https://files.pythonhosted.org/packages/6b/4e/1523cb902fd98355e2e9ea5e5eb237cbc5f3ad5f3075fa65087aa0ecb669/PyYAML-6.0.2-cp310-cp310-manylinux_2_17_x86_64.manylinux2014_x86_64.whl", hash = "sha256:ec031d5d2feb36d1d1a24380e4db6d43695f3748343d99434e6f5f9156aaa2ed", size = 751239 },
    { url = "https://files.pythonhosted.org/packages/b7/33/5504b3a9a4464893c32f118a9cc045190a91637b119a9c881da1cf6b7a72/PyYAML-6.0.2-cp310-cp310-musllinux_1_1_aarch64.whl", hash = "sha256:936d68689298c36b53b29f23c6dbb74de12b4ac12ca6cfe0e047bedceea56180", size = 695802 },
    { url = "https://files.pythonhosted.org/packages/5c/20/8347dcabd41ef3a3cdc4f7b7a2aff3d06598c8779faa189cdbf878b626a4/PyYAML-6.0.2-cp310-cp310-musllinux_1_1_x86_64.whl", hash = "sha256:23502f431948090f597378482b4812b0caae32c22213aecf3b55325e049a6c68", size = 720527 },
    { url = "https://files.pythonhosted.org/packages/be/aa/5afe99233fb360d0ff37377145a949ae258aaab831bde4792b32650a4378/PyYAML-6.0.2-cp310-cp310-win32.whl", hash = "sha256:2e99c6826ffa974fe6e27cdb5ed0021786b03fc98e5ee3c5bfe1fd5015f42b99", size = 144052 },
    { url = "https://files.pythonhosted.org/packages/b5/84/0fa4b06f6d6c958d207620fc60005e241ecedceee58931bb20138e1e5776/PyYAML-6.0.2-cp310-cp310-win_amd64.whl", hash = "sha256:a4d3091415f010369ae4ed1fc6b79def9416358877534caf6a0fdd2146c87a3e", size = 161774 },
    { url = "https://files.pythonhosted.org/packages/f8/aa/7af4e81f7acba21a4c6be026da38fd2b872ca46226673c89a758ebdc4fd2/PyYAML-6.0.2-cp311-cp311-macosx_10_9_x86_64.whl", hash = "sha256:cc1c1159b3d456576af7a3e4d1ba7e6924cb39de8f67111c735f6fc832082774", size = 184612 },
    { url = "https://files.pythonhosted.org/packages/8b/62/b9faa998fd185f65c1371643678e4d58254add437edb764a08c5a98fb986/PyYAML-6.0.2-cp311-cp311-macosx_11_0_arm64.whl", hash = "sha256:1e2120ef853f59c7419231f3bf4e7021f1b936f6ebd222406c3b60212205d2ee", size = 172040 },
    { url = "https://files.pythonhosted.org/packages/ad/0c/c804f5f922a9a6563bab712d8dcc70251e8af811fce4524d57c2c0fd49a4/PyYAML-6.0.2-cp311-cp311-manylinux_2_17_aarch64.manylinux2014_aarch64.whl", hash = "sha256:5d225db5a45f21e78dd9358e58a98702a0302f2659a3c6cd320564b75b86f47c", size = 736829 },
    { url = "https://files.pythonhosted.org/packages/51/16/6af8d6a6b210c8e54f1406a6b9481febf9c64a3109c541567e35a49aa2e7/PyYAML-6.0.2-cp311-cp311-manylinux_2_17_s390x.manylinux2014_s390x.whl", hash = "sha256:5ac9328ec4831237bec75defaf839f7d4564be1e6b25ac710bd1a96321cc8317", size = 764167 },
    { url = "https://files.pythonhosted.org/packages/75/e4/2c27590dfc9992f73aabbeb9241ae20220bd9452df27483b6e56d3975cc5/PyYAML-6.0.2-cp311-cp311-manylinux_2_17_x86_64.manylinux2014_x86_64.whl", hash = "sha256:3ad2a3decf9aaba3d29c8f537ac4b243e36bef957511b4766cb0057d32b0be85", size = 762952 },
    { url = "https://files.pythonhosted.org/packages/9b/97/ecc1abf4a823f5ac61941a9c00fe501b02ac3ab0e373c3857f7d4b83e2b6/PyYAML-6.0.2-cp311-cp311-musllinux_1_1_aarch64.whl", hash = "sha256:ff3824dc5261f50c9b0dfb3be22b4567a6f938ccce4587b38952d85fd9e9afe4", size = 735301 },
    { url = "https://files.pythonhosted.org/packages/45/73/0f49dacd6e82c9430e46f4a027baa4ca205e8b0a9dce1397f44edc23559d/PyYAML-6.0.2-cp311-cp311-musllinux_1_1_x86_64.whl", hash = "sha256:797b4f722ffa07cc8d62053e4cff1486fa6dc094105d13fea7b1de7d8bf71c9e", size = 756638 },
    { url = "https://files.pythonhosted.org/packages/22/5f/956f0f9fc65223a58fbc14459bf34b4cc48dec52e00535c79b8db361aabd/PyYAML-6.0.2-cp311-cp311-win32.whl", hash = "sha256:11d8f3dd2b9c1207dcaf2ee0bbbfd5991f571186ec9cc78427ba5bd32afae4b5", size = 143850 },
    { url = "https://files.pythonhosted.org/packages/ed/23/8da0bbe2ab9dcdd11f4f4557ccaf95c10b9811b13ecced089d43ce59c3c8/PyYAML-6.0.2-cp311-cp311-win_amd64.whl", hash = "sha256:e10ce637b18caea04431ce14fabcf5c64a1c61ec9c56b071a4b7ca131ca52d44", size = 161980 },
    { url = "https://files.pythonhosted.org/packages/86/0c/c581167fc46d6d6d7ddcfb8c843a4de25bdd27e4466938109ca68492292c/PyYAML-6.0.2-cp312-cp312-macosx_10_9_x86_64.whl", hash = "sha256:c70c95198c015b85feafc136515252a261a84561b7b1d51e3384e0655ddf25ab", size = 183873 },
    { url = "https://files.pythonhosted.org/packages/a8/0c/38374f5bb272c051e2a69281d71cba6fdb983413e6758b84482905e29a5d/PyYAML-6.0.2-cp312-cp312-macosx_11_0_arm64.whl", hash = "sha256:ce826d6ef20b1bc864f0a68340c8b3287705cae2f8b4b1d932177dcc76721725", size = 173302 },
    { url = "https://files.pythonhosted.org/packages/c3/93/9916574aa8c00aa06bbac729972eb1071d002b8e158bd0e83a3b9a20a1f7/PyYAML-6.0.2-cp312-cp312-manylinux_2_17_aarch64.manylinux2014_aarch64.whl", hash = "sha256:1f71ea527786de97d1a0cc0eacd1defc0985dcf6b3f17bb77dcfc8c34bec4dc5", size = 739154 },
    { url = "https://files.pythonhosted.org/packages/95/0f/b8938f1cbd09739c6da569d172531567dbcc9789e0029aa070856f123984/PyYAML-6.0.2-cp312-cp312-manylinux_2_17_s390x.manylinux2014_s390x.whl", hash = "sha256:9b22676e8097e9e22e36d6b7bda33190d0d400f345f23d4065d48f4ca7ae0425", size = 766223 },
    { url = "https://files.pythonhosted.org/packages/b9/2b/614b4752f2e127db5cc206abc23a8c19678e92b23c3db30fc86ab731d3bd/PyYAML-6.0.2-cp312-cp312-manylinux_2_17_x86_64.manylinux2014_x86_64.whl", hash = "sha256:80bab7bfc629882493af4aa31a4cfa43a4c57c83813253626916b8c7ada83476", size = 767542 },
    { url = "https://files.pythonhosted.org/packages/d4/00/dd137d5bcc7efea1836d6264f049359861cf548469d18da90cd8216cf05f/PyYAML-6.0.2-cp312-cp312-musllinux_1_1_aarch64.whl", hash = "sha256:0833f8694549e586547b576dcfaba4a6b55b9e96098b36cdc7ebefe667dfed48", size = 731164 },
    { url = "https://files.pythonhosted.org/packages/c9/1f/4f998c900485e5c0ef43838363ba4a9723ac0ad73a9dc42068b12aaba4e4/PyYAML-6.0.2-cp312-cp312-musllinux_1_1_x86_64.whl", hash = "sha256:8b9c7197f7cb2738065c481a0461e50ad02f18c78cd75775628afb4d7137fb3b", size = 756611 },
    { url = "https://files.pythonhosted.org/packages/df/d1/f5a275fdb252768b7a11ec63585bc38d0e87c9e05668a139fea92b80634c/PyYAML-6.0.2-cp312-cp312-win32.whl", hash = "sha256:ef6107725bd54b262d6dedcc2af448a266975032bc85ef0172c5f059da6325b4", size = 140591 },
    { url = "https://files.pythonhosted.org/packages/0c/e8/4f648c598b17c3d06e8753d7d13d57542b30d56e6c2dedf9c331ae56312e/PyYAML-6.0.2-cp312-cp312-win_amd64.whl", hash = "sha256:7e7401d0de89a9a855c839bc697c079a4af81cf878373abd7dc625847d25cbd8", size = 156338 },
    { url = "https://files.pythonhosted.org/packages/ef/e3/3af305b830494fa85d95f6d95ef7fa73f2ee1cc8ef5b495c7c3269fb835f/PyYAML-6.0.2-cp313-cp313-macosx_10_13_x86_64.whl", hash = "sha256:efdca5630322a10774e8e98e1af481aad470dd62c3170801852d752aa7a783ba", size = 181309 },
    { url = "https://files.pythonhosted.org/packages/45/9f/3b1c20a0b7a3200524eb0076cc027a970d320bd3a6592873c85c92a08731/PyYAML-6.0.2-cp313-cp313-macosx_11_0_arm64.whl", hash = "sha256:50187695423ffe49e2deacb8cd10510bc361faac997de9efef88badc3bb9e2d1", size = 171679 },
    { url = "https://files.pythonhosted.org/packages/7c/9a/337322f27005c33bcb656c655fa78325b730324c78620e8328ae28b64d0c/PyYAML-6.0.2-cp313-cp313-manylinux_2_17_aarch64.manylinux2014_aarch64.whl", hash = "sha256:0ffe8360bab4910ef1b9e87fb812d8bc0a308b0d0eef8c8f44e0254ab3b07133", size = 733428 },
    { url = "https://files.pythonhosted.org/packages/a3/69/864fbe19e6c18ea3cc196cbe5d392175b4cf3d5d0ac1403ec3f2d237ebb5/PyYAML-6.0.2-cp313-cp313-manylinux_2_17_s390x.manylinux2014_s390x.whl", hash = "sha256:17e311b6c678207928d649faa7cb0d7b4c26a0ba73d41e99c4fff6b6c3276484", size = 763361 },
    { url = "https://files.pythonhosted.org/packages/04/24/b7721e4845c2f162d26f50521b825fb061bc0a5afcf9a386840f23ea19fa/PyYAML-6.0.2-cp313-cp313-manylinux_2_17_x86_64.manylinux2014_x86_64.whl", hash = "sha256:70b189594dbe54f75ab3a1acec5f1e3faa7e8cf2f1e08d9b561cb41b845f69d5", size = 759523 },
    { url = "https://files.pythonhosted.org/packages/2b/b2/e3234f59ba06559c6ff63c4e10baea10e5e7df868092bf9ab40e5b9c56b6/PyYAML-6.0.2-cp313-cp313-musllinux_1_1_aarch64.whl", hash = "sha256:41e4e3953a79407c794916fa277a82531dd93aad34e29c2a514c2c0c5fe971cc", size = 726660 },
    { url = "https://files.pythonhosted.org/packages/fe/0f/25911a9f080464c59fab9027482f822b86bf0608957a5fcc6eaac85aa515/PyYAML-6.0.2-cp313-cp313-musllinux_1_1_x86_64.whl", hash = "sha256:68ccc6023a3400877818152ad9a1033e3db8625d899c72eacb5a668902e4d652", size = 751597 },
    { url = "https://files.pythonhosted.org/packages/14/0d/e2c3b43bbce3cf6bd97c840b46088a3031085179e596d4929729d8d68270/PyYAML-6.0.2-cp313-cp313-win32.whl", hash = "sha256:bc2fa7c6b47d6bc618dd7fb02ef6fdedb1090ec036abab80d4681424b84c1183", size = 140527 },
    { url = "https://files.pythonhosted.org/packages/fa/de/02b54f42487e3d3c6efb3f89428677074ca7bf43aae402517bc7cca949f3/PyYAML-6.0.2-cp313-cp313-win_amd64.whl", hash = "sha256:8388ee1976c416731879ac16da0aff3f63b286ffdd57cdeb95f3f2e085687563", size = 156446 },
]

[[package]]
name = "requests"
version = "2.32.3"
source = { registry = "https://pypi.scm.io/simple" }
dependencies = [
    { name = "certifi" },
    { name = "charset-normalizer" },
    { name = "idna" },
    { name = "urllib3" },
]
sdist = { url = "https://files.pythonhosted.org/packages/63/70/2bf7780ad2d390a8d301ad0b550f1581eadbd9a20f896afe06353c2a2913/requests-2.32.3.tar.gz", hash = "sha256:55365417734eb18255590a9ff9eb97e9e1da868d4ccd6402399eaf68af20a760", size = 131218 }
wheels = [
    { url = "https://files.pythonhosted.org/packages/f9/9b/335f9764261e915ed497fcdeb11df5dfd6f7bf257d4a6a2a686d80da4d54/requests-2.32.3-py3-none-any.whl", hash = "sha256:70761cfe03c773ceb22aa2f671b4757976145175cdfca038c02654d061d6dcc6", size = 64928 },
]

[[package]]
name = "rfc3339-validator"
version = "0.1.4"
source = { registry = "https://pypi.scm.io/simple" }
dependencies = [
    { name = "six" },
]
sdist = { url = "https://files.pythonhosted.org/packages/28/ea/a9387748e2d111c3c2b275ba970b735e04e15cdb1eb30693b6b5708c4dbd/rfc3339_validator-0.1.4.tar.gz", hash = "sha256:138a2abdf93304ad60530167e51d2dfb9549521a836871b88d7f4695d0022f6b", size = 5513 }
wheels = [
    { url = "https://files.pythonhosted.org/packages/7b/44/4e421b96b67b2daff264473f7465db72fbdf36a07e05494f50300cc7b0c6/rfc3339_validator-0.1.4-py2.py3-none-any.whl", hash = "sha256:24f6ec1eda14ef823da9e36ec7113124b39c04d50a4d3d3a3c2859577e7791fa", size = 3490 },
]

[[package]]
name = "rich"
version = "13.8.1"
source = { registry = "https://pypi.scm.io/simple" }
dependencies = [
    { name = "markdown-it-py" },
    { name = "pygments" },
]
sdist = { url = "https://files.pythonhosted.org/packages/92/76/40f084cb7db51c9d1fa29a7120717892aeda9a7711f6225692c957a93535/rich-13.8.1.tar.gz", hash = "sha256:8260cda28e3db6bf04d2d1ef4dbc03ba80a824c88b0e7668a0f23126a424844a", size = 222080 }
wheels = [
    { url = "https://files.pythonhosted.org/packages/b0/11/dadb85e2bd6b1f1ae56669c3e1f0410797f9605d752d68fb47b77f525b31/rich-13.8.1-py3-none-any.whl", hash = "sha256:1760a3c0848469b97b558fc61c85233e3dafb69c7a071b4d60c38099d3cd4c06", size = 241608 },
]

[[package]]
name = "ruff"
version = "0.11.2"
source = { registry = "https://pypi.scm.io/simple" }
sdist = { url = "https://files.pythonhosted.org/packages/90/61/fb87430f040e4e577e784e325351186976516faef17d6fcd921fe28edfd7/ruff-0.11.2.tar.gz", hash = "sha256:ec47591497d5a1050175bdf4e1a4e6272cddff7da88a2ad595e1e326041d8d94", size = 3857511 }
wheels = [
    { url = "https://files.pythonhosted.org/packages/62/99/102578506f0f5fa29fd7e0df0a273864f79af044757aef73d1cae0afe6ad/ruff-0.11.2-py3-none-linux_armv6l.whl", hash = "sha256:c69e20ea49e973f3afec2c06376eb56045709f0212615c1adb0eda35e8a4e477", size = 10113146 },
    { url = "https://files.pythonhosted.org/packages/74/ad/5cd4ba58ab602a579997a8494b96f10f316e874d7c435bcc1a92e6da1b12/ruff-0.11.2-py3-none-macosx_10_12_x86_64.whl", hash = "sha256:2c5424cc1c4eb1d8ecabe6d4f1b70470b4f24a0c0171356290b1953ad8f0e272", size = 10867092 },
    { url = "https://files.pythonhosted.org/packages/fc/3e/d3f13619e1d152c7b600a38c1a035e833e794c6625c9a6cea6f63dbf3af4/ruff-0.11.2-py3-none-macosx_11_0_arm64.whl", hash = "sha256:ecf20854cc73f42171eedb66f006a43d0a21bfb98a2523a809931cda569552d9", size = 10224082 },
    { url = "https://files.pythonhosted.org/packages/90/06/f77b3d790d24a93f38e3806216f263974909888fd1e826717c3ec956bbcd/ruff-0.11.2-py3-none-manylinux_2_17_aarch64.manylinux2014_aarch64.whl", hash = "sha256:0c543bf65d5d27240321604cee0633a70c6c25c9a2f2492efa9f6d4b8e4199bb", size = 10394818 },
    { url = "https://files.pythonhosted.org/packages/99/7f/78aa431d3ddebfc2418cd95b786642557ba8b3cb578c075239da9ce97ff9/ruff-0.11.2-py3-none-manylinux_2_17_armv7l.manylinux2014_armv7l.whl", hash = "sha256:20967168cc21195db5830b9224be0e964cc9c8ecf3b5a9e3ce19876e8d3a96e3", size = 9952251 },
    { url = "https://files.pythonhosted.org/packages/30/3e/f11186d1ddfaca438c3bbff73c6a2fdb5b60e6450cc466129c694b0ab7a2/ruff-0.11.2-py3-none-manylinux_2_17_i686.manylinux2014_i686.whl", hash = "sha256:955a9ce63483999d9f0b8f0b4a3ad669e53484232853054cc8b9d51ab4c5de74", size = 11563566 },
    { url = "https://files.pythonhosted.org/packages/22/6c/6ca91befbc0a6539ee133d9a9ce60b1a354db12c3c5d11cfdbf77140f851/ruff-0.11.2-py3-none-manylinux_2_17_ppc64.manylinux2014_ppc64.whl", hash = "sha256:86b3a27c38b8fce73bcd262b0de32e9a6801b76d52cdb3ae4c914515f0cef608", size = 12208721 },
    { url = "https://files.pythonhosted.org/packages/19/b0/24516a3b850d55b17c03fc399b681c6a549d06ce665915721dc5d6458a5c/ruff-0.11.2-py3-none-manylinux_2_17_ppc64le.manylinux2014_ppc64le.whl", hash = "sha256:a3b66a03b248c9fcd9d64d445bafdf1589326bee6fc5c8e92d7562e58883e30f", size = 11662274 },
    { url = "https://files.pythonhosted.org/packages/d7/65/76be06d28ecb7c6070280cef2bcb20c98fbf99ff60b1c57d2fb9b8771348/ruff-0.11.2-py3-none-manylinux_2_17_s390x.manylinux2014_s390x.whl", hash = "sha256:0397c2672db015be5aa3d4dac54c69aa012429097ff219392c018e21f5085147", size = 13792284 },
    { url = "https://files.pythonhosted.org/packages/ce/d2/4ceed7147e05852876f3b5f3fdc23f878ce2b7e0b90dd6e698bda3d20787/ruff-0.11.2-py3-none-manylinux_2_17_x86_64.manylinux2014_x86_64.whl", hash = "sha256:869bcf3f9abf6457fbe39b5a37333aa4eecc52a3b99c98827ccc371a8e5b6f1b", size = 11327861 },
    { url = "https://files.pythonhosted.org/packages/c4/78/4935ecba13706fd60ebe0e3dc50371f2bdc3d9bc80e68adc32ff93914534/ruff-0.11.2-py3-none-musllinux_1_2_aarch64.whl", hash = "sha256:2a2b50ca35457ba785cd8c93ebbe529467594087b527a08d487cf0ee7b3087e9", size = 10276560 },
    { url = "https://files.pythonhosted.org/packages/81/7f/1b2435c3f5245d410bb5dc80f13ec796454c21fbda12b77d7588d5cf4e29/ruff-0.11.2-py3-none-musllinux_1_2_armv7l.whl", hash = "sha256:7c69c74bf53ddcfbc22e6eb2f31211df7f65054bfc1f72288fc71e5f82db3eab", size = 9945091 },
    { url = "https://files.pythonhosted.org/packages/39/c4/692284c07e6bf2b31d82bb8c32f8840f9d0627d92983edaac991a2b66c0a/ruff-0.11.2-py3-none-musllinux_1_2_i686.whl", hash = "sha256:6e8fb75e14560f7cf53b15bbc55baf5ecbe373dd5f3aab96ff7aa7777edd7630", size = 10977133 },
    { url = "https://files.pythonhosted.org/packages/94/cf/8ab81cb7dd7a3b0a3960c2769825038f3adcd75faf46dd6376086df8b128/ruff-0.11.2-py3-none-musllinux_1_2_x86_64.whl", hash = "sha256:842a472d7b4d6f5924e9297aa38149e5dcb1e628773b70e6387ae2c97a63c58f", size = 11378514 },
    { url = "https://files.pythonhosted.org/packages/d9/3a/a647fa4f316482dacf2fd68e8a386327a33d6eabd8eb2f9a0c3d291ec549/ruff-0.11.2-py3-none-win32.whl", hash = "sha256:aca01ccd0eb5eb7156b324cfaa088586f06a86d9e5314b0eb330cb48415097cc", size = 10319835 },
    { url = "https://files.pythonhosted.org/packages/86/54/3c12d3af58012a5e2cd7ebdbe9983f4834af3f8cbea0e8a8c74fa1e23b2b/ruff-0.11.2-py3-none-win_amd64.whl", hash = "sha256:3170150172a8f994136c0c66f494edf199a0bbea7a409f649e4bc8f4d7084080", size = 11373713 },
    { url = "https://files.pythonhosted.org/packages/d6/d4/dd813703af8a1e2ac33bf3feb27e8a5ad514c9f219df80c64d69807e7f71/ruff-0.11.2-py3-none-win_arm64.whl", hash = "sha256:52933095158ff328f4c77af3d74f0379e34fd52f175144cefc1b192e7ccd32b4", size = 10441990 },
]

[[package]]
name = "s3fs"
version = "2024.6.1"
source = { registry = "https://pypi.scm.io/simple" }
dependencies = [
    { name = "aiobotocore" },
    { name = "aiohttp" },
    { name = "fsspec" },
]
sdist = { url = "https://files.pythonhosted.org/packages/69/4e/9e32f7e5c37f42ff1b14b40eae260303a20f5bb4b518ec1bc9787bc6aa23/s3fs-2024.6.1.tar.gz", hash = "sha256:6c2106d6c34fbfbb88e3d20c6f3572896d5ee3d3512896696301c21a3c541bea", size = 74958 }
wheels = [
    { url = "https://files.pythonhosted.org/packages/d6/00/f933f6e3d669d4532bc88ada9508e5b873d8768cb54e16563b13f4e968a7/s3fs-2024.6.1-py3-none-any.whl", hash = "sha256:ecd20863437409eec1cbfff0b7df5e9772cf7c1926008efab2e17e46f6d52c63", size = 29460 },
]

[[package]]
name = "scikit-image"
version = "0.24.0"
source = { registry = "https://pypi.scm.io/simple" }
dependencies = [
    { name = "imageio" },
    { name = "lazy-loader" },
    { name = "networkx" },
    { name = "numpy" },
    { name = "packaging" },
    { name = "pillow" },
    { name = "scipy" },
    { name = "tifffile" },
]
sdist = { url = "https://files.pythonhosted.org/packages/5d/c5/bcd66bf5aae5587d3b4b69c74bee30889c46c9778e858942ce93a030e1f3/scikit_image-0.24.0.tar.gz", hash = "sha256:5d16efe95da8edbeb363e0c4157b99becbd650a60b77f6e3af5768b66cf007ab", size = 22693928 }
wheels = [
    { url = "https://files.pythonhosted.org/packages/b7/82/d4eaa6e441f28a783762093a3c74bcc4a67f1c65bf011414ad4ea85187d8/scikit_image-0.24.0-cp310-cp310-macosx_10_9_x86_64.whl", hash = "sha256:cb3bc0264b6ab30b43c4179ee6156bc18b4861e78bb329dd8d16537b7bbf827a", size = 14051470 },
    { url = "https://files.pythonhosted.org/packages/65/15/1879307aaa2c771aa8ef8f00a171a85033bffc6b2553cfd2657426881452/scikit_image-0.24.0-cp310-cp310-macosx_12_0_arm64.whl", hash = "sha256:9c7a52e20cdd760738da38564ba1fed7942b623c0317489af1a598a8dedf088b", size = 13385822 },
    { url = "https://files.pythonhosted.org/packages/b6/b8/2d52864714b82122f4a36f47933f61f1cd2a6df34987873837f8064d4fdf/scikit_image-0.24.0-cp310-cp310-manylinux_2_17_aarch64.manylinux2014_aarch64.whl", hash = "sha256:93f46e6ce42e5409f4d09ce1b0c7f80dd7e4373bcec635b6348b63e3c886eac8", size = 14216787 },
    { url = "https://files.pythonhosted.org/packages/40/2e/8b39cd2c347490dbe10adf21fd50bbddb1dada5bb0512c3a39371285eb62/scikit_image-0.24.0-cp310-cp310-manylinux_2_17_x86_64.manylinux2014_x86_64.whl", hash = "sha256:39ee0af13435c57351a3397eb379e72164ff85161923eec0c38849fecf1b4764", size = 14866533 },
    { url = "https://files.pythonhosted.org/packages/99/89/3fcd68d034db5d29c974e964d03deec9d0fbf9410ff0a0b95efff70947f6/scikit_image-0.24.0-cp310-cp310-win_amd64.whl", hash = "sha256:7ac7913b028b8aa780ffae85922894a69e33d1c0bf270ea1774f382fe8bf95e7", size = 12864601 },
    { url = "https://files.pythonhosted.org/packages/90/e3/564beb0c78bf83018a146dfcdc959c99c10a0d136480b932a350c852adbc/scikit_image-0.24.0-cp311-cp311-macosx_10_9_x86_64.whl", hash = "sha256:272909e02a59cea3ed4aa03739bb88df2625daa809f633f40b5053cf09241831", size = 14020429 },
    { url = "https://files.pythonhosted.org/packages/3c/f6/be8b16d8ab6ebf19057877c2aec905cbd438dd92ca64b8efe9e9af008fa3/scikit_image-0.24.0-cp311-cp311-macosx_12_0_arm64.whl", hash = "sha256:190ebde80b4470fe8838764b9b15f232a964f1a20391663e31008d76f0c696f7", size = 13371950 },
    { url = "https://files.pythonhosted.org/packages/b8/2e/3a949995f8fc2a65b15a4964373e26c5601cb2ea68f36b115571663e7a38/scikit_image-0.24.0-cp311-cp311-manylinux_2_17_aarch64.manylinux2014_aarch64.whl", hash = "sha256:59c98cc695005faf2b79904e4663796c977af22586ddf1b12d6af2fa22842dc2", size = 14197889 },
    { url = "https://files.pythonhosted.org/packages/ad/96/138484302b8ec9a69cdf65e8d4ab47a640a3b1a8ea3c437e1da3e1a5a6b8/scikit_image-0.24.0-cp311-cp311-manylinux_2_17_x86_64.manylinux2014_x86_64.whl", hash = "sha256:fa27b3a0dbad807b966b8db2d78da734cb812ca4787f7fbb143764800ce2fa9c", size = 14861425 },
    { url = "https://files.pythonhosted.org/packages/50/b2/d5e97115733e2dc657e99868ae0237705b79d0c81f6ced21b8f0799a30d1/scikit_image-0.24.0-cp311-cp311-win_amd64.whl", hash = "sha256:dacf591ac0c272a111181afad4b788a27fe70d213cfddd631d151cbc34f8ca2c", size = 12843506 },
    { url = "https://files.pythonhosted.org/packages/16/19/45ad3b8b8ab8d275a48a9d1016c4beb1c2801a7a13e384268861d01145c1/scikit_image-0.24.0-cp312-cp312-macosx_10_9_x86_64.whl", hash = "sha256:6fccceb54c9574590abcddc8caf6cefa57c13b5b8b4260ab3ff88ad8f3c252b3", size = 14101823 },
    { url = "https://files.pythonhosted.org/packages/6e/75/db10ee1bc7936b411d285809b5fe62224bbb1b324a03dd703582132ce5ee/scikit_image-0.24.0-cp312-cp312-macosx_12_0_arm64.whl", hash = "sha256:ccc01e4760d655aab7601c1ba7aa4ddd8b46f494ac46ec9c268df6f33ccddf4c", size = 13420758 },
    { url = "https://files.pythonhosted.org/packages/87/fd/07a7396962abfe22a285a922a63d18e4d5ec48eb5dbb1c06e96fb8fb6528/scikit_image-0.24.0-cp312-cp312-manylinux_2_17_aarch64.manylinux2014_aarch64.whl", hash = "sha256:18836a18d3a7b6aca5376a2d805f0045826bc6c9fc85331659c33b4813e0b563", size = 14256813 },
    { url = "https://files.pythonhosted.org/packages/2c/24/4bcd94046b409ac4d63e2f92e46481f95f5006a43e68f6ab2b24f5d70ab4/scikit_image-0.24.0-cp312-cp312-manylinux_2_17_x86_64.manylinux2014_x86_64.whl", hash = "sha256:8579bda9c3f78cb3b3ed8b9425213c53a25fa7e994b7ac01f2440b395babf660", size = 15013039 },
    { url = "https://files.pythonhosted.org/packages/d9/17/b561823143eb931de0f82fed03ae128ef954a9641309602ea0901c357f95/scikit_image-0.24.0-cp312-cp312-win_amd64.whl", hash = "sha256:82ab903afa60b2da1da2e6f0c8c65e7c8868c60a869464c41971da929b3e82bc", size = 12949363 },
]

[[package]]
name = "scikit-learn"
version = "1.5.2"
source = { registry = "https://pypi.scm.io/simple" }
dependencies = [
    { name = "joblib" },
    { name = "numpy" },
    { name = "scipy" },
    { name = "threadpoolctl" },
]
sdist = { url = "https://files.pythonhosted.org/packages/37/59/44985a2bdc95c74e34fef3d10cb5d93ce13b0e2a7baefffe1b53853b502d/scikit_learn-1.5.2.tar.gz", hash = "sha256:b4237ed7b3fdd0a4882792e68ef2545d5baa50aca3bb45aa7df468138ad8f94d", size = 7001680 }
wheels = [
    { url = "https://files.pythonhosted.org/packages/98/89/be41419b4bec629a4691183a5eb1796f91252a13a5ffa243fd958cad7e91/scikit_learn-1.5.2-cp310-cp310-macosx_10_9_x86_64.whl", hash = "sha256:299406827fb9a4f862626d0fe6c122f5f87f8910b86fe5daa4c32dcd742139b6", size = 12106070 },
    { url = "https://files.pythonhosted.org/packages/bf/e0/3b6d777d375f3b685f433c93384cdb724fb078e1dc8f8ff0950467e56c30/scikit_learn-1.5.2-cp310-cp310-macosx_12_0_arm64.whl", hash = "sha256:2d4cad1119c77930b235579ad0dc25e65c917e756fe80cab96aa3b9428bd3fb0", size = 10971758 },
    { url = "https://files.pythonhosted.org/packages/7b/31/eb7dd56c371640753953277de11356c46a3149bfeebb3d7dcd90b993715a/scikit_learn-1.5.2-cp310-cp310-manylinux_2_17_aarch64.manylinux2014_aarch64.whl", hash = "sha256:8c412ccc2ad9bf3755915e3908e677b367ebc8d010acbb3f182814524f2e5540", size = 12500080 },
    { url = "https://files.pythonhosted.org/packages/4c/1e/a7c7357e704459c7d56a18df4a0bf08669442d1f8878cc0864beccd6306a/scikit_learn-1.5.2-cp310-cp310-manylinux_2_17_x86_64.manylinux2014_x86_64.whl", hash = "sha256:3a686885a4b3818d9e62904d91b57fa757fc2bed3e465c8b177be652f4dd37c8", size = 13347241 },
    { url = "https://files.pythonhosted.org/packages/48/76/154ebda6794faf0b0f3ccb1b5cd9a19f0a63cb9e1f3d2c61b6114002677b/scikit_learn-1.5.2-cp310-cp310-win_amd64.whl", hash = "sha256:c15b1ca23d7c5f33cc2cb0a0d6aaacf893792271cddff0edbd6a40e8319bc113", size = 11000477 },
    { url = "https://files.pythonhosted.org/packages/ff/91/609961972f694cb9520c4c3d201e377a26583e1eb83bc5a334c893729214/scikit_learn-1.5.2-cp311-cp311-macosx_10_9_x86_64.whl", hash = "sha256:03b6158efa3faaf1feea3faa884c840ebd61b6484167c711548fce208ea09445", size = 12088580 },
    { url = "https://files.pythonhosted.org/packages/cd/7a/19fe32c810c5ceddafcfda16276d98df299c8649e24e84d4f00df4a91e01/scikit_learn-1.5.2-cp311-cp311-macosx_12_0_arm64.whl", hash = "sha256:1ff45e26928d3b4eb767a8f14a9a6efbf1cbff7c05d1fb0f95f211a89fd4f5de", size = 10975994 },
    { url = "https://files.pythonhosted.org/packages/4c/75/62e49f8a62bf3c60b0e64d0fce540578ee4f0e752765beb2e1dc7c6d6098/scikit_learn-1.5.2-cp311-cp311-manylinux_2_17_aarch64.manylinux2014_aarch64.whl", hash = "sha256:f763897fe92d0e903aa4847b0aec0e68cadfff77e8a0687cabd946c89d17e675", size = 12465782 },
    { url = "https://files.pythonhosted.org/packages/49/21/3723de321531c9745e40f1badafd821e029d346155b6c79704e0b7197552/scikit_learn-1.5.2-cp311-cp311-manylinux_2_17_x86_64.manylinux2014_x86_64.whl", hash = "sha256:f8b0ccd4a902836493e026c03256e8b206656f91fbcc4fde28c57a5b752561f1", size = 13322034 },
    { url = "https://files.pythonhosted.org/packages/17/1c/ccdd103cfcc9435a18819856fbbe0c20b8fa60bfc3343580de4be13f0668/scikit_learn-1.5.2-cp311-cp311-win_amd64.whl", hash = "sha256:6c16d84a0d45e4894832b3c4d0bf73050939e21b99b01b6fd59cbb0cf39163b6", size = 11015224 },
    { url = "https://files.pythonhosted.org/packages/a4/db/b485c1ac54ff3bd9e7e6b39d3cc6609c4c76a65f52ab0a7b22b6c3ab0e9d/scikit_learn-1.5.2-cp312-cp312-macosx_10_9_x86_64.whl", hash = "sha256:f932a02c3f4956dfb981391ab24bda1dbd90fe3d628e4b42caef3e041c67707a", size = 12110344 },
    { url = "https://files.pythonhosted.org/packages/54/1a/7deb52fa23aebb855431ad659b3c6a2e1709ece582cb3a63d66905e735fe/scikit_learn-1.5.2-cp312-cp312-macosx_12_0_arm64.whl", hash = "sha256:3b923d119d65b7bd555c73be5423bf06c0105678ce7e1f558cb4b40b0a5502b1", size = 11033502 },
    { url = "https://files.pythonhosted.org/packages/a1/32/4a7a205b14c11225609b75b28402c196e4396ac754dab6a81971b811781c/scikit_learn-1.5.2-cp312-cp312-manylinux_2_17_aarch64.manylinux2014_aarch64.whl", hash = "sha256:f60021ec1574e56632be2a36b946f8143bf4e5e6af4a06d85281adc22938e0dd", size = 12085794 },
    { url = "https://files.pythonhosted.org/packages/c6/29/044048c5e911373827c0e1d3051321b9183b2a4f8d4e2f11c08fcff83f13/scikit_learn-1.5.2-cp312-cp312-manylinux_2_17_x86_64.manylinux2014_x86_64.whl", hash = "sha256:394397841449853c2290a32050382edaec3da89e35b3e03d6cc966aebc6a8ae6", size = 12945797 },
    { url = "https://files.pythonhosted.org/packages/aa/ce/c0b912f2f31aeb1b756a6ba56bcd84dd1f8a148470526a48515a3f4d48cd/scikit_learn-1.5.2-cp312-cp312-win_amd64.whl", hash = "sha256:57cc1786cfd6bd118220a92ede80270132aa353647684efa385a74244a41e3b1", size = 10985467 },
    { url = "https://files.pythonhosted.org/packages/a4/50/8891028437858cc510e13578fe7046574a60c2aaaa92b02d64aac5b1b412/scikit_learn-1.5.2-cp313-cp313-macosx_10_13_x86_64.whl", hash = "sha256:e9a702e2de732bbb20d3bad29ebd77fc05a6b427dc49964300340e4c9328b3f5", size = 12025584 },
    { url = "https://files.pythonhosted.org/packages/d2/79/17feef8a1c14149436083bec0e61d7befb4812e272d5b20f9d79ea3e9ab1/scikit_learn-1.5.2-cp313-cp313-macosx_12_0_arm64.whl", hash = "sha256:b0768ad641981f5d3a198430a1d31c3e044ed2e8a6f22166b4d546a5116d7908", size = 10959795 },
    { url = "https://files.pythonhosted.org/packages/b1/c8/f08313f9e2e656bd0905930ae8bf99a573ea21c34666a813b749c338202f/scikit_learn-1.5.2-cp313-cp313-manylinux_2_17_aarch64.manylinux2014_aarch64.whl", hash = "sha256:178ddd0a5cb0044464fc1bfc4cca5b1833bfc7bb022d70b05db8530da4bb3dd3", size = 12077302 },
    { url = "https://files.pythonhosted.org/packages/a7/48/fbfb4dc72bed0fe31fe045fb30e924909ad03f717c36694351612973b1a9/scikit_learn-1.5.2-cp313-cp313-manylinux_2_17_x86_64.manylinux2014_x86_64.whl", hash = "sha256:f7284ade780084d94505632241bf78c44ab3b6f1e8ccab3d2af58e0e950f9c12", size = 13002811 },
    { url = "https://files.pythonhosted.org/packages/a5/e7/0c869f9e60d225a77af90d2aefa7a4a4c0e745b149325d1450f0f0ce5399/scikit_learn-1.5.2-cp313-cp313-win_amd64.whl", hash = "sha256:b7b0f9a0b1040830d38c39b91b3a44e1b643f4b36e36567b80b7c6bd2202a27f", size = 10951354 },
]

[[package]]
name = "scipy"
version = "1.15.2"
source = { registry = "https://pypi.scm.io/simple" }
dependencies = [
    { name = "numpy" },
]
sdist = { url = "https://files.pythonhosted.org/packages/b7/b9/31ba9cd990e626574baf93fbc1ac61cf9ed54faafd04c479117517661637/scipy-1.15.2.tar.gz", hash = "sha256:cd58a314d92838f7e6f755c8a2167ead4f27e1fd5c1251fd54289569ef3495ec", size = 59417316 }
wheels = [
    { url = "https://files.pythonhosted.org/packages/95/df/ef233fff6838fe6f7840d69b5ef9f20d2b5c912a8727b21ebf876cb15d54/scipy-1.15.2-cp310-cp310-macosx_10_13_x86_64.whl", hash = "sha256:a2ec871edaa863e8213ea5df811cd600734f6400b4af272e1c011e69401218e9", size = 38692502 },
    { url = "https://files.pythonhosted.org/packages/5c/20/acdd4efb8a68b842968f7bc5611b1aeb819794508771ad104de418701422/scipy-1.15.2-cp310-cp310-macosx_12_0_arm64.whl", hash = "sha256:6f223753c6ea76983af380787611ae1291e3ceb23917393079dcc746ba60cfb5", size = 30085508 },
    { url = "https://files.pythonhosted.org/packages/42/55/39cf96ca7126f1e78ee72a6344ebdc6702fc47d037319ad93221063e6cf4/scipy-1.15.2-cp310-cp310-macosx_14_0_arm64.whl", hash = "sha256:ecf797d2d798cf7c838c6d98321061eb3e72a74710e6c40540f0e8087e3b499e", size = 22359166 },
    { url = "https://files.pythonhosted.org/packages/51/48/708d26a4ab8a1441536bf2dfcad1df0ca14a69f010fba3ccbdfc02df7185/scipy-1.15.2-cp310-cp310-macosx_14_0_x86_64.whl", hash = "sha256:9b18aa747da280664642997e65aab1dd19d0c3d17068a04b3fe34e2559196cb9", size = 25112047 },
    { url = "https://files.pythonhosted.org/packages/dd/65/f9c5755b995ad892020381b8ae11f16d18616208e388621dfacc11df6de6/scipy-1.15.2-cp310-cp310-manylinux_2_17_aarch64.manylinux2014_aarch64.whl", hash = "sha256:87994da02e73549dfecaed9e09a4f9d58a045a053865679aeb8d6d43747d4df3", size = 35536214 },
    { url = "https://files.pythonhosted.org/packages/de/3c/c96d904b9892beec978562f64d8cc43f9cca0842e65bd3cd1b7f7389b0ba/scipy-1.15.2-cp310-cp310-manylinux_2_17_x86_64.manylinux2014_x86_64.whl", hash = "sha256:69ea6e56d00977f355c0f84eba69877b6df084516c602d93a33812aa04d90a3d", size = 37646981 },
    { url = "https://files.pythonhosted.org/packages/3d/74/c2d8a24d18acdeae69ed02e132b9bc1bb67b7bee90feee1afe05a68f9d67/scipy-1.15.2-cp310-cp310-musllinux_1_2_aarch64.whl", hash = "sha256:888307125ea0c4466287191e5606a2c910963405ce9671448ff9c81c53f85f58", size = 37230048 },
    { url = "https://files.pythonhosted.org/packages/42/19/0aa4ce80eca82d487987eff0bc754f014dec10d20de2f66754fa4ea70204/scipy-1.15.2-cp310-cp310-musllinux_1_2_x86_64.whl", hash = "sha256:9412f5e408b397ff5641080ed1e798623dbe1ec0d78e72c9eca8992976fa65aa", size = 40010322 },
    { url = "https://files.pythonhosted.org/packages/d0/d2/f0683b7e992be44d1475cc144d1f1eeae63c73a14f862974b4db64af635e/scipy-1.15.2-cp310-cp310-win_amd64.whl", hash = "sha256:b5e025e903b4f166ea03b109bb241355b9c42c279ea694d8864d033727205e65", size = 41233385 },
    { url = "https://files.pythonhosted.org/packages/40/1f/bf0a5f338bda7c35c08b4ed0df797e7bafe8a78a97275e9f439aceb46193/scipy-1.15.2-cp311-cp311-macosx_10_13_x86_64.whl", hash = "sha256:92233b2df6938147be6fa8824b8136f29a18f016ecde986666be5f4d686a91a4", size = 38703651 },
    { url = "https://files.pythonhosted.org/packages/de/54/db126aad3874601048c2c20ae3d8a433dbfd7ba8381551e6f62606d9bd8e/scipy-1.15.2-cp311-cp311-macosx_12_0_arm64.whl", hash = "sha256:62ca1ff3eb513e09ed17a5736929429189adf16d2d740f44e53270cc800ecff1", size = 30102038 },
    { url = "https://files.pythonhosted.org/packages/61/d8/84da3fffefb6c7d5a16968fe5b9f24c98606b165bb801bb0b8bc3985200f/scipy-1.15.2-cp311-cp311-macosx_14_0_arm64.whl", hash = "sha256:4c6676490ad76d1c2894d77f976144b41bd1a4052107902238047fb6a473e971", size = 22375518 },
    { url = "https://files.pythonhosted.org/packages/44/78/25535a6e63d3b9c4c90147371aedb5d04c72f3aee3a34451f2dc27c0c07f/scipy-1.15.2-cp311-cp311-macosx_14_0_x86_64.whl", hash = "sha256:a8bf5cb4a25046ac61d38f8d3c3426ec11ebc350246a4642f2f315fe95bda655", size = 25142523 },
    { url = "https://files.pythonhosted.org/packages/e0/22/4b4a26fe1cd9ed0bc2b2cb87b17d57e32ab72c346949eaf9288001f8aa8e/scipy-1.15.2-cp311-cp311-manylinux_2_17_aarch64.manylinux2014_aarch64.whl", hash = "sha256:6a8e34cf4c188b6dd004654f88586d78f95639e48a25dfae9c5e34a6dc34547e", size = 35491547 },
    { url = "https://files.pythonhosted.org/packages/32/ea/564bacc26b676c06a00266a3f25fdfe91a9d9a2532ccea7ce6dd394541bc/scipy-1.15.2-cp311-cp311-manylinux_2_17_x86_64.manylinux2014_x86_64.whl", hash = "sha256:28a0d2c2075946346e4408b211240764759e0fabaeb08d871639b5f3b1aca8a0", size = 37634077 },
    { url = "https://files.pythonhosted.org/packages/43/c2/bfd4e60668897a303b0ffb7191e965a5da4056f0d98acfb6ba529678f0fb/scipy-1.15.2-cp311-cp311-musllinux_1_2_aarch64.whl", hash = "sha256:42dabaaa798e987c425ed76062794e93a243be8f0f20fff6e7a89f4d61cb3d40", size = 37231657 },
    { url = "https://files.pythonhosted.org/packages/4a/75/5f13050bf4f84c931bcab4f4e83c212a36876c3c2244475db34e4b5fe1a6/scipy-1.15.2-cp311-cp311-musllinux_1_2_x86_64.whl", hash = "sha256:6f5e296ec63c5da6ba6fa0343ea73fd51b8b3e1a300b0a8cae3ed4b1122c7462", size = 40035857 },
    { url = "https://files.pythonhosted.org/packages/b9/8b/7ec1832b09dbc88f3db411f8cdd47db04505c4b72c99b11c920a8f0479c3/scipy-1.15.2-cp311-cp311-win_amd64.whl", hash = "sha256:597a0c7008b21c035831c39927406c6181bcf8f60a73f36219b69d010aa04737", size = 41217654 },
    { url = "https://files.pythonhosted.org/packages/4b/5d/3c78815cbab499610f26b5bae6aed33e227225a9fa5290008a733a64f6fc/scipy-1.15.2-cp312-cp312-macosx_10_13_x86_64.whl", hash = "sha256:c4697a10da8f8765bb7c83e24a470da5797e37041edfd77fd95ba3811a47c4fd", size = 38756184 },
    { url = "https://files.pythonhosted.org/packages/37/20/3d04eb066b471b6e171827548b9ddb3c21c6bbea72a4d84fc5989933910b/scipy-1.15.2-cp312-cp312-macosx_12_0_arm64.whl", hash = "sha256:869269b767d5ee7ea6991ed7e22b3ca1f22de73ab9a49c44bad338b725603301", size = 30163558 },
    { url = "https://files.pythonhosted.org/packages/a4/98/e5c964526c929ef1f795d4c343b2ff98634ad2051bd2bbadfef9e772e413/scipy-1.15.2-cp312-cp312-macosx_14_0_arm64.whl", hash = "sha256:bad78d580270a4d32470563ea86c6590b465cb98f83d760ff5b0990cb5518a93", size = 22437211 },
    { url = "https://files.pythonhosted.org/packages/1d/cd/1dc7371e29195ecbf5222f9afeedb210e0a75057d8afbd942aa6cf8c8eca/scipy-1.15.2-cp312-cp312-macosx_14_0_x86_64.whl", hash = "sha256:b09ae80010f52efddb15551025f9016c910296cf70adbf03ce2a8704f3a5ad20", size = 25232260 },
    { url = "https://files.pythonhosted.org/packages/f0/24/1a181a9e5050090e0b5138c5f496fee33293c342b788d02586bc410c6477/scipy-1.15.2-cp312-cp312-manylinux_2_17_aarch64.manylinux2014_aarch64.whl", hash = "sha256:5a6fd6eac1ce74a9f77a7fc724080d507c5812d61e72bd5e4c489b042455865e", size = 35198095 },
    { url = "https://files.pythonhosted.org/packages/c0/53/eaada1a414c026673eb983f8b4a55fe5eb172725d33d62c1b21f63ff6ca4/scipy-1.15.2-cp312-cp312-manylinux_2_17_x86_64.manylinux2014_x86_64.whl", hash = "sha256:2b871df1fe1a3ba85d90e22742b93584f8d2b8e6124f8372ab15c71b73e428b8", size = 37297371 },
    { url = "https://files.pythonhosted.org/packages/e9/06/0449b744892ed22b7e7b9a1994a866e64895363572677a316a9042af1fe5/scipy-1.15.2-cp312-cp312-musllinux_1_2_aarch64.whl", hash = "sha256:03205d57a28e18dfd39f0377d5002725bf1f19a46f444108c29bdb246b6c8a11", size = 36872390 },
    { url = "https://files.pythonhosted.org/packages/6a/6f/a8ac3cfd9505ec695c1bc35edc034d13afbd2fc1882a7c6b473e280397bb/scipy-1.15.2-cp312-cp312-musllinux_1_2_x86_64.whl", hash = "sha256:601881dfb761311045b03114c5fe718a12634e5608c3b403737ae463c9885d53", size = 39700276 },
    { url = "https://files.pythonhosted.org/packages/f5/6f/e6e5aff77ea2a48dd96808bb51d7450875af154ee7cbe72188afb0b37929/scipy-1.15.2-cp312-cp312-win_amd64.whl", hash = "sha256:e7c68b6a43259ba0aab737237876e5c2c549a031ddb7abc28c7b47f22e202ded", size = 40942317 },
    { url = "https://files.pythonhosted.org/packages/53/40/09319f6e0f276ea2754196185f95cd191cb852288440ce035d5c3a931ea2/scipy-1.15.2-cp313-cp313-macosx_10_13_x86_64.whl", hash = "sha256:01edfac9f0798ad6b46d9c4c9ca0e0ad23dbf0b1eb70e96adb9fa7f525eff0bf", size = 38717587 },
    { url = "https://files.pythonhosted.org/packages/fe/c3/2854f40ecd19585d65afaef601e5e1f8dbf6758b2f95b5ea93d38655a2c6/scipy-1.15.2-cp313-cp313-macosx_12_0_arm64.whl", hash = "sha256:08b57a9336b8e79b305a143c3655cc5bdbe6d5ece3378578888d2afbb51c4e37", size = 30100266 },
    { url = "https://files.pythonhosted.org/packages/dd/b1/f9fe6e3c828cb5930b5fe74cb479de5f3d66d682fa8adb77249acaf545b8/scipy-1.15.2-cp313-cp313-macosx_14_0_arm64.whl", hash = "sha256:54c462098484e7466362a9f1672d20888f724911a74c22ae35b61f9c5919183d", size = 22373768 },
    { url = "https://files.pythonhosted.org/packages/15/9d/a60db8c795700414c3f681908a2b911e031e024d93214f2d23c6dae174ab/scipy-1.15.2-cp313-cp313-macosx_14_0_x86_64.whl", hash = "sha256:cf72ff559a53a6a6d77bd8eefd12a17995ffa44ad86c77a5df96f533d4e6c6bb", size = 25154719 },
    { url = "https://files.pythonhosted.org/packages/37/3b/9bda92a85cd93f19f9ed90ade84aa1e51657e29988317fabdd44544f1dd4/scipy-1.15.2-cp313-cp313-manylinux_2_17_aarch64.manylinux2014_aarch64.whl", hash = "sha256:9de9d1416b3d9e7df9923ab23cd2fe714244af10b763975bea9e4f2e81cebd27", size = 35163195 },
    { url = "https://files.pythonhosted.org/packages/03/5a/fc34bf1aa14dc7c0e701691fa8685f3faec80e57d816615e3625f28feb43/scipy-1.15.2-cp313-cp313-manylinux_2_17_x86_64.manylinux2014_x86_64.whl", hash = "sha256:fb530e4794fc8ea76a4a21ccb67dea33e5e0e60f07fc38a49e821e1eae3b71a0", size = 37255404 },
    { url = "https://files.pythonhosted.org/packages/4a/71/472eac45440cee134c8a180dbe4c01b3ec247e0338b7c759e6cd71f199a7/scipy-1.15.2-cp313-cp313-musllinux_1_2_aarch64.whl", hash = "sha256:5ea7ed46d437fc52350b028b1d44e002646e28f3e8ddc714011aaf87330f2f32", size = 36860011 },
    { url = "https://files.pythonhosted.org/packages/01/b3/21f890f4f42daf20e4d3aaa18182dddb9192771cd47445aaae2e318f6738/scipy-1.15.2-cp313-cp313-musllinux_1_2_x86_64.whl", hash = "sha256:11e7ad32cf184b74380f43d3c0a706f49358b904fa7d5345f16ddf993609184d", size = 39657406 },
    { url = "https://files.pythonhosted.org/packages/0d/76/77cf2ac1f2a9cc00c073d49e1e16244e389dd88e2490c91d84e1e3e4d126/scipy-1.15.2-cp313-cp313-win_amd64.whl", hash = "sha256:a5080a79dfb9b78b768cebf3c9dcbc7b665c5875793569f48bf0e2b1d7f68f6f", size = 40961243 },
    { url = "https://files.pythonhosted.org/packages/4c/4b/a57f8ddcf48e129e6054fa9899a2a86d1fc6b07a0e15c7eebff7ca94533f/scipy-1.15.2-cp313-cp313t-macosx_10_13_x86_64.whl", hash = "sha256:447ce30cee6a9d5d1379087c9e474628dab3db4a67484be1b7dc3196bfb2fac9", size = 38870286 },
    { url = "https://files.pythonhosted.org/packages/0c/43/c304d69a56c91ad5f188c0714f6a97b9c1fed93128c691148621274a3a68/scipy-1.15.2-cp313-cp313t-macosx_12_0_arm64.whl", hash = "sha256:c90ebe8aaa4397eaefa8455a8182b164a6cc1d59ad53f79943f266d99f68687f", size = 30141634 },
    { url = "https://files.pythonhosted.org/packages/44/1a/6c21b45d2548eb73be9b9bff421aaaa7e85e22c1f9b3bc44b23485dfce0a/scipy-1.15.2-cp313-cp313t-macosx_14_0_arm64.whl", hash = "sha256:def751dd08243934c884a3221156d63e15234a3155cf25978b0a668409d45eb6", size = 22415179 },
    { url = "https://files.pythonhosted.org/packages/74/4b/aefac4bba80ef815b64f55da06f62f92be5d03b467f2ce3668071799429a/scipy-1.15.2-cp313-cp313t-macosx_14_0_x86_64.whl", hash = "sha256:302093e7dfb120e55515936cb55618ee0b895f8bcaf18ff81eca086c17bd80af", size = 25126412 },
    { url = "https://files.pythonhosted.org/packages/b1/53/1cbb148e6e8f1660aacd9f0a9dfa2b05e9ff1cb54b4386fe868477972ac2/scipy-1.15.2-cp313-cp313t-manylinux_2_17_aarch64.manylinux2014_aarch64.whl", hash = "sha256:7cd5b77413e1855351cdde594eca99c1f4a588c2d63711388b6a1f1c01f62274", size = 34952867 },
    { url = "https://files.pythonhosted.org/packages/2c/23/e0eb7f31a9c13cf2dca083828b97992dd22f8184c6ce4fec5deec0c81fcf/scipy-1.15.2-cp313-cp313t-manylinux_2_17_x86_64.manylinux2014_x86_64.whl", hash = "sha256:6d0194c37037707b2afa7a2f2a924cf7bac3dc292d51b6a925e5fcb89bc5c776", size = 36890009 },
    { url = "https://files.pythonhosted.org/packages/03/f3/e699e19cabe96bbac5189c04aaa970718f0105cff03d458dc5e2b6bd1e8c/scipy-1.15.2-cp313-cp313t-musllinux_1_2_aarch64.whl", hash = "sha256:bae43364d600fdc3ac327db99659dcb79e6e7ecd279a75fe1266669d9a652828", size = 36545159 },
    { url = "https://files.pythonhosted.org/packages/af/f5/ab3838e56fe5cc22383d6fcf2336e48c8fe33e944b9037fbf6cbdf5a11f8/scipy-1.15.2-cp313-cp313t-musllinux_1_2_x86_64.whl", hash = "sha256:f031846580d9acccd0044efd1a90e6f4df3a6e12b4b6bd694a7bc03a89892b28", size = 39136566 },
    { url = "https://files.pythonhosted.org/packages/0a/c8/b3f566db71461cabd4b2d5b39bcc24a7e1c119535c8361f81426be39bb47/scipy-1.15.2-cp313-cp313t-win_amd64.whl", hash = "sha256:fe8a9eb875d430d81755472c5ba75e84acc980e4a8f6204d402849234d3017db", size = 40477705 },
]

[[package]]
name = "shellingham"
version = "1.5.4"
source = { registry = "https://pypi.scm.io/simple" }
sdist = { url = "https://files.pythonhosted.org/packages/58/15/8b3609fd3830ef7b27b655beb4b4e9c62313a4e8da8c676e142cc210d58e/shellingham-1.5.4.tar.gz", hash = "sha256:8dbca0739d487e5bd35ab3ca4b36e11c4078f3a234bfce294b0a0291363404de", size = 10310 }
wheels = [
    { url = "https://files.pythonhosted.org/packages/e0/f9/0595336914c5619e5f28a1fb793285925a8cd4b432c9da0a987836c7f822/shellingham-1.5.4-py2.py3-none-any.whl", hash = "sha256:7ecfff8f2fd72616f7481040475a65b2bf8af90a56c89140852d1120324e8686", size = 9755 },
]

[[package]]
name = "six"
version = "1.17.0"
source = { registry = "https://pypi.scm.io/simple" }
sdist = { url = "https://files.pythonhosted.org/packages/94/e7/b2c673351809dca68a0e064b6af791aa332cf192da575fd474ed7d6f16a2/six-1.17.0.tar.gz", hash = "sha256:ff70335d468e7eb6ec65b95b99d3a2836546063f63acc5171de367e834932a81", size = 34031 }
wheels = [
    { url = "https://files.pythonhosted.org/packages/b7/ce/149a00dd41f10bc29e5921b496af8b574d8413afcd5e30dfa0ed46c2cc5e/six-1.17.0-py2.py3-none-any.whl", hash = "sha256:4721f391ed90541fddacab5acf947aa0d3dc7d27b2e1e8eda2be8970586c3274", size = 11050 },
]

[[package]]
name = "slicerator"
version = "1.1.0"
source = { registry = "https://pypi.scm.io/simple" }
sdist = { url = "https://files.pythonhosted.org/packages/0c/52/f38586b82b2935f8b59a09b0a79c545a22ed062e728c9418bafeb51f61e0/slicerator-1.1.0.tar.gz", hash = "sha256:44010a7f5cd87680c07213b5cabe81d1fb71252962943e5373ee7d14605d6046", size = 38283 }
wheels = [
    { url = "https://files.pythonhosted.org/packages/e8/ae/fa6cd331b364ad2bbc31652d025f5747d89cbb75576733dfdf8efe3e4d62/slicerator-1.1.0-py3-none-any.whl", hash = "sha256:167668d48c6d3a5ba0bd3d54b2688e81ee267dc20aef299e547d711e6f3c441a", size = 10274 },
]

[[package]]
name = "sniffio"
version = "1.3.1"
source = { registry = "https://pypi.scm.io/simple" }
sdist = { url = "https://files.pythonhosted.org/packages/a2/87/a6771e1546d97e7e041b6ae58d80074f81b7d5121207425c964ddf5cfdbd/sniffio-1.3.1.tar.gz", hash = "sha256:f4324edc670a0f49750a81b895f35c3adb843cca46f0530f79fc1babb23789dc", size = 20372 }
wheels = [
    { url = "https://files.pythonhosted.org/packages/e9/44/75a9c9421471a6c4805dbf2356f7c181a29c1879239abab1ea2cc8f38b40/sniffio-1.3.1-py3-none-any.whl", hash = "sha256:2f6da418d1f1e0fddd844478f41680e794e6051915791a034ff65e5f100525a2", size = 10235 },
]

[[package]]
name = "sortedcontainers"
version = "2.4.0"
source = { registry = "https://pypi.scm.io/simple" }
sdist = { url = "https://files.pythonhosted.org/packages/e8/c4/ba2f8066cceb6f23394729afe52f3bf7adec04bf9ed2c820b39e19299111/sortedcontainers-2.4.0.tar.gz", hash = "sha256:25caa5a06cc30b6b83d11423433f65d1f9d76c4c6a0c90e3379eaa43b9bfdb88", size = 30594 }
wheels = [
    { url = "https://files.pythonhosted.org/packages/32/46/9cb0e58b2deb7f82b84065f37f3bffeb12413f947f9388e4cac22c4621ce/sortedcontainers-2.4.0-py2.py3-none-any.whl", hash = "sha256:a163dcaede0f1c021485e957a39245190e74249897e2ae4b2aa38595db237ee0", size = 29575 },
]

[[package]]
name = "tabulate"
version = "0.9.0"
source = { registry = "https://pypi.scm.io/simple" }
sdist = { url = "https://files.pythonhosted.org/packages/ec/fe/802052aecb21e3797b8f7902564ab6ea0d60ff8ca23952079064155d1ae1/tabulate-0.9.0.tar.gz", hash = "sha256:0095b12bf5966de529c0feb1fa08671671b3368eec77d7ef7ab114be2c068b3c", size = 81090 }
wheels = [
    { url = "https://files.pythonhosted.org/packages/40/44/4a5f08c96eb108af5cb50b41f76142f0afa346dfa99d5296fe7202a11854/tabulate-0.9.0-py3-none-any.whl", hash = "sha256:024ca478df22e9340661486f85298cff5f6dcdba14f3813e8830015b9ed1948f", size = 35252 },
]

[[package]]
name = "tensorstore"
version = "0.1.73"
source = { registry = "https://pypi.scm.io/simple" }
dependencies = [
    { name = "ml-dtypes" },
    { name = "numpy" },
]
sdist = { url = "https://files.pythonhosted.org/packages/89/e9/00841801b0ae383228b8deca788e5a4e950f863c1846c14a118d5d5bac62/tensorstore-0.1.73.tar.gz", hash = "sha256:f24b325385fd30be612ab8494a29d3bfef37b9444357912ba184f30f325f093b", size = 6765634 }
wheels = [
    { url = "https://files.pythonhosted.org/packages/74/cd/706b136e321a657d8bbd6d7a16195033b6697e11e1a09889363c1b201d7f/tensorstore-0.1.73-cp310-cp310-macosx_10_14_x86_64.whl", hash = "sha256:03cec5141a27d2e65e4ff604641cfb1f7989d66c361534392e810b80cbda617d", size = 15229643 },
    { url = "https://files.pythonhosted.org/packages/54/ea/7fb4aa456cd1f43eac3ac8c22ebc9122d1ec6a975e851b10c1ac777378b2/tensorstore-0.1.73-cp310-cp310-macosx_11_0_arm64.whl", hash = "sha256:7b4e08bfa61880863bedb90499a23c63d9493cf9310207c230086b0a3700c75d", size = 13195150 },
    { url = "https://files.pythonhosted.org/packages/4e/dc/e85f3aa71684f49bde2a8ce8e0ca5900affa8a370ac6180e36e852fe17fb/tensorstore-0.1.73-cp310-cp310-manylinux_2_17_aarch64.manylinux2014_aarch64.whl", hash = "sha256:87fb7879af73a5b7ded9c9de3e2014baf6468d9d7c47edfc19490907b346e0a6", size = 16966268 },
    { url = "https://files.pythonhosted.org/packages/5c/a6/09e2df080af32477e9b055e2ba56e370fc914bfadc6bbebd5ff45595c118/tensorstore-0.1.73-cp310-cp310-manylinux_2_17_x86_64.manylinux2014_x86_64.whl", hash = "sha256:05f7fdcb063f08f40f74c49f92c0f0136c5b715d49e111950bf025b12a72a907", size = 18312908 },
    { url = "https://files.pythonhosted.org/packages/c5/ea/75023f524a178516073b7ab9c82f71dc628824fa405e76df7f89d8b86d33/tensorstore-0.1.73-cp310-cp310-win_amd64.whl", hash = "sha256:7a812e8297a4ed70109057628b767c1a12b535f2db657635f0ed1517b23b990b", size = 12372525 },
    { url = "https://files.pythonhosted.org/packages/58/73/7db87143508219d1787f8872367f8c976a429a815b75dc074a2bfc14adc6/tensorstore-0.1.73-cp311-cp311-macosx_10_14_x86_64.whl", hash = "sha256:e99ae99ac48f41c4e36b1e3717c6dbdab96dd27fc91618dd01afb9ad848a9293", size = 15231139 },
    { url = "https://files.pythonhosted.org/packages/46/cf/d235ef2faa1dca7ded0aed8ee7a9f929f287e00aa2a1cb927a1d7b1c8027/tensorstore-0.1.73-cp311-cp311-macosx_11_0_arm64.whl", hash = "sha256:dd7fa6d7e9579a1a75e6185d7df10e28fcc7db2e14190ed60261a71b9c09e1df", size = 13196601 },
    { url = "https://files.pythonhosted.org/packages/ae/38/f0bf16f44a0509310657934a66a5608afd6953a6b077b929e22f2de4eecf/tensorstore-0.1.73-cp311-cp311-manylinux_2_17_aarch64.manylinux2014_aarch64.whl", hash = "sha256:4433dcfcb943e100b90b0fc8e0b1d174e8c2c1cedb1fcc86e6d20b6a2e961831", size = 16967291 },
    { url = "https://files.pythonhosted.org/packages/87/ff/debe530167ca3f939b96bc646ba06beb4a0e0fdaa57d9fb9687440e4bc47/tensorstore-0.1.73-cp311-cp311-manylinux_2_17_x86_64.manylinux2014_x86_64.whl", hash = "sha256:0eb83a2526e211a721842c3e98293e4bc9e1fdb9dac37ecf37d6ccbde84b8ee3", size = 18315400 },
    { url = "https://files.pythonhosted.org/packages/a9/5d/6fb783a879e003eccc1e7b40fe2f6159275e91f76976fb9b5c4e09c425cd/tensorstore-0.1.73-cp311-cp311-win_amd64.whl", hash = "sha256:a11d2e496d7442c68b35cd222a8c8df3fdee9e30fb2984c91546d81faff8bf61", size = 12372164 },
    { url = "https://files.pythonhosted.org/packages/21/ba/11e1210dca27baaebbb8c00edccff67b512332059548f9e80e909d8d5147/tensorstore-0.1.73-cp312-cp312-macosx_10_14_x86_64.whl", hash = "sha256:0429bf781ce3ed45be761b46f4bc5979412dadf063f509cb7e9581981a1e097b", size = 15266979 },
    { url = "https://files.pythonhosted.org/packages/67/94/d854e579f5e4e9198188d6bd5a65b073a28e5105710e5a3ec9c416de5267/tensorstore-0.1.73-cp312-cp312-macosx_11_0_arm64.whl", hash = "sha256:440569458b91974e0ffa210654a01f2721758476c48240f7c925fc0d107056be", size = 13222512 },
    { url = "https://files.pythonhosted.org/packages/e8/01/7035bb3675c61065913435b24a98c1e4193b53d916f136a0b7c62c73c9da/tensorstore-0.1.73-cp312-cp312-manylinux_2_17_aarch64.manylinux2014_aarch64.whl", hash = "sha256:192feb8a8fd0f37fa298588d037d4889d2f9d07b18b3295488f05ee268f57b70", size = 16957410 },
    { url = "https://files.pythonhosted.org/packages/c5/50/448668e0f7c2e7fff520b0f48a76e6347d61fe7ced435161e7b522a91307/tensorstore-0.1.73-cp312-cp312-manylinux_2_17_x86_64.manylinux2014_x86_64.whl", hash = "sha256:44d70dd0c000db8c0d2386e788c5e91d3b37ebee8f629f3848d7a012c85d1e11", size = 18304205 },
    { url = "https://files.pythonhosted.org/packages/c5/18/f88c6c4f3922f3d29ccce34a0de09aef92d8360e441e09aef653b51f2b1f/tensorstore-0.1.73-cp312-cp312-win_amd64.whl", hash = "sha256:be3f5ef6f359486ee52785e8a302819152e51286c50181c6c35f316b7568ce60", size = 12373230 },
    { url = "https://files.pythonhosted.org/packages/d4/1b/452a4f92c9413e0769f8ecf51023609d37a299983f381c0beafed42a65c4/tensorstore-0.1.73-cp313-cp313-macosx_10_14_x86_64.whl", hash = "sha256:70d57b63706de4a3a9c1c217b338658fa160b2d41f5b399e6926f9eaf29b2a4d", size = 15267832 },
    { url = "https://files.pythonhosted.org/packages/37/e2/9a36fa51fb3271ff6112133934f29321b6d0a1e29031b0ca9e3c2266d1d8/tensorstore-0.1.73-cp313-cp313-macosx_11_0_arm64.whl", hash = "sha256:5fc9feab09de9e99c381145adeef5ff9e01f898e509b851ff2edd940c8b2384a", size = 13224055 },
    { url = "https://files.pythonhosted.org/packages/be/c3/59bf41e060faba71a2df77092cc989a2978e7c12110d773ab08227c2649e/tensorstore-0.1.73-cp313-cp313-manylinux_2_17_aarch64.manylinux2014_aarch64.whl", hash = "sha256:83c6ca5cb39ffeeb4a562942e3b9e2f32b026f362b2b7266c44201bd7c3116a5", size = 16957844 },
    { url = "https://files.pythonhosted.org/packages/84/40/120f5a3c047a0b243213a0f0590edd0b96887cf4eb641964664259c4b1d1/tensorstore-0.1.73-cp313-cp313-manylinux_2_17_x86_64.manylinux2014_x86_64.whl", hash = "sha256:421a3f87864a0a8837b4f9f0c8ee86079b46b112de902496d3b90c72f51d02ea", size = 18304054 },
    { url = "https://files.pythonhosted.org/packages/56/46/9de1b149de988f2051ff319ac9bd8c2bf51aeb33bfd2055d2c689ba7ce01/tensorstore-0.1.73-cp313-cp313-win_amd64.whl", hash = "sha256:2aed43498b00d37df583da9e06328751cfe695bb166043aa9ef7183174cf7e29", size = 12372816 },
]

[[package]]
name = "termcolor"
version = "3.0.0"
source = { registry = "https://pypi.scm.io/simple" }
sdist = { url = "https://files.pythonhosted.org/packages/17/b3/b30506dc4297bb12e209ce455ae53c95f78470b442ae8ef83535cb9493e6/termcolor-3.0.0.tar.gz", hash = "sha256:0cd855c8716383f152ad02bbb39841d6e4694538ff5d424088e56c8b81fde525", size = 12916 }
wheels = [
    { url = "https://files.pythonhosted.org/packages/f6/38/a85380919a38f24b6f2b9b05b7b6970962351ef8d12d32bfbc34ab05380b/termcolor-3.0.0-py3-none-any.whl", hash = "sha256:fdfdc9f2bdb71c69fbbbaeb7ceae3afef0461076dd2ee265bf7b7c49ddb05ebb", size = 6290 },
]

[[package]]
name = "threadpoolctl"
version = "3.6.0"
source = { registry = "https://pypi.scm.io/simple" }
sdist = { url = "https://files.pythonhosted.org/packages/b7/4d/08c89e34946fce2aec4fbb45c9016efd5f4d7f24af8e5d93296e935631d8/threadpoolctl-3.6.0.tar.gz", hash = "sha256:8ab8b4aa3491d812b623328249fab5302a68d2d71745c8a4c719a2fcaba9f44e", size = 21274 }
wheels = [
    { url = "https://files.pythonhosted.org/packages/32/d5/f9a850d79b0851d1d4ef6456097579a9005b31fea68726a4ae5f2d82ddd9/threadpoolctl-3.6.0-py3-none-any.whl", hash = "sha256:43a0b8fd5a2928500110039e43a5eed8480b918967083ea48dc3ab9f13c4a7fb", size = 18638 },
]

[[package]]
name = "tifffile"
version = "2025.3.30"
source = { registry = "https://pypi.scm.io/simple" }
dependencies = [
    { name = "numpy" },
]
sdist = { url = "https://files.pythonhosted.org/packages/3c/54/d5ebe66a9de349b833e570e87bdbd9eec76ec54bd505c24b0591a15783ad/tifffile-2025.3.30.tar.gz", hash = "sha256:3cdee47fe06cd75367c16bc3ff34523713156dae6cd498e3a392e5b39a51b789", size = 366039 }
wheels = [
    { url = "https://files.pythonhosted.org/packages/6e/be/10d23cfd4078fbec6aba768a357eff9e70c0b6d2a07398425985c524ad2a/tifffile-2025.3.30-py3-none-any.whl", hash = "sha256:0ed6eee7b66771db2d1bfc42262a51b01887505d35539daef118f4ff8c0f629c", size = 226837 },
]

[[package]]
name = "tomli"
version = "2.2.1"
source = { registry = "https://pypi.scm.io/simple" }
sdist = { url = "https://files.pythonhosted.org/packages/18/87/302344fed471e44a87289cf4967697d07e532f2421fdaf868a303cbae4ff/tomli-2.2.1.tar.gz", hash = "sha256:cd45e1dc79c835ce60f7404ec8119f2eb06d38b1deba146f07ced3bbc44505ff", size = 17175 }
wheels = [
    { url = "https://files.pythonhosted.org/packages/43/ca/75707e6efa2b37c77dadb324ae7d9571cb424e61ea73fad7c56c2d14527f/tomli-2.2.1-cp311-cp311-macosx_10_9_x86_64.whl", hash = "sha256:678e4fa69e4575eb77d103de3df8a895e1591b48e740211bd1067378c69e8249", size = 131077 },
    { url = "https://files.pythonhosted.org/packages/c7/16/51ae563a8615d472fdbffc43a3f3d46588c264ac4f024f63f01283becfbb/tomli-2.2.1-cp311-cp311-macosx_11_0_arm64.whl", hash = "sha256:023aa114dd824ade0100497eb2318602af309e5a55595f76b626d6d9f3b7b0a6", size = 123429 },
    { url = "https://files.pythonhosted.org/packages/f1/dd/4f6cd1e7b160041db83c694abc78e100473c15d54620083dbd5aae7b990e/tomli-2.2.1-cp311-cp311-manylinux_2_17_aarch64.manylinux2014_aarch64.whl", hash = "sha256:ece47d672db52ac607a3d9599a9d48dcb2f2f735c6c2d1f34130085bb12b112a", size = 226067 },
    { url = "https://files.pythonhosted.org/packages/a9/6b/c54ede5dc70d648cc6361eaf429304b02f2871a345bbdd51e993d6cdf550/tomli-2.2.1-cp311-cp311-manylinux_2_17_x86_64.manylinux2014_x86_64.whl", hash = "sha256:6972ca9c9cc9f0acaa56a8ca1ff51e7af152a9f87fb64623e31d5c83700080ee", size = 236030 },
    { url = "https://files.pythonhosted.org/packages/1f/47/999514fa49cfaf7a92c805a86c3c43f4215621855d151b61c602abb38091/tomli-2.2.1-cp311-cp311-manylinux_2_5_i686.manylinux1_i686.manylinux_2_17_i686.manylinux2014_i686.whl", hash = "sha256:c954d2250168d28797dd4e3ac5cf812a406cd5a92674ee4c8f123c889786aa8e", size = 240898 },
    { url = "https://files.pythonhosted.org/packages/73/41/0a01279a7ae09ee1573b423318e7934674ce06eb33f50936655071d81a24/tomli-2.2.1-cp311-cp311-musllinux_1_2_aarch64.whl", hash = "sha256:8dd28b3e155b80f4d54beb40a441d366adcfe740969820caf156c019fb5c7ec4", size = 229894 },
    { url = "https://files.pythonhosted.org/packages/55/18/5d8bc5b0a0362311ce4d18830a5d28943667599a60d20118074ea1b01bb7/tomli-2.2.1-cp311-cp311-musllinux_1_2_i686.whl", hash = "sha256:e59e304978767a54663af13c07b3d1af22ddee3bb2fb0618ca1593e4f593a106", size = 245319 },
    { url = "https://files.pythonhosted.org/packages/92/a3/7ade0576d17f3cdf5ff44d61390d4b3febb8a9fc2b480c75c47ea048c646/tomli-2.2.1-cp311-cp311-musllinux_1_2_x86_64.whl", hash = "sha256:33580bccab0338d00994d7f16f4c4ec25b776af3ffaac1ed74e0b3fc95e885a8", size = 238273 },
    { url = "https://files.pythonhosted.org/packages/72/6f/fa64ef058ac1446a1e51110c375339b3ec6be245af9d14c87c4a6412dd32/tomli-2.2.1-cp311-cp311-win32.whl", hash = "sha256:465af0e0875402f1d226519c9904f37254b3045fc5084697cefb9bdde1ff99ff", size = 98310 },
    { url = "https://files.pythonhosted.org/packages/6a/1c/4a2dcde4a51b81be3530565e92eda625d94dafb46dbeb15069df4caffc34/tomli-2.2.1-cp311-cp311-win_amd64.whl", hash = "sha256:2d0f2fdd22b02c6d81637a3c95f8cd77f995846af7414c5c4b8d0545afa1bc4b", size = 108309 },
    { url = "https://files.pythonhosted.org/packages/52/e1/f8af4c2fcde17500422858155aeb0d7e93477a0d59a98e56cbfe75070fd0/tomli-2.2.1-cp312-cp312-macosx_10_13_x86_64.whl", hash = "sha256:4a8f6e44de52d5e6c657c9fe83b562f5f4256d8ebbfe4ff922c495620a7f6cea", size = 132762 },
    { url = "https://files.pythonhosted.org/packages/03/b8/152c68bb84fc00396b83e7bbddd5ec0bd3dd409db4195e2a9b3e398ad2e3/tomli-2.2.1-cp312-cp312-macosx_11_0_arm64.whl", hash = "sha256:8d57ca8095a641b8237d5b079147646153d22552f1c637fd3ba7f4b0b29167a8", size = 123453 },
    { url = "https://files.pythonhosted.org/packages/c8/d6/fc9267af9166f79ac528ff7e8c55c8181ded34eb4b0e93daa767b8841573/tomli-2.2.1-cp312-cp312-manylinux_2_17_aarch64.manylinux2014_aarch64.whl", hash = "sha256:4e340144ad7ae1533cb897d406382b4b6fede8890a03738ff1683af800d54192", size = 233486 },
    { url = "https://files.pythonhosted.org/packages/5c/51/51c3f2884d7bab89af25f678447ea7d297b53b5a3b5730a7cb2ef6069f07/tomli-2.2.1-cp312-cp312-manylinux_2_17_x86_64.manylinux2014_x86_64.whl", hash = "sha256:db2b95f9de79181805df90bedc5a5ab4c165e6ec3fe99f970d0e302f384ad222", size = 242349 },
    { url = "https://files.pythonhosted.org/packages/ab/df/bfa89627d13a5cc22402e441e8a931ef2108403db390ff3345c05253935e/tomli-2.2.1-cp312-cp312-manylinux_2_5_i686.manylinux1_i686.manylinux_2_17_i686.manylinux2014_i686.whl", hash = "sha256:40741994320b232529c802f8bc86da4e1aa9f413db394617b9a256ae0f9a7f77", size = 252159 },
    { url = "https://files.pythonhosted.org/packages/9e/6e/fa2b916dced65763a5168c6ccb91066f7639bdc88b48adda990db10c8c0b/tomli-2.2.1-cp312-cp312-musllinux_1_2_aarch64.whl", hash = "sha256:400e720fe168c0f8521520190686ef8ef033fb19fc493da09779e592861b78c6", size = 237243 },
    { url = "https://files.pythonhosted.org/packages/b4/04/885d3b1f650e1153cbb93a6a9782c58a972b94ea4483ae4ac5cedd5e4a09/tomli-2.2.1-cp312-cp312-musllinux_1_2_i686.whl", hash = "sha256:02abe224de6ae62c19f090f68da4e27b10af2b93213d36cf44e6e1c5abd19fdd", size = 259645 },
    { url = "https://files.pythonhosted.org/packages/9c/de/6b432d66e986e501586da298e28ebeefd3edc2c780f3ad73d22566034239/tomli-2.2.1-cp312-cp312-musllinux_1_2_x86_64.whl", hash = "sha256:b82ebccc8c8a36f2094e969560a1b836758481f3dc360ce9a3277c65f374285e", size = 244584 },
    { url = "https://files.pythonhosted.org/packages/1c/9a/47c0449b98e6e7d1be6cbac02f93dd79003234ddc4aaab6ba07a9a7482e2/tomli-2.2.1-cp312-cp312-win32.whl", hash = "sha256:889f80ef92701b9dbb224e49ec87c645ce5df3fa2cc548664eb8a25e03127a98", size = 98875 },
    { url = "https://files.pythonhosted.org/packages/ef/60/9b9638f081c6f1261e2688bd487625cd1e660d0a85bd469e91d8db969734/tomli-2.2.1-cp312-cp312-win_amd64.whl", hash = "sha256:7fc04e92e1d624a4a63c76474610238576942d6b8950a2d7f908a340494e67e4", size = 109418 },
    { url = "https://files.pythonhosted.org/packages/04/90/2ee5f2e0362cb8a0b6499dc44f4d7d48f8fff06d28ba46e6f1eaa61a1388/tomli-2.2.1-cp313-cp313-macosx_10_13_x86_64.whl", hash = "sha256:f4039b9cbc3048b2416cc57ab3bda989a6fcf9b36cf8937f01a6e731b64f80d7", size = 132708 },
    { url = "https://files.pythonhosted.org/packages/c0/ec/46b4108816de6b385141f082ba99e315501ccd0a2ea23db4a100dd3990ea/tomli-2.2.1-cp313-cp313-macosx_11_0_arm64.whl", hash = "sha256:286f0ca2ffeeb5b9bd4fcc8d6c330534323ec51b2f52da063b11c502da16f30c", size = 123582 },
    { url = "https://files.pythonhosted.org/packages/a0/bd/b470466d0137b37b68d24556c38a0cc819e8febe392d5b199dcd7f578365/tomli-2.2.1-cp313-cp313-manylinux_2_17_aarch64.manylinux2014_aarch64.whl", hash = "sha256:a92ef1a44547e894e2a17d24e7557a5e85a9e1d0048b0b5e7541f76c5032cb13", size = 232543 },
    { url = "https://files.pythonhosted.org/packages/d9/e5/82e80ff3b751373f7cead2815bcbe2d51c895b3c990686741a8e56ec42ab/tomli-2.2.1-cp313-cp313-manylinux_2_17_x86_64.manylinux2014_x86_64.whl", hash = "sha256:9316dc65bed1684c9a98ee68759ceaed29d229e985297003e494aa825ebb0281", size = 241691 },
    { url = "https://files.pythonhosted.org/packages/05/7e/2a110bc2713557d6a1bfb06af23dd01e7dde52b6ee7dadc589868f9abfac/tomli-2.2.1-cp313-cp313-manylinux_2_5_i686.manylinux1_i686.manylinux_2_17_i686.manylinux2014_i686.whl", hash = "sha256:e85e99945e688e32d5a35c1ff38ed0b3f41f43fad8df0bdf79f72b2ba7bc5272", size = 251170 },
    { url = "https://files.pythonhosted.org/packages/64/7b/22d713946efe00e0adbcdfd6d1aa119ae03fd0b60ebed51ebb3fa9f5a2e5/tomli-2.2.1-cp313-cp313-musllinux_1_2_aarch64.whl", hash = "sha256:ac065718db92ca818f8d6141b5f66369833d4a80a9d74435a268c52bdfa73140", size = 236530 },
    { url = "https://files.pythonhosted.org/packages/38/31/3a76f67da4b0cf37b742ca76beaf819dca0ebef26d78fc794a576e08accf/tomli-2.2.1-cp313-cp313-musllinux_1_2_i686.whl", hash = "sha256:d920f33822747519673ee656a4b6ac33e382eca9d331c87770faa3eef562aeb2", size = 258666 },
    { url = "https://files.pythonhosted.org/packages/07/10/5af1293da642aded87e8a988753945d0cf7e00a9452d3911dd3bb354c9e2/tomli-2.2.1-cp313-cp313-musllinux_1_2_x86_64.whl", hash = "sha256:a198f10c4d1b1375d7687bc25294306e551bf1abfa4eace6650070a5c1ae2744", size = 243954 },
    { url = "https://files.pythonhosted.org/packages/5b/b9/1ed31d167be802da0fc95020d04cd27b7d7065cc6fbefdd2f9186f60d7bd/tomli-2.2.1-cp313-cp313-win32.whl", hash = "sha256:d3f5614314d758649ab2ab3a62d4f2004c825922f9e370b29416484086b264ec", size = 98724 },
    { url = "https://files.pythonhosted.org/packages/c7/32/b0963458706accd9afcfeb867c0f9175a741bf7b19cd424230714d722198/tomli-2.2.1-cp313-cp313-win_amd64.whl", hash = "sha256:a38aa0308e754b0e3c67e344754dff64999ff9b513e691d0e786265c93583c69", size = 109383 },
    { url = "https://files.pythonhosted.org/packages/6e/c2/61d3e0f47e2b74ef40a68b9e6ad5984f6241a942f7cd3bbfbdbd03861ea9/tomli-2.2.1-py3-none-any.whl", hash = "sha256:cb55c73c5f4408779d0cf3eef9f762b9c9f147a77de7b258bef0a5628adc85cc", size = 14257 },
]

[[package]]
name = "typer"
version = "0.12.5"
source = { registry = "https://pypi.scm.io/simple" }
dependencies = [
    { name = "click" },
    { name = "rich" },
    { name = "shellingham" },
    { name = "typing-extensions" },
]
sdist = { url = "https://files.pythonhosted.org/packages/c5/58/a79003b91ac2c6890fc5d90145c662fd5771c6f11447f116b63300436bc9/typer-0.12.5.tar.gz", hash = "sha256:f592f089bedcc8ec1b974125d64851029c3b1af145f04aca64d69410f0c9b722", size = 98953 }
wheels = [
    { url = "https://files.pythonhosted.org/packages/a8/2b/886d13e742e514f704c33c4caa7df0f3b89e5a25ef8db02aa9ca3d9535d5/typer-0.12.5-py3-none-any.whl", hash = "sha256:62fe4e471711b147e3365034133904df3e235698399bc4de2b36c8579298d52b", size = 47288 },
]

[[package]]
name = "types-python-dateutil"
version = "2.9.0.20241206"
source = { registry = "https://pypi.scm.io/simple" }
sdist = { url = "https://files.pythonhosted.org/packages/a9/60/47d92293d9bc521cd2301e423a358abfac0ad409b3a1606d8fbae1321961/types_python_dateutil-2.9.0.20241206.tar.gz", hash = "sha256:18f493414c26ffba692a72369fea7a154c502646301ebfe3d56a04b3767284cb", size = 13802 }
wheels = [
    { url = "https://files.pythonhosted.org/packages/0f/b3/ca41df24db5eb99b00d97f89d7674a90cb6b3134c52fb8121b6d8d30f15c/types_python_dateutil-2.9.0.20241206-py3-none-any.whl", hash = "sha256:e248a4bc70a486d3e3ec84d0dc30eec3a5f979d6e7ee4123ae043eedbb987f53", size = 14384 },
]

[[package]]
name = "typing-extensions"
version = "4.12.2"
source = { registry = "https://pypi.scm.io/simple" }
sdist = { url = "https://files.pythonhosted.org/packages/df/db/f35a00659bc03fec321ba8bce9420de607a1d37f8342eee1863174c69557/typing_extensions-4.12.2.tar.gz", hash = "sha256:1a7ead55c7e559dd4dee8856e3a88b41225abfe1ce8df57b7c13915fe121ffb8", size = 85321 }
wheels = [
    { url = "https://files.pythonhosted.org/packages/26/9f/ad63fc0248c5379346306f8668cda6e2e2e9c95e01216d2b8ffd9ff037d0/typing_extensions-4.12.2-py3-none-any.whl", hash = "sha256:04e5ca0351e0f3f85c6853954072df659d0d13fac324d0072316b67d7794700d", size = 37438 },
]

[[package]]
name = "tzdata"
version = "2025.2"
source = { registry = "https://pypi.scm.io/simple" }
sdist = { url = "https://files.pythonhosted.org/packages/95/32/1a225d6164441be760d75c2c42e2780dc0873fe382da3e98a2e1e48361e5/tzdata-2025.2.tar.gz", hash = "sha256:b60a638fcc0daffadf82fe0f57e53d06bdec2f36c4df66280ae79bce6bd6f2b9", size = 196380 }
wheels = [
    { url = "https://files.pythonhosted.org/packages/5c/23/c7abc0ca0a1526a0774eca151daeb8de62ec457e77262b66b359c3c7679e/tzdata-2025.2-py2.py3-none-any.whl", hash = "sha256:1a403fada01ff9221ca8044d701868fa132215d84beb92242d9acd2147f667a8", size = 347839 },
]

[[package]]
name = "universal-pathlib"
version = "0.2.6"
source = { registry = "https://pypi.scm.io/simple" }
dependencies = [
    { name = "fsspec" },
]
sdist = { url = "https://files.pythonhosted.org/packages/eb/21/dd871495af3933e585261adce42678dcdf1168c9d6fa0a8f7b6565e54472/universal_pathlib-0.2.6.tar.gz", hash = "sha256:50817aaeaa9f4163cb1e76f5bdf84207fa05ce728b23fd779479b3462e5430ac", size = 175427 }
wheels = [
    { url = "https://files.pythonhosted.org/packages/e5/4d/2e577f6db7aa0f932d19f799c18f604b2b302c65f733419b900ec07dbade/universal_pathlib-0.2.6-py3-none-any.whl", hash = "sha256:700dec2b58ef34b87998513de6d2ae153b22f083197dfafb8544744edabd1b18", size = 50087 },
]

[[package]]
name = "urllib3"
version = "2.3.0"
source = { registry = "https://pypi.scm.io/simple" }
sdist = { url = "https://files.pythonhosted.org/packages/aa/63/e53da845320b757bf29ef6a9062f5c669fe997973f966045cb019c3f4b66/urllib3-2.3.0.tar.gz", hash = "sha256:f8c5449b3cf0861679ce7e0503c7b44b5ec981bec0d1d3795a07f1ba96f0204d", size = 307268 }
wheels = [
    { url = "https://files.pythonhosted.org/packages/c8/19/4ec628951a74043532ca2cf5d97b7b14863931476d117c471e8e2b1eb39f/urllib3-2.3.0-py3-none-any.whl", hash = "sha256:1cee9ad369867bfdbbb48b7dd50374c0967a0bb7710050facf0dd6911440e3df", size = 128369 },
]

[[package]]
name = "validators"
version = "0.34.0"
source = { registry = "https://pypi.scm.io/simple" }
sdist = { url = "https://files.pythonhosted.org/packages/64/07/91582d69320f6f6daaf2d8072608a4ad8884683d4840e7e4f3a9dbdcc639/validators-0.34.0.tar.gz", hash = "sha256:647fe407b45af9a74d245b943b18e6a816acf4926974278f6dd617778e1e781f", size = 70955 }
wheels = [
    { url = "https://files.pythonhosted.org/packages/6e/78/36828a4d857b25896f9774c875714ba4e9b3bc8a92d2debe3f4df3a83d4f/validators-0.34.0-py3-none-any.whl", hash = "sha256:c804b476e3e6d3786fa07a30073a4ef694e617805eb1946ceee3fe5a9b8b1321", size = 43536 },
]

[[package]]
name = "webknossos"
version = "0.0.0"
source = { editable = "." }
dependencies = [
    { name = "aiohttp" },
    { name = "attrs" },
    { name = "boltons" },
    { name = "cattrs" },
    { name = "certifi" },
    { name = "cluster-tools" },
    { name = "coverage" },
    { name = "httpx" },
    { name = "loxun" },
    { name = "natsort" },
    { name = "networkx" },
    { name = "numpy" },
    { name = "pims" },
    { name = "psutil" },
    { name = "pytest-cov" },
    { name = "python-dateutil" },
    { name = "python-dotenv" },
    { name = "rich" },
    { name = "scipy" },
    { name = "tensorstore" },
    { name = "typer" },
    { name = "typing-extensions" },
    { name = "universal-pathlib" },
    { name = "wkw" },
    { name = "zipp" },
]

[package.optional-dependencies]
all = [
    { name = "fastremap" },
    { name = "imagecodecs" },
    { name = "jpype1" },
    { name = "pandas" },
    { name = "pooch" },
    { name = "s3fs" },
    { name = "scikit-image" },
    { name = "scikit-learn" },
    { name = "tabulate" },
    { name = "tifffile" },
]
bioformats = [
    { name = "jpype1" },
]
czi = [
    { name = "pylibczirw" },
]
examples = [
    { name = "fastremap" },
    { name = "pandas" },
    { name = "pooch" },
    { name = "s3fs" },
    { name = "scikit-image" },
    { name = "scikit-learn" },
    { name = "tabulate" },
]
imagecodecs = [
    { name = "imagecodecs" },
]
tifffile = [
    { name = "tifffile" },
]

[package.dev-dependencies]
dev = [
    { name = "fsspec" },
    { name = "hypothesis" },
    { name = "icecream" },
    { name = "inducoapi" },
    { name = "jsonschema" },
    { name = "mypy" },
    { name = "pytest" },
    { name = "pytest-custom-exit-code" },
    { name = "pytest-split" },
    { name = "pytest-sugar" },
    { name = "pytest-timeout" },
    { name = "pytest-timestamper" },
    { name = "ruff" },
    { name = "types-python-dateutil" },
]

[package.metadata]
requires-dist = [
    { name = "aiohttp", specifier = "~=3.10.5" },
    { name = "attrs", specifier = ">=22.0.0" },
    { name = "boltons", specifier = ">=21.0.0" },
    { name = "cattrs", specifier = ">=22.0.0" },
    { name = "certifi", specifier = ">=2023" },
    { name = "cluster-tools", editable = "../cluster_tools" },
    { name = "coverage", specifier = ">=7.8.0" },
    { name = "fastremap", marker = "extra == 'examples'", specifier = "~=1.15.0" },
    { name = "httpx", specifier = "~=0.27.0" },
    { name = "imagecodecs", marker = "extra == 'imagecodecs'", specifier = ">=2021.11.20" },
    { name = "jpype1", marker = "extra == 'bioformats'", specifier = "~=1.5.0" },
    { name = "loxun", specifier = "~=2.0.0" },
    { name = "natsort", specifier = "~=8.4.0" },
    { name = "networkx", specifier = "~=3.2.1" },
    { name = "numpy", specifier = ">=2.0.0,<3.0.0" },
    { name = "pandas", marker = "extra == 'examples'", specifier = "~=2.2.0" },
    { name = "pims", specifier = "~=0.7.0" },
    { name = "pooch", marker = "extra == 'examples'", specifier = "~=1.5.2" },
    { name = "psutil", specifier = "~=6.0.0" },
    { name = "pylibczirw", marker = "extra == 'czi'", specifier = "==4.1.3" },
    { name = "pytest-cov", specifier = ">=6.0.0" },
    { name = "python-dateutil", specifier = "~=2.8.0" },
    { name = "python-dotenv", specifier = "~=1.0.1" },
    { name = "rich", specifier = "~=13.8.0" },
    { name = "s3fs", marker = "extra == 'examples'", specifier = ">=2023.9.0" },
    { name = "scikit-image", marker = "extra == 'examples'", specifier = "~=0.24.0" },
    { name = "scikit-learn", marker = "extra == 'examples'", specifier = "~=1.5.1" },
    { name = "scipy", specifier = ">=1.13" },
    { name = "tabulate", marker = "extra == 'examples'", specifier = ">=0.9.0" },
    { name = "tensorstore", specifier = "~=0.1.72" },
    { name = "tifffile", marker = "extra == 'tifffile'", specifier = ">=2024.8.24" },
    { name = "typer", specifier = "~=0.12.5" },
    { name = "typing-extensions", specifier = "~=4.0" },
    { name = "universal-pathlib", specifier = "~=0.2" },
    { name = "webknossos", extras = ["bioformats"], marker = "extra == 'all'" },
    { name = "webknossos", extras = ["examples"], marker = "extra == 'all'" },
    { name = "webknossos", extras = ["imagecodecs"], marker = "extra == 'all'" },
    { name = "webknossos", extras = ["tifffile"], marker = "extra == 'all'" },
    { name = "wkw", specifier = "==1.1.24" },
    { name = "zipp", specifier = "~=3.5.0" },
]
provides-extras = ["tifffile", "imagecodecs", "bioformats", "czi", "examples", "all"]

[package.metadata.requires-dev]
dev = [
    { name = "fsspec", specifier = "~=2024.6.0" },
    { name = "hypothesis", specifier = "~=6.35.0" },
    { name = "icecream", specifier = "~=2.1.1" },
    { name = "inducoapi", specifier = "~=2.0.2" },
    { name = "jsonschema", specifier = "~=4.6.0" },
    { name = "mypy", specifier = "~=1.15.0" },
    { name = "pytest", specifier = "~=8.3.2" },
    { name = "pytest-custom-exit-code", specifier = "~=0.3.0" },
    { name = "pytest-split", specifier = "~=0.10.0" },
    { name = "pytest-sugar", specifier = "~=1.0.0" },
    { name = "pytest-timeout", specifier = "~=2.3.0" },
    { name = "pytest-timestamper", specifier = "~=0.0.10" },
    { name = "ruff", specifier = "~=0.11.0" },
    { name = "types-python-dateutil", specifier = "~=2.9" },
]

[[package]]
name = "wkw"
version = "1.1.24"
source = { registry = "https://pypi.scm.io/simple" }
dependencies = [
    { name = "cffi" },
    { name = "numpy" },
]
sdist = { url = "https://files.pythonhosted.org/packages/4e/93/4546af977e267a204e054163e1991445af40431cddf8af48a4c1bc66e3b2/wkw-1.1.24.tar.gz", hash = "sha256:d9ababce58b834d0cc4c4f7cfc8243cd26487a6ef3ab776736c34f393ff81d35", size = 260225 }
wheels = [
    { url = "https://files.pythonhosted.org/packages/a2/ae/2719ac6fe8c748a1c69ad3e10cf123a972cf18899ffa7be5ce3829b45142/wkw-1.1.24-py3-none-macosx_10_9_universal2.whl", hash = "sha256:4967cc8d2564b1a3539fe755943b7c11ef69a4bd0ab3d67ac56a83513221e3ab", size = 443632 },
    { url = "https://files.pythonhosted.org/packages/1b/a4/6a18163643920572e4dcd947d0a0df1734400da95036d93b2633c0c31094/wkw-1.1.24-py3-none-manylinux2014_x86_64.whl", hash = "sha256:aba4e708f055e21d67a4d983298b2c33c696742c255c40d4f15b08138de14ed7", size = 259063 },
    { url = "https://files.pythonhosted.org/packages/06/2f/4572ebe3532d78ffa653136328174e37684adc2152d757181ebc9f0f8443/wkw-1.1.24-py3-none-win_amd64.whl", hash = "sha256:553d2f977cf6753a716a40fd5ddde1b7ea937d9f96a688ffbf44a9e4ba74d837", size = 128632 },
]

[[package]]
name = "wrapt"
version = "1.17.2"
source = { registry = "https://pypi.scm.io/simple" }
sdist = { url = "https://files.pythonhosted.org/packages/c3/fc/e91cc220803d7bc4db93fb02facd8461c37364151b8494762cc88b0fbcef/wrapt-1.17.2.tar.gz", hash = "sha256:41388e9d4d1522446fe79d3213196bd9e3b301a336965b9e27ca2788ebd122f3", size = 55531 }
wheels = [
    { url = "https://files.pythonhosted.org/packages/5a/d1/1daec934997e8b160040c78d7b31789f19b122110a75eca3d4e8da0049e1/wrapt-1.17.2-cp310-cp310-macosx_10_9_universal2.whl", hash = "sha256:3d57c572081fed831ad2d26fd430d565b76aa277ed1d30ff4d40670b1c0dd984", size = 53307 },
    { url = "https://files.pythonhosted.org/packages/1b/7b/13369d42651b809389c1a7153baa01d9700430576c81a2f5c5e460df0ed9/wrapt-1.17.2-cp310-cp310-macosx_10_9_x86_64.whl", hash = "sha256:b5e251054542ae57ac7f3fba5d10bfff615b6c2fb09abeb37d2f1463f841ae22", size = 38486 },
    { url = "https://files.pythonhosted.org/packages/62/bf/e0105016f907c30b4bd9e377867c48c34dc9c6c0c104556c9c9126bd89ed/wrapt-1.17.2-cp310-cp310-macosx_11_0_arm64.whl", hash = "sha256:80dd7db6a7cb57ffbc279c4394246414ec99537ae81ffd702443335a61dbf3a7", size = 38777 },
    { url = "https://files.pythonhosted.org/packages/27/70/0f6e0679845cbf8b165e027d43402a55494779295c4b08414097b258ac87/wrapt-1.17.2-cp310-cp310-manylinux_2_17_aarch64.manylinux2014_aarch64.whl", hash = "sha256:0a6e821770cf99cc586d33833b2ff32faebdbe886bd6322395606cf55153246c", size = 83314 },
    { url = "https://files.pythonhosted.org/packages/0f/77/0576d841bf84af8579124a93d216f55d6f74374e4445264cb378a6ed33eb/wrapt-1.17.2-cp310-cp310-manylinux_2_5_i686.manylinux1_i686.manylinux_2_17_i686.manylinux2014_i686.whl", hash = "sha256:b60fb58b90c6d63779cb0c0c54eeb38941bae3ecf7a73c764c52c88c2dcb9d72", size = 74947 },
    { url = "https://files.pythonhosted.org/packages/90/ec/00759565518f268ed707dcc40f7eeec38637d46b098a1f5143bff488fe97/wrapt-1.17.2-cp310-cp310-manylinux_2_5_x86_64.manylinux1_x86_64.manylinux_2_17_x86_64.manylinux2014_x86_64.whl", hash = "sha256:b870b5df5b71d8c3359d21be8f0d6c485fa0ebdb6477dda51a1ea54a9b558061", size = 82778 },
    { url = "https://files.pythonhosted.org/packages/f8/5a/7cffd26b1c607b0b0c8a9ca9d75757ad7620c9c0a9b4a25d3f8a1480fafc/wrapt-1.17.2-cp310-cp310-musllinux_1_2_aarch64.whl", hash = "sha256:4011d137b9955791f9084749cba9a367c68d50ab8d11d64c50ba1688c9b457f2", size = 81716 },
    { url = "https://files.pythonhosted.org/packages/7e/09/dccf68fa98e862df7e6a60a61d43d644b7d095a5fc36dbb591bbd4a1c7b2/wrapt-1.17.2-cp310-cp310-musllinux_1_2_i686.whl", hash = "sha256:1473400e5b2733e58b396a04eb7f35f541e1fb976d0c0724d0223dd607e0f74c", size = 74548 },
    { url = "https://files.pythonhosted.org/packages/b7/8e/067021fa3c8814952c5e228d916963c1115b983e21393289de15128e867e/wrapt-1.17.2-cp310-cp310-musllinux_1_2_x86_64.whl", hash = "sha256:3cedbfa9c940fdad3e6e941db7138e26ce8aad38ab5fe9dcfadfed9db7a54e62", size = 81334 },
    { url = "https://files.pythonhosted.org/packages/4b/0d/9d4b5219ae4393f718699ca1c05f5ebc0c40d076f7e65fd48f5f693294fb/wrapt-1.17.2-cp310-cp310-win32.whl", hash = "sha256:582530701bff1dec6779efa00c516496968edd851fba224fbd86e46cc6b73563", size = 36427 },
    { url = "https://files.pythonhosted.org/packages/72/6a/c5a83e8f61aec1e1aeef939807602fb880e5872371e95df2137142f5c58e/wrapt-1.17.2-cp310-cp310-win_amd64.whl", hash = "sha256:58705da316756681ad3c9c73fd15499aa4d8c69f9fd38dc8a35e06c12468582f", size = 38774 },
    { url = "https://files.pythonhosted.org/packages/cd/f7/a2aab2cbc7a665efab072344a8949a71081eed1d2f451f7f7d2b966594a2/wrapt-1.17.2-cp311-cp311-macosx_10_9_universal2.whl", hash = "sha256:ff04ef6eec3eee8a5efef2401495967a916feaa353643defcc03fc74fe213b58", size = 53308 },
    { url = "https://files.pythonhosted.org/packages/50/ff/149aba8365fdacef52b31a258c4dc1c57c79759c335eff0b3316a2664a64/wrapt-1.17.2-cp311-cp311-macosx_10_9_x86_64.whl", hash = "sha256:4db983e7bca53819efdbd64590ee96c9213894272c776966ca6306b73e4affda", size = 38488 },
    { url = "https://files.pythonhosted.org/packages/65/46/5a917ce85b5c3b490d35c02bf71aedaa9f2f63f2d15d9949cc4ba56e8ba9/wrapt-1.17.2-cp311-cp311-macosx_11_0_arm64.whl", hash = "sha256:9abc77a4ce4c6f2a3168ff34b1da9b0f311a8f1cfd694ec96b0603dff1c79438", size = 38776 },
    { url = "https://files.pythonhosted.org/packages/ca/74/336c918d2915a4943501c77566db41d1bd6e9f4dbc317f356b9a244dfe83/wrapt-1.17.2-cp311-cp311-manylinux_2_17_aarch64.manylinux2014_aarch64.whl", hash = "sha256:0b929ac182f5ace000d459c59c2c9c33047e20e935f8e39371fa6e3b85d56f4a", size = 83776 },
    { url = "https://files.pythonhosted.org/packages/09/99/c0c844a5ccde0fe5761d4305485297f91d67cf2a1a824c5f282e661ec7ff/wrapt-1.17.2-cp311-cp311-manylinux_2_5_i686.manylinux1_i686.manylinux_2_17_i686.manylinux2014_i686.whl", hash = "sha256:f09b286faeff3c750a879d336fb6d8713206fc97af3adc14def0cdd349df6000", size = 75420 },
    { url = "https://files.pythonhosted.org/packages/b4/b0/9fc566b0fe08b282c850063591a756057c3247b2362b9286429ec5bf1721/wrapt-1.17.2-cp311-cp311-manylinux_2_5_x86_64.manylinux1_x86_64.manylinux_2_17_x86_64.manylinux2014_x86_64.whl", hash = "sha256:1a7ed2d9d039bd41e889f6fb9364554052ca21ce823580f6a07c4ec245c1f5d6", size = 83199 },
    { url = "https://files.pythonhosted.org/packages/9d/4b/71996e62d543b0a0bd95dda485219856def3347e3e9380cc0d6cf10cfb2f/wrapt-1.17.2-cp311-cp311-musllinux_1_2_aarch64.whl", hash = "sha256:129a150f5c445165ff941fc02ee27df65940fcb8a22a61828b1853c98763a64b", size = 82307 },
    { url = "https://files.pythonhosted.org/packages/39/35/0282c0d8789c0dc9bcc738911776c762a701f95cfe113fb8f0b40e45c2b9/wrapt-1.17.2-cp311-cp311-musllinux_1_2_i686.whl", hash = "sha256:1fb5699e4464afe5c7e65fa51d4f99e0b2eadcc176e4aa33600a3df7801d6662", size = 75025 },
    { url = "https://files.pythonhosted.org/packages/4f/6d/90c9fd2c3c6fee181feecb620d95105370198b6b98a0770cba090441a828/wrapt-1.17.2-cp311-cp311-musllinux_1_2_x86_64.whl", hash = "sha256:9a2bce789a5ea90e51a02dfcc39e31b7f1e662bc3317979aa7e5538e3a034f72", size = 81879 },
    { url = "https://files.pythonhosted.org/packages/8f/fa/9fb6e594f2ce03ef03eddbdb5f4f90acb1452221a5351116c7c4708ac865/wrapt-1.17.2-cp311-cp311-win32.whl", hash = "sha256:4afd5814270fdf6380616b321fd31435a462019d834f83c8611a0ce7484c7317", size = 36419 },
    { url = "https://files.pythonhosted.org/packages/47/f8/fb1773491a253cbc123c5d5dc15c86041f746ed30416535f2a8df1f4a392/wrapt-1.17.2-cp311-cp311-win_amd64.whl", hash = "sha256:acc130bc0375999da18e3d19e5a86403667ac0c4042a094fefb7eec8ebac7cf3", size = 38773 },
    { url = "https://files.pythonhosted.org/packages/a1/bd/ab55f849fd1f9a58ed7ea47f5559ff09741b25f00c191231f9f059c83949/wrapt-1.17.2-cp312-cp312-macosx_10_13_universal2.whl", hash = "sha256:d5e2439eecc762cd85e7bd37161d4714aa03a33c5ba884e26c81559817ca0925", size = 53799 },
    { url = "https://files.pythonhosted.org/packages/53/18/75ddc64c3f63988f5a1d7e10fb204ffe5762bc663f8023f18ecaf31a332e/wrapt-1.17.2-cp312-cp312-macosx_10_13_x86_64.whl", hash = "sha256:3fc7cb4c1c744f8c05cd5f9438a3caa6ab94ce8344e952d7c45a8ed59dd88392", size = 38821 },
    { url = "https://files.pythonhosted.org/packages/48/2a/97928387d6ed1c1ebbfd4efc4133a0633546bec8481a2dd5ec961313a1c7/wrapt-1.17.2-cp312-cp312-macosx_11_0_arm64.whl", hash = "sha256:8fdbdb757d5390f7c675e558fd3186d590973244fab0c5fe63d373ade3e99d40", size = 38919 },
    { url = "https://files.pythonhosted.org/packages/73/54/3bfe5a1febbbccb7a2f77de47b989c0b85ed3a6a41614b104204a788c20e/wrapt-1.17.2-cp312-cp312-manylinux_2_17_aarch64.manylinux2014_aarch64.whl", hash = "sha256:5bb1d0dbf99411f3d871deb6faa9aabb9d4e744d67dcaaa05399af89d847a91d", size = 88721 },
    { url = "https://files.pythonhosted.org/packages/25/cb/7262bc1b0300b4b64af50c2720ef958c2c1917525238d661c3e9a2b71b7b/wrapt-1.17.2-cp312-cp312-manylinux_2_5_i686.manylinux1_i686.manylinux_2_17_i686.manylinux2014_i686.whl", hash = "sha256:d18a4865f46b8579d44e4fe1e2bcbc6472ad83d98e22a26c963d46e4c125ef0b", size = 80899 },
    { url = "https://files.pythonhosted.org/packages/2a/5a/04cde32b07a7431d4ed0553a76fdb7a61270e78c5fd5a603e190ac389f14/wrapt-1.17.2-cp312-cp312-manylinux_2_5_x86_64.manylinux1_x86_64.manylinux_2_17_x86_64.manylinux2014_x86_64.whl", hash = "sha256:bc570b5f14a79734437cb7b0500376b6b791153314986074486e0b0fa8d71d98", size = 89222 },
    { url = "https://files.pythonhosted.org/packages/09/28/2e45a4f4771fcfb109e244d5dbe54259e970362a311b67a965555ba65026/wrapt-1.17.2-cp312-cp312-musllinux_1_2_aarch64.whl", hash = "sha256:6d9187b01bebc3875bac9b087948a2bccefe464a7d8f627cf6e48b1bbae30f82", size = 86707 },
    { url = "https://files.pythonhosted.org/packages/c6/d2/dcb56bf5f32fcd4bd9aacc77b50a539abdd5b6536872413fd3f428b21bed/wrapt-1.17.2-cp312-cp312-musllinux_1_2_i686.whl", hash = "sha256:9e8659775f1adf02eb1e6f109751268e493c73716ca5761f8acb695e52a756ae", size = 79685 },
    { url = "https://files.pythonhosted.org/packages/80/4e/eb8b353e36711347893f502ce91c770b0b0929f8f0bed2670a6856e667a9/wrapt-1.17.2-cp312-cp312-musllinux_1_2_x86_64.whl", hash = "sha256:e8b2816ebef96d83657b56306152a93909a83f23994f4b30ad4573b00bd11bb9", size = 87567 },
    { url = "https://files.pythonhosted.org/packages/17/27/4fe749a54e7fae6e7146f1c7d914d28ef599dacd4416566c055564080fe2/wrapt-1.17.2-cp312-cp312-win32.whl", hash = "sha256:468090021f391fe0056ad3e807e3d9034e0fd01adcd3bdfba977b6fdf4213ea9", size = 36672 },
    { url = "https://files.pythonhosted.org/packages/15/06/1dbf478ea45c03e78a6a8c4be4fdc3c3bddea5c8de8a93bc971415e47f0f/wrapt-1.17.2-cp312-cp312-win_amd64.whl", hash = "sha256:ec89ed91f2fa8e3f52ae53cd3cf640d6feff92ba90d62236a81e4e563ac0e991", size = 38865 },
    { url = "https://files.pythonhosted.org/packages/ce/b9/0ffd557a92f3b11d4c5d5e0c5e4ad057bd9eb8586615cdaf901409920b14/wrapt-1.17.2-cp313-cp313-macosx_10_13_universal2.whl", hash = "sha256:6ed6ffac43aecfe6d86ec5b74b06a5be33d5bb9243d055141e8cabb12aa08125", size = 53800 },
    { url = "https://files.pythonhosted.org/packages/c0/ef/8be90a0b7e73c32e550c73cfb2fa09db62234227ece47b0e80a05073b375/wrapt-1.17.2-cp313-cp313-macosx_10_13_x86_64.whl", hash = "sha256:35621ae4c00e056adb0009f8e86e28eb4a41a4bfa8f9bfa9fca7d343fe94f998", size = 38824 },
    { url = "https://files.pythonhosted.org/packages/36/89/0aae34c10fe524cce30fe5fc433210376bce94cf74d05b0d68344c8ba46e/wrapt-1.17.2-cp313-cp313-macosx_11_0_arm64.whl", hash = "sha256:a604bf7a053f8362d27eb9fefd2097f82600b856d5abe996d623babd067b1ab5", size = 38920 },
    { url = "https://files.pythonhosted.org/packages/3b/24/11c4510de906d77e0cfb5197f1b1445d4fec42c9a39ea853d482698ac681/wrapt-1.17.2-cp313-cp313-manylinux_2_17_aarch64.manylinux2014_aarch64.whl", hash = "sha256:5cbabee4f083b6b4cd282f5b817a867cf0b1028c54d445b7ec7cfe6505057cf8", size = 88690 },
    { url = "https://files.pythonhosted.org/packages/71/d7/cfcf842291267bf455b3e266c0c29dcb675b5540ee8b50ba1699abf3af45/wrapt-1.17.2-cp313-cp313-manylinux_2_5_i686.manylinux1_i686.manylinux_2_17_i686.manylinux2014_i686.whl", hash = "sha256:49703ce2ddc220df165bd2962f8e03b84c89fee2d65e1c24a7defff6f988f4d6", size = 80861 },
    { url = "https://files.pythonhosted.org/packages/d5/66/5d973e9f3e7370fd686fb47a9af3319418ed925c27d72ce16b791231576d/wrapt-1.17.2-cp313-cp313-manylinux_2_5_x86_64.manylinux1_x86_64.manylinux_2_17_x86_64.manylinux2014_x86_64.whl", hash = "sha256:8112e52c5822fc4253f3901b676c55ddf288614dc7011634e2719718eaa187dc", size = 89174 },
    { url = "https://files.pythonhosted.org/packages/a7/d3/8e17bb70f6ae25dabc1aaf990f86824e4fd98ee9cadf197054e068500d27/wrapt-1.17.2-cp313-cp313-musllinux_1_2_aarch64.whl", hash = "sha256:9fee687dce376205d9a494e9c121e27183b2a3df18037f89d69bd7b35bcf59e2", size = 86721 },
    { url = "https://files.pythonhosted.org/packages/6f/54/f170dfb278fe1c30d0ff864513cff526d624ab8de3254b20abb9cffedc24/wrapt-1.17.2-cp313-cp313-musllinux_1_2_i686.whl", hash = "sha256:18983c537e04d11cf027fbb60a1e8dfd5190e2b60cc27bc0808e653e7b218d1b", size = 79763 },
    { url = "https://files.pythonhosted.org/packages/4a/98/de07243751f1c4a9b15c76019250210dd3486ce098c3d80d5f729cba029c/wrapt-1.17.2-cp313-cp313-musllinux_1_2_x86_64.whl", hash = "sha256:703919b1633412ab54bcf920ab388735832fdcb9f9a00ae49387f0fe67dad504", size = 87585 },
    { url = "https://files.pythonhosted.org/packages/f9/f0/13925f4bd6548013038cdeb11ee2cbd4e37c30f8bfd5db9e5a2a370d6e20/wrapt-1.17.2-cp313-cp313-win32.whl", hash = "sha256:abbb9e76177c35d4e8568e58650aa6926040d6a9f6f03435b7a522bf1c487f9a", size = 36676 },
    { url = "https://files.pythonhosted.org/packages/bf/ae/743f16ef8c2e3628df3ddfd652b7d4c555d12c84b53f3d8218498f4ade9b/wrapt-1.17.2-cp313-cp313-win_amd64.whl", hash = "sha256:69606d7bb691b50a4240ce6b22ebb319c1cfb164e5f6569835058196e0f3a845", size = 38871 },
    { url = "https://files.pythonhosted.org/packages/3d/bc/30f903f891a82d402ffb5fda27ec1d621cc97cb74c16fea0b6141f1d4e87/wrapt-1.17.2-cp313-cp313t-macosx_10_13_universal2.whl", hash = "sha256:4a721d3c943dae44f8e243b380cb645a709ba5bd35d3ad27bc2ed947e9c68192", size = 56312 },
    { url = "https://files.pythonhosted.org/packages/8a/04/c97273eb491b5f1c918857cd26f314b74fc9b29224521f5b83f872253725/wrapt-1.17.2-cp313-cp313t-macosx_10_13_x86_64.whl", hash = "sha256:766d8bbefcb9e00c3ac3b000d9acc51f1b399513f44d77dfe0eb026ad7c9a19b", size = 40062 },
    { url = "https://files.pythonhosted.org/packages/4e/ca/3b7afa1eae3a9e7fefe499db9b96813f41828b9fdb016ee836c4c379dadb/wrapt-1.17.2-cp313-cp313t-macosx_11_0_arm64.whl", hash = "sha256:e496a8ce2c256da1eb98bd15803a79bee00fc351f5dfb9ea82594a3f058309e0", size = 40155 },
    { url = "https://files.pythonhosted.org/packages/89/be/7c1baed43290775cb9030c774bc53c860db140397047cc49aedaf0a15477/wrapt-1.17.2-cp313-cp313t-manylinux_2_17_aarch64.manylinux2014_aarch64.whl", hash = "sha256:40d615e4fe22f4ad3528448c193b218e077656ca9ccb22ce2cb20db730f8d306", size = 113471 },
    { url = "https://files.pythonhosted.org/packages/32/98/4ed894cf012b6d6aae5f5cc974006bdeb92f0241775addad3f8cd6ab71c8/wrapt-1.17.2-cp313-cp313t-manylinux_2_5_i686.manylinux1_i686.manylinux_2_17_i686.manylinux2014_i686.whl", hash = "sha256:a5aaeff38654462bc4b09023918b7f21790efb807f54c000a39d41d69cf552cb", size = 101208 },
    { url = "https://files.pythonhosted.org/packages/ea/fd/0c30f2301ca94e655e5e057012e83284ce8c545df7661a78d8bfca2fac7a/wrapt-1.17.2-cp313-cp313t-manylinux_2_5_x86_64.manylinux1_x86_64.manylinux_2_17_x86_64.manylinux2014_x86_64.whl", hash = "sha256:9a7d15bbd2bc99e92e39f49a04653062ee6085c0e18b3b7512a4f2fe91f2d681", size = 109339 },
    { url = "https://files.pythonhosted.org/packages/75/56/05d000de894c4cfcb84bcd6b1df6214297b8089a7bd324c21a4765e49b14/wrapt-1.17.2-cp313-cp313t-musllinux_1_2_aarch64.whl", hash = "sha256:e3890b508a23299083e065f435a492b5435eba6e304a7114d2f919d400888cc6", size = 110232 },
    { url = "https://files.pythonhosted.org/packages/53/f8/c3f6b2cf9b9277fb0813418e1503e68414cd036b3b099c823379c9575e6d/wrapt-1.17.2-cp313-cp313t-musllinux_1_2_i686.whl", hash = "sha256:8c8b293cd65ad716d13d8dd3624e42e5a19cc2a2f1acc74b30c2c13f15cb61a6", size = 100476 },
    { url = "https://files.pythonhosted.org/packages/a7/b1/0bb11e29aa5139d90b770ebbfa167267b1fc548d2302c30c8f7572851738/wrapt-1.17.2-cp313-cp313t-musllinux_1_2_x86_64.whl", hash = "sha256:4c82b8785d98cdd9fed4cac84d765d234ed3251bd6afe34cb7ac523cb93e8b4f", size = 106377 },
    { url = "https://files.pythonhosted.org/packages/6a/e1/0122853035b40b3f333bbb25f1939fc1045e21dd518f7f0922b60c156f7c/wrapt-1.17.2-cp313-cp313t-win32.whl", hash = "sha256:13e6afb7fe71fe7485a4550a8844cc9ffbe263c0f1a1eea569bc7091d4898555", size = 37986 },
    { url = "https://files.pythonhosted.org/packages/09/5e/1655cf481e079c1f22d0cabdd4e51733679932718dc23bf2db175f329b76/wrapt-1.17.2-cp313-cp313t-win_amd64.whl", hash = "sha256:eaf675418ed6b3b31c7a989fd007fa7c3be66ce14e5c3b27336383604c9da85c", size = 40750 },
    { url = "https://files.pythonhosted.org/packages/2d/82/f56956041adef78f849db6b289b282e72b55ab8045a75abad81898c28d19/wrapt-1.17.2-py3-none-any.whl", hash = "sha256:b18f2d1533a71f069c7f82d524a52599053d4c7166e9dd374ae2136b7f40f7c8", size = 23594 },
]

[[package]]
name = "xmltodict"
version = "0.14.2"
source = { registry = "https://pypi.scm.io/simple" }
sdist = { url = "https://files.pythonhosted.org/packages/50/05/51dcca9a9bf5e1bce52582683ce50980bcadbc4fa5143b9f2b19ab99958f/xmltodict-0.14.2.tar.gz", hash = "sha256:201e7c28bb210e374999d1dde6382923ab0ed1a8a5faeece48ab525b7810a553", size = 51942 }
wheels = [
    { url = "https://files.pythonhosted.org/packages/d6/45/fc303eb433e8a2a271739c98e953728422fa61a3c1f36077a49e395c972e/xmltodict-0.14.2-py2.py3-none-any.whl", hash = "sha256:20cc7d723ed729276e808f26fb6b3599f786cbc37e06c65e192ba77c40f20aac", size = 9981 },
]

[[package]]
name = "yarl"
version = "1.18.3"
source = { registry = "https://pypi.scm.io/simple" }
dependencies = [
    { name = "idna" },
    { name = "multidict" },
    { name = "propcache" },
]
sdist = { url = "https://files.pythonhosted.org/packages/b7/9d/4b94a8e6d2b51b599516a5cb88e5bc99b4d8d4583e468057eaa29d5f0918/yarl-1.18.3.tar.gz", hash = "sha256:ac1801c45cbf77b6c99242eeff4fffb5e4e73a800b5c4ad4fc0be5def634d2e1", size = 181062 }
wheels = [
    { url = "https://files.pythonhosted.org/packages/d2/98/e005bc608765a8a5569f58e650961314873c8469c333616eb40bff19ae97/yarl-1.18.3-cp310-cp310-macosx_10_9_universal2.whl", hash = "sha256:7df647e8edd71f000a5208fe6ff8c382a1de8edfbccdbbfe649d263de07d8c34", size = 141458 },
    { url = "https://files.pythonhosted.org/packages/df/5d/f8106b263b8ae8a866b46d9be869ac01f9b3fb7f2325f3ecb3df8003f796/yarl-1.18.3-cp310-cp310-macosx_10_9_x86_64.whl", hash = "sha256:c69697d3adff5aa4f874b19c0e4ed65180ceed6318ec856ebc423aa5850d84f7", size = 94365 },
    { url = "https://files.pythonhosted.org/packages/56/3e/d8637ddb9ba69bf851f765a3ee288676f7cf64fb3be13760c18cbc9d10bd/yarl-1.18.3-cp310-cp310-macosx_11_0_arm64.whl", hash = "sha256:602d98f2c2d929f8e697ed274fbadc09902c4025c5a9963bf4e9edfc3ab6f7ed", size = 92181 },
    { url = "https://files.pythonhosted.org/packages/76/f9/d616a5c2daae281171de10fba41e1c0e2d8207166fc3547252f7d469b4e1/yarl-1.18.3-cp310-cp310-manylinux_2_17_aarch64.manylinux2014_aarch64.whl", hash = "sha256:c654d5207c78e0bd6d749f6dae1dcbbfde3403ad3a4b11f3c5544d9906969dde", size = 315349 },
    { url = "https://files.pythonhosted.org/packages/bb/b4/3ea5e7b6f08f698b3769a06054783e434f6d59857181b5c4e145de83f59b/yarl-1.18.3-cp310-cp310-manylinux_2_17_ppc64le.manylinux2014_ppc64le.whl", hash = "sha256:5094d9206c64181d0f6e76ebd8fb2f8fe274950a63890ee9e0ebfd58bf9d787b", size = 330494 },
    { url = "https://files.pythonhosted.org/packages/55/f1/e0fc810554877b1b67420568afff51b967baed5b53bcc983ab164eebf9c9/yarl-1.18.3-cp310-cp310-manylinux_2_17_s390x.manylinux2014_s390x.whl", hash = "sha256:35098b24e0327fc4ebdc8ffe336cee0a87a700c24ffed13161af80124b7dc8e5", size = 326927 },
    { url = "https://files.pythonhosted.org/packages/a9/42/b1753949b327b36f210899f2dd0a0947c0c74e42a32de3f8eb5c7d93edca/yarl-1.18.3-cp310-cp310-manylinux_2_17_x86_64.manylinux2014_x86_64.whl", hash = "sha256:3236da9272872443f81fedc389bace88408f64f89f75d1bdb2256069a8730ccc", size = 319703 },
    { url = "https://files.pythonhosted.org/packages/f0/6d/e87c62dc9635daefb064b56f5c97df55a2e9cc947a2b3afd4fd2f3b841c7/yarl-1.18.3-cp310-cp310-manylinux_2_5_i686.manylinux1_i686.manylinux_2_17_i686.manylinux2014_i686.whl", hash = "sha256:e2c08cc9b16f4f4bc522771d96734c7901e7ebef70c6c5c35dd0f10845270bcd", size = 310246 },
    { url = "https://files.pythonhosted.org/packages/e3/ef/e2e8d1785cdcbd986f7622d7f0098205f3644546da7919c24b95790ec65a/yarl-1.18.3-cp310-cp310-musllinux_1_2_aarch64.whl", hash = "sha256:80316a8bd5109320d38eef8833ccf5f89608c9107d02d2a7f985f98ed6876990", size = 319730 },
    { url = "https://files.pythonhosted.org/packages/fc/15/8723e22345bc160dfde68c4b3ae8b236e868f9963c74015f1bc8a614101c/yarl-1.18.3-cp310-cp310-musllinux_1_2_armv7l.whl", hash = "sha256:c1e1cc06da1491e6734f0ea1e6294ce00792193c463350626571c287c9a704db", size = 321681 },
    { url = "https://files.pythonhosted.org/packages/86/09/bf764e974f1516efa0ae2801494a5951e959f1610dd41edbfc07e5e0f978/yarl-1.18.3-cp310-cp310-musllinux_1_2_i686.whl", hash = "sha256:fea09ca13323376a2fdfb353a5fa2e59f90cd18d7ca4eaa1fd31f0a8b4f91e62", size = 324812 },
    { url = "https://files.pythonhosted.org/packages/f6/4c/20a0187e3b903c97d857cf0272d687c1b08b03438968ae8ffc50fe78b0d6/yarl-1.18.3-cp310-cp310-musllinux_1_2_ppc64le.whl", hash = "sha256:e3b9fd71836999aad54084906f8663dffcd2a7fb5cdafd6c37713b2e72be1760", size = 337011 },
    { url = "https://files.pythonhosted.org/packages/c9/71/6244599a6e1cc4c9f73254a627234e0dad3883ece40cc33dce6265977461/yarl-1.18.3-cp310-cp310-musllinux_1_2_s390x.whl", hash = "sha256:757e81cae69244257d125ff31663249b3013b5dc0a8520d73694aed497fb195b", size = 338132 },
    { url = "https://files.pythonhosted.org/packages/af/f5/e0c3efaf74566c4b4a41cb76d27097df424052a064216beccae8d303c90f/yarl-1.18.3-cp310-cp310-musllinux_1_2_x86_64.whl", hash = "sha256:b1771de9944d875f1b98a745bc547e684b863abf8f8287da8466cf470ef52690", size = 331849 },
    { url = "https://files.pythonhosted.org/packages/8a/b8/3d16209c2014c2f98a8f658850a57b716efb97930aebf1ca0d9325933731/yarl-1.18.3-cp310-cp310-win32.whl", hash = "sha256:8874027a53e3aea659a6d62751800cf6e63314c160fd607489ba5c2edd753cf6", size = 84309 },
    { url = "https://files.pythonhosted.org/packages/fd/b7/2e9a5b18eb0fe24c3a0e8bae994e812ed9852ab4fd067c0107fadde0d5f0/yarl-1.18.3-cp310-cp310-win_amd64.whl", hash = "sha256:93b2e109287f93db79210f86deb6b9bbb81ac32fc97236b16f7433db7fc437d8", size = 90484 },
    { url = "https://files.pythonhosted.org/packages/40/93/282b5f4898d8e8efaf0790ba6d10e2245d2c9f30e199d1a85cae9356098c/yarl-1.18.3-cp311-cp311-macosx_10_9_universal2.whl", hash = "sha256:8503ad47387b8ebd39cbbbdf0bf113e17330ffd339ba1144074da24c545f0069", size = 141555 },
    { url = "https://files.pythonhosted.org/packages/6d/9c/0a49af78df099c283ca3444560f10718fadb8a18dc8b3edf8c7bd9fd7d89/yarl-1.18.3-cp311-cp311-macosx_10_9_x86_64.whl", hash = "sha256:02ddb6756f8f4517a2d5e99d8b2f272488e18dd0bfbc802f31c16c6c20f22193", size = 94351 },
    { url = "https://files.pythonhosted.org/packages/5a/a1/205ab51e148fdcedad189ca8dd587794c6f119882437d04c33c01a75dece/yarl-1.18.3-cp311-cp311-macosx_11_0_arm64.whl", hash = "sha256:67a283dd2882ac98cc6318384f565bffc751ab564605959df4752d42483ad889", size = 92286 },
    { url = "https://files.pythonhosted.org/packages/ed/fe/88b690b30f3f59275fb674f5f93ddd4a3ae796c2b62e5bb9ece8a4914b83/yarl-1.18.3-cp311-cp311-manylinux_2_17_aarch64.manylinux2014_aarch64.whl", hash = "sha256:d980e0325b6eddc81331d3f4551e2a333999fb176fd153e075c6d1c2530aa8a8", size = 340649 },
    { url = "https://files.pythonhosted.org/packages/07/eb/3b65499b568e01f36e847cebdc8d7ccb51fff716dbda1ae83c3cbb8ca1c9/yarl-1.18.3-cp311-cp311-manylinux_2_17_ppc64le.manylinux2014_ppc64le.whl", hash = "sha256:b643562c12680b01e17239be267bc306bbc6aac1f34f6444d1bded0c5ce438ca", size = 356623 },
    { url = "https://files.pythonhosted.org/packages/33/46/f559dc184280b745fc76ec6b1954de2c55595f0ec0a7614238b9ebf69618/yarl-1.18.3-cp311-cp311-manylinux_2_17_s390x.manylinux2014_s390x.whl", hash = "sha256:c017a3b6df3a1bd45b9fa49a0f54005e53fbcad16633870104b66fa1a30a29d8", size = 354007 },
    { url = "https://files.pythonhosted.org/packages/af/ba/1865d85212351ad160f19fb99808acf23aab9a0f8ff31c8c9f1b4d671fc9/yarl-1.18.3-cp311-cp311-manylinux_2_17_x86_64.manylinux2014_x86_64.whl", hash = "sha256:75674776d96d7b851b6498f17824ba17849d790a44d282929c42dbb77d4f17ae", size = 344145 },
    { url = "https://files.pythonhosted.org/packages/94/cb/5c3e975d77755d7b3d5193e92056b19d83752ea2da7ab394e22260a7b824/yarl-1.18.3-cp311-cp311-manylinux_2_5_i686.manylinux1_i686.manylinux_2_17_i686.manylinux2014_i686.whl", hash = "sha256:ccaa3a4b521b780a7e771cc336a2dba389a0861592bbce09a476190bb0c8b4b3", size = 336133 },
    { url = "https://files.pythonhosted.org/packages/19/89/b77d3fd249ab52a5c40859815765d35c91425b6bb82e7427ab2f78f5ff55/yarl-1.18.3-cp311-cp311-musllinux_1_2_aarch64.whl", hash = "sha256:2d06d3005e668744e11ed80812e61efd77d70bb7f03e33c1598c301eea20efbb", size = 347967 },
    { url = "https://files.pythonhosted.org/packages/35/bd/f6b7630ba2cc06c319c3235634c582a6ab014d52311e7d7c22f9518189b5/yarl-1.18.3-cp311-cp311-musllinux_1_2_armv7l.whl", hash = "sha256:9d41beda9dc97ca9ab0b9888cb71f7539124bc05df02c0cff6e5acc5a19dcc6e", size = 346397 },
    { url = "https://files.pythonhosted.org/packages/18/1a/0b4e367d5a72d1f095318344848e93ea70da728118221f84f1bf6c1e39e7/yarl-1.18.3-cp311-cp311-musllinux_1_2_i686.whl", hash = "sha256:ba23302c0c61a9999784e73809427c9dbedd79f66a13d84ad1b1943802eaaf59", size = 350206 },
    { url = "https://files.pythonhosted.org/packages/b5/cf/320fff4367341fb77809a2d8d7fe75b5d323a8e1b35710aafe41fdbf327b/yarl-1.18.3-cp311-cp311-musllinux_1_2_ppc64le.whl", hash = "sha256:6748dbf9bfa5ba1afcc7556b71cda0d7ce5f24768043a02a58846e4a443d808d", size = 362089 },
    { url = "https://files.pythonhosted.org/packages/57/cf/aadba261d8b920253204085268bad5e8cdd86b50162fcb1b10c10834885a/yarl-1.18.3-cp311-cp311-musllinux_1_2_s390x.whl", hash = "sha256:0b0cad37311123211dc91eadcb322ef4d4a66008d3e1bdc404808992260e1a0e", size = 366267 },
    { url = "https://files.pythonhosted.org/packages/54/58/fb4cadd81acdee6dafe14abeb258f876e4dd410518099ae9a35c88d8097c/yarl-1.18.3-cp311-cp311-musllinux_1_2_x86_64.whl", hash = "sha256:0fb2171a4486bb075316ee754c6d8382ea6eb8b399d4ec62fde2b591f879778a", size = 359141 },
    { url = "https://files.pythonhosted.org/packages/9a/7a/4c571597589da4cd5c14ed2a0b17ac56ec9ee7ee615013f74653169e702d/yarl-1.18.3-cp311-cp311-win32.whl", hash = "sha256:61b1a825a13bef4a5f10b1885245377d3cd0bf87cba068e1d9a88c2ae36880e1", size = 84402 },
    { url = "https://files.pythonhosted.org/packages/ae/7b/8600250b3d89b625f1121d897062f629883c2f45339623b69b1747ec65fa/yarl-1.18.3-cp311-cp311-win_amd64.whl", hash = "sha256:b9d60031cf568c627d028239693fd718025719c02c9f55df0a53e587aab951b5", size = 91030 },
    { url = "https://files.pythonhosted.org/packages/33/85/bd2e2729752ff4c77338e0102914897512e92496375e079ce0150a6dc306/yarl-1.18.3-cp312-cp312-macosx_10_13_universal2.whl", hash = "sha256:1dd4bdd05407ced96fed3d7f25dbbf88d2ffb045a0db60dbc247f5b3c5c25d50", size = 142644 },
    { url = "https://files.pythonhosted.org/packages/ff/74/1178322cc0f10288d7eefa6e4a85d8d2e28187ccab13d5b844e8b5d7c88d/yarl-1.18.3-cp312-cp312-macosx_10_13_x86_64.whl", hash = "sha256:7c33dd1931a95e5d9a772d0ac5e44cac8957eaf58e3c8da8c1414de7dd27c576", size = 94962 },
    { url = "https://files.pythonhosted.org/packages/be/75/79c6acc0261e2c2ae8a1c41cf12265e91628c8c58ae91f5ff59e29c0787f/yarl-1.18.3-cp312-cp312-macosx_11_0_arm64.whl", hash = "sha256:25b411eddcfd56a2f0cd6a384e9f4f7aa3efee14b188de13048c25b5e91f1640", size = 92795 },
    { url = "https://files.pythonhosted.org/packages/6b/32/927b2d67a412c31199e83fefdce6e645247b4fb164aa1ecb35a0f9eb2058/yarl-1.18.3-cp312-cp312-manylinux_2_17_aarch64.manylinux2014_aarch64.whl", hash = "sha256:436c4fc0a4d66b2badc6c5fc5ef4e47bb10e4fd9bf0c79524ac719a01f3607c2", size = 332368 },
    { url = "https://files.pythonhosted.org/packages/19/e5/859fca07169d6eceeaa4fde1997c91d8abde4e9a7c018e371640c2da2b71/yarl-1.18.3-cp312-cp312-manylinux_2_17_ppc64le.manylinux2014_ppc64le.whl", hash = "sha256:e35ef8683211db69ffe129a25d5634319a677570ab6b2eba4afa860f54eeaf75", size = 342314 },
    { url = "https://files.pythonhosted.org/packages/08/75/76b63ccd91c9e03ab213ef27ae6add2e3400e77e5cdddf8ed2dbc36e3f21/yarl-1.18.3-cp312-cp312-manylinux_2_17_s390x.manylinux2014_s390x.whl", hash = "sha256:84b2deecba4a3f1a398df819151eb72d29bfeb3b69abb145a00ddc8d30094512", size = 341987 },
    { url = "https://files.pythonhosted.org/packages/1a/e1/a097d5755d3ea8479a42856f51d97eeff7a3a7160593332d98f2709b3580/yarl-1.18.3-cp312-cp312-manylinux_2_17_x86_64.manylinux2014_x86_64.whl", hash = "sha256:00e5a1fea0fd4f5bfa7440a47eff01d9822a65b4488f7cff83155a0f31a2ecba", size = 336914 },
    { url = "https://files.pythonhosted.org/packages/0b/42/e1b4d0e396b7987feceebe565286c27bc085bf07d61a59508cdaf2d45e63/yarl-1.18.3-cp312-cp312-manylinux_2_5_i686.manylinux1_i686.manylinux_2_17_i686.manylinux2014_i686.whl", hash = "sha256:d0e883008013c0e4aef84dcfe2a0b172c4d23c2669412cf5b3371003941f72bb", size = 325765 },
    { url = "https://files.pythonhosted.org/packages/7e/18/03a5834ccc9177f97ca1bbb245b93c13e58e8225276f01eedc4cc98ab820/yarl-1.18.3-cp312-cp312-musllinux_1_2_aarch64.whl", hash = "sha256:5a3f356548e34a70b0172d8890006c37be92995f62d95a07b4a42e90fba54272", size = 344444 },
    { url = "https://files.pythonhosted.org/packages/c8/03/a713633bdde0640b0472aa197b5b86e90fbc4c5bc05b727b714cd8a40e6d/yarl-1.18.3-cp312-cp312-musllinux_1_2_armv7l.whl", hash = "sha256:ccd17349166b1bee6e529b4add61727d3f55edb7babbe4069b5764c9587a8cc6", size = 340760 },
    { url = "https://files.pythonhosted.org/packages/eb/99/f6567e3f3bbad8fd101886ea0276c68ecb86a2b58be0f64077396cd4b95e/yarl-1.18.3-cp312-cp312-musllinux_1_2_i686.whl", hash = "sha256:b958ddd075ddba5b09bb0be8a6d9906d2ce933aee81100db289badbeb966f54e", size = 346484 },
    { url = "https://files.pythonhosted.org/packages/8e/a9/84717c896b2fc6cb15bd4eecd64e34a2f0a9fd6669e69170c73a8b46795a/yarl-1.18.3-cp312-cp312-musllinux_1_2_ppc64le.whl", hash = "sha256:c7d79f7d9aabd6011004e33b22bc13056a3e3fb54794d138af57f5ee9d9032cb", size = 359864 },
    { url = "https://files.pythonhosted.org/packages/1e/2e/d0f5f1bef7ee93ed17e739ec8dbcb47794af891f7d165fa6014517b48169/yarl-1.18.3-cp312-cp312-musllinux_1_2_s390x.whl", hash = "sha256:4891ed92157e5430874dad17b15eb1fda57627710756c27422200c52d8a4e393", size = 364537 },
    { url = "https://files.pythonhosted.org/packages/97/8a/568d07c5d4964da5b02621a517532adb8ec5ba181ad1687191fffeda0ab6/yarl-1.18.3-cp312-cp312-musllinux_1_2_x86_64.whl", hash = "sha256:ce1af883b94304f493698b00d0f006d56aea98aeb49d75ec7d98cd4a777e9285", size = 357861 },
    { url = "https://files.pythonhosted.org/packages/7d/e3/924c3f64b6b3077889df9a1ece1ed8947e7b61b0a933f2ec93041990a677/yarl-1.18.3-cp312-cp312-win32.whl", hash = "sha256:f91c4803173928a25e1a55b943c81f55b8872f0018be83e3ad4938adffb77dd2", size = 84097 },
    { url = "https://files.pythonhosted.org/packages/34/45/0e055320daaabfc169b21ff6174567b2c910c45617b0d79c68d7ab349b02/yarl-1.18.3-cp312-cp312-win_amd64.whl", hash = "sha256:7e2ee16578af3b52ac2f334c3b1f92262f47e02cc6193c598502bd46f5cd1477", size = 90399 },
    { url = "https://files.pythonhosted.org/packages/30/c7/c790513d5328a8390be8f47be5d52e141f78b66c6c48f48d241ca6bd5265/yarl-1.18.3-cp313-cp313-macosx_10_13_universal2.whl", hash = "sha256:90adb47ad432332d4f0bc28f83a5963f426ce9a1a8809f5e584e704b82685dcb", size = 140789 },
    { url = "https://files.pythonhosted.org/packages/30/aa/a2f84e93554a578463e2edaaf2300faa61c8701f0898725842c704ba5444/yarl-1.18.3-cp313-cp313-macosx_10_13_x86_64.whl", hash = "sha256:913829534200eb0f789d45349e55203a091f45c37a2674678744ae52fae23efa", size = 94144 },
    { url = "https://files.pythonhosted.org/packages/c6/fc/d68d8f83714b221a85ce7866832cba36d7c04a68fa6a960b908c2c84f325/yarl-1.18.3-cp313-cp313-macosx_11_0_arm64.whl", hash = "sha256:ef9f7768395923c3039055c14334ba4d926f3baf7b776c923c93d80195624782", size = 91974 },
    { url = "https://files.pythonhosted.org/packages/56/4e/d2563d8323a7e9a414b5b25341b3942af5902a2263d36d20fb17c40411e2/yarl-1.18.3-cp313-cp313-manylinux_2_17_aarch64.manylinux2014_aarch64.whl", hash = "sha256:88a19f62ff30117e706ebc9090b8ecc79aeb77d0b1f5ec10d2d27a12bc9f66d0", size = 333587 },
    { url = "https://files.pythonhosted.org/packages/25/c9/cfec0bc0cac8d054be223e9f2c7909d3e8442a856af9dbce7e3442a8ec8d/yarl-1.18.3-cp313-cp313-manylinux_2_17_ppc64le.manylinux2014_ppc64le.whl", hash = "sha256:e17c9361d46a4d5addf777c6dd5eab0715a7684c2f11b88c67ac37edfba6c482", size = 344386 },
    { url = "https://files.pythonhosted.org/packages/ab/5d/4c532190113b25f1364d25f4c319322e86232d69175b91f27e3ebc2caf9a/yarl-1.18.3-cp313-cp313-manylinux_2_17_s390x.manylinux2014_s390x.whl", hash = "sha256:1a74a13a4c857a84a845505fd2d68e54826a2cd01935a96efb1e9d86c728e186", size = 345421 },
    { url = "https://files.pythonhosted.org/packages/23/d1/6cdd1632da013aa6ba18cee4d750d953104a5e7aac44e249d9410a972bf5/yarl-1.18.3-cp313-cp313-manylinux_2_17_x86_64.manylinux2014_x86_64.whl", hash = "sha256:41f7ce59d6ee7741af71d82020346af364949314ed3d87553763a2df1829cc58", size = 339384 },
    { url = "https://files.pythonhosted.org/packages/9a/c4/6b3c39bec352e441bd30f432cda6ba51681ab19bb8abe023f0d19777aad1/yarl-1.18.3-cp313-cp313-manylinux_2_5_i686.manylinux1_i686.manylinux_2_17_i686.manylinux2014_i686.whl", hash = "sha256:f52a265001d830bc425f82ca9eabda94a64a4d753b07d623a9f2863fde532b53", size = 326689 },
    { url = "https://files.pythonhosted.org/packages/23/30/07fb088f2eefdc0aa4fc1af4e3ca4eb1a3aadd1ce7d866d74c0f124e6a85/yarl-1.18.3-cp313-cp313-musllinux_1_2_aarch64.whl", hash = "sha256:82123d0c954dc58db301f5021a01854a85bf1f3bb7d12ae0c01afc414a882ca2", size = 345453 },
    { url = "https://files.pythonhosted.org/packages/63/09/d54befb48f9cd8eec43797f624ec37783a0266855f4930a91e3d5c7717f8/yarl-1.18.3-cp313-cp313-musllinux_1_2_armv7l.whl", hash = "sha256:2ec9bbba33b2d00999af4631a3397d1fd78290c48e2a3e52d8dd72db3a067ac8", size = 341872 },
    { url = "https://files.pythonhosted.org/packages/91/26/fd0ef9bf29dd906a84b59f0cd1281e65b0c3e08c6aa94b57f7d11f593518/yarl-1.18.3-cp313-cp313-musllinux_1_2_i686.whl", hash = "sha256:fbd6748e8ab9b41171bb95c6142faf068f5ef1511935a0aa07025438dd9a9bc1", size = 347497 },
    { url = "https://files.pythonhosted.org/packages/d9/b5/14ac7a256d0511b2ac168d50d4b7d744aea1c1aa20c79f620d1059aab8b2/yarl-1.18.3-cp313-cp313-musllinux_1_2_ppc64le.whl", hash = "sha256:877d209b6aebeb5b16c42cbb377f5f94d9e556626b1bfff66d7b0d115be88d0a", size = 359981 },
    { url = "https://files.pythonhosted.org/packages/ca/b3/d493221ad5cbd18bc07e642894030437e405e1413c4236dd5db6e46bcec9/yarl-1.18.3-cp313-cp313-musllinux_1_2_s390x.whl", hash = "sha256:b464c4ab4bfcb41e3bfd3f1c26600d038376c2de3297760dfe064d2cb7ea8e10", size = 366229 },
    { url = "https://files.pythonhosted.org/packages/04/56/6a3e2a5d9152c56c346df9b8fb8edd2c8888b1e03f96324d457e5cf06d34/yarl-1.18.3-cp313-cp313-musllinux_1_2_x86_64.whl", hash = "sha256:8d39d351e7faf01483cc7ff7c0213c412e38e5a340238826be7e0e4da450fdc8", size = 360383 },
    { url = "https://files.pythonhosted.org/packages/fd/b7/4b3c7c7913a278d445cc6284e59b2e62fa25e72758f888b7a7a39eb8423f/yarl-1.18.3-cp313-cp313-win32.whl", hash = "sha256:61ee62ead9b68b9123ec24bc866cbef297dd266175d53296e2db5e7f797f902d", size = 310152 },
    { url = "https://files.pythonhosted.org/packages/f5/d5/688db678e987c3e0fb17867970700b92603cadf36c56e5fb08f23e822a0c/yarl-1.18.3-cp313-cp313-win_amd64.whl", hash = "sha256:578e281c393af575879990861823ef19d66e2b1d0098414855dd367e234f5b3c", size = 315723 },
    { url = "https://files.pythonhosted.org/packages/f5/4b/a06e0ec3d155924f77835ed2d167ebd3b211a7b0853da1cf8d8414d784ef/yarl-1.18.3-py3-none-any.whl", hash = "sha256:b57f4f58099328dfb26c6a771d09fb20dbbae81d20cfb66141251ea063bd101b", size = 45109 },
]

[[package]]
name = "zipp"
version = "3.5.1"
source = { registry = "https://pypi.scm.io/simple" }
sdist = { url = "https://files.pythonhosted.org/packages/76/e4/b0f1010d29a61e3527667b214498da73299f747dd25ad0fd135705170716/zipp-3.5.1.tar.gz", hash = "sha256:1fc9641b26f3bd81069b7738b039f2819cab6e3fc3399a953e19d92cc81eff4d", size = 13005 }
wheels = [
    { url = "https://files.pythonhosted.org/packages/6c/b3/0f6b1fef97055a75cebbcd5d4719145963f09cf9d62793201a769b1e3aaa/zipp-3.5.1-py3-none-any.whl", hash = "sha256:8dc6c4d5a809d659067cc713f76bcf42fae8ae641db12fddfa93694a15abc96b", size = 5298 },
]<|MERGE_RESOLUTION|>--- conflicted
+++ resolved
@@ -1,10 +1,5 @@
 version = 1
-<<<<<<< HEAD
-revision = 1
-requires-python = ">=3.9, <3.14"
-=======
 requires-python = ">=3.10, <3.14"
->>>>>>> 6bbdf387
 resolution-markers = [
     "python_full_version >= '3.13'",
     "python_full_version == '3.12.*'",
