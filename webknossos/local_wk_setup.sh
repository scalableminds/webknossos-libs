function export_vars {
    # Fetch current version of webknossos.org this can be replaced with a fixed version for testing
    WK_VERSION=$(curl -s https://webknossos.org/api/buildinfo | jq -r '.webknossos.version')

    # Export the necessary environment variables
    export WK_TOKEN=1b88db86331a38c21a0b235794b9e459856490d70408bcffb767f64ade0f83d2bdb4c4e181b9a9a30cdece7cb7c65208cc43b6c1bb5987f5ece00d348b1a905502a266f8fc64f0371cd6559393d72e031d0c2d0cabad58cccf957bb258bc86f05b5dc3d4fff3d5e3d9c0389a6027d861a21e78e3222fb6c5b7944520ef21761e
    export WK_URL=http://localhost:9000
    export DOCKER_TAG="master__${WK_VERSION}"
}

function ensure_local_test_wk {
    export_vars
    WK_DOCKER_DIR="tests"

    if ! curl -sf localhost:9000/api/health; then
        echo "Using docker compose setup with the docker tag $DOCKER_TAG"
        echo "  To change this, please update DOCKER_TAG in local_wk_setup.sh"

        pushd $WK_DOCKER_DIR > /dev/null
        docker compose pull webknossos
        if [ ! -d binaryData/Organization_X/l4_sample ]; then
            mkdir -p binaryData/Organization_X
            pushd binaryData/Organization_X > /dev/null
            wget https://static.webknossos.org/data/l4_sample.zip
            unzip l4_sample.zip
            rm l4_sample.zip
            popd > /dev/null
        fi
        USER_UID=$(id -u) USER_GID=$(id -g) docker compose up -d --no-build webknossos
        stop_wk () {
            ARG=$?
            pushd $WK_DOCKER_DIR > /dev/null
            docker compose down
            popd > /dev/null
            exit $ARG
        }
        trap stop_wk EXIT
        while ! curl -sf localhost:9000/api/health; do
            sleep 5
        done
        # docker compose exec -T --user root webknossos sh -c "echo name,url,publicUrl,key,isScratch,isDeleted,allowsUpload,onlyAllowedOrganization,reportUsedStorageEnabled\n'http://localhost','http://localhost:9000','http://localhost:3000','something-secure',f,f,t,,f > test/db/dataStores.csv"
        # docker compose exec -T --user root webknossos sh -c "sed -i 's|publicUri = \${http.uri}|publicUri = \"localhost:3000\"|' conf/application.conf"
        docker compose exec -T --user root webknossos sh -c "sed -i \"s|f,t,'l4_sample'|t,t,'l4_sample'|\" test/db/dataSets.csv"
        # docker compose exec -T --user root webknossos sh -c "echo \"'59e9cfbdba632ac2ab8b23b7','localhost','Organization_X',,,'570b9f4e4bb848d0885ea917',,,,,,f,t,'l4_sample_dev','(11.239999771118164,11.239999771118164,28)','nanometer','',,,'2017-10-20T10:28:13.789Z','[]',{},'2017-10-20T10:28:13.789Z',f\" >> test/db/dataSets.csv"
        # docker compose exec -T --user root webknossos sh -c "cat test/db/dataSets.csv"
        OUT=$(docker compose exec -T webknossos tools/postgres/dbtool.js prepare-test-db 2>&1) || echo "$OUT"
        popd > /dev/null
    else
        echo "Using the already running local webknossos setup at localhost:9000. Make sure l4_sample exists and is set to public first!"
    fi

    if ! curl -s -H "X-Auth-Token: $WK_TOKEN" localhost:9000/api/user | grep user_a@scalableminds.com > /dev/null; then
<<<<<<< HEAD
        echo "The login user user_A@scalableminds.com could not be found or changed."
=======
        echo "The login user user_a@scalableminds.com could not be found or changed."
>>>>>>> fdd827a8
        echo "Please ensure that the test-db is prepared by running this in the webknossos repo"
        echo "(⚠️ this overwrites your local webknossos database):"
        echo "tools/postgres/dbtool.js prepare-test-db"
        exit 1
    fi

    curl -s -X POST -H "X-Auth-Token: $WK_TOKEN" localhost:9000/data/triggers/checkInboxBlocking
}


function stop_local_test_wk {
    if [ -n "${WK_DOCKER_DIR-}" ]; then
        pushd $WK_DOCKER_DIR > /dev/null
        docker compose down || true
        popd > /dev/null
    fi
}<|MERGE_RESOLUTION|>--- conflicted
+++ resolved
@@ -50,11 +50,7 @@
     fi
 
     if ! curl -s -H "X-Auth-Token: $WK_TOKEN" localhost:9000/api/user | grep user_a@scalableminds.com > /dev/null; then
-<<<<<<< HEAD
-        echo "The login user user_A@scalableminds.com could not be found or changed."
-=======
         echo "The login user user_a@scalableminds.com could not be found or changed."
->>>>>>> fdd827a8
         echo "Please ensure that the test-db is prepared by running this in the webknossos repo"
         echo "(⚠️ this overwrites your local webknossos database):"
         echo "tools/postgres/dbtool.js prepare-test-db"
