[tool.poetry]
name = "webknossos"
version = "0.0.0"  # filled by dunamai
description = "Python package to work with webKnossos datasets and annotations"
authors = ["scalable minds <hello@scalableminds.com>"]
readme = "README.md"
license = "AGPL-3.0"
repository = "https://github.com/scalableminds/webknossos-libs"
homepage = "https://docs.webknossos.org"
include = ["webknossos/version.py"]

[tool.poetry.dependencies]
python = "^3.7,>=3.7.1"
attrs = "^21.1.0"
boltons = "~21.0.0"
cattrs = "1.7.1"
cluster_tools = { path = "../cluster_tools/", develop = true }
httpx = ">=0.15.4,<0.19.0"
loxun = "^2.0"
networkx = "^2.6.2"
numpy = "^1.15.0"  # see https://numpy.org/neps/nep-0029-deprecation_policy.html#support-table
psutil = "^5.6.7"
python-dateutil = "^2.8.0"
python-dotenv = "^0.19.0"
rich = "^10.9.0"
scikit-image = "^0.18.3"
scipy = "^1.4.0"
typing-extensions = "^3.7"
wkw = "1.1.11"
<<<<<<< HEAD
zarr = "^2.11.0"
numcodecs = "^0.9.1"
=======
zipp = "^3.5.0"
>>>>>>> 9f19c9b4

[tool.poetry.dev-dependencies]
# autoflake
black = "21.7b0"
hypothesis = "^6.35.0"
icecream = "^2.1.1"
inducoapi = "2.0.0"
isort = "^5.9.3"
mypy = "0.910"
openapi-python-client = "0.10.3"
pylint = "^2.10.2"
pytest = "^6.2.4"
pytest-recording = "^0.12.0"
types-python-dateutil = "^0.1.6"
# packages for examples:
fastremap = "^1.12.2"
pandas = "^1.3.4"
pooch = "^1.5.2"
tabulate = "^0.8.9"

[tool.black]
target_version = ['py37', 'py38']
exclude = '''
(
  /(
    | \.git
    | \.venv
    | \.mypy_cache
    | dist
  )/
)
'''

[tool.isort]
profile = "black"

[tool.mypy]
ignore_missing_imports = true
namespace_packages = true
strict_equality = true
show_error_codes = true
disallow_untyped_defs = true
no_implicit_optional = true

[tool.pylint.MASTER]
ignore=['webknossos/client/_generated']
load-plugins=['_helpers.pylint_plugins.attrs_ng_api']

[tool.pylint.'MESSAGES CONTROL']
disable=["logging-format-interpolation","logging-fstring-interpolation","broad-except","protected-access","R","C"]

[build-system]
requires = ["poetry>=1.1"]
build-backend = "poetry.masonry.api"<|MERGE_RESOLUTION|>--- conflicted
+++ resolved
@@ -27,12 +27,9 @@
 scipy = "^1.4.0"
 typing-extensions = "^3.7"
 wkw = "1.1.11"
-<<<<<<< HEAD
 zarr = "^2.11.0"
 numcodecs = "^0.9.1"
-=======
 zipp = "^3.5.0"
->>>>>>> 9f19c9b4
 
 [tool.poetry.dev-dependencies]
 # autoflake
