--- conflicted
+++ resolved
@@ -18,15 +18,10 @@
 numpy = "^1.15.0"  # see https://numpy.org/neps/nep-0029-deprecation_policy.html#support-table
 python-dateutil = "^2.8.0"
 python-dotenv = "^0.19.0"
-rich = "^10.9.0"
 scikit-image = "^0.16.0"
 scipy = "^1.4.0"
 wkw = "1.1.11"
-<<<<<<< HEAD
-python-dotenv = "^0.17.1"
 rich = "^10.9.0"
-=======
->>>>>>> 7c79afda
 
 [tool.poetry.dev-dependencies]
 # autoflake
