--- conflicted
+++ resolved
@@ -48,13 +48,8 @@
 scikit-image = "^0.18.3"
 scipy = "^1.4.0"
 typing-extensions = "^4.0"
-<<<<<<< HEAD
-universal-pathlib = "0.0.18"
+universal-pathlib = "0.0.19"
 wkw = "1.1.17"
-=======
-universal-pathlib = "0.0.19"
-wkw = "1.1.16"
->>>>>>> e5cc542c
 zarr = "^2.11.0"
 zipp = "^3.5.0"
 
