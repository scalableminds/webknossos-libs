[tool.poetry]
name = "webknossos"
version = "0.0.0"  # filled by dunamai
description = "Python API for working with webKnossos datasets, annotations, and for webKnossos server interaction."
authors = ["scalable minds <hello@scalableminds.com>"]
readme = "README.md"
license = "AGPL-3.0"
repository = "https://github.com/scalableminds/webknossos-libs"
homepage = "https://docs.webknossos.org/webknossos-py"
classifiers = [
    "Intended Audience :: Developers",
    "Intended Audience :: Education",
    "Intended Audience :: Healthcare Industry",
    "Intended Audience :: Information Technology",
    "Intended Audience :: Science/Research",
    "Operating System :: OS Independent",
    "Programming Language :: Python :: 3.7",
    "Topic :: Education",
    "Topic :: Multimedia :: Graphics",
    "Topic :: Scientific/Engineering",
    "Topic :: Scientific/Engineering :: Bio-Informatics",
    "Topic :: Scientific/Engineering :: Image Processing",
    "Topic :: Scientific/Engineering :: Information Analysis",
    "Topic :: Scientific/Engineering :: Medical Science Apps.",
    "Topic :: Scientific/Engineering :: Visualization",
    "Topic :: Software Development :: Libraries",
    "Typing :: Typed"
]
include = ["webknossos/version.py"]  # included explicitly since it's in .gitignore

[tool.poetry.dependencies]
<<<<<<< HEAD
python = ">=3.7.1, <3.10"
=======
python = ">=3.7.1,<3.9"
>>>>>>> c3010c6a
attrs = "^21.1.0"
boltons = "~21.0.0"
cattrs = "1.7.1"
cluster_tools = { path = "../cluster_tools/", develop = true }
fsspec = "^2022.2.0"
httpx = ">=0.15.4,<0.19.0"
loxun = "^2.0"
networkx = "^2.6.2"
numcodecs = "^0.9.1"
numpy = "^1.15.0"  # see https://numpy.org/neps/nep-0029-deprecation_policy.html#support-table
psutil = "^5.6.7"
python-dateutil = "^2.8.0"
python-dotenv = "^0.19.0"
rich = "^10.9.0"
scikit-image = "^0.18.3"
scipy = "^1.4.0"
typing-extensions = "^4.0"
universal-pathlib = "0.0.18"
wkw = "1.1.11"
zarr = "^2.11.0"
zipp = "^3.5.0"


[tool.poetry.dev-dependencies]
# autoflake
black = "21.7b0"
hypothesis = "^6.35.0"
icecream = "^2.1.1"
inducoapi = "2.0.0"
isort = "^5.9.3"
mypy = "0.910"
openapi-python-client = "0.10.3"
pylint = "^2.10.2"
pytest = "^6.2.4"
pytest-recording = "^0.12.0"
types-python-dateutil = "^0.1.6"
# packages for examples:
fastremap = "^1.12.2"
pandas = "^1.3.4"
pooch = "^1.5.2"
tabulate = "^0.8.9"
s3fs = "^2022.2.0"

[tool.black]
target_version = ['py37', 'py38']
exclude = '''
(
  /(
    | \.git
    | \.venv
    | \.mypy_cache
    | dist
  )/
)
'''

[tool.isort]
profile = "black"

[tool.mypy]
ignore_missing_imports = true
namespace_packages = true
strict_equality = true
show_error_codes = true
disallow_untyped_defs = true
no_implicit_optional = true

[tool.pylint.MASTER]
ignore = ["webknossos/client/_generated"]
load-plugins = ["_helpers.pylint_plugins.attrs_ng_api"]

[tool.pylint."MESSAGES CONTROL"]
disable = ["logging-format-interpolation","logging-fstring-interpolation","broad-except","protected-access","R","C"]

[tool.pytest.ini_options]
markers = ["with_vcr: Runs with VCR recording and optionally blocked network"]

[build-system]
requires = ["poetry>=1.1"]
build-backend = "poetry.masonry.api"<|MERGE_RESOLUTION|>--- conflicted
+++ resolved
@@ -29,11 +29,7 @@
 include = ["webknossos/version.py"]  # included explicitly since it's in .gitignore
 
 [tool.poetry.dependencies]
-<<<<<<< HEAD
-python = ">=3.7.1, <3.10"
-=======
-python = ">=3.7.1,<3.9"
->>>>>>> c3010c6a
+python = ">=3.7.1,<3.10"
 attrs = "^21.1.0"
 boltons = "~21.0.0"
 cattrs = "1.7.1"
