--- conflicted
+++ resolved
@@ -69,47 +69,6 @@
       - '600'
       cache-control:
       - no-cache
-<<<<<<< HEAD
-      connection:
-      - keep-alive
-      content-length:
-      - '1498'
-      content-type:
-      - text/html; charset=UTF-8
-      date: Mon, 01 Jan 2000 00:00:00 GMT
-      referrer-policy:
-      - origin-when-cross-origin, strict-origin-when-cross-origin
-      strict-transport-security:
-      - max-age=15724800; includeSubDomains
-      x-frame-options:
-      - DENY
-      x-permitted-cross-domain-policies:
-      - master-only
-      x-xss-protection:
-      - 1; mode=block
-    status:
-      code: 200
-      message: OK
-    url: https://data-humerus.webknossos.org/data/zarr/scalable_minds/l4_sample_dev_sharing
-- request:
-    body: null
-    headers:
-      Accept-Encoding:
-      - identity
-    method: HEAD
-    uri: https://data-humerus.webknossos.org/data/zarr/scalable_minds/l4_sample_dev_sharing
-  response:
-    body:
-      string: ''
-    headers:
-      access-control-allow-origin:
-      - '*'
-      access-control-max-age:
-      - '600'
-      cache-control:
-      - no-cache
-=======
->>>>>>> 0ea94abb
       connection:
       - keep-alive
       content-length:
