--- conflicted
+++ resolved
@@ -4,6 +4,7 @@
 
 import numpy as np
 import pytest
+from upath import UPath
 
 from webknossos import COLOR_CATEGORY, Dataset, RemoteDataset
 from webknossos.geometry import BoundingBox
@@ -16,16 +17,9 @@
 
 
 @pytest.fixture
-<<<<<<< HEAD
 def sample_remote_dataset(tmp_upath: UPath) -> Iterator[Dataset]:
-    yield Dataset.download(
-        "l4_sample",
+    yield RemoteDataset.open("l4_sample").download(
         path=tmp_upath / "l4_sample",
-=======
-def sample_remote_dataset(tmp_path: Path) -> Iterator[Dataset]:
-    yield RemoteDataset.open("l4_sample").download(
-        path=tmp_path / "l4_sample",
->>>>>>> 600af1aa
         bbox=BoundingBox((3457, 3323, 1204), (10, 10, 10)),
     )
 
@@ -113,24 +107,7 @@
         ), "Mag path of added layer should be equal to mag path in source layer."
 
 
-<<<<<<< HEAD
-def test_ref_layer_from_path(sample_remote_dataset: Dataset) -> None:
-    remote_dataset = Dataset.open_remote("l4_sample", "Organization_X")
-    sample_remote_layer = list(remote_dataset.layers.values())
-    for layer in sample_remote_layer:
-        assert is_remote_path(layer.path), "Remote mag does not have remote path."
-        layer_name = f"test_remote_layer_{layer.category}_path"
-        sample_remote_dataset.add_layer_as_ref(UPath(layer.path), layer_name)
-        new_layer = sample_remote_dataset.layers[layer_name]
-        assert is_remote_path(new_layer.get_mag(1).path) and (
-            str(new_layer.get_mag(1).path) == str(layer.get_mag(1).path)
-        ), "Mag path of added layer should be equal to mag path is source layer."
-
-
 def test_ref_layer_non_public(tmp_upath: UPath) -> None:
-=======
-def test_ref_layer_non_public(tmp_path: Path) -> None:
->>>>>>> 600af1aa
     dataset = Dataset.open("testdata/simple_zarr3_dataset").copy_dataset(
         tmp_upath / "simple_zarr3_dataset"
     )
@@ -147,15 +124,9 @@
     remote_dataset.is_public = True
 
 
-<<<<<<< HEAD
 def test_shallow_copy_remote_layers(tmp_upath: UPath) -> None:
     dataset = Dataset(tmp_upath / "origin", voxel_size=(10, 10, 10))
-    remote_dataset = Dataset.open_remote("l4_sample", "Organization_X")
-=======
-def test_shallow_copy_remote_layers(tmp_path: Path) -> None:
-    dataset = Dataset(tmp_path / "origin", voxel_size=(10, 10, 10))
     remote_dataset = RemoteDataset.open("l4_sample", "Organization_X")
->>>>>>> 600af1aa
     dataset.add_layer_as_ref(remote_dataset.get_layer("color"), "color")
     dataset_copy = dataset.shallow_copy_dataset(tmp_upath / "copy")
     data = dataset_copy.get_layer("color").get_mag("16-16-4").read()
