import itertools
import json
import pickle
from pathlib import Path
from typing import Iterator, Optional, Tuple, cast

import numpy as np
import pytest
from cluster_tools import get_executor
from jsonschema import validate
from upath import UPath

from tests.constants import (
    REMOTE_TESTOUTPUT_DIR,
    TESTDATA_DIR,
    TESTOUTPUT_DIR,
    use_minio,
)
from webknossos.dataset import (
    COLOR_CATEGORY,
    SEGMENTATION_CATEGORY,
    Dataset,
    View,
)
from webknossos.dataset._array import DataFormat
from webknossos.dataset.dataset import PROPERTIES_FILE_NAME
from webknossos.dataset.defaults import DEFAULT_DATA_FORMAT
from webknossos.dataset.properties import (
    DatasetProperties,
    DatasetViewConfiguration,
    LayerViewConfiguration,
    SegmentationLayerProperties,
    dataset_converter,
)
from webknossos.geometry import BoundingBox, Mag, Vec3Int, VecIntLike
from webknossos.utils import (
    copytree,
    is_remote_path,
    named_partial,
    rmtree,
    snake_to_camel_case,
)


@pytest.fixture(autouse=True, scope="module")
def start_minio() -> Iterator[None]:
    with use_minio():
        yield


DATA_FORMATS = [DataFormat.WKW, DataFormat.Zarr]
DATA_FORMATS_AND_OUTPUT_PATHS = [
    (DataFormat.WKW, TESTOUTPUT_DIR),
    (DataFormat.Zarr, TESTOUTPUT_DIR),
    (DataFormat.Zarr, REMOTE_TESTOUTPUT_DIR),
    (DataFormat.Zarr3, TESTOUTPUT_DIR),
    (DataFormat.Zarr3, REMOTE_TESTOUTPUT_DIR),
]


def copy_simple_dataset(
    data_format: DataFormat, output_path: Path, suffix: Optional[str] = None
) -> Path:
    suffix = (f"_{suffix}") if suffix is not None else ""
    new_dataset_path = output_path / f"simple_{data_format}_dataset{suffix}"
    rmtree(new_dataset_path)
    copytree(
        TESTDATA_DIR / f"simple_{data_format}_dataset",
        new_dataset_path,
    )
    return new_dataset_path


def prepare_dataset_path(
    data_format: DataFormat, output_path: Path, suffix: Optional[str] = None
) -> Path:
    suffix = (f"_{suffix}") if suffix is not None else ""
    new_dataset_path = output_path / f"{data_format}_dataset{suffix}"
    rmtree(new_dataset_path)
    return new_dataset_path


def chunk_job(args: Tuple[View, int]) -> None:
    (view, _i) = args
    # increment the color value of each voxel
    data = view.read()
    if data.shape[0] == 1:
        data = data[0, :, :, :]
    data += 50
    view.write(data)


def default_chunk_config(
    data_format: DataFormat, chunk_shape: int = 32
) -> Tuple[Vec3Int, Vec3Int]:
    if data_format == DataFormat.Zarr:
        return (Vec3Int.full(chunk_shape * 8), Vec3Int.full(chunk_shape * 8))
    else:
        return (Vec3Int.full(chunk_shape), Vec3Int.full(chunk_shape * 8))


def advanced_chunk_job(args: Tuple[View, int]) -> None:
    view, _i = args

    # write different data for each chunk (depending on the topleft of the chunk)
    data = view.read()
    data = np.ones(data.shape, dtype=np.dtype("uint8")) * (
        sum(view.bounding_box.topleft) % 256
    )
    view.write(data)


def for_each_chunking_with_wrong_chunk_shape(view: View) -> None:
    with get_executor("sequential") as executor:
        with pytest.raises(AssertionError):
            view.for_each_chunk(
                chunk_job,
                chunk_shape=(0, 64, 64),
                executor=executor,
            )
        with pytest.raises(AssertionError):
            view.for_each_chunk(
                chunk_job,
                chunk_shape=(16, 64, 64),
                executor=executor,
            )
        with pytest.raises(AssertionError):
            view.for_each_chunk(
                chunk_job,
                chunk_shape=(100, 64, 64),
                executor=executor,
            )


def for_each_chunking_advanced(ds: Dataset, view: View) -> None:
    with get_executor("sequential") as executor:
        view.for_each_chunk(
            advanced_chunk_job,
            executor=executor,
        )

    for offset, size in [
        ((10, 10, 10), (54, 54, 54)),
        ((10, 64, 10), (54, 64, 54)),
        ((10, 128, 10), (54, 32, 54)),
        ((64, 10, 10), (64, 54, 54)),
        ((64, 64, 10), (64, 64, 54)),
        ((64, 128, 10), (64, 32, 54)),
        ((128, 10, 10), (32, 54, 54)),
        ((128, 64, 10), (32, 64, 54)),
        ((128, 128, 10), (32, 32, 54)),
    ]:
        chunk = (
            ds.get_layer("color")
            .get_mag("1")
            .get_view(absolute_offset=offset, size=size)
        )
        chunk_data = chunk.read()
        assert np.array_equal(
            np.ones(chunk_data.shape, dtype=np.dtype("uint8"))
            * (sum(chunk.bounding_box.topleft) % 256),
            chunk_data,
        )


def copy_and_transform_job(args: Tuple[View, View, int], name: str, val: int) -> None:
    (source_view, target_view, _i) = args
    # This method simply takes the data from the source_view, transforms it and writes it to the target_view

    # These assertions are just to demonstrate how the passed parameters can be accessed inside this method
    assert name == "foo"
    assert val == 42

    # increment the color value of each voxel
    data = source_view.read()
    if data.shape[0] == 1:
        data = data[0, :, :, :]
    data += 50
    target_view.write(data)


def get_multichanneled_data(dtype: type) -> np.ndarray:
    data: np.ndarray = np.zeros((3, 250, 200, 10), dtype=dtype)
    max_value = np.iinfo(dtype).max
    for h in range(10):
        for i in range(250):
            for j in range(200):
                data[0, i, j, h] = (i * 256) % max_value
                data[1, i, j, h] = (j * 256) % max_value
                data[2, i, j, h] = (100 * 256) % max_value
    return data


def assure_exported_properties(ds: Dataset) -> None:
    reopened_ds = Dataset.open(ds.path)
    assert (
        ds._properties == reopened_ds._properties
    ), "The properties did not match after reopening the dataset. This might indicate that the properties were not exported after they were changed in memory."


@pytest.mark.parametrize("data_format,output_path", DATA_FORMATS_AND_OUTPUT_PATHS)
def test_create_dataset_with_layer_and_mag(
    data_format: DataFormat, output_path: Path
) -> None:
    ds_path = prepare_dataset_path(data_format, output_path)

    ds = Dataset(ds_path, voxel_size=(1, 1, 1))
    ds.add_layer("color", "color", data_format=data_format)

    ds.get_layer("color").add_mag("1")
    ds.get_layer("color").add_mag("2-2-1")

    if data_format == DataFormat.WKW:
        assert (ds_path / "color" / "1" / "header.wkw").exists()
        assert (ds_path / "color" / "2-2-1" / "header.wkw").exists()
    elif data_format == DataFormat.Zarr:
        assert (ds_path / "color" / "1" / ".zarray").exists()
        assert (ds_path / "color" / "2-2-1" / ".zarray").exists()
    elif data_format == DataFormat.Zarr3:
        assert (ds_path / "color" / "1" / "zarr.json").exists()
        assert (ds_path / "color" / "2-2-1" / "zarr.json").exists()

    assert len(ds.layers) == 1
    assert len(ds.get_layer("color").mags) == 2

    assure_exported_properties(ds)


@pytest.mark.parametrize("output_path", [TESTOUTPUT_DIR, REMOTE_TESTOUTPUT_DIR])
def test_ome_ngff_metadata(output_path: Path) -> None:
    ds_path = prepare_dataset_path(DataFormat.Zarr, output_path)
    ds = Dataset(ds_path, voxel_size=(11, 11, 28))
    layer = ds.add_layer("color", COLOR_CATEGORY, data_format=DataFormat.Zarr)
    layer.add_mag("1")
    layer.add_mag("2-2-1")

    assert (ds_path / ".zgroup").exists()
    assert (ds_path / "color" / ".zgroup").exists()
    assert (ds_path / "color" / ".zattrs").exists()
    assert (ds_path / "color" / "1" / ".zarray").exists()
    assert (ds_path / "color" / "2-2-1" / ".zarray").exists()

    zattrs = json.loads((ds_path / "color" / ".zattrs").read_bytes())
    assert len(zattrs["multiscales"][0]["datasets"]) == 2
    assert zattrs["multiscales"][0]["datasets"][0]["coordinateTransformations"][0][
        "scale"
    ] == [
        1,
        11,
        11,
        28,
    ]
    assert zattrs["multiscales"][0]["datasets"][1]["coordinateTransformations"][0][
        "scale"
    ] == [
        1,
        22,
        22,
        28,
    ]

    validate(
        instance=zattrs,
        schema=json.loads(
            UPath(
                "https://ngff.openmicroscopy.org/0.4/schemas/image.schema"
            ).read_bytes()
        ),
    )


def test_create_default_layer() -> None:
<<<<<<< HEAD
    ds_path = prepare_dataset_path(DataFormat.Zarr3, TESTOUTPUT_DIR)
=======
    ds_path = prepare_dataset_path(DEFAULT_DATA_FORMAT, TESTOUTPUT_DIR)
>>>>>>> eb6810af
    ds = Dataset(ds_path, voxel_size=(1, 1, 1))
    layer = ds.add_layer("color", COLOR_CATEGORY)

    assert layer.data_format == DataFormat.Zarr3


@pytest.mark.parametrize("data_format", DATA_FORMATS)
def test_create_default_mag(data_format: DataFormat) -> None:
    ds_path = prepare_dataset_path(data_format, TESTOUTPUT_DIR)
    ds = Dataset(ds_path, voxel_size=(1, 1, 1))
    layer = ds.add_layer("color", COLOR_CATEGORY, data_format=data_format)
    mag_view = layer.add_mag("1")

    assert layer.data_format == data_format
    assert mag_view.info.chunk_shape.xyz == Vec3Int.full(32)
    if data_format == DataFormat.Zarr:
        assert mag_view.info.shard_shape.xyz == Vec3Int.full(32)
        assert mag_view.info.chunks_per_shard.xyz == Vec3Int.full(1)
    else:
        assert mag_view.info.shard_shape.xyz == Vec3Int.full(1024)
        assert mag_view.info.chunks_per_shard.xyz == Vec3Int.full(32)
    assert mag_view.info.num_channels == 1
    assert mag_view.info.compression_mode == True


def test_create_dataset_with_explicit_header_fields() -> None:
    ds_path = prepare_dataset_path(DataFormat.WKW, TESTOUTPUT_DIR)

    ds = Dataset(ds_path, voxel_size=(1, 1, 1))
    ds.add_layer(
        "color",
        COLOR_CATEGORY,
<<<<<<< HEAD
        dtype_per_channel="uint16",
=======
        dtype_per_layer="uint48",
>>>>>>> eb6810af
        num_channels=3,
        data_format=DataFormat.WKW,
    )

    ds.get_layer("color").add_mag("1", chunk_shape=64, shard_shape=4096)
    ds.get_layer("color").add_mag("2-2-1")

    assert (ds_path / "color" / "1" / "header.wkw").exists()
    assert (ds_path / "color" / "2-2-1" / "header.wkw").exists()

    assert len(ds.layers) == 1
    assert len(ds.get_layer("color").mags) == 2

    assert ds.get_layer("color").dtype_per_channel == np.dtype("uint16")
    assert ds.get_layer("color")._properties.element_class == "uint48"
    assert ds.get_layer("color").get_mag(1).info.chunk_shape.xyz == Vec3Int.full(64)
    assert ds.get_layer("color").get_mag(1).info.shard_shape.xyz == Vec3Int.full(4096)
    assert ds.get_layer("color").get_mag(1).info.chunks_per_shard.xyz == Vec3Int.full(
        64
    )
    assert ds.get_layer("color").get_mag(1)._properties.cube_length == 64 * 64
    assert ds.get_layer("color").get_mag("2-2-1").info.chunk_shape.xyz == Vec3Int.full(
        32
    )  # defaults are used
    assert ds.get_layer("color").get_mag("2-2-1").info.shard_shape.xyz == Vec3Int.full(
        1024
    )  # defaults are used
    assert ds.get_layer("color").get_mag(
        "2-2-1"
    ).info.chunks_per_shard.xyz == Vec3Int.full(32)  # defaults are used
    assert ds.get_layer("color").get_mag("2-2-1")._properties.cube_length == 32 * 32

    assure_exported_properties(ds)


def test_deprecated_chunks_per_shard() -> None:
    with pytest.warns(DeprecationWarning):
        ds_path = prepare_dataset_path(DataFormat.WKW, TESTOUTPUT_DIR)

        ds = Dataset(ds_path, voxel_size=(1, 1, 1))
        ds.add_layer(
            "color",
            COLOR_CATEGORY,
            dtype_per_channel="uint16",
            num_channels=3,
            data_format=DataFormat.WKW,
        )

        ds.get_layer("color").add_mag("1", chunk_shape=64, chunks_per_shard=64)
        ds.get_layer("color").add_mag("2-2-1")

        assert (ds_path / "color" / "1" / "header.wkw").exists()
        assert (ds_path / "color" / "2-2-1" / "header.wkw").exists()

        assert len(ds.layers) == 1
        assert len(ds.get_layer("color").mags) == 2

        assert ds.get_layer("color").dtype_per_channel == np.dtype("uint16")
        assert ds.get_layer("color")._properties.element_class == "uint48"
        assert ds.get_layer("color").get_mag(1).info.chunk_shape.xyz == Vec3Int.full(64)
        assert ds.get_layer("color").get_mag(1).info.shard_shape.xyz == Vec3Int.full(
            4096
        )
        assert ds.get_layer("color").get_mag(
            1
        ).info.chunks_per_shard.xyz == Vec3Int.full(64)
        assert ds.get_layer("color").get_mag(1)._properties.cube_length == 64 * 64
        assert ds.get_layer("color").get_mag(
            "2-2-1"
        ).info.chunk_shape.xyz == Vec3Int.full(32)  # defaults are used
        assert ds.get_layer("color").get_mag(
            "2-2-1"
        ).info.shard_shape.xyz == Vec3Int.full(1024)  # defaults are used
        assert ds.get_layer("color").get_mag(
            "2-2-1"
        ).info.chunks_per_shard.xyz == Vec3Int.full(32)  # defaults are used
        assert ds.get_layer("color").get_mag("2-2-1")._properties.cube_length == 32 * 32

        assure_exported_properties(ds)


@pytest.mark.parametrize("data_format,output_path", DATA_FORMATS_AND_OUTPUT_PATHS)
def test_open_dataset(data_format: DataFormat, output_path: Path) -> None:
    new_dataset_path = copy_simple_dataset(data_format, output_path)
    ds = Dataset.open(new_dataset_path)

    assert len(ds.layers) == 1
    assert len(ds.get_layer("color").mags) == 1
    assert ds.get_layer("color").data_format == data_format


@pytest.mark.parametrize("data_format,output_path", DATA_FORMATS_AND_OUTPUT_PATHS)
def test_modify_existing_dataset(data_format: DataFormat, output_path: Path) -> None:
    ds_path = prepare_dataset_path(data_format, output_path)
    ds1 = Dataset(ds_path, voxel_size=(1, 1, 1))
    ds1.add_layer(
        "color",
        COLOR_CATEGORY,
        dtype_per_channel="float",
        num_channels=1,
        data_format=data_format,
    )

    ds2 = Dataset.open(ds_path)

    ds2.add_layer(
        "segmentation",
        SEGMENTATION_CATEGORY,
        dtype_per_channel="uint8",
        largest_segment_id=100000,
        data_format=data_format,
    ).add_mag("1")

    assert (ds_path / "segmentation" / "1").is_dir()

    # Note: ds1 is outdated because the same dataset was opened again and changed.
    assure_exported_properties(ds2)


@pytest.mark.parametrize("data_format,output_path", DATA_FORMATS_AND_OUTPUT_PATHS)
def test_view_read(data_format: DataFormat, output_path: Path) -> None:
    ds_path = copy_simple_dataset(data_format, output_path)

    with pytest.warns(UserWarning, match=".*not aligned with the shard shape.*"):
        wk_view = (
            Dataset.open(ds_path)
            .get_layer("color")
            .get_mag("1")
            .get_view(absolute_offset=(0, 0, 0), size=(16, 16, 16))
        )

    # 'read()' checks if it was already opened. If not, it opens it automatically
    data = wk_view.read(absolute_offset=(0, 0, 0), size=(10, 10, 10))
    assert data.shape == (3, 10, 10, 10)  # three channel
    assert wk_view.info.data_format == data_format


@pytest.mark.parametrize("data_format,output_path", DATA_FORMATS_AND_OUTPUT_PATHS)
def test_view_write(data_format: DataFormat, output_path: Path) -> None:
    ds_path = copy_simple_dataset(data_format, output_path)
    with pytest.warns(UserWarning, match=".*not aligned with the shard shape.*"):
        wk_view = (
            Dataset.open(ds_path)
            .get_layer("color")
            .get_mag("1")
            .get_view(absolute_offset=(0, 0, 0), size=(16, 16, 16))
        )

    assert wk_view.info.data_format == data_format

    np.random.seed(1234)
    write_data = (np.random.rand(3, 10, 10, 10) * 255).astype(np.uint8)

    wk_view.write(write_data, allow_unaligned=True)

    data = wk_view.read(absolute_offset=(0, 0, 0), size=(10, 10, 10))
    assert np.array_equal(data, write_data)


@pytest.mark.parametrize("output_path", [TESTOUTPUT_DIR, REMOTE_TESTOUTPUT_DIR])
@pytest.mark.parametrize("data_format", [DataFormat.Zarr, DataFormat.Zarr3])
def test_direct_zarr_access(output_path: Path, data_format: DataFormat) -> None:
    ds_path = copy_simple_dataset(data_format, output_path)
    mag = Dataset.open(ds_path).get_layer("color").get_mag("1")

    np.random.seed(1234)

    # write: zarr, read: wk
    write_data = (np.random.rand(3, 10, 10, 10) * 255).astype(np.uint8)
    mag.get_zarr_array()[:, 0:10, 0:10, 0:10].write(write_data).result()
    data = mag.read(absolute_offset=(0, 0, 0), size=(10, 10, 10))
    assert np.array_equal(data, write_data)

    # write: wk, read: zarr
    write_data = (np.random.rand(3, 10, 10, 10) * 255).astype(np.uint8)
    mag.write(write_data, absolute_offset=(0, 0, 0), allow_unaligned=True)
    data = mag.get_zarr_array()[:, 0:10, 0:10, 0:10].read().result()
    assert np.array_equal(data, write_data)


@pytest.mark.parametrize("data_format,output_path", DATA_FORMATS_AND_OUTPUT_PATHS)
def test_view_write_out_of_bounds(data_format: DataFormat, output_path: Path) -> None:
    ds_path = copy_simple_dataset(
        data_format, output_path, "view_dataset_out_of_bounds"
    )

    with pytest.warns(UserWarning, match=".*not aligned with the shard shape.*"):
        view = (
            Dataset.open(ds_path)
            .get_layer("color")
            .get_mag("1")
            .get_view(absolute_offset=(0, 0, 0), size=(16, 16, 16))
        )

    with pytest.raises(AssertionError):
        view.write(
            np.zeros((200, 200, 5), dtype=np.uint8)
        )  # this is bigger than the bounding_box


@pytest.mark.parametrize("data_format,output_path", DATA_FORMATS_AND_OUTPUT_PATHS)
def test_mag_view_write_out_of_bounds(
    data_format: DataFormat, output_path: Path
) -> None:
    ds_path = copy_simple_dataset(data_format, output_path, "dataset_out_of_bounds")

    ds = Dataset.open(ds_path)
    mag_view = ds.get_layer("color").get_mag("1")

    assert mag_view.info.data_format == data_format

    assert tuple(ds.get_layer("color").bounding_box.size) == (24, 24, 24)
    mag_view.write(
        np.zeros((3, 1, 1, 48), dtype=np.uint8), allow_resize=True, allow_unaligned=True
    )  # this is bigger than the bounding_box
    assert tuple(ds.get_layer("color").bounding_box.size) == (24, 24, 48)

    assure_exported_properties(ds)


@pytest.mark.parametrize("data_format,output_path", DATA_FORMATS_AND_OUTPUT_PATHS)
def test_mag_view_write_out_of_bounds_mag2(
    data_format: DataFormat, output_path: Path
) -> None:
    ds_path = copy_simple_dataset(data_format, output_path, "dataset_out_of_bounds")

    ds = Dataset.open(ds_path)
    color_layer = ds.get_layer("color")
    mag_view = color_layer.get_or_add_mag("2-2-1", compress=False)

    assert color_layer.bounding_box.topleft == Vec3Int(0, 0, 0)
    assert color_layer.bounding_box.size == Vec3Int(24, 24, 24)
    mag_view.write(
        np.zeros((3, 50, 1, 48), dtype=np.uint8),
        absolute_offset=(20, 20, 10),
        allow_resize=True,
        allow_unaligned=True,
    )  # this is bigger than the bounding_box
    assert color_layer.bounding_box.topleft == Vec3Int(0, 0, 0)
    assert color_layer.bounding_box.size == Vec3Int(120, 24, 58)

    assure_exported_properties(ds)


@pytest.mark.parametrize("data_format,output_path", DATA_FORMATS_AND_OUTPUT_PATHS)
def test_view_write_allow_resize(data_format: DataFormat, output_path: Path) -> None:
    ds_path = prepare_dataset_path(data_format, output_path)
    layer = Dataset(ds_path, voxel_size=(1, 1, 1)).add_layer("color", COLOR_CATEGORY)
    mag = layer.add_mag("1")

    np.random.seed(1234)
    write_data = (np.random.rand(10, 10, 10) * 255).astype(np.uint8)

    # this should fail
    with pytest.raises(
        ValueError, match=".*does not fit in the layer's bounding box.*"
    ):
        mag.write(absolute_offset=(0, 0, 0), data=write_data)

    # this should go through
    mag.write(absolute_offset=(0, 0, 0), data=write_data, allow_resize=True)

    assert layer.bounding_box == BoundingBox((0, 0, 0), (10, 10, 10))
    data = mag.read(absolute_offset=(0, 0, 0), size=(10, 10, 10)).squeeze(0)
    np.testing.assert_array_equal(data, write_data)

    # override with same bbox
    mag.write(
        absolute_offset=(0, 0, 0),
        data=(np.random.rand(10, 10, 10) * 255).astype(np.uint8),
    )

    # resize to larger bbox
    mag.write(
        absolute_offset=(10, 10, 10),
        data=(np.random.rand(5, 5, 5) * 255).astype(np.uint8),
        allow_resize=True,
        allow_unaligned=True,
    )
    assert layer.bounding_box == BoundingBox((0, 0, 0), (15, 15, 15))


@pytest.mark.parametrize("data_format,output_path", DATA_FORMATS_AND_OUTPUT_PATHS)
def test_view_write_allow_unaligned(data_format: DataFormat, output_path: Path) -> None:
    ds_path = prepare_dataset_path(data_format, output_path)
    layer = Dataset(ds_path, voxel_size=(1, 1, 1)).add_layer(
        "color",
        COLOR_CATEGORY,
        bounding_box=BoundingBox((0, 0, 0), (32, 32, 32)),
        data_format=data_format,
    )
    mag = layer.add_mag(
        "1",
        chunk_shape=(8, 8, 8),
<<<<<<< HEAD
        shard_shape=(8, 8, 8) if data_format == DataFormat.Zarr else (16, 16, 16),
=======
        chunks_per_shard=(1, 1, 1) if data_format == DataFormat.Zarr else (2, 2, 2),
>>>>>>> eb6810af
    )

    np.random.seed(1234)
    write_data = (np.random.rand(4, 4, 4) * 255).astype(np.uint8)

    # this should fail
    with pytest.raises(ValueError, match=".*is not aligned with the shard shape.*"):
        mag.write(absolute_offset=(0, 0, 0), data=write_data)

    # this should go through
    mag.write(absolute_offset=(0, 0, 0), data=write_data, allow_unaligned=True)

    data = mag.read(absolute_offset=(0, 0, 0), size=(4, 4, 4)).squeeze(0)
    np.testing.assert_array_equal(data, write_data)

    # override a whole shard
    mag.write(
        absolute_offset=(16, 16, 16),
        data=(np.random.rand(16, 16, 16) * 255).astype(np.uint8),
    )

    # override multiple shards
    mag.write(
        absolute_offset=(16, 16, 0),
        data=(np.random.rand(16, 16, 32) * 255).astype(np.uint8),
    )

    # override the whole bbox
    mag.write(
        absolute_offset=(0, 0, 0),
        data=(np.random.rand(32, 32, 32) * 255).astype(np.uint8),
    )


@pytest.mark.parametrize("data_format,output_path", DATA_FORMATS_AND_OUTPUT_PATHS)
def test_views_are_equal(data_format: DataFormat, output_path: Path) -> None:
    np.random.seed(1234)
    data: np.ndarray = (np.random.rand(10, 10, 10) * 255).astype(np.uint8)

    path_a = prepare_dataset_path(data_format, output_path / "a")
    path_b = prepare_dataset_path(data_format, output_path / "b")
    mag_a = (
        Dataset(path_a, voxel_size=(1, 1, 1))
        .get_or_add_layer(
            "color",
            COLOR_CATEGORY,
            data_format=data_format,
            bounding_box=BoundingBox((0, 0, 0), data.shape),
        )
        .get_or_add_mag("1")
    )
    mag_b = (
        Dataset(path_b, voxel_size=(1, 1, 1))
        .get_or_add_layer(
            "color",
            COLOR_CATEGORY,
            data_format=data_format,
            bounding_box=BoundingBox((0, 0, 0), data.shape),
        )
        .get_or_add_mag("1")
    )

    mag_a.write(data)
    mag_b.write(data)
    assert mag_a.content_is_equal(mag_b)

    data = data + 10
    mag_b.write(data)
    assert not mag_a.content_is_equal(mag_b)


@pytest.mark.parametrize("data_format,output_path", DATA_FORMATS_AND_OUTPUT_PATHS)
def test_update_new_bounding_box_offset(
    data_format: DataFormat, output_path: Path
) -> None:
    ds_path = prepare_dataset_path(data_format, output_path)
    ds = Dataset(ds_path, voxel_size=(1, 1, 1))
    color_layer = ds.add_layer("color", COLOR_CATEGORY, data_format=data_format)
    mag = color_layer.add_mag("1", compress=False)

    assert color_layer.bounding_box.topleft == Vec3Int(0, 0, 0)

    np.random.seed(1234)
    write_data = (np.random.rand(10, 10, 10) * 255).astype(np.uint8)
    mag.write(
        write_data,
        absolute_offset=(10, 10, 10),
        allow_resize=True,
        allow_unaligned=True,
    )  # the write method of MagDataset does always use the relative offset to (0, 0, 0)
    assert color_layer.bounding_box.topleft == Vec3Int(10, 10, 10)
    assert color_layer.bounding_box.size == Vec3Int(10, 10, 10)

    mag.write(
        write_data, absolute_offset=(5, 5, 20), allow_resize=True, allow_unaligned=True
    )  # the write method of MagDataset does always use the relative offset to (0, 0, 0)
    assert color_layer.bounding_box.topleft == Vec3Int(5, 5, 10)
    assert color_layer.bounding_box.size == Vec3Int(15, 15, 20)

    assure_exported_properties(ds)


def test_chunked_compressed_write() -> None:
    ds_path = prepare_dataset_path(DataFormat.WKW, TESTOUTPUT_DIR)
    mag = (
        Dataset(ds_path, voxel_size=(1, 1, 1))
        .get_or_add_layer(
            "color",
            COLOR_CATEGORY,
            data_format=DataFormat.WKW,
            bounding_box=BoundingBox(Vec3Int(1019, 1019, 1019), Vec3Int(10, 10, 10)),
        )
        .get_or_add_mag(
            "1",
            compress=True,
        )
    )

    np.random.seed(1234)
    data: np.ndarray = (np.random.rand(10, 10, 10) * 255).astype(np.uint8)

    # write data in the bottom-right cornor of a shard so that other shards have to be written too
    mag.write(data, absolute_offset=mag.info.shard_shape - Vec3Int(5, 5, 5))

    assert (
        mag.get_view(
            absolute_offset=mag.info.shard_shape - Vec3Int(5, 5, 5),
            size=Vec3Int(10, 10, 10),
        ).read()
        == data
    ).all()


@pytest.mark.parametrize("data_format,output_path", DATA_FORMATS_AND_OUTPUT_PATHS)
def test_write_multi_channel_uint8(data_format: DataFormat, output_path: Path) -> None:
    ds_path = prepare_dataset_path(data_format, output_path, "multichannel")
    ds = Dataset(ds_path, voxel_size=(1, 1, 1))
    mag = ds.add_layer(
        "color", COLOR_CATEGORY, num_channels=3, data_format=data_format
    ).add_mag("1")

    data = get_multichanneled_data(np.uint8)

    mag.write(data, allow_resize=True)

    assert np.array_equal(data, mag.read())

    assure_exported_properties(ds)


@pytest.mark.parametrize("data_format,output_path", DATA_FORMATS_AND_OUTPUT_PATHS)
def test_wkw_write_multi_channel_uint16(
    data_format: DataFormat, output_path: Path
) -> None:
    ds_path = prepare_dataset_path(data_format, output_path, "multichannel")
    ds = Dataset(ds_path, voxel_size=(1, 1, 1))
    mag = ds.add_layer(
        "color",
        COLOR_CATEGORY,
        num_channels=3,
        dtype_per_channel="uint16",
        data_format=data_format,
    ).add_mag("1")

    data = get_multichanneled_data(np.uint16)

    mag.write(data, allow_resize=True)
    written_data = mag.read()

    assert np.array_equal(data, written_data)

    assure_exported_properties(ds)


@pytest.mark.parametrize("data_format,output_path", DATA_FORMATS_AND_OUTPUT_PATHS)
def test_empty_read(data_format: DataFormat, output_path: Path) -> None:
    ds_path = prepare_dataset_path(data_format, output_path, "empty")
    mag = (
        Dataset(ds_path, voxel_size=(1, 1, 1))
        .add_layer("color", category=COLOR_CATEGORY, data_format=data_format)
        .add_mag("1")
    )
    with pytest.raises(AssertionError):
        # size
        mag.read(absolute_offset=(0, 0, 0), size=(0, 0, 0))


@pytest.mark.parametrize("data_format,output_path", DATA_FORMATS_AND_OUTPUT_PATHS)
@pytest.mark.parametrize("absolute_offset", [None, Vec3Int(12, 12, 12)])
def test_write_layer(
    data_format: DataFormat, output_path: Path, absolute_offset: Optional[Vec3Int]
) -> None:
    ds_path = prepare_dataset_path(data_format, output_path, "empty")
    ds = Dataset(ds_path, voxel_size=(1, 1, 1))

    np.random.seed(1234)
    data: np.ndarray = (np.random.rand(128, 128, 128) * 255).astype(np.uint8)
    layer = ds.write_layer(
        "color",
        category=COLOR_CATEGORY,
        data=data,
        data_format=data_format,
        absolute_offset=absolute_offset,
    )

    np.testing.assert_array_equal(layer.get_mag(1).read().squeeze(), data)
    if absolute_offset is not None:
        assert layer.bounding_box.topleft_xyz == absolute_offset
    assert layer.bounding_box.size_xyz == Vec3Int(data.shape)
    assert Mag(2) in layer.mags  # did downsample
    assert Mag(4) in layer.mags  # did downsample


@pytest.mark.parametrize("data_format,output_path", DATA_FORMATS_AND_OUTPUT_PATHS)
@pytest.mark.parametrize("absolute_offset", [None, Vec3Int(12, 12, 12)])
def test_write_layer_mag2(
    data_format: DataFormat, output_path: Path, absolute_offset: Optional[Vec3Int]
) -> None:
    ds_path = prepare_dataset_path(data_format, output_path, "empty")
    ds = Dataset(ds_path, voxel_size=(12, 12, 24))

    np.random.seed(1234)
    data: np.ndarray = (np.random.rand(128, 128, 128) * 255).astype(np.uint8)
    layer = ds.write_layer(
        "color",
        category=COLOR_CATEGORY,
        data=data,
        data_format=data_format,
        absolute_offset=absolute_offset,
        mag=(2, 2, 1),
    )

    np.testing.assert_array_equal(layer.get_mag((2, 2, 1)).read().squeeze(), data)
    if absolute_offset is not None:
        assert layer.bounding_box.topleft_xyz == absolute_offset  # in mag1
    assert layer.bounding_box.size_xyz == Vec3Int(data.shape) * Vec3Int(
        2, 2, 1
    )  # in mag1
    assert Mag((4, 4, 2)) in layer.mags  # did downsample


@pytest.mark.parametrize(
    "data_format,output_path",
    [(DataFormat.Zarr3, TESTOUTPUT_DIR), (DataFormat.Zarr3, REMOTE_TESTOUTPUT_DIR)],
)
@pytest.mark.parametrize("absolute_offset", [None, (3, 12, 12, 12)])
def test_write_layer_5d(
    data_format: DataFormat,
    output_path: Path,
    absolute_offset: Optional[VecIntLike],
) -> None:
    ds_path = prepare_dataset_path(data_format, output_path, "empty")
    ds = Dataset(ds_path, voxel_size=(1, 1, 1))

    np.random.seed(1234)
    data: np.ndarray = (np.random.rand(3, 2, 128, 128, 128) * 255).astype(np.uint8)
    layer = ds.write_layer(
        "color",
        category=COLOR_CATEGORY,
        data=data,
        data_format=data_format,
        axes=("c", "t", "x", "y", "z"),
<<<<<<< HEAD
        shard_shape=(128, 128, 128),
=======
        chunks_per_shard=(4, 4, 4),
>>>>>>> eb6810af
        absolute_offset=absolute_offset,
    )

    np.testing.assert_array_equal(layer.get_mag(1).read().squeeze(), data)
    if absolute_offset is not None:
        assert layer.bounding_box.topleft.to_tuple() == absolute_offset
    assert layer.bounding_box.size.to_tuple() == data.shape[1:]


@pytest.mark.parametrize("data_format,output_path", DATA_FORMATS_AND_OUTPUT_PATHS)
def test_read_padded_data(data_format: DataFormat, output_path: Path) -> None:
    ds_path = prepare_dataset_path(data_format, output_path, "empty")
    mag = (
        Dataset(ds_path, voxel_size=(1, 1, 1))
        .add_layer(
            "color", category=COLOR_CATEGORY, num_channels=3, data_format=data_format
        )
        .add_mag("1")
    )
    # there is no data yet, however, this should not fail but pad the data with zeros
    data = mag.read(absolute_offset=(0, 0, 0), size=(10, 10, 10))

    assert data.shape == (3, 10, 10, 10)
    assert np.array_equal(data, np.zeros((3, 10, 10, 10)))


@pytest.mark.parametrize("data_format,output_path", DATA_FORMATS_AND_OUTPUT_PATHS)
def test_num_channel_mismatch_assertion(
    data_format: DataFormat, output_path: Path
) -> None:
    ds_path = prepare_dataset_path(data_format, output_path)
    ds = Dataset(ds_path, voxel_size=(1, 1, 1))
    mag = ds.add_layer(
        "color", category=COLOR_CATEGORY, num_channels=1, data_format=data_format
    ).add_mag("1")  # num_channel=1 is also the default

    np.random.seed(1234)
    write_data = (np.random.rand(3, 10, 10, 10) * 255).astype(np.uint8)  # 3 channels

    with pytest.raises(AssertionError):
        mag.write(
            write_data, allow_resize=True
        )  # there is a mismatch between the number of channels

    assure_exported_properties(ds)


@pytest.mark.parametrize("data_format,output_path", DATA_FORMATS_AND_OUTPUT_PATHS)
def test_get_or_add_layer(data_format: DataFormat, output_path: Path) -> None:
    ds_path = prepare_dataset_path(data_format, output_path)
    ds = Dataset(ds_path, voxel_size=(1, 1, 1))

    assert "color" not in ds.layers.keys()

    # layer did not exist before
    layer = ds.get_or_add_layer(
        "color",
        category=COLOR_CATEGORY,
        dtype_per_channel="uint8",
        num_channels=1,
        data_format=data_format,
    )
    assert "color" in ds.layers.keys()
    assert layer.name == "color"
    assert layer.data_format == data_format

    # layer did exist before
    layer = ds.get_or_add_layer(
        "color",
        category=COLOR_CATEGORY,
        dtype_per_channel="uint8",
        num_channels=1,
        data_format=data_format,
    )
    assert "color" in ds.layers.keys()
    assert layer.name == "color"
    assert layer.data_format == data_format

    with pytest.raises(AssertionError):
        # The layer "color" did exist before but with another dtype (this would work the same for 'category' and 'num_channels')
        ds.get_or_add_layer(
            "color",
            COLOR_CATEGORY,
            dtype_per_channel="uint16",
            num_channels=1,
            data_format=data_format,
        )

    assure_exported_properties(ds)


@pytest.mark.parametrize("data_format,output_path", DATA_FORMATS_AND_OUTPUT_PATHS)
def test_get_or_add_layer_idempotence(
    data_format: DataFormat, output_path: Path
) -> None:
    ds_path = prepare_dataset_path(data_format, output_path)
    ds = Dataset(ds_path, voxel_size=(1, 1, 1))
    ds.get_or_add_layer(
        "color2", category="color", dtype_per_channel=np.uint8, data_format=data_format
    ).get_or_add_mag("1")
    ds.get_or_add_layer(
        "color2", category="color", dtype_per_channel=np.uint8, data_format=data_format
    ).get_or_add_mag("1")

    assure_exported_properties(ds)


@pytest.mark.parametrize("data_format,output_path", DATA_FORMATS_AND_OUTPUT_PATHS)
def test_get_or_add_mag(data_format: DataFormat, output_path: Path) -> None:
    ds_path = prepare_dataset_path(data_format, output_path)

    layer = Dataset(ds_path, voxel_size=(1, 1, 1)).add_layer(
        "color", category=COLOR_CATEGORY, data_format=data_format
    )

    assert Mag(1) not in layer.mags.keys()

    chunk_shape, shard_shape = default_chunk_config(data_format, 32)

    # The mag did not exist before
    mag = layer.get_or_add_mag(
        "1",
        chunk_shape=chunk_shape,
<<<<<<< HEAD
        shard_shape=shard_shape,
=======
        chunks_per_shard=chunks_per_shard,
>>>>>>> eb6810af
        compress=True,
    )
    assert Mag(1) in layer.mags.keys()
    assert mag.name == "1"
    assert mag.info.data_format == data_format

    # The mag did exist before
    layer.get_or_add_mag(
        "1",
        chunk_shape=chunk_shape,
<<<<<<< HEAD
        shard_shape=shard_shape,
=======
        chunks_per_shard=chunks_per_shard,
>>>>>>> eb6810af
        compress=True,
    )
    assert Mag(1) in layer.mags.keys()
    assert mag.name == "1"
    assert mag.info.data_format == data_format

    with pytest.raises(ValueError):
        # The mag "1" did exist before but with another 'chunk_shape' (this would work the same for 'shard_shape' and 'compress')
        layer.get_or_add_mag(
            "1",
            chunk_shape=Vec3Int.full(64),
<<<<<<< HEAD
            shard_shape=shard_shape,
=======
            chunks_per_shard=chunks_per_shard,
>>>>>>> eb6810af
            compress=True,
        )

    assure_exported_properties(layer.dataset)


def test_open_dataset_without_num_channels_in_properties() -> None:
    ds_path = prepare_dataset_path(DataFormat.WKW, TESTOUTPUT_DIR, "old_wkw")
    copytree(TESTDATA_DIR / "old_wkw_dataset", ds_path)

    with open(
        ds_path / "datasource-properties.json",
        encoding="utf-8",
    ) as datasource_properties:
        data = json.load(datasource_properties)
        assert data["dataLayers"][0].get("num_channels") is None

    ds = Dataset.open(ds_path)
    assert ds.get_layer("color").num_channels == 1
    ds._export_as_json()

    with open(
        ds_path / "datasource-properties.json",
        encoding="utf-8",
    ) as datasource_properties:
        data = json.load(datasource_properties)
        assert data["dataLayers"][0].get("numChannels") == 1

    assure_exported_properties(ds)


def test_no_largest_segment_id() -> None:
    ds_path = prepare_dataset_path(DataFormat.WKW, TESTOUTPUT_DIR)
    ds = Dataset(ds_path, voxel_size=(10, 10, 10))

    ds.add_layer("segmentation", SEGMENTATION_CATEGORY).add_mag(Mag(1))

    ds = Dataset.open(ds_path)

    assert (
        ds.get_layer("segmentation").as_segmentation_layer().largest_segment_id is None
    )

    assure_exported_properties(ds)


def test_properties_with_segmentation() -> None:
    ds_path = prepare_dataset_path(
        DataFormat.WKW, TESTOUTPUT_DIR, "complex_property_ds"
    )
    copytree(TESTDATA_DIR / "complex_property_ds", ds_path)

    with open(ds_path / "datasource-properties.json", "r", encoding="utf-8") as f:
        data = json.load(f)
        ds_properties = dataset_converter.structure(data, DatasetProperties)

        # the attributes 'largest_segment_id' and 'mappings' only exist if it is a SegmentationLayer
        segmentation_layer = cast(
            SegmentationLayerProperties,
            [
                layer
                for layer in ds_properties.data_layers
                if layer.name == "segmentation"
            ][0],
        )
        assert segmentation_layer.largest_segment_id == 1000000000
        assert segmentation_layer.mappings == [
            "larger5um1",
            "axons",
            "astrocyte-ge-7",
            "astrocyte",
            "mitochondria",
            "astrocyte-full",
        ]

    with open(ds_path / "datasource-properties.json", "w", encoding="utf-8") as f:
        # Update the properties on disk (without changing the data)
        json.dump(
            dataset_converter.unstructure(ds_properties),
            f,
            indent=4,
        )

    # validate if contents match
    with open(
        TESTDATA_DIR / "complex_property_ds" / "datasource-properties.json",
        encoding="utf-8",
    ) as input_properties:
        input_data = json.load(input_properties)

        with open(
            ds_path / "datasource-properties.json", "r", encoding="utf-8"
        ) as output_properties:
            output_data = json.load(output_properties)
            for layer in output_data["dataLayers"]:
                # remove the num_channels because they are not part of the original json
                if "numChannels" in layer:
                    del layer["numChannels"]

            assert input_data == output_data


@pytest.mark.parametrize("data_format,output_path", DATA_FORMATS_AND_OUTPUT_PATHS)
def test_chunking_wk(data_format: DataFormat, output_path: Path) -> None:
    ds_path = prepare_dataset_path(data_format, output_path)
    ds = Dataset(ds_path, voxel_size=(2, 2, 1))
    chunk_shape, shard_shape = default_chunk_config(data_format, 8)

    layer = ds.add_layer("color", COLOR_CATEGORY, data_format=data_format)
    mag = layer.add_mag(
        "1",
        shard_shape=shard_shape,
        chunk_shape=chunk_shape,
    )

    original_data = (np.random.rand(50, 100, 150) * 205).astype(np.uint8)
    mag.write(absolute_offset=(70, 80, 90), data=original_data, allow_resize=True)

    # Test with executor
    with get_executor("sequential") as executor:
        mag.for_each_chunk(
            chunk_job,
            chunk_shape=shard_shape,
            executor=executor,
        )
    assert np.array_equal(original_data + 50, mag.get_view().read()[0])

    # Reset the data
    mag.write(absolute_offset=(70, 80, 90), data=original_data, allow_resize=True)

    # Test without executor
    mag.for_each_chunk(
        chunk_job,
        chunk_shape=shard_shape,
    )
    assert np.array_equal(original_data + 50, mag.get_view().read()[0])

    assure_exported_properties(ds)


@pytest.mark.parametrize("data_format", [DataFormat.WKW, DataFormat.Zarr3])
def test_chunking_wkw_advanced(data_format: DataFormat) -> None:
    ds_path = prepare_dataset_path(data_format, TESTOUTPUT_DIR, "chunking_advanced")
    ds = Dataset(ds_path, voxel_size=(1, 1, 2))

    mag = ds.add_layer(
        "color",
        category=COLOR_CATEGORY,
        dtype_per_channel="uint8",
        num_channels=3,
    ).add_mag(
        "1",
        chunk_shape=8,
        shard_shape=64,
    )
    mag.write(
        data=(np.random.rand(3, 256, 256, 256) * 255).astype(np.uint8),
        allow_resize=True,
    )
<<<<<<< HEAD
=======
    mag.write(
        data=(np.random.rand(3, 256, 256, 256) * 255).astype(np.uint8),
        allow_resize=True,
    )
>>>>>>> eb6810af
    with pytest.warns(UserWarning, match=".*not aligned with the shard shape.*"):
        view = mag.get_view(absolute_offset=(10, 10, 10), size=(150, 150, 54))
        for_each_chunking_advanced(ds, view)

    assure_exported_properties(ds)


@pytest.mark.parametrize("data_format,output_path", DATA_FORMATS_AND_OUTPUT_PATHS)
def test_chunking_wkw_wrong_chunk_shape(
    data_format: DataFormat, output_path: Path
) -> None:
    ds_path = prepare_dataset_path(
        data_format, output_path, "chunking_with_wrong_chunk_shape"
    )
    ds = Dataset(ds_path, voxel_size=(1, 1, 2))
    chunk_shape, shard_shape = default_chunk_config(data_format, 8)
    mag = ds.add_layer(
        "color",
        category=COLOR_CATEGORY,
        dtype_per_channel="uint8",
        num_channels=3,
        data_format=data_format,
    ).add_mag(
        "1",
        chunk_shape=chunk_shape,
        shard_shape=shard_shape,
    )
    mag.write(
        data=(np.random.rand(3, 256, 256, 256) * 255).astype(np.uint8),
        allow_resize=True,
    )
<<<<<<< HEAD
=======
    mag.write(
        data=(np.random.rand(3, 256, 256, 256) * 255).astype(np.uint8),
        allow_resize=True,
    )
>>>>>>> eb6810af
    view = mag.get_view()

    for_each_chunking_with_wrong_chunk_shape(view)

    assure_exported_properties(ds)


def test_typing_of_get_mag() -> None:
    ds = Dataset.open(TESTDATA_DIR / "simple_wkw_dataset")
    layer = ds.get_layer("color")
    assert layer.get_mag("1") == layer.get_mag(1)
    assert layer.get_mag("1") == layer.get_mag((1, 1, 1))
    assert layer.get_mag("1") == layer.get_mag([1, 1, 1])
    assert layer.get_mag("1") == layer.get_mag(np.array([1, 1, 1]))
    assert layer.get_mag("1") == layer.get_mag(Mag(1))

    assure_exported_properties(ds)


def test_dataset_exist_ok() -> None:
    ds_path = prepare_dataset_path(DataFormat.WKW, TESTOUTPUT_DIR, "exist_ok")
    rmtree(ds_path)

    # dataset does not exists yet
    ds1 = Dataset(ds_path, voxel_size=(1, 1, 1), exist_ok=False)
    assert "color" not in ds1.layers.keys()
    ds1.add_layer("color", COLOR_CATEGORY)
    assert "color" in ds1.layers.keys()

    # dataset already exists
    ds2 = Dataset(ds_path, voxel_size=(1, 1, 1), exist_ok=True)
    assert "color" in ds2.layers.keys()

    ds2 = Dataset(
        ds_path, voxel_size=(1, 1, 1), name="wkw_dataset_exist_ok", exist_ok=True
    )
    assert "color" in ds2.layers.keys()

    with pytest.raises(RuntimeError):
        # dataset already exists, but with a different voxel_size
        Dataset(ds_path, voxel_size=(2, 2, 2), exist_ok=True)

    with pytest.raises(RuntimeError):
        # dataset already exists, but with a different name
        Dataset(
            ds_path, voxel_size=(1, 1, 1), name="some different name", exist_ok=True
        )

    assure_exported_properties(ds1)


@pytest.mark.parametrize("data_format,output_path", DATA_FORMATS_AND_OUTPUT_PATHS)
def test_changing_layer_bounding_box(
    data_format: DataFormat, output_path: Path
) -> None:
    ds_path = copy_simple_dataset(data_format, output_path, "change_layer_bounding_box")
    ds = Dataset.open(ds_path)
    layer = ds.get_layer("color")
    mag = layer.get_mag("1")

    bbox_size = ds.get_layer("color").bounding_box.size
    assert tuple(bbox_size) == (24, 24, 24)
    original_data = mag.read(absolute_offset=(0, 0, 0), size=bbox_size)
    assert original_data.shape == (3, 24, 24, 24)

    layer.bounding_box = layer.bounding_box.with_size(
        [12, 12, 10]
    )  # decrease bounding box

    bbox_size = ds.get_layer("color").bounding_box.size
    assert tuple(bbox_size) == (12, 12, 10)
    less_data = mag.read(absolute_offset=(0, 0, 0), size=bbox_size)
    assert less_data.shape == (3, 12, 12, 10)
    assert np.array_equal(original_data[:, :12, :12, :10], less_data)

    layer.bounding_box = layer.bounding_box.with_size(
        [36, 48, 60]
    )  # increase the bounding box

    bbox_size = ds.get_layer("color").bounding_box.size
    assert tuple(bbox_size) == (36, 48, 60)
    more_data = mag.read(absolute_offset=(0, 0, 0), size=bbox_size)
    assert more_data.shape == (3, 36, 48, 60)
    assert np.array_equal(more_data[:, :24, :24, :24], original_data)

    assert tuple(ds.get_layer("color").bounding_box.topleft) == (0, 0, 0)

    # Move the offset from (0, 0, 0) to (10, 10, 0)
    # Note that the bottom right coordinate of the dataset is still at (24, 24, 24)
    layer.bounding_box = BoundingBox((10, 10, 0), (14, 14, 24))

    new_bbox_offset = ds.get_layer("color").bounding_box.topleft
    new_bbox_size = ds.get_layer("color").bounding_box.size
    assert tuple(new_bbox_offset) == (10, 10, 0)
    assert tuple(new_bbox_size) == (14, 14, 24)
    assert np.array_equal(
        original_data,
        mag.read(absolute_offset=(0, 0, 0), size=mag.bounding_box.bottomright),
    )

    assert np.array_equal(
        original_data[:, 10:, 10:, :],
        mag.read(absolute_offset=(10, 10, 0), size=(14, 14, 24)),
    )

    # resetting the offset to (0, 0, 0)
    # Note that the size did not change. Therefore, the new bottom right is now at (14, 14, 24)
    layer.bounding_box = BoundingBox((0, 0, 0), new_bbox_size)
    new_data = mag.read()
    assert new_data.shape == (3, 14, 14, 24)
    assert np.array_equal(original_data[:, :14, :14, :], new_data)

    assure_exported_properties(ds)


@pytest.mark.parametrize("data_format,output_path", DATA_FORMATS_AND_OUTPUT_PATHS)
def test_dataset_bounding_box_calculation(
    data_format: DataFormat, output_path: Path
) -> None:
    ds_path = copy_simple_dataset(data_format, output_path, "change_layer_bounding_box")
    ds = Dataset.open(ds_path)
    layer = ds.get_layer("color")
    # BoundingBox(topleft=(0, 0, 0), size=(24, 24, 24))
    assert layer.bounding_box == ds.calculate_bounding_box(), (
        "The calculated bounding box of the dataset does not "
        + "match the color layer's bounding box."
    )
    layer.bounding_box = layer.bounding_box.with_size((512, 512, 512))
    assert layer.bounding_box == ds.calculate_bounding_box(), (
        "The calculated bounding box of the dataset does not "
        + "match the color layer's enlarged bounding box."
    )


def test_get_view() -> None:
    ds_path = prepare_dataset_path(DataFormat.WKW, TESTOUTPUT_DIR, "get_view")
    ds = Dataset(ds_path, voxel_size=(1, 1, 1))
    mag = ds.add_layer("color", COLOR_CATEGORY).add_mag("1")

    # The dataset is new -> no data has been written.
    # Therefore, the size of the bounding box in the properties.json is (0, 0, 0)

    # Creating this view works because the size is set to (0, 0, 0)
    # However, in practice a view with size (0, 0, 0) would not make sense
    # Sizes that contain "0" are not allowed usually, except for an empty layer
    assert mag.get_view().bounding_box.is_empty()

    with pytest.raises(AssertionError):
        # This view exceeds the bounding box
        mag.get_view(relative_offset=(0, 0, 0), size=(16, 16, 16))

    # read-only-views may exceed the bounding box
    read_only_view = mag.get_view(
        relative_offset=(0, 0, 0), size=(16, 16, 16), read_only=True
    )
    assert read_only_view.bounding_box == BoundingBox((0, 0, 0), (16, 16, 16))

    with pytest.raises(AssertionError):
        # Trying to get a writable sub-view of a read-only-view is not allowed
        read_only_view.get_view(read_only=False)

    np.random.seed(1234)
    write_data = (np.random.rand(100, 200, 300) * 255).astype(np.uint8)
    # This operation updates the bounding box of the dataset according to the written data
    mag.write(write_data, absolute_offset=(10, 20, 30), allow_resize=True)

    with pytest.raises(AssertionError):
        # The offset and size default to (0, 0, 0).
        # Sizes that contain "0" are not allowed
        mag.get_view(absolute_offset=(0, 0, 0), size=(10, 10, 0))

    assert mag.bounding_box.bottomright == Vec3Int(110, 220, 330)

    with pytest.warns(UserWarning, match=".*not aligned with the shard shape.*"):
        # Therefore, creating a view with a size of (16, 16, 16) is now allowed
        wk_view = mag.get_view(relative_offset=(0, 0, 0), size=(16, 16, 16))
    assert wk_view.bounding_box == BoundingBox((10, 20, 30), (16, 16, 16))

    with pytest.raises(AssertionError):
        # Creating this view does not work because the offset (0, 0, 0) would be outside
        # of the bounding box from the properties.json.
        mag.get_view(size=(26, 36, 46), absolute_offset=(0, 0, 0))

    # But setting "read_only=True" still works
    mag.get_view(size=(26, 36, 46), absolute_offset=(0, 0, 0), read_only=True)

    with pytest.warns(UserWarning, match=".*not aligned with the shard shape.*"):
        # Creating this subview works because the subview is completely inside the 'wk_view'.
        # Note that the offset in "get_view" is always relative to the "global_offset"-attribute of the called view.
        sub_view = wk_view.get_view(relative_offset=(8, 8, 8), size=(8, 8, 8))
    assert sub_view.bounding_box == BoundingBox((18, 28, 38), (8, 8, 8))

    with pytest.raises(AssertionError):
        # Creating this subview does not work because it is not completely inside the 'wk_view'
        wk_view.get_view(relative_offset=(8, 8, 8), size=(10, 10, 10))

    # Again: read-only is allowed
    wk_view.get_view(relative_offset=(8, 8, 8), size=(10, 10, 10), read_only=True)

    with pytest.raises(AssertionError):
        # negative offsets are not allowed
        mag.get_view(absolute_offset=(-1, -2, -3))

    assure_exported_properties(ds)


def test_adding_layer_with_invalid_dtype_per_layer() -> None:
    with pytest.warns(DeprecationWarning):
        ds_path = prepare_dataset_path(DataFormat.WKW, TESTOUTPUT_DIR, "invalid_dtype")
        ds = Dataset(ds_path, voxel_size=(1, 1, 1))
        with pytest.raises(TypeError):
            # this would lead to a dtype_per_channel of "uint10", but that is not a valid dtype
            ds.add_layer(
                "color",
                COLOR_CATEGORY,
                dtype_per_layer="uint30",
                num_channels=3,
            )
        with pytest.raises(TypeError):
            # "int" is interpreted as "int64", but 64 bit cannot be split into 3 channels
            ds.add_layer("color", COLOR_CATEGORY, dtype_per_layer="int", num_channels=3)
        ds.add_layer(
            "color", COLOR_CATEGORY, dtype_per_layer="int", num_channels=4
        )  # "int"/"int64" works with 4 channels

        assure_exported_properties(ds)


def test_adding_layer_with_valid_dtype_per_layer() -> None:
    with pytest.warns(DeprecationWarning):
        ds_path = prepare_dataset_path(DataFormat.WKW, TESTOUTPUT_DIR, "valid_dtype")
        ds = Dataset(ds_path, voxel_size=(1, 1, 1))
        ds.add_layer("color1", COLOR_CATEGORY, dtype_per_layer="uint24", num_channels=3)
        ds.add_layer("color2", COLOR_CATEGORY, dtype_per_layer=np.uint8, num_channels=1)
        ds.add_layer(
            "color3", COLOR_CATEGORY, dtype_per_channel=np.uint8, num_channels=3
        )
        ds.add_layer(
            "color4", COLOR_CATEGORY, dtype_per_channel="uint8", num_channels=3
        )
        ds.add_layer(
            "seg1",
            SEGMENTATION_CATEGORY,
            dtype_per_channel="float",
            num_channels=1,
            largest_segment_id=100000,
        )
        ds.add_layer(
            "seg2",
            SEGMENTATION_CATEGORY,
            dtype_per_channel=float,
            num_channels=1,
            largest_segment_id=100000,
        )
        ds.add_layer(
            "seg3",
            SEGMENTATION_CATEGORY,
            dtype_per_channel=float,
            num_channels=1,
            largest_segment_id=100000,
        )
        ds.add_layer(
            "seg4",
            SEGMENTATION_CATEGORY,
            dtype_per_channel="double",
            num_channels=1,
            largest_segment_id=100000,
        )
        ds.add_layer(
            "seg5",
            SEGMENTATION_CATEGORY,
            dtype_per_channel="float",
            num_channels=3,
            largest_segment_id=100000,
        )

        with open(
            ds_path / "datasource-properties.json",
            "r",
            encoding="utf-8",
        ) as f:
            data = json.load(f)
            # The order of the layers in the properties equals the order of creation
            assert data["dataLayers"][0]["elementClass"] == "uint24"
            assert data["dataLayers"][1]["elementClass"] == "uint8"
            assert data["dataLayers"][2]["elementClass"] == "uint24"
            assert data["dataLayers"][3]["elementClass"] == "uint24"
            assert data["dataLayers"][4]["elementClass"] == "float"
            assert data["dataLayers"][5]["elementClass"] == "float"
            assert data["dataLayers"][6]["elementClass"] == "float"
            assert data["dataLayers"][7]["elementClass"] == "double"
            assert data["dataLayers"][8]["elementClass"] == "float96"

        reopened_ds = Dataset.open(
            ds_path
        )  # reopen the dataset to check if the data is read from the properties correctly
        assert reopened_ds.get_layer("color1").dtype_per_layer == "uint24"
        assert reopened_ds.get_layer("color2").dtype_per_layer == "uint8"
        assert reopened_ds.get_layer("color3").dtype_per_layer == "uint24"
        assert reopened_ds.get_layer("color4").dtype_per_layer == "uint24"
        # Note that 'float' and 'double' are stored as 'float32' and 'float64'
        assert reopened_ds.get_layer("seg1").dtype_per_layer == "float32"
        assert reopened_ds.get_layer("seg2").dtype_per_layer == "float32"
        assert reopened_ds.get_layer("seg3").dtype_per_layer == "float32"
        assert reopened_ds.get_layer("seg4").dtype_per_layer == "float64"
        assert reopened_ds.get_layer("seg5").dtype_per_layer == "float96"

        assure_exported_properties(ds)


@pytest.mark.parametrize("data_format,output_path", DATA_FORMATS_AND_OUTPUT_PATHS)
def test_writing_subset_of_compressed_data_multi_channel(
    data_format: DataFormat, output_path: Path
) -> None:
    ds_path = prepare_dataset_path(data_format, output_path, "compressed_data")
    chunk_shape, shard_shape = default_chunk_config(data_format, 8)

    # create uncompressed dataset
    write_data1 = (np.random.rand(3, 100, 120, 140) * 255).astype(np.uint8)
    mag_view = (
        Dataset(ds_path, voxel_size=(1, 1, 1))
        .add_layer("color", COLOR_CATEGORY, num_channels=3, data_format=data_format)
        .add_mag(
            "1",
            chunk_shape=chunk_shape,
            shard_shape=shard_shape,
            compress=True,
        )
    )
    mag_view.write(write_data1, allow_resize=True, allow_unaligned=True)

    # open compressed dataset
    compressed_mag = Dataset.open(ds_path).get_layer("color").get_mag("1")

    write_data2 = (np.random.rand(3, 10, 10, 10) * 255).astype(np.uint8)
    # Writing unaligned data to a compressed dataset works because the data gets
    # padded, but it requires an explicit allow_unaligned=True flag
    # Writing compressed data directly to "compressed_mag" also works, but using a
    # View here covers an additional edge case
    with pytest.warns(UserWarning):
        view = compressed_mag.get_view(relative_offset=(50, 60, 70), size=(50, 60, 70))
    with pytest.raises(ValueError):
        view.write(relative_offset=(10, 20, 30), data=write_data2)
    view.write(relative_offset=(10, 20, 30), data=write_data2, allow_unaligned=True)

    assert np.array_equal(
        write_data2,
        compressed_mag.read(relative_offset=(60, 80, 100), size=(10, 10, 10)),
    )  # the new data was written
    assert np.array_equal(
        write_data1[:, :60, :80, :100],
        compressed_mag.read(relative_offset=(0, 0, 0), size=(60, 80, 100)),
    )  # the old data is still there


@pytest.mark.parametrize("data_format,output_path", DATA_FORMATS_AND_OUTPUT_PATHS)
def test_writing_subset_of_compressed_data_single_channel(
    data_format: DataFormat, output_path: Path
) -> None:
    ds_path = prepare_dataset_path(data_format, output_path, "compressed_data")
    chunk_shape, shard_shape = default_chunk_config(data_format, 8)

    # create uncompressed dataset
    write_data1 = (np.random.rand(100, 120, 140) * 255).astype(np.uint8)
    mag_view = (
        Dataset(ds_path, voxel_size=(1, 1, 1))
        .add_layer("color", COLOR_CATEGORY, data_format=data_format)
        .add_mag(
            "1",
            chunk_shape=chunk_shape,
            shard_shape=shard_shape,
            compress=True,
        )
    )
    mag_view.write(write_data1, allow_resize=True)

    # open compressed dataset
    compressed_mag = Dataset.open(ds_path).get_layer("color").get_mag("1")

    write_data2 = (np.random.rand(10, 10, 10) * 255).astype(np.uint8)

    # Writing unaligned data to a compressed dataset works because the data gets
    # padded, but it requires an explicit allow_unaligned=True flag
    # Writing compressed data directly to "compressed_mag" also works, but using a
    # View here covers an additional edge case
    with pytest.warns(UserWarning):
        view = compressed_mag.get_view(absolute_offset=(50, 60, 70), size=(50, 60, 70))
    with pytest.raises(ValueError, match=".*not aligned with the shard shape.*"):
        view.write(relative_offset=(10, 20, 30), data=write_data2)
    view.write(relative_offset=(10, 20, 30), data=write_data2, allow_unaligned=True)

    assert np.array_equal(
        write_data2,
        compressed_mag.read(absolute_offset=(60, 80, 100), size=(10, 10, 10))[0],
    )  # the new data was written
    assert np.array_equal(
        write_data1[:60, :80, :100],
        compressed_mag.read(absolute_offset=(0, 0, 0), size=(60, 80, 100))[0],
    )  # the old data is still there


@pytest.mark.parametrize("data_format,output_path", DATA_FORMATS_AND_OUTPUT_PATHS)
def test_writing_subset_of_compressed_data(
    data_format: DataFormat, output_path: Path
) -> None:
    ds_path = prepare_dataset_path(data_format, output_path, "compressed_data")
    chunk_shape, shard_shape = default_chunk_config(data_format, 8)

    # create uncompressed dataset
    mag_view = (
        Dataset(ds_path, voxel_size=(1, 1, 1))
        .add_layer("color", COLOR_CATEGORY, data_format=data_format)
        .add_mag(
            "2",
            chunk_shape=chunk_shape,
            shard_shape=shard_shape,
            compress=True,
        )
    )
    mag_view.write(
        (np.random.rand(120, 140, 160) * 255).astype(np.uint8), allow_resize=True
    )

    # open compressed dataset
    compressed_mag = Dataset.open(ds_path).get_layer("color").get_mag("2")

    with pytest.raises(ValueError, match=".*not aligned with the shard shape.*"):
        compressed_mag.write(
            absolute_offset=(10, 20, 30),
            data=(np.random.rand(10, 10, 10) * 255).astype(np.uint8),
        )

    with pytest.raises(ValueError, match=".*not aligned with the shard shape.*"):
        compressed_mag.write(
            relative_offset=(20, 40, 60),
            data=(np.random.rand(10, 10, 10) * 255).astype(np.uint8),
        )

    assert compressed_mag.bounding_box == BoundingBox(
        topleft=(
            0,
            0,
            0,
        ),
        size=(120 * 2, 140 * 2, 160 * 2),
    )
    # Writing unaligned data to the edge of the bounding box of the MagView does not raise an error.
    # This write operation writes unaligned data into the bottom-right corner of the MagView.
    compressed_mag.write(
        absolute_offset=(128, 128, 128),
        data=(np.random.rand(56, 76, 96) * 255).astype(np.uint8),
    )

    # This also works for normal Views but they only use the bounding box at the time of creation as reference.
    compressed_mag.get_view().write(
        absolute_offset=(128, 128, 128),
        data=(np.random.rand(56, 76, 96) * 255).astype(np.uint8),
    )

    # Writing aligned data does not raise a warning. Therefore, this does not fail with these strict settings.
    compressed_mag.write(data=(np.random.rand(64, 64, 64) * 255).astype(np.uint8))


@pytest.mark.parametrize("data_format,output_path", DATA_FORMATS_AND_OUTPUT_PATHS)
def test_writing_subset_of_chunked_compressed_data(
    data_format: DataFormat, output_path: Path
) -> None:
    ds_path = prepare_dataset_path(data_format, output_path, "compressed_data")
    chunk_shape, shard_shape = default_chunk_config(data_format, 8)

    write_data1 = (np.random.rand(100, 200, 300) * 255).astype(np.uint8)
    write_data2 = (np.random.rand(50, 40, 30) * 255).astype(np.uint8)
    mag_view = (
        Dataset(ds_path, voxel_size=(1, 1, 1))
        .add_layer("color", COLOR_CATEGORY, data_format=data_format)
        .add_mag(
            "1",
            chunk_shape=chunk_shape,
            shard_shape=shard_shape,
            compress=True,
        )
    )
    mag_view.write(write_data1, allow_resize=True, allow_unaligned=True)

    # open compressed dataset
    compressed_view = (
        Dataset.open(ds_path)
        .get_layer("color")
        .get_mag("1")
        .get_view(absolute_offset=(0, 0, 0), size=(100, 200, 300))
    )

    with pytest.raises(ValueError, match=".*not aligned with the shard shape.*"):
        # Easy case:
        # The aligned data (offset=(0,0,0), size=(64, 64, 64)) IS fully within the bounding box of the view
        compressed_view.write(absolute_offset=(10, 20, 30), data=write_data2)
    compressed_view.write(
        absolute_offset=(10, 20, 30), data=write_data2, allow_unaligned=True
    )

    with pytest.raises(ValueError, match=".*not aligned with the shard shape.*"):
        # Advanced case:
        # The aligned data (offset=(0,0,0), size=(128, 128, 128)) is NOT fully within the bounding box of the view
        compressed_view.write(
            absolute_offset=(10, 20, 30),
            data=(np.random.rand(90, 80, 70) * 255).astype(np.uint8),
        )
    compressed_view.write(
        absolute_offset=(10, 20, 30),
        data=(np.random.rand(90, 80, 70) * 255).astype(np.uint8),
        allow_unaligned=True,
    )

    np.array_equal(
        write_data2,
        compressed_view.read(absolute_offset=(10, 20, 30), size=(50, 40, 30)),
    )  # the new data was written
    np.array_equal(
        write_data1[:10, :20, :30],
        compressed_view.read(absolute_offset=(0, 0, 0), size=(10, 20, 30)),
    )  # the old data is still there


@pytest.mark.parametrize("data_format", DATA_FORMATS)
def test_add_symlink_layer(data_format: DataFormat) -> None:
    ds_path = copy_simple_dataset(data_format, TESTOUTPUT_DIR, "original")
    symlink_path = prepare_dataset_path(data_format, TESTOUTPUT_DIR, "with_symlink")

    # Add an additional segmentation layer to the original dataset
    Dataset.open(ds_path).add_layer(
        "segmentation", SEGMENTATION_CATEGORY, largest_segment_id=999
    )

    original_mag = Dataset.open(ds_path).get_layer("color").get_mag("1")

    ds = Dataset(symlink_path, voxel_size=(1, 1, 1))
    # symlink color layer
    symlink_layer = ds.add_symlink_layer(ds_path / "color")
    # symlink segmentation layer
    symlink_segmentation_layer = ds.add_symlink_layer(ds_path / "segmentation")
    mag = symlink_layer.get_mag("1")

    assert (symlink_path / "color" / "1").exists()
    assert (symlink_path / "segmentation").exists()

    assert len(ds.layers) == 2
    assert len(ds.get_layer("color").mags) == 1

    assert symlink_segmentation_layer.as_segmentation_layer().largest_segment_id == 999

    # write data in symlink layer
    write_data = (np.random.rand(3, 10, 10, 10) * 255).astype(np.uint8)
    mag.write(write_data, allow_unaligned=True)

    assert np.array_equal(
        mag.read(absolute_offset=(0, 0, 0), size=(10, 10, 10)), write_data
    )
    assert np.array_equal(
        original_mag.read(absolute_offset=(0, 0, 0), size=(10, 10, 10)), write_data
    )

    assure_exported_properties(ds)


@pytest.mark.parametrize("data_format", DATA_FORMATS)
def test_add_symlink_mag(data_format: DataFormat) -> None:
    ds_path = prepare_dataset_path(data_format, TESTOUTPUT_DIR, "original")
    symlink_path = prepare_dataset_path(data_format, TESTOUTPUT_DIR, "with_symlink")

    original_ds = Dataset(ds_path, voxel_size=(1, 1, 1))
    original_layer = original_ds.add_layer(
        "color",
        COLOR_CATEGORY,
        dtype_per_channel="uint8",
        bounding_box=BoundingBox((0, 0, 0), (10, 20, 30)),
    )
    original_layer.add_mag(1).write(
        data=(np.random.rand(10, 20, 30) * 255).astype(np.uint8)
    )
    original_mag_2 = original_layer.add_mag(2)
    original_mag_2.write(data=(np.random.rand(5, 10, 15) * 255).astype(np.uint8))
    original_mag_4 = original_layer.add_mag(4)
    original_mag_4.write(data=(np.random.rand(3, 5, 8) * 255).astype(np.uint8))

    ds = Dataset(symlink_path, voxel_size=(1, 1, 1))
    layer = ds.add_layer(
        "color",
        COLOR_CATEGORY,
        dtype_per_channel="uint8",
        bounding_box=BoundingBox((6, 6, 6), (10, 20, 30)),
    )
    layer.add_mag(1).write(
        absolute_offset=(6, 6, 6),
        data=(np.random.rand(10, 20, 30) * 255).astype(np.uint8),
    )

    assert tuple(layer.bounding_box.topleft) == (6, 6, 6)
    assert tuple(layer.bounding_box.size) == (10, 20, 30)

    symlink_mag_2 = layer.add_symlink_mag(original_mag_2)
    layer.add_symlink_mag(original_mag_4.path)

    assert (symlink_path / "color" / "1").exists()
    assert len(layer._properties.mags) == 3

    assert tuple(layer.bounding_box.topleft) == (0, 0, 0)
    assert tuple(layer.bounding_box.size) == (16, 26, 36)

    # Write data in symlink layer
    # Note: The written data is fully inside the bounding box of the original data.
    # This is important because the bounding box of the foreign layer would not be updated if we use the linked dataset to write outside of its original bounds.
    write_data = (np.random.rand(5, 5, 5) * 255).astype(np.uint8)
    symlink_mag_2.write(
        absolute_offset=(0, 0, 0), data=write_data, allow_unaligned=True
    )

    assert np.array_equal(
        symlink_mag_2.read(absolute_offset=(0, 0, 0), size=(10, 10, 10))[0], write_data
    )
    assert np.array_equal(
        original_layer.get_mag(2).read(absolute_offset=(0, 0, 0), size=(10, 10, 10))[0],
        write_data,
    )

    assure_exported_properties(ds)
    assure_exported_properties(original_ds)


@pytest.mark.parametrize("data_format", [DataFormat.Zarr, DataFormat.Zarr3])
def test_remote_add_symlink_layer(data_format: DataFormat) -> None:
    src_dataset_path = copy_simple_dataset(data_format, REMOTE_TESTOUTPUT_DIR)
    dst_dataset_path = prepare_dataset_path(
        data_format, REMOTE_TESTOUTPUT_DIR, "with_symlink"
    )

    src_ds = Dataset.open(src_dataset_path)
    dst_ds = Dataset(dst_dataset_path, voxel_size=(1, 1, 1))

    with pytest.raises(AssertionError):
        dst_ds.add_symlink_layer(src_ds.get_layer("color"))


@pytest.mark.parametrize("data_format", [DataFormat.Zarr, DataFormat.Zarr3])
def test_remote_add_symlink_mag(data_format: DataFormat) -> None:
    src_dataset_path = copy_simple_dataset(data_format, REMOTE_TESTOUTPUT_DIR)
    dst_dataset_path = prepare_dataset_path(
        data_format, REMOTE_TESTOUTPUT_DIR, "with_symlink"
    )

    src_ds = Dataset.open(src_dataset_path)
    src_layer = src_ds.get_layer("color")
    src_mag1 = src_layer.get_mag("1")

    dst_ds = Dataset(dst_dataset_path, voxel_size=(1, 1, 1))
    dst_layer = dst_ds.add_layer(
        "color", COLOR_CATEGORY, dtype_per_channel="uint8", data_format=data_format
    )

    with pytest.raises(AssertionError):
        dst_layer.add_symlink_mag(src_mag1)


@pytest.mark.parametrize("data_format,output_path", DATA_FORMATS_AND_OUTPUT_PATHS)
def test_add_copy_mag(data_format: DataFormat, output_path: Path) -> None:
    original_ds_path = prepare_dataset_path(data_format, output_path, "original")
    copy_ds_path = prepare_dataset_path(data_format, output_path, "copy")

    original_ds = Dataset(original_ds_path, voxel_size=(1, 1, 1))
    original_layer = original_ds.add_layer(
        "color",
        COLOR_CATEGORY,
        dtype_per_channel="uint8",
        data_format=data_format,
        bounding_box=BoundingBox((6, 6, 6), (10, 20, 30)),
    )
    original_data = (np.random.rand(10, 20, 30) * 255).astype(np.uint8)
    original_mag = original_layer.add_mag(1)
    original_mag.write(data=original_data, absolute_offset=(6, 6, 6))

    copy_ds = Dataset(copy_ds_path, voxel_size=(1, 1, 1))
    copy_layer = copy_ds.add_layer(
        "color", COLOR_CATEGORY, dtype_per_channel="uint8", data_format=data_format
    )
    copy_mag = copy_layer.add_copy_mag(original_mag, extend_layer_bounding_box=True)

    assert (copy_ds_path / "color" / "1").exists()
    assert len(copy_layer._properties.mags) == 1

    assert tuple(copy_layer.bounding_box.topleft) == (6, 6, 6)
    assert tuple(copy_layer.bounding_box.size) == (10, 20, 30)

    # Write new data in copied layer
    new_data = (np.random.rand(5, 5, 5) * 255).astype(np.uint8)
    copy_mag.write(
        absolute_offset=(0, 0, 0),
        data=new_data,
        allow_resize=True,
        allow_unaligned=True,
    )

    assert np.array_equal(
        copy_mag.read(absolute_offset=(0, 0, 0), size=(5, 5, 5))[0], new_data
    )
    assert np.array_equal(original_mag.read()[0], original_data)

    assure_exported_properties(original_ds)
    assure_exported_properties(copy_ds)


@pytest.mark.parametrize("data_format,output_path", DATA_FORMATS_AND_OUTPUT_PATHS)
def test_add_fs_copy_mag(data_format: DataFormat, output_path: Path) -> None:
    original_ds_path = prepare_dataset_path(data_format, output_path, "original")
    copy_ds_path = prepare_dataset_path(data_format, output_path, "copy")

    original_ds = Dataset(original_ds_path, voxel_size=(1, 1, 1))
    original_layer = original_ds.add_layer(
        "color",
        COLOR_CATEGORY,
        dtype_per_channel="uint8",
        data_format=data_format,
        bounding_box=BoundingBox((6, 6, 6), (10, 20, 30)),
    )
    original_data = (np.random.rand(10, 20, 30) * 255).astype(np.uint8)
    original_mag = original_layer.add_mag(1)
    original_mag.write(data=original_data, absolute_offset=(6, 6, 6))

    copy_ds = Dataset(copy_ds_path, voxel_size=(1, 1, 1))
    copy_layer = copy_ds.add_layer(
        "color", COLOR_CATEGORY, dtype_per_channel="uint8", data_format=data_format
    )
    copy_mag = copy_layer.add_fs_copy_mag(original_mag, extend_layer_bounding_box=True)

    assert (copy_ds_path / "color" / "1").exists()
    assert len(copy_layer._properties.mags) == 1

    assert tuple(copy_layer.bounding_box.topleft) == (6, 6, 6)
    assert tuple(copy_layer.bounding_box.size) == (10, 20, 30)

    # Write new data in copied layer
    new_data = (np.random.rand(5, 5, 5) * 255).astype(np.uint8)
    copy_mag.write(
        absolute_offset=(0, 0, 0),
        data=new_data,
        allow_resize=True,
        allow_unaligned=True,
    )

    assert np.array_equal(
        copy_mag.read(absolute_offset=(0, 0, 0), size=(5, 5, 5))[0], new_data
    )
    assert np.array_equal(original_mag.read()[0], original_data)

    assure_exported_properties(original_ds)
    assure_exported_properties(copy_ds)


@pytest.mark.parametrize("data_format,output_path", DATA_FORMATS_AND_OUTPUT_PATHS)
def test_search_dataset_also_for_long_layer_name(
    data_format: DataFormat, output_path: Path
) -> None:
    ds_path = prepare_dataset_path(data_format, output_path, "long_layer_name")
    ds = Dataset(ds_path, voxel_size=(1, 1, 1))
    mag = ds.add_layer("color", COLOR_CATEGORY, data_format=data_format).add_mag("2")

    assert mag.name == "2"
    short_mag_file_path = ds.path / "color" / Mag(mag.name).to_layer_name()
    long_mag_file_path = ds.path / "color" / Mag(mag.name).to_long_layer_name()

    assert short_mag_file_path.exists()
    assert not long_mag_file_path.exists()

    write_data = (np.random.rand(10, 10, 10) * 255).astype(np.uint8)
    mag.write(write_data, absolute_offset=(20, 20, 20), allow_resize=True)

    assert np.array_equal(
        mag.read(absolute_offset=(20, 20, 20), size=(20, 20, 20)),
        np.expand_dims(write_data, 0),
    )

    # rename the path from "long_layer_name/color/2" to "long_layer_name/color/2-2-2"
    copytree(short_mag_file_path, long_mag_file_path)
    rmtree(short_mag_file_path)

    # make sure that reading data still works
    mag.read(absolute_offset=(20, 20, 20), size=(20, 20, 20))

    # when opening the dataset, it searches both for the long and the short path
    layer = Dataset.open(ds_path).get_layer("color")
    mag = layer.get_mag("2")
    assert np.array_equal(
        mag.read(absolute_offset=(20, 20, 20), size=(20, 20, 20)),
        np.expand_dims(write_data, 0),
    )
    layer.delete_mag("2")

    # Note: 'ds' is outdated (it still contains Mag(2)) because it was opened again and changed.
    assure_exported_properties(layer.dataset)


@pytest.mark.parametrize("make_relative", [True, False])
@pytest.mark.parametrize(
    "data_format", DATA_FORMATS
)  # Cannot test symlinks on remote storage
def test_dataset_shallow_copy(make_relative: bool, data_format: DataFormat) -> None:
    print(make_relative, data_format, TESTOUTPUT_DIR)

    ds_path = prepare_dataset_path(data_format, TESTOUTPUT_DIR, "original")
    copy_path = prepare_dataset_path(data_format, TESTOUTPUT_DIR, "copy")

    ds = Dataset(ds_path, (1, 1, 1))
    original_layer_1 = ds.add_layer(
        "color",
        COLOR_CATEGORY,
        dtype_per_channel=np.uint8,
        num_channels=1,
        data_format=data_format,
    )
    original_layer_1.add_mag(1)
    original_layer_1.add_mag("2-2-1")
    original_layer_2 = ds.add_layer(
        "segmentation",
        SEGMENTATION_CATEGORY,
        dtype_per_channel=np.uint32,
        largest_segment_id=0,
        data_format=data_format,
    )
    original_layer_2.add_mag(4)
    mappings_path = original_layer_2.path / "mappings"
    mappings_path.mkdir(parents=True)
    open(mappings_path / "agglomerate_view.hdf5", "w", encoding="utf-8").close()

    shallow_copy_of_ds = ds.shallow_copy_dataset(copy_path, make_relative=make_relative)
    shallow_copy_of_ds.get_layer("color").add_mag(Mag("4-4-1"))
    assert (
        len(Dataset.open(ds_path).get_layer("color").mags) == 2
    ), "Adding a new mag should not affect the original dataset"
    assert (
        len(Dataset.open(copy_path).get_layer("color").mags) == 3
    ), "Expecting all mags from original dataset and new downsampled mag"
    assert (
        copy_path / "segmentation" / "mappings" / "agglomerate_view.hdf5"
    ).exists(), "Expecting mappings to exist in shallow copy"


def test_remote_wkw_dataset() -> None:
    ds_path = prepare_dataset_path(DataFormat.WKW, REMOTE_TESTOUTPUT_DIR)
    ds = Dataset(ds_path, voxel_size=(1, 1, 1))
    with pytest.raises(AssertionError):
        ds.add_layer("color", COLOR_CATEGORY, data_format=DataFormat.WKW)


def test_dataset_conversion_wkw_only() -> None:
    ds_path = prepare_dataset_path(DataFormat.WKW, TESTOUTPUT_DIR, "original")
    converted_path = prepare_dataset_path(DataFormat.WKW, TESTOUTPUT_DIR, "converted")

    # create example dataset
    origin_ds = Dataset(ds_path, voxel_size=(1, 1, 1))
    seg_layer = origin_ds.add_layer(
        "layer1",
        SEGMENTATION_CATEGORY,
        num_channels=1,
        largest_segment_id=1000000000,
    )
    seg_layer.add_mag(
        "1", chunk_shape=Vec3Int.full(8), shard_shape=Vec3Int.full(128)
    ).write(
        absolute_offset=(10, 20, 30),
        data=(np.random.rand(128, 128, 256) * 255).astype(np.uint8),
        allow_resize=True,
    )
    seg_layer.add_mag(
        "2", chunk_shape=Vec3Int.full(8), shard_shape=Vec3Int.full(128)
    ).write(
        absolute_offset=(10, 20, 30),
        data=(np.random.rand(64, 64, 128) * 255).astype(np.uint8),
        allow_resize=True,
    )
    wk_color_layer = origin_ds.add_layer("layer2", COLOR_CATEGORY, num_channels=3)
    wk_color_layer.add_mag(
        "1", chunk_shape=Vec3Int.full(8), shard_shape=Vec3Int.full(128)
    ).write(
        absolute_offset=(10, 20, 30),
        data=(np.random.rand(3, 128, 128, 256) * 255).astype(np.uint8),
        allow_resize=True,
    )
    wk_color_layer.add_mag(
        "2", chunk_shape=Vec3Int.full(8), shard_shape=Vec3Int.full(128)
    ).write(
        absolute_offset=(10, 20, 30),
        data=(np.random.rand(3, 64, 64, 128) * 255).astype(np.uint8),
        allow_resize=True,
    )
    converted_ds = origin_ds.copy_dataset(converted_path)

    assert origin_ds.layers.keys() == converted_ds.layers.keys()
    for layer_name in origin_ds.layers:
        assert (
            origin_ds.layers[layer_name].mags.keys()
            == converted_ds.layers[layer_name].mags.keys()
        )
        for mag in origin_ds.layers[layer_name].mags:
            origin_info = origin_ds.layers[layer_name].mags[mag].info
            converted_info = converted_ds.layers[layer_name].mags[mag].info
            assert origin_info.voxel_type == converted_info.voxel_type
            assert origin_info.num_channels == converted_info.num_channels
            assert origin_info.compression_mode == converted_info.compression_mode
            assert origin_info.chunk_shape == converted_info.chunk_shape
            assert origin_info.data_format == converted_info.data_format
            assert np.array_equal(
                origin_ds.layers[layer_name].mags[mag].read(),
                converted_ds.layers[layer_name].mags[mag].read(),
            )

    assure_exported_properties(origin_ds)
    assure_exported_properties(converted_ds)


@pytest.mark.parametrize("output_path", [TESTOUTPUT_DIR, REMOTE_TESTOUTPUT_DIR])
@pytest.mark.parametrize("data_format", [DataFormat.Zarr, DataFormat.Zarr3])
def test_dataset_conversion_from_wkw_to_zarr(
    output_path: Path, data_format: DataFormat
) -> None:
    converted_path = prepare_dataset_path(data_format, output_path, "converted")

    input_ds = Dataset.open(TESTDATA_DIR / "simple_wkw_dataset")
    print(input_ds.get_layer("color").get_mag("1").info.chunk_shape)
    converted_ds = input_ds.copy_dataset(
        converted_path,
        data_format=data_format,
        shard_shape=8 if data_format == DataFormat.Zarr else 32,
    )

    if data_format == DataFormat.Zarr:
        assert (converted_path / "color" / "1" / ".zarray").exists()
    else:
        assert (converted_path / "color" / "1" / "zarr.json").exists()
    assert np.all(
        input_ds.get_layer("color").get_mag("1").read()
        == converted_ds.get_layer("color").get_mag("1").read()
    )
    assert converted_ds.get_layer("color").data_format == data_format
    assert converted_ds.get_layer("color").get_mag("1").info.data_format == data_format

    assure_exported_properties(converted_ds)


@pytest.mark.parametrize(
    "data_format", DATA_FORMATS
)  # Don't test remote storage for performance reasons (lack of sharding in zarr)
def test_for_zipped_chunks(data_format: DataFormat) -> None:
    src_dataset_path = prepare_dataset_path(
        data_format, TESTOUTPUT_DIR, "zipped_chunking_source"
    )
    dst_dataset_path = prepare_dataset_path(
        data_format, TESTOUTPUT_DIR, "zipped_chunking_target"
    )

    ds = Dataset(src_dataset_path, voxel_size=(1, 1, 2))
    mag = ds.add_layer(
        "color",
        category=COLOR_CATEGORY,
        dtype_per_channel="uint8",
        num_channels=3,
        data_format=data_format,
    ).add_mag("1")
    mag.write(
        data=(np.random.rand(3, 256, 256, 256) * 255).astype(np.uint8),
        allow_resize=True,
    )
    source_view = mag.get_view(absolute_offset=(0, 0, 0), size=(256, 256, 256))

    target_mag = (
        Dataset(dst_dataset_path, voxel_size=(1, 1, 2))
        .get_or_add_layer(
            "color",
            COLOR_CATEGORY,
            dtype_per_channel="uint8",
            num_channels=3,
            data_format=data_format,
        )
        .get_or_add_mag(
            "1",
            chunk_shape=Vec3Int.full(8),
<<<<<<< HEAD
            shard_shape=(32 if data_format != DataFormat.Zarr else 8),
=======
            chunks_per_shard=(4 if data_format != DataFormat.Zarr else 1),
>>>>>>> eb6810af
        )
    )

    target_mag.layer.bounding_box = BoundingBox((0, 0, 0), (256, 256, 256))
    target_view = target_mag.get_view(absolute_offset=(0, 0, 0), size=(256, 256, 256))

    with get_executor("sequential") as executor:
        func = named_partial(
            copy_and_transform_job, name="foo", val=42
        )  # curry the function with further arguments
        source_view.for_zipped_chunks(
            func,
            target_view=target_view,
            source_chunk_shape=(64, 64, 64),  # multiple of (wkw_file_len,) * 3
            target_chunk_shape=(64, 64, 64),  # multiple of (wkw_file_len,) * 3
            executor=executor,
        )

    assert np.array_equal(
        source_view.read() + 50,
        target_view.read(),
    )

    assure_exported_properties(ds)


def _func_invalid_target_chunk_shape_wk(args: Tuple[View, View, int]) -> None:
    (_s, _t, _i) = args


@pytest.mark.parametrize("data_format,output_path", DATA_FORMATS_AND_OUTPUT_PATHS)
def test_for_zipped_chunks_invalid_target_chunk_shape_wk(
    data_format: DataFormat, output_path: Path
) -> None:
    ds_path = prepare_dataset_path(
        data_format, output_path, "zipped_chunking_source_invalid"
    )
    chunk_shape, shard_shape = default_chunk_config(data_format, 8)
    test_cases_wk = [
        (10, 20, 30),
        (64, 64, 100),
        (64, 50, 64),
        (200, 128, 128),
    ]

    ds = Dataset(ds_path, voxel_size=(1, 1, 1))
    layer1 = ds.get_or_add_layer("color1", COLOR_CATEGORY, data_format=data_format)
    source_mag_view = layer1.get_or_add_mag(
        1, chunk_shape=chunk_shape, shard_shape=shard_shape
    )

    layer2 = ds.get_or_add_layer("color2", COLOR_CATEGORY, data_format=data_format)
    target_mag_view = layer2.get_or_add_mag(
        1, chunk_shape=chunk_shape, shard_shape=shard_shape
    )

    source_view = source_mag_view.get_view(
        absolute_offset=(0, 0, 0), size=(300, 300, 300), read_only=True
    )
    layer2.bounding_box = BoundingBox((0, 0, 0), (300, 300, 300))
    target_view = target_mag_view.get_view()

    with get_executor("sequential") as executor:
        for test_case in test_cases_wk:
            with pytest.raises(AssertionError):
                source_view.for_zipped_chunks(
                    func_per_chunk=_func_invalid_target_chunk_shape_wk,
                    target_view=target_view,
                    source_chunk_shape=test_case,
                    target_chunk_shape=test_case,
                    executor=executor,
                )

    assure_exported_properties(ds)


@pytest.mark.parametrize("data_format,output_path", DATA_FORMATS_AND_OUTPUT_PATHS)
def test_read_only_view(data_format: DataFormat, output_path: Path) -> None:
    ds_path = prepare_dataset_path(data_format, output_path, "read_only_view")
    ds = Dataset(ds_path, voxel_size=(1, 1, 1))
    mag = ds.get_or_add_layer(
        "color", COLOR_CATEGORY, data_format=data_format
    ).get_or_add_mag("1")
    mag.write(
        data=(np.random.rand(1, 10, 10, 10) * 255).astype(np.uint8),
        absolute_offset=(10, 20, 30),
        allow_resize=True,
        allow_unaligned=True,
    )
    v_write = mag.get_view()
    v_read = mag.get_view(read_only=True)

    new_data = (np.random.rand(1, 5, 6, 7) * 255).astype(np.uint8)
    with pytest.raises(RuntimeError):
        v_read.write(data=new_data)

    v_write.write(data=new_data, allow_unaligned=True)

    assure_exported_properties(ds)


@pytest.mark.parametrize("data_format,output_path", DATA_FORMATS_AND_OUTPUT_PATHS)
def test_bounding_box_on_disk(data_format: DataFormat, output_path: Path) -> None:
    ds_path = prepare_dataset_path(data_format, output_path)
    ds = Dataset(ds_path, voxel_size=(2, 2, 1))
    chunk_shape, shard_shape = default_chunk_config(data_format, 8)
    mag = ds.add_layer("color", category="color", data_format=data_format).add_mag(
        "2-2-1", chunk_shape=chunk_shape, shard_shape=shard_shape
    )  # cube_size = 8*8 = 64

    write_positions = [
        Vec3Int(0, 0, 0),
        Vec3Int(20, 80, 120),
        Vec3Int(1000, 2000, 4000),
    ]
    data_size = Vec3Int(10, 20, 30)
    write_data = (np.random.rand(*data_size) * 255).astype(np.uint8)
    for offset in write_positions:
        mag.write(
            absolute_offset=offset * mag.mag.to_vec3_int(),
            data=write_data,
            allow_resize=True,
            allow_unaligned=True,
        )

    if is_remote_path(output_path):
        with pytest.warns(UserWarning, match=".*can be slow.*"):
            bounding_boxes_on_disk = list(mag.get_bounding_boxes_on_disk())

        assert (
            len(bounding_boxes_on_disk)
            == mag.bounding_box.size.ceildiv(mag._array.info.shard_shape)
            .ceildiv(mag.mag)
            .prod()
        )
    else:
        bounding_boxes_on_disk = list(mag.get_bounding_boxes_on_disk())
        file_size = mag._get_file_dimensions()

        expected_results = set()
        for offset in write_positions:
            range_from = offset // file_size * file_size
            range_to = offset + data_size
            # enumerate all bounding boxes of the current write operation
            x_range = range(
                range_from[0],
                range_to[0],
                file_size[0],
            )
            y_range = range(
                range_from[1],
                range_to[1],
                file_size[1],
            )
            z_range = range(
                range_from[2],
                range_to[2],
                file_size[2],
            )

            for bb_offset in itertools.product(x_range, y_range, z_range):
                expected_results.add(
                    BoundingBox(bb_offset, file_size).from_mag_to_mag1(mag.mag)
                )

        assert set(bounding_boxes_on_disk) == expected_results


@pytest.mark.parametrize("data_format,output_path", DATA_FORMATS_AND_OUTPUT_PATHS)
def test_compression(data_format: DataFormat, output_path: Path) -> None:
    new_dataset_path = prepare_dataset_path(data_format, output_path)
    ds = Dataset(new_dataset_path, voxel_size=(2, 2, 1))
    mag1 = ds.add_layer(
        "color", COLOR_CATEGORY, num_channels=3, data_format=data_format
    ).add_mag(1, compress=False)

    # writing unaligned data to an uncompressed dataset
    write_data = (np.random.rand(3, 10, 20, 30) * 255).astype(np.uint8)
    mag1.write(write_data, absolute_offset=(60, 80, 100), allow_resize=True)

    assert not mag1._is_compressed()

    if output_path == REMOTE_TESTOUTPUT_DIR:
        # Remote datasets require a `target_path` for compression
        with pytest.raises(AssertionError):
            mag1.compress()

        compressed_dataset_path = (
            REMOTE_TESTOUTPUT_DIR / f"simple_{data_format}_dataset_compressed"
        )
        with pytest.warns(UserWarning, match=".*can be slow.*"):
            mag1.compress(
                target_path=compressed_dataset_path,
            )
        mag1 = Dataset.open(compressed_dataset_path).get_layer("color").get_mag(1)
    else:
        mag1.compress()

    assert mag1._is_compressed()
    assert mag1.info.data_format == data_format

    assert np.array_equal(
        write_data, mag1.read(absolute_offset=(60, 80, 100), size=(10, 20, 30))
    )

    # writing unaligned data to a compressed dataset works because the data gets padded, but it prints a warning
    mag1.write(
        (np.random.rand(3, 10, 20, 30) * 255).astype(np.uint8), allow_resize=True
    )

    assure_exported_properties(mag1.layer.dataset)


def test_dataset_view_configuration() -> None:
    ds_path = prepare_dataset_path(DataFormat.WKW, TESTOUTPUT_DIR)
    ds1 = Dataset(ds_path, voxel_size=(2, 2, 1))
    default_view_configuration = ds1.default_view_configuration
    assert default_view_configuration is None

    ds1.default_view_configuration = DatasetViewConfiguration(four_bit=True)
    default_view_configuration = ds1.default_view_configuration
    assert default_view_configuration is not None
    assert default_view_configuration.four_bit == True
    assert default_view_configuration.interpolation is None
    assert default_view_configuration.render_missing_data_black is None
    assert default_view_configuration.loading_strategy is None
    assert default_view_configuration.segmentation_pattern_opacity is None
    assert default_view_configuration.zoom is None
    assert default_view_configuration.position is None
    assert default_view_configuration.rotation is None

    # Test if only the set parameters are stored in the properties
    with open(ds1.path / PROPERTIES_FILE_NAME, encoding="utf-8") as f:
        properties = json.load(f)
        assert properties["defaultViewConfiguration"] == {"fourBit": True}

    ds1.default_view_configuration = DatasetViewConfiguration(
        four_bit=True,
        interpolation=False,
        render_missing_data_black=True,
        loading_strategy="PROGRESSIVE_QUALITY",
        segmentation_pattern_opacity=40,
        zoom=0.1,
        position=(12, 12, 12),
        rotation=(1, 2, 3),
    )

    default_view_configuration = ds1.default_view_configuration
    assert default_view_configuration is not None
    assert default_view_configuration.four_bit == True
    assert default_view_configuration.interpolation == False
    assert default_view_configuration.render_missing_data_black == True
    assert default_view_configuration.loading_strategy == "PROGRESSIVE_QUALITY"
    assert default_view_configuration.segmentation_pattern_opacity == 40
    assert default_view_configuration.zoom == 0.1
    assert default_view_configuration.position == (12, 12, 12)
    assert default_view_configuration.rotation == (1, 2, 3)

    # Test if the data is persisted to disk
    ds2 = Dataset.open(ds_path)
    default_view_configuration = ds2.default_view_configuration
    assert default_view_configuration is not None
    assert default_view_configuration.four_bit == True
    assert default_view_configuration.interpolation == False
    assert default_view_configuration.render_missing_data_black == True
    assert default_view_configuration.loading_strategy == "PROGRESSIVE_QUALITY"
    assert default_view_configuration.segmentation_pattern_opacity == 40
    assert default_view_configuration.zoom == 0.1
    assert default_view_configuration.position == (12, 12, 12)
    assert default_view_configuration.rotation == (1, 2, 3)

    # Test camel case
    with open(ds1.path / PROPERTIES_FILE_NAME, encoding="utf-8") as f:
        properties = json.load(f)
        view_configuration_dict = properties["defaultViewConfiguration"]
        for k in view_configuration_dict.keys():
            assert snake_to_camel_case(k) == k

    assure_exported_properties(ds1)


def test_layer_view_configuration() -> None:
    ds_path = prepare_dataset_path(DataFormat.WKW, TESTOUTPUT_DIR)
    ds1 = Dataset(ds_path, voxel_size=(2, 2, 1))
    layer1 = ds1.add_layer("color", COLOR_CATEGORY)
    default_view_configuration = layer1.default_view_configuration
    assert default_view_configuration is None

    layer1.default_view_configuration = LayerViewConfiguration(color=(255, 0, 0))
    default_view_configuration = layer1.default_view_configuration
    assert default_view_configuration is not None
    assert default_view_configuration.color == (255, 0, 0)
    assert default_view_configuration.alpha is None
    assert default_view_configuration.intensity_range is None
    assert default_view_configuration.is_inverted is None
    # Test if only the set parameters are stored in the properties
    with open(ds1.path / PROPERTIES_FILE_NAME, encoding="utf-8") as f:
        properties = json.load(f)
        assert properties["dataLayers"][0]["defaultViewConfiguration"] == {
            "color": [255, 0, 0]
        }

    layer1.default_view_configuration = LayerViewConfiguration(
        color=(255, 0, 0),
        alpha=1.0,
        min=55.0,
        intensity_range=(-12.3e1, 123),
        is_inverted=True,
    )
    default_view_configuration = layer1.default_view_configuration
    assert default_view_configuration is not None
    assert default_view_configuration.color == (255, 0, 0)
    assert default_view_configuration.alpha == 1.0
    assert default_view_configuration.intensity_range == (-12.3e1, 123)
    assert default_view_configuration.is_inverted == True
    assert default_view_configuration.min == 55.0

    # Test if the data is persisted to disk
    ds2 = Dataset.open(ds_path)
    default_view_configuration = ds2.get_layer("color").default_view_configuration
    assert default_view_configuration is not None
    assert default_view_configuration.color == (255, 0, 0)
    assert default_view_configuration.alpha == 1.0
    assert default_view_configuration.intensity_range == (-12.3e1, 123)
    assert default_view_configuration.is_inverted == True
    assert default_view_configuration.min == 55.0

    # Test camel case
    with open(ds2.path / PROPERTIES_FILE_NAME, encoding="utf-8") as f:
        properties = json.load(f)
        view_configuration_dict = properties["dataLayers"][0][
            "defaultViewConfiguration"
        ]
        for k in view_configuration_dict.keys():
            assert snake_to_camel_case(k) == k

    assure_exported_properties(ds1)


def test_get_largest_segment_id() -> None:
    ds_path = prepare_dataset_path(DataFormat.WKW, TESTOUTPUT_DIR)
    ds = Dataset(ds_path, voxel_size=(1, 1, 1))

    segmentation_layer = ds.add_layer(
        "segmentation", SEGMENTATION_CATEGORY, largest_segment_id=999
    ).as_segmentation_layer()
    assert segmentation_layer.largest_segment_id == 999
    segmentation_layer.largest_segment_id = 123
    assert segmentation_layer.largest_segment_id == 123

    assure_exported_properties(ds)


def test_refresh_largest_segment_id() -> None:
    ds_path = prepare_dataset_path(DataFormat.WKW, TESTOUTPUT_DIR)
    ds = Dataset(ds_path, voxel_size=(1, 1, 1))

    segmentation_layer = ds.add_layer(
        "segmentation", SEGMENTATION_CATEGORY
    ).as_segmentation_layer()
    mag = segmentation_layer.add_mag(Mag(1))

    assert segmentation_layer.largest_segment_id is None

    write_data = (np.random.rand(10, 20, 30) * 255).astype(np.uint8)
    mag.write(data=write_data, allow_resize=True)

    segmentation_layer.refresh_largest_segment_id()

    assert segmentation_layer.largest_segment_id == np.max(write_data, initial=0)


def test_get_or_add_layer_by_type() -> None:
    ds_path = prepare_dataset_path(DataFormat.WKW, TESTOUTPUT_DIR)
    ds = Dataset(ds_path, voxel_size=(1, 1, 1))
    assert len(ds.get_segmentation_layers()) == 0
    _ = ds.add_layer(
        "segmentation", SEGMENTATION_CATEGORY, largest_segment_id=999
    )  # adds layer
    assert len(ds.get_segmentation_layers()) == 1
    _ = ds.add_layer(
        "different_segmentation",
        SEGMENTATION_CATEGORY,
        largest_segment_id=999,
    )  # adds another layer
    assert len(ds.get_segmentation_layers()) == 2

    assert len(ds.get_color_layers()) == 0
    _ = ds.add_layer("color", COLOR_CATEGORY)  # adds layer
    assert len(ds.get_color_layers()) == 1
    _ = ds.add_layer("different_color", COLOR_CATEGORY)  # adds another layer
    assert len(ds.get_color_layers()) == 2

    assure_exported_properties(ds)


def test_dataset_name() -> None:
    ds_path = prepare_dataset_path(DataFormat.WKW, TESTOUTPUT_DIR)
    ds = Dataset(ds_path / "some_name", voxel_size=(1, 1, 1))
    assert ds.name == "some_name"
    ds.name = "other_name"
    assert ds.name == "other_name"

    ds2 = Dataset(
        ds_path / "some_new_name", voxel_size=(1, 1, 1), name="very important dataset"
    )
    assert ds2.name == "very important dataset"

    assure_exported_properties(ds)


def test_read_bbox() -> None:
    ds_path = prepare_dataset_path(DataFormat.WKW, TESTOUTPUT_DIR)
    ds = Dataset(ds_path, voxel_size=(2, 2, 1))
    layer = ds.add_layer("color", COLOR_CATEGORY)
    mag = layer.add_mag(1)
    mag.write(
        absolute_offset=(10, 20, 30),
        data=(np.random.rand(50, 60, 70) * 255).astype(np.uint8),
        allow_resize=True,
    )

    assert np.array_equal(
        mag.read(absolute_offset=(20, 30, 40), size=(40, 50, 60)),
        mag.read(
            absolute_bounding_box=BoundingBox(topleft=(20, 30, 40), size=(40, 50, 60))
        ),
    )


@pytest.mark.parametrize("data_format,output_path", DATA_FORMATS_AND_OUTPUT_PATHS)
def test_add_copy_layer(data_format: DataFormat, output_path: Path) -> None:
    ds_path = prepare_dataset_path(data_format, output_path, "original")
    copy_path = prepare_dataset_path(data_format, output_path, "copy")

    ds = Dataset(ds_path, voxel_size=(2, 2, 1))

    # Create dataset to copy data from
    other_ds = Dataset(copy_path, voxel_size=(2, 2, 1))
    original_color_layer = other_ds.add_layer(
        "color", COLOR_CATEGORY, data_format=data_format
    )
    original_color_layer.add_mag(1).write(
        absolute_offset=(10, 20, 30),
        data=(np.random.rand(32, 64, 128) * 255).astype(np.uint8),
        allow_resize=True,
    )
    other_ds.add_layer(
        "segmentation",
        SEGMENTATION_CATEGORY,
        data_format=data_format,
        largest_segment_id=999,
    ).add_mag("1")

    # Copies the "color" layer from a different dataset
    ds.add_copy_layer(copy_path / "color")
    ds.add_copy_layer(copy_path / "segmentation")
    assert len(ds.layers) == 2
    assert (
        ds.get_layer("segmentation").as_segmentation_layer().largest_segment_id == 999
    )

    color_layer = ds.get_layer("color")
    assert color_layer.bounding_box == BoundingBox(
        topleft=(10, 20, 30), size=(32, 64, 128)
    )
    assert color_layer.mags.keys() == original_color_layer.mags.keys()
    assert len(color_layer.mags.keys()) >= 1
    for mag in color_layer.mags.keys():
        assert np.array_equal(
            color_layer.get_mag(mag).read(), original_color_layer.get_mag(mag).read()
        )
        # Test if the copied layer contains actual data
        assert np.max(color_layer.get_mag(mag).read()) > 0

    with pytest.raises(IndexError):
        # The dataset already has a layer called "color".
        ds.add_copy_layer(copy_path / "color")

    # Test if the changes of the properties are persisted on disk by opening it again
    assert "color" in Dataset.open(ds_path).layers.keys()

    assure_exported_properties(ds)


@pytest.mark.parametrize("data_format,output_path", DATA_FORMATS_AND_OUTPUT_PATHS)
def test_rename_layer(data_format: DataFormat, output_path: Path) -> None:
    ds_path = prepare_dataset_path(data_format, output_path)
    ds = Dataset(ds_path, voxel_size=(1, 1, 1))
    layer = ds.add_layer("color", COLOR_CATEGORY, data_format=data_format)
    mag = layer.add_mag(1)
    write_data = (np.random.rand(10, 20, 30) * 255).astype(np.uint8)
    mag.write(data=write_data, allow_resize=True)

    if output_path == REMOTE_TESTOUTPUT_DIR:
        # Cannot rename layers on remote storage
        with pytest.raises(AssertionError):
            layer.name = "color2"
        return
    else:
        layer.name = "color2"

    assert not (ds_path / "color").exists()
    assert (ds_path / "color2").exists()
    assert (
        len([layer for layer in ds._properties.data_layers if layer.name == "color"])
        == 0
    )
    assert (
        len([layer for layer in ds._properties.data_layers if layer.name == "color2"])
        == 1
    )
    assert "color2" in ds.layers.keys()
    assert "color" not in ds.layers.keys()
    assert ds.get_layer("color2").data_format == data_format

    # The "mag" object which was created before renaming the layer is still valid
    assert np.array_equal(mag.read()[0], write_data)

    assure_exported_properties(ds)


@pytest.mark.parametrize("data_format,output_path", DATA_FORMATS_AND_OUTPUT_PATHS)
def test_delete_layer_and_mag(data_format: DataFormat, output_path: Path) -> None:
    ds_path = prepare_dataset_path(data_format, output_path)
    ds = Dataset(ds_path, voxel_size=(1, 1, 1))
    color_layer = ds.add_layer("color", COLOR_CATEGORY, data_format=data_format)
    color_layer.add_mag(1)
    color_layer.add_mag(2)
    ds.add_layer(
        "segmentation",
        SEGMENTATION_CATEGORY,
        largest_segment_id=999,
        data_format=data_format,
    )
    assert "color" in ds.layers
    assert "segmentation" in ds.layers
    assert (
        len([layer for layer in ds._properties.data_layers if layer.name == "color"])
        == 1
    )
    assert (
        len(
            [
                layer
                for layer in ds._properties.data_layers
                if layer.name == "segmentation"
            ]
        )
        == 1
    )
    assert len(color_layer._properties.mags) == 2

    color_layer.delete_mag(1)
    assert len(color_layer._properties.mags) == 1
    assert len([m for m in color_layer._properties.mags if Mag(m.mag) == Mag(2)]) == 1

    ds.delete_layer("color")
    assert "color" not in ds.layers
    assert "segmentation" in ds.layers
    assert (
        len([layer for layer in ds._properties.data_layers if layer.name == "color"])
        == 0
    )
    assert (
        len(
            [
                layer
                for layer in ds._properties.data_layers
                if layer.name == "segmentation"
            ]
        )
        == 1
    )

    assure_exported_properties(ds)


@pytest.mark.parametrize("data_format,output_path", DATA_FORMATS_AND_OUTPUT_PATHS)
def test_add_layer_like(data_format: DataFormat, output_path: Path) -> None:
    ds_path = prepare_dataset_path(data_format, output_path)
    ds = Dataset(ds_path, voxel_size=(1, 1, 1))
    color_layer1 = ds.add_layer(
        "color1",
        COLOR_CATEGORY,
        dtype_per_channel="uint8",
        num_channels=3,
        data_format=data_format,
    )
    color_layer1.add_mag(1)
    segmentation_layer1 = ds.add_layer(
        "segmentation1",
        SEGMENTATION_CATEGORY,
        dtype_per_channel="uint8",
        largest_segment_id=999,
        data_format=data_format,
    ).as_segmentation_layer()
    segmentation_layer1.add_mag(1)
    color_layer2 = ds.add_layer_like(color_layer1, "color2")
    segmentation_layer2 = ds.add_layer_like(
        segmentation_layer1, "segmentation2"
    ).as_segmentation_layer()

    assert color_layer1.name == "color1"
    assert color_layer2.name == "color2"
    assert len(color_layer1.mags) == 1
    assert len(color_layer2.mags) == 0
    assert color_layer1.category == color_layer2.category == COLOR_CATEGORY
    assert (
        color_layer1.dtype_per_channel
        == color_layer2.dtype_per_channel
        == np.dtype("uint8")
    )
    assert color_layer1.num_channels == color_layer2.num_channels == 3
    assert color_layer1.data_format == color_layer2.data_format == data_format

    assert segmentation_layer1.name == "segmentation1"
    assert segmentation_layer2.name == "segmentation2"
    assert len(segmentation_layer1.mags) == 1
    assert len(segmentation_layer2.mags) == 0
    assert (
        segmentation_layer1.category
        == segmentation_layer2.category
        == SEGMENTATION_CATEGORY
    )
    assert (
        segmentation_layer1.dtype_per_channel
        == segmentation_layer2.dtype_per_channel
        == np.dtype("uint8")
    )
    assert segmentation_layer1.num_channels == segmentation_layer2.num_channels == 1
    assert (
        segmentation_layer1.data_format
        == segmentation_layer2.data_format
        == data_format
    )
    assert (
        segmentation_layer1.largest_segment_id
        == segmentation_layer2.largest_segment_id
        == 999
    )

    assure_exported_properties(ds)


def test_pickle_view() -> None:
    ds_path = prepare_dataset_path(DataFormat.WKW, TESTOUTPUT_DIR, "pickle")
    ds = Dataset(ds_path, voxel_size=(1, 1, 1))
    mag1 = ds.add_layer("color", COLOR_CATEGORY).add_mag(1)

    data_to_write = (np.random.rand(1, 10, 10, 10) * 255).astype(np.uint8)
    mag1.write(data_to_write, allow_resize=True)
    assert mag1._cached_array is not None

    with (ds_path / "save.p").open("wb") as f_write:
        pickle.dump(mag1, f_write)
    with (ds_path / "save.p").open("rb") as f_read:
        pickled_mag1 = pickle.load(f_read)

    # Make sure that the pickled mag can still read data
    assert pickled_mag1._cached_array is None
    assert np.array_equal(
        data_to_write,
        pickled_mag1.read(relative_offset=(0, 0, 0), size=data_to_write.shape[-3:]),
    )
    assert pickled_mag1._cached_array is not None

    # Make sure that the attributes of the MagView (not View) still exist
    assert pickled_mag1.layer is not None


@pytest.mark.parametrize("data_format,output_path", DATA_FORMATS_AND_OUTPUT_PATHS)
def test_warn_outdated_properties(data_format: DataFormat, output_path: Path) -> None:
    ds_path = prepare_dataset_path(data_format, output_path)
    ds1 = Dataset(ds_path, voxel_size=(1, 1, 1))
    ds2 = Dataset.open(ds_path)

    # Change ds1 and undo it again
    ds1.add_layer("color", COLOR_CATEGORY, data_format=data_format).add_mag(1)
    ds1.delete_layer("color")

    # Changing ds2 should work fine, since the properties on disk
    # haven't changed.
    ds2.add_layer(
        "segmentation",
        SEGMENTATION_CATEGORY,
        data_format=data_format,
        largest_segment_id=1,
    ).add_mag(1)

    with pytest.raises(UserWarning):
        # Changing ds1 should raise a warning, since ds1
        # does not know about the change in ds2
        ds1.add_layer("color", COLOR_CATEGORY, data_format=data_format)


def test_can_compress_mag8() -> None:
    ds_path = prepare_dataset_path(DataFormat.WKW, TESTOUTPUT_DIR)
    ds = Dataset(ds_path, voxel_size=(1, 1, 1))

    layer = ds.add_layer("color", COLOR_CATEGORY)
    layer.bounding_box = BoundingBox((0, 0, 0), (12240, 12240, 685))
    for mag in ["1", "2-2-1", "4-4-1", "8-8-2"]:
        layer.add_mag(mag, compress=False)

    assert layer.bounding_box == BoundingBox((0, 0, 0), (12240, 12240, 685))

    mag_view = layer.get_mag("8-8-2")
    data_to_write = (np.random.rand(1, 10, 10, 10) * 255).astype(np.uint8)
    mag_view.write(
        data_to_write, absolute_offset=(11264, 11264, 0), allow_unaligned=True
    )
    mag_view.compress()


@pytest.mark.parametrize("data_format,output_path", DATA_FORMATS_AND_OUTPUT_PATHS)
def test_downsampling(data_format: DataFormat, output_path: Path) -> None:
    ds_path = copy_simple_dataset(data_format, output_path, "downsampling")

    color_layer = Dataset.open(ds_path).get_layer("color")
    color_layer.downsample()

    assert (ds_path / "color" / "2").exists()
    assert (ds_path / "color" / "4").exists()

    if data_format == DataFormat.Zarr:
        assert (ds_path / "color" / "2" / ".zarray").exists()
        assert (ds_path / "color" / "4" / ".zarray").exists()
    elif data_format == DataFormat.Zarr3:
        assert (ds_path / "color" / "2" / "zarr.json").exists()
        assert (ds_path / "color" / "4" / "zarr.json").exists()
    else:
        assert (ds_path / "color" / "2" / "header.wkw").exists()
        assert (ds_path / "color" / "4" / "header.wkw").exists()

    assure_exported_properties(color_layer.dataset)


@pytest.mark.parametrize("data_format,output_path", DATA_FORMATS_AND_OUTPUT_PATHS)
def test_aligned_downsampling(data_format: DataFormat, output_path: Path) -> None:
    ds_path = copy_simple_dataset(data_format, output_path, "aligned_downsampling")
    dataset = Dataset.open(ds_path)
    input_layer = dataset.get_layer("color")
    input_layer.downsample(coarsest_mag=Mag(2))
    test_layer = dataset.add_layer(
        layer_name="color_2",
        category="color",
        dtype_per_channel="uint8",
        num_channels=3,
        data_format=input_layer.data_format,
    )

    shard_shape = None
    if data_format == DataFormat.Zarr3:
        # Writing compressed zarr with large shard shape is slow
        # compare https://github.com/scalableminds/webknossos-libs/issues/964
        shard_shape = (128, 128, 128)

    test_mag = test_layer.add_mag("1", shard_shape=shard_shape)
    test_mag.write(
        absolute_offset=(0, 0, 0),
        # assuming the layer has 3 channels:
        data=(np.random.rand(3, 24, 24, 24) * 255).astype(np.uint8),
        allow_resize=True,
    )
    test_layer.downsample(coarsest_mag=Mag(2))

    assert (ds_path / "color_2" / "1").exists()
    assert (ds_path / "color_2" / "2").exists()

    if data_format == DataFormat.Zarr:
        assert (ds_path / "color_2" / "1" / ".zarray").exists()
        assert (ds_path / "color_2" / "2" / ".zarray").exists()
    elif data_format == DataFormat.Zarr3:
        assert (ds_path / "color_2" / "1" / "zarr.json").exists()
        assert (ds_path / "color_2" / "2" / "zarr.json").exists()
    else:
        assert (ds_path / "color_2" / "1" / "header.wkw").exists()
        assert (ds_path / "color_2" / "2" / "header.wkw").exists()

    assure_exported_properties(dataset)


@pytest.mark.parametrize("data_format,output_path", DATA_FORMATS_AND_OUTPUT_PATHS)
def test_guided_downsampling(data_format: DataFormat, output_path: Path) -> None:
    ds_path = copy_simple_dataset(data_format, output_path, "guided_downsampling")

    input_dataset = Dataset.open(ds_path)
    input_layer = input_dataset.get_layer("color")

    shard_shape = None
    if data_format == DataFormat.Zarr3:
        # Writing compressed zarr with large shard shape is slow
        # compare https://github.com/scalableminds/webknossos-libs/issues/964
        shard_shape = (128, 128, 128)

    # Adding additional mags to the input dataset for testing
    input_layer.add_mag("2-2-1", shard_shape=shard_shape)
    input_layer.redownsample()
    assert len(input_layer.mags) == 2
    # Use the mag with the best resolution
    finest_input_mag = input_layer.get_finest_mag()

    # Creating an empty dataset for testing
    output_ds_path = ds_path.parent / (ds_path.name + "_output")
    output_dataset = Dataset(output_ds_path, voxel_size=input_dataset.voxel_size)
    output_layer = output_dataset.add_layer(
        layer_name="color",
        category="color",
        dtype_per_channel=input_layer.dtype_per_channel,
        num_channels=input_layer.num_channels,
        data_format=input_layer.data_format,
    )
    # Create the same mag in the new output dataset
    output_mag = output_layer.add_mag(finest_input_mag.mag, shard_shape=shard_shape)
    # Copying some data into the output dataset
    input_data = finest_input_mag.read(absolute_offset=(0, 0, 0), size=(24, 24, 24))
    output_mag.write(absolute_offset=(0, 0, 0), data=input_data, allow_resize=True)
    # Downsampling the layer to the magnification used in the input dataset
    output_layer.downsample(
        from_mag=output_mag.mag,
        coarsest_mag=Mag("4-4-2"),
        align_with_other_layers=input_dataset,
    )
    for mag in input_layer.mags:
        assert output_layer.get_mag(mag)

    assert (output_ds_path / "color" / "1").exists()
    assert (output_ds_path / "color" / "2-2-1").exists()
    assert (output_ds_path / "color" / "4-4-2").exists()

    if data_format == DataFormat.Zarr:
        assert (output_ds_path / "color" / "1" / ".zarray").exists()
        assert (output_ds_path / "color" / "2-2-1" / ".zarray").exists()
        assert (output_ds_path / "color" / "4-4-2" / ".zarray").exists()
    elif data_format == DataFormat.Zarr3:
        assert (output_ds_path / "color" / "1" / "zarr.json").exists()
        assert (output_ds_path / "color" / "2-2-1" / "zarr.json").exists()
        assert (output_ds_path / "color" / "4-4-2" / "zarr.json").exists()
    else:
        assert (output_ds_path / "color" / "1" / "header.wkw").exists()
        assert (output_ds_path / "color" / "2-2-1" / "header.wkw").exists()
        assert (output_ds_path / "color" / "4-4-2" / "header.wkw").exists()

    assure_exported_properties(input_dataset)


@pytest.mark.parametrize("data_format", [DataFormat.Zarr, DataFormat.Zarr3])
def test_zarr_copy_to_remote_dataset(data_format: DataFormat) -> None:
    ds_path = prepare_dataset_path(data_format, REMOTE_TESTOUTPUT_DIR, "copied")
    Dataset.open(TESTDATA_DIR / "simple_zarr_dataset").copy_dataset(
        ds_path,
        shard_shape=32,
        data_format=data_format,
    )
    if data_format == DataFormat.Zarr:
        assert (ds_path / "color" / "1" / ".zarray").exists()
    else:
        assert (ds_path / "color" / "1" / "zarr.json").exists()


def test_wkw_copy_to_remote_dataset() -> None:
    ds_path = prepare_dataset_path(DataFormat.WKW, REMOTE_TESTOUTPUT_DIR, "copied")
    wkw_ds = Dataset.open(TESTDATA_DIR / "simple_wkw_dataset")

    # Fails with explicit data_format=wkw ...
    with pytest.raises(AssertionError):
        wkw_ds.copy_dataset(ds_path, shard_shape=32, data_format=DataFormat.WKW)

    # ... and with implicit data_format=wkw from the source layers.
    with pytest.raises(AssertionError):
        wkw_ds.copy_dataset(
            ds_path,
            shard_shape=32,
        )


@pytest.mark.use_proxay
def test_remote_dataset_access_metadata() -> None:
    ds = Dataset.open_remote("l4_sample", "Organization_X")
    assert len(ds.metadata) == 0

    ds.metadata["key"] = "value"
    assert ds.metadata["key"] == "value"

    ds.metadata["number"] = 42
    assert ds.metadata["number"] == 42

    ds.metadata["list"] = ["a", "b", "c"]
    assert ds.metadata["list"] == ["a", "b", "c"]

    assert len(ds.folder.metadata) == 1

    ds.folder.metadata["folder_key"] = "folder_value"
    assert ds.folder.metadata["folder_key"] == "folder_value"
    assert len(ds.folder.metadata) == 2


@pytest.mark.use_proxay
def test_remote_dataset_urls() -> None:
    ds = Dataset.open_remote("l4_sample", "Organization_X")
    dataset_id = ds._dataset_id
    assert dataset_id in ds.url

    ds_open_with_id = Dataset.open_remote(dataset_id=dataset_id)
    assert ds_open_with_id.url == ds.url

    # Test different variants of the URL
    # 1. deprecated url: "http://localhost:9000/datasets/Organization_X/l4_sample"

    ds1 = Dataset.open_remote("http://localhost:9000/datasets/Organization_X/l4_sample")
    assert ds1.url == ds.url

    # 2. deprecated url with params: "http://localhost:9000/datasets/Organization_X/l4_sample/view#2786,4326,1816,0,3"
    ds2 = Dataset.open_remote(
        "http://localhost:9000/datasets/Organization_X/l4_sample/view#2786,4326,1816,0,3"
    )
    assert ds2.url == ds.url

    # 3. new url: "http://localhost:9000/datasets/{dataset_id}"
    ds3 = Dataset.open_remote(f"http://localhost:9000/datasets/{dataset_id}")
    assert ds3.url == ds.url

    # 4. new url with params: "http://localhost:9000/datasets/{dataset_id}/view#2786,4326,1816,0,3"
    ds4 = Dataset.open_remote(
        f"http://localhost:9000/datasets/{dataset_id}/view#2786,4326,1816,0,3"
    )
    assert ds4.url == ds.url

    # 5. new url with ds name: "http://localhost:9000/datasets/l4_sample-{dataset_id}"
    ds5 = Dataset.open_remote(f"http://localhost:9000/datasets/l4_sample-{dataset_id}")
    assert ds5.url == ds.url

    # 6. new url with ds name and params: "http://localhost:9000/datasets/l4_sample-{dataset_id}/view#2786,4326,1816,0,3"
    ds6 = Dataset.open_remote(
        f"http://localhost:9000/datasets/l4_sample-{dataset_id}/view#2786,4326,1816,0,3"
    )
    assert ds6.url == ds.url


def test_dataset_open_wrong_path() -> None:
    with pytest.raises(FileNotFoundError):
        Dataset.open("wrong_path")<|MERGE_RESOLUTION|>--- conflicted
+++ resolved
@@ -270,11 +270,7 @@
 
 
 def test_create_default_layer() -> None:
-<<<<<<< HEAD
-    ds_path = prepare_dataset_path(DataFormat.Zarr3, TESTOUTPUT_DIR)
-=======
     ds_path = prepare_dataset_path(DEFAULT_DATA_FORMAT, TESTOUTPUT_DIR)
->>>>>>> eb6810af
     ds = Dataset(ds_path, voxel_size=(1, 1, 1))
     layer = ds.add_layer("color", COLOR_CATEGORY)
 
@@ -307,11 +303,7 @@
     ds.add_layer(
         "color",
         COLOR_CATEGORY,
-<<<<<<< HEAD
         dtype_per_channel="uint16",
-=======
-        dtype_per_layer="uint48",
->>>>>>> eb6810af
         num_channels=3,
         data_format=DataFormat.WKW,
     )
@@ -606,11 +598,7 @@
     mag = layer.add_mag(
         "1",
         chunk_shape=(8, 8, 8),
-<<<<<<< HEAD
         shard_shape=(8, 8, 8) if data_format == DataFormat.Zarr else (16, 16, 16),
-=======
-        chunks_per_shard=(1, 1, 1) if data_format == DataFormat.Zarr else (2, 2, 2),
->>>>>>> eb6810af
     )
 
     np.random.seed(1234)
@@ -873,11 +861,7 @@
         data=data,
         data_format=data_format,
         axes=("c", "t", "x", "y", "z"),
-<<<<<<< HEAD
         shard_shape=(128, 128, 128),
-=======
-        chunks_per_shard=(4, 4, 4),
->>>>>>> eb6810af
         absolute_offset=absolute_offset,
     )
 
@@ -1001,11 +985,7 @@
     mag = layer.get_or_add_mag(
         "1",
         chunk_shape=chunk_shape,
-<<<<<<< HEAD
         shard_shape=shard_shape,
-=======
-        chunks_per_shard=chunks_per_shard,
->>>>>>> eb6810af
         compress=True,
     )
     assert Mag(1) in layer.mags.keys()
@@ -1016,11 +996,7 @@
     layer.get_or_add_mag(
         "1",
         chunk_shape=chunk_shape,
-<<<<<<< HEAD
         shard_shape=shard_shape,
-=======
-        chunks_per_shard=chunks_per_shard,
->>>>>>> eb6810af
         compress=True,
     )
     assert Mag(1) in layer.mags.keys()
@@ -1032,11 +1008,7 @@
         layer.get_or_add_mag(
             "1",
             chunk_shape=Vec3Int.full(64),
-<<<<<<< HEAD
             shard_shape=shard_shape,
-=======
-            chunks_per_shard=chunks_per_shard,
->>>>>>> eb6810af
             compress=True,
         )
 
@@ -1196,13 +1168,6 @@
         data=(np.random.rand(3, 256, 256, 256) * 255).astype(np.uint8),
         allow_resize=True,
     )
-<<<<<<< HEAD
-=======
-    mag.write(
-        data=(np.random.rand(3, 256, 256, 256) * 255).astype(np.uint8),
-        allow_resize=True,
-    )
->>>>>>> eb6810af
     with pytest.warns(UserWarning, match=".*not aligned with the shard shape.*"):
         view = mag.get_view(absolute_offset=(10, 10, 10), size=(150, 150, 54))
         for_each_chunking_advanced(ds, view)
@@ -1234,13 +1199,6 @@
         data=(np.random.rand(3, 256, 256, 256) * 255).astype(np.uint8),
         allow_resize=True,
     )
-<<<<<<< HEAD
-=======
-    mag.write(
-        data=(np.random.rand(3, 256, 256, 256) * 255).astype(np.uint8),
-        allow_resize=True,
-    )
->>>>>>> eb6810af
     view = mag.get_view()
 
     for_each_chunking_with_wrong_chunk_shape(view)
@@ -2224,11 +2182,7 @@
         .get_or_add_mag(
             "1",
             chunk_shape=Vec3Int.full(8),
-<<<<<<< HEAD
             shard_shape=(32 if data_format != DataFormat.Zarr else 8),
-=======
-            chunks_per_shard=(4 if data_format != DataFormat.Zarr else 1),
->>>>>>> eb6810af
         )
     )
 
