--- conflicted
+++ resolved
@@ -23,13 +23,8 @@
     TESTDATA_DIR,
     use_minio,
 )
-<<<<<<< HEAD
 from webknossos import BoundingBox, DataFormat, Dataset, Mag
-from webknossos.cli.export_wkw_as_tiff import _make_tiff_name
-=======
-from webknossos import BoundingBox, DataFormat, Dataset
 from webknossos.cli.export_as_tiff import _make_tiff_name
->>>>>>> 9761f5c5
 from webknossos.cli.main import app
 from webknossos.dataset.dataset import PROPERTIES_FILE_NAME
 from webknossos.dataset.defaults import DEFAULT_CHUNK_SHAPE
