<<<<<<< HEAD
def test_dataset_usage() -> None:
    from examples.dataset_usage import (
        data_in_mag1,
        data_in_mag1_subset,
        data_in_mag2,
        data_in_mag2_subset,
    )

    assert data_in_mag1.shape == (3, 522, 532, 62)
    assert data_in_mag1_subset.shape == (3, 512, 512, 32)
    assert data_in_mag2.shape == (3, 261, 266, 31)
    assert data_in_mag2_subset.shape == (3, 256, 256, 16)
=======
import os
from contextlib import contextmanager
from tempfile import TemporaryDirectory
from typing import Any, Iterator

import numpy as np
import pytest
from scipy.spatial import cKDTree

from webknossos.geometry import Mag


@contextmanager
def tmp_cwd() -> Iterator[None]:
    prev_cwd = os.getcwd()
    with TemporaryDirectory() as new_cwd:
        os.chdir(new_cwd)
        try:
            yield
        finally:
            os.chdir(prev_cwd)
>>>>>>> f874eae7


def test_skeleton_synapse_candidates() -> None:
    from examples.skeleton_synapse_candidates import nml, synapse_parent_group

    assert synapse_parent_group.get_total_node_count() == 57
    ids = [g.id for g in nml.flattened_graphs()]
    id_set = set(ids)
    assert len(ids) == len(id_set), "Graph IDs are not unique."


@pytest.mark.vcr()
def test_upload_data() -> None:
    with tmp_cwd():
        from examples.upload_image_data import img, layer, url

        assert layer.bounding_box.size[0] == img.shape[1]
        assert layer.bounding_box.size[1] == img.shape[0]
        assert layer.bounding_box.size[2] == 1
        assert url.startswith(
            "http://localhost:9000/datasets/sample_organization/cell_"
        )


class _DummyNearestNeighborClassifier:
    """Faster replacement for a sklearn classifier,
    also removing the need for sklearn as a dependency."""

    labels: np.ndarray
    tree: cKDTree

    def __init__(self, *_args: Any, **_kwargs: Any) -> None:
        pass

    def fit(self, X: np.ndarray, labels: np.ndarray) -> None:
        MAX_FITTED_EXAMPLES = 64
        if X.shape[0] > MAX_FITTED_EXAMPLES:
            selection = np.random.default_rng(seed=42).choice(
                X.shape[0], MAX_FITTED_EXAMPLES, replace=False
            )
            self.labels = labels[selection]
            assert set(self.labels) == set(labels), (
                "Subsampling the examples omitted some labels, please use more examples.\n"
                + f"Currently MAX_FITTED_EXAMPLES is set to {MAX_FITTED_EXAMPLES}"
            )
            self.tree = cKDTree(X[selection])
        else:
            self.labels = labels
            self.tree = cKDTree(X)

    def predict(self, X: np.ndarray) -> np.ndarray:
        nearest_neighbors = self.tree.query(X)[1]
        return self.labels[nearest_neighbors]


@pytest.mark.vcr()
def test_learned_segmenter() -> None:
    with tmp_cwd():
        from skimage.future import trainable_segmentation

        old_default_classifier = None
        if trainable_segmentation.has_sklearn:
            old_default_classifier = trainable_segmentation.RandomForestClassifier
        trainable_segmentation.RandomForestClassifier = _DummyNearestNeighborClassifier
        trainable_segmentation.has_sklearn = True
        from examples.learned_segmenter import segmentation_layer, url

        segmentation_data = segmentation_layer.mags[Mag(1)].read()
        counts = dict(zip(*np.unique(segmentation_data, return_counts=True)))
        assert counts == {1: 209066, 2: 37803, 3: 164553, 4: 817378}
        assert url.startswith(
            "http://localhost:9000/datasets/sample_organization/skin_segmented_"
        )

        if old_default_classifier is None:
            del trainable_segmentation.RandomForestClassifier
            trainable_segmentation.has_sklearn = False
        else:
            trainable_segmentation.RandomForestClassifier = old_default_classifier<|MERGE_RESOLUTION|>--- conflicted
+++ resolved
@@ -1,17 +1,3 @@
-<<<<<<< HEAD
-def test_dataset_usage() -> None:
-    from examples.dataset_usage import (
-        data_in_mag1,
-        data_in_mag1_subset,
-        data_in_mag2,
-        data_in_mag2_subset,
-    )
-
-    assert data_in_mag1.shape == (3, 522, 532, 62)
-    assert data_in_mag1_subset.shape == (3, 512, 512, 32)
-    assert data_in_mag2.shape == (3, 261, 266, 31)
-    assert data_in_mag2_subset.shape == (3, 256, 256, 16)
-=======
 import os
 from contextlib import contextmanager
 from tempfile import TemporaryDirectory
@@ -33,7 +19,20 @@
             yield
         finally:
             os.chdir(prev_cwd)
->>>>>>> f874eae7
+
+
+def test_dataset_usage() -> None:
+    from examples.dataset_usage import (
+        data_in_mag1,
+        data_in_mag1_subset,
+        data_in_mag2,
+        data_in_mag2_subset,
+    )
+
+    assert data_in_mag1.shape == (3, 522, 532, 62)
+    assert data_in_mag1_subset.shape == (3, 512, 512, 32)
+    assert data_in_mag2.shape == (3, 261, 266, 31)
+    assert data_in_mag2_subset.shape == (3, 256, 256, 16)
 
 
 def test_skeleton_synapse_candidates() -> None:
