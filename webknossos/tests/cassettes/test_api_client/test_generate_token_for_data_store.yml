--- conflicted
+++ resolved
@@ -22,18 +22,10 @@
         cache-control: no-cache
         referrer-policy: origin-when-cross-origin, strict-origin-when-cross-origin
         x-permitted-cross-domain-policies: master-only
-<<<<<<< HEAD
-        date: Tue, 28 Jan 2025 17:11:50 GMT
-=======
-        date: Thu, 30 Jan 2025 11:23:11 GMT
->>>>>>> bd8a6af7
+        date: Thu, 30 Jan 2025 14:35:20 GMT
         content-type: application/json
         content-length: '34'
       body:
         encoding: utf8
-<<<<<<< HEAD
-        data: '{"token":"_mj9ITlcUFfnCiYiD1hpuw"}'
-=======
-        data: '{"token":"KFZHvz4A7iVBVjpP9Hieqg"}'
->>>>>>> bd8a6af7
+        data: '{"token":"vl8YqmR4lVF-PKoXsP_Vwg"}'
         compression: none