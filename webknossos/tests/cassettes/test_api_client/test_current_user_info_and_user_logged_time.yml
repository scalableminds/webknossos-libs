--- conflicted
+++ resolved
@@ -1,7 +1,7 @@
 http_interactions:
   - request:
       method: GET
-      path: /api/v11/user
+      path: /api/v10/user
       headers:
         host: localhost:9000
         accept: '*/*'
@@ -21,22 +21,17 @@
         cache-control: no-cache
         referrer-policy: origin-when-cross-origin, strict-origin-when-cross-origin
         x-permitted-cross-domain-policies: master-only
-<<<<<<< HEAD
-        date: Tue, 16 Sep 2025 08:17:48 GMT
-        connection: close
-=======
         date: Thu, 11 Sep 2025 11:48:53 GMT
->>>>>>> 9d65d3f3
         content-type: application/json
         content-length: '717'
       body:
         encoding: utf8
         data: >-
-          {"id":"570b9f4d2a7c0e4d008da6ef","email":"user_a@scalableminds.com","firstName":"user_A","lastName":"last_A","isAdmin":true,"isOrganizationOwner":true,"isDatasetManager":true,"isActive":true,"teams":[{"id":"570b9f4b2a7c0e3b008da6ec","name":"team_X1","isTeamManager":true},{"id":"59882b370d889b84020efd3f","name":"team_X3","isTeamManager":false},{"id":"59882b370d889b84020efd6f","name":"team_X4","isTeamManager":true}],"experiences":{"abc":5},"lastActivity":1460379469053,"isAnonymous":false,"isEditable":true,"organization":"Organization_X","novelUserExperienceInfos":{},"selectedTheme":"auto","created":1460379469000,"lastTaskTypeId":null,"isSuperUser":true,"isEmailVerified":true,"isUnlisted":false,"isGuest":false}
+          {"id":"570b9f4d2a7c0e4d008da6ef","email":"user_A@scalableminds.com","firstName":"user_A","lastName":"last_A","isAdmin":true,"isOrganizationOwner":true,"isDatasetManager":true,"isActive":true,"teams":[{"id":"570b9f4b2a7c0e3b008da6ec","name":"team_X1","isTeamManager":true},{"id":"59882b370d889b84020efd3f","name":"team_X3","isTeamManager":false},{"id":"59882b370d889b84020efd6f","name":"team_X4","isTeamManager":true}],"experiences":{"abc":5},"lastActivity":1460379469053,"isAnonymous":false,"isEditable":true,"organization":"Organization_X","novelUserExperienceInfos":{},"selectedTheme":"auto","created":1460379469000,"lastTaskTypeId":null,"isSuperUser":true,"isEmailVerified":true,"isUnlisted":false,"isGuest":false}
         compression: none
   - request:
       method: GET
-      path: /api/v11/users/570b9f4d2a7c0e4d008da6ef/loggedTime
+      path: /api/v10/users/570b9f4d2a7c0e4d008da6ef/loggedTime
       headers:
         host: localhost:9000
         accept: '*/*'
@@ -56,12 +51,7 @@
         cache-control: no-cache
         referrer-policy: origin-when-cross-origin, strict-origin-when-cross-origin
         x-permitted-cross-domain-policies: master-only
-<<<<<<< HEAD
-        date: Tue, 16 Sep 2025 08:17:48 GMT
-        connection: close
-=======
         date: Thu, 11 Sep 2025 11:48:53 GMT
->>>>>>> 9d65d3f3
         content-type: application/json
         content-length: '691'
       body:
