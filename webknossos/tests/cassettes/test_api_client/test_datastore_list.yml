http_interactions:
  - request:
      method: GET
      path: /api/v9/datastores
      headers:
        host: localhost:9000
        accept: '*/*'
        accept-encoding: gzip, deflate
        connection: keep-alive
        user-agent: python-httpx/0.27.2
        x-auth-token: >-
          1b88db86331a38c21a0b235794b9e459856490d70408bcffb767f64ade0f83d2bdb4c4e181b9a9a30cdece7cb7c65208cc43b6c1bb5987f5ece00d348b1a905502a266f8fc64f0371cd6559393d72e031d0c2d0cabad58cccf957bb258bc86f05b5dc3d4fff3d5e3d9c0389a6027d861a21e78e3222fb6c5b7944520ef21761e
      body:
        encoding: utf8
        data: ''
        compression: none
    response:
      status:
        code: 200
      headers:
        cache-control: no-cache
        referrer-policy: origin-when-cross-origin, strict-origin-when-cross-origin
        x-permitted-cross-domain-policies: master-only
<<<<<<< HEAD
        date: Tue, 28 Jan 2025 17:11:50 GMT
=======
        date: Thu, 30 Jan 2025 11:23:11 GMT
>>>>>>> bd8a6af7
        content-type: application/json
        content-length: '129'
      body:
        encoding: utf8
        data: >-
          [{"name":"localhost","url":"http://localhost:9000","allowsUpload":true,"jobsSupportedByAvailableWorkers":[],"jobsEnabled":false}]
        compression: none<|MERGE_RESOLUTION|>--- conflicted
+++ resolved
@@ -21,11 +21,7 @@
         cache-control: no-cache
         referrer-policy: origin-when-cross-origin, strict-origin-when-cross-origin
         x-permitted-cross-domain-policies: master-only
-<<<<<<< HEAD
-        date: Tue, 28 Jan 2025 17:11:50 GMT
-=======
-        date: Thu, 30 Jan 2025 11:23:11 GMT
->>>>>>> bd8a6af7
+        date: Thu, 30 Jan 2025 14:35:19 GMT
         content-type: application/json
         content-length: '129'
       body:
