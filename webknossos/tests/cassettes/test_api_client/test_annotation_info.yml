http_interactions:
  - request:
      method: GET
      path: >-
<<<<<<< HEAD
        /api/v9/annotations/570ba0092a7c0e980056fe9b/info?timestamp=1738084310000
=======
        /api/v9/annotations/570ba0092a7c0e980056fe9b/info?timestamp=1738236191000
>>>>>>> bd8a6af7
      headers:
        host: localhost:9000
        accept: '*/*'
        accept-encoding: gzip, deflate
        connection: keep-alive
        user-agent: python-httpx/0.27.2
        x-auth-token: >-
          1b88db86331a38c21a0b235794b9e459856490d70408bcffb767f64ade0f83d2bdb4c4e181b9a9a30cdece7cb7c65208cc43b6c1bb5987f5ece00d348b1a905502a266f8fc64f0371cd6559393d72e031d0c2d0cabad58cccf957bb258bc86f05b5dc3d4fff3d5e3d9c0389a6027d861a21e78e3222fb6c5b7944520ef21761e
      body:
        encoding: utf8
        data: ''
        compression: none
    response:
      status:
        code: 200
      headers:
        cache-control: no-cache
        referrer-policy: origin-when-cross-origin, strict-origin-when-cross-origin
        x-permitted-cross-domain-policies: master-only
<<<<<<< HEAD
        date: Tue, 28 Jan 2025 17:11:49 GMT
=======
        date: Thu, 30 Jan 2025 11:23:10 GMT
>>>>>>> bd8a6af7
        content-type: application/json
        content-length: '1911'
      body:
        encoding: utf8
        data: >-
          {"modified":0,"state":"Active","isLockedByOwner":false,"id":"570ba0092a7c0e980056fe9b","name":"","description":"","viewConfiguration":null,"typ":"Explorational","task":null,"stats":{},"restrictions":{"allowAccess":true,"allowUpdate":true,"allowFinish":true,"allowDownload":true},"annotationLayers":[{"tracingId":"ae417175-f7bb-4a34-8187-d9c3b50143ae","typ":"Skeleton","name":"Skeleton","stats":{"edgeCount":28965,"nodeCount":28967,"treeCount":2,"branchPointCount":0}}],"datasetId":"570b9f4e4bb848d0885ee711","dataSetName":"2012-06-28_Cortex","organization":"Organization_X","dataStore":{"name":"localhost","url":"http://localhost:9000","allowsUpload":true,"jobsSupportedByAvailableWorkers":[],"jobsEnabled":false},"tracingStore":{"name":"localhost","url":"http://localhost:9000"},"visibility":"Internal","settings":{"allowedModes":["orthogonal","oblique","flight"],"branchPointsAllowed":true,"somaClickingAllowed":true,"volumeInterpolationAllowed":true,"mergerMode":false,"magRestrictions":{}},"tracingTime":null,"teams":[],"tags":["2012-06-28_Cortex","skeleton"],"user":{"id":"570b9f4d2a7c0e4d008da6ef","email":"user_A@scalableminds.com","firstName":"user_A","lastName":"last_A","isAdmin":true,"isDatasetManager":true,"isAnonymous":false,"teams":[{"id":"570b9f4b2a7c0e3b008da6ec","name":"team_X1","isTeamManager":true},{"id":"59882b370d889b84020efd3f","name":"team_X3","isTeamManager":false},{"id":"59882b370d889b84020efd6f","name":"team_X4","isTeamManager":true}]},"owner":{"id":"570b9f4d2a7c0e4d008da6ef","email":"user_A@scalableminds.com","firstName":"user_A","lastName":"last_A","isAdmin":true,"isDatasetManager":true,"isAnonymous":false,"teams":[{"id":"570b9f4b2a7c0e3b008da6ec","name":"team_X1","isTeamManager":true},{"id":"59882b370d889b84020efd3f","name":"team_X3","isTeamManager":false},{"id":"59882b370d889b84020efd6f","name":"team_X4","isTeamManager":true}]},"contributors":[],"othersMayEdit":false}
        compression: none<|MERGE_RESOLUTION|>--- conflicted
+++ resolved
@@ -2,11 +2,7 @@
   - request:
       method: GET
       path: >-
-<<<<<<< HEAD
-        /api/v9/annotations/570ba0092a7c0e980056fe9b/info?timestamp=1738084310000
-=======
-        /api/v9/annotations/570ba0092a7c0e980056fe9b/info?timestamp=1738236191000
->>>>>>> bd8a6af7
+        /api/v9/annotations/570ba0092a7c0e980056fe9b/info?timestamp=1738247720000
       headers:
         host: localhost:9000
         accept: '*/*'
@@ -26,11 +22,7 @@
         cache-control: no-cache
         referrer-policy: origin-when-cross-origin, strict-origin-when-cross-origin
         x-permitted-cross-domain-policies: master-only
-<<<<<<< HEAD
-        date: Tue, 28 Jan 2025 17:11:49 GMT
-=======
-        date: Thu, 30 Jan 2025 11:23:10 GMT
->>>>>>> bd8a6af7
+        date: Thu, 30 Jan 2025 14:35:19 GMT
         content-type: application/json
         content-length: '1911'
       body:
