http_interactions:
  - request:
      method: GET
      path: >-
<<<<<<< HEAD
        /api/v11/annotations/570ba0092a7c0e980056fe9b/info?timestamp=1759908861000
=======
        /api/v10/annotations/570ba0092a7c0e980056fe9b/info?timestamp=1758612934000
>>>>>>> fdd827a8
      headers:
        host: localhost:9000
        accept: '*/*'
        accept-encoding: gzip, deflate
        connection: keep-alive
        user-agent: python-httpx/0.27.2
        x-auth-token: >-
          1b88db86331a38c21a0b235794b9e459856490d70408bcffb767f64ade0f83d2bdb4c4e181b9a9a30cdece7cb7c65208cc43b6c1bb5987f5ece00d348b1a905502a266f8fc64f0371cd6559393d72e031d0c2d0cabad58cccf957bb258bc86f05b5dc3d4fff3d5e3d9c0389a6027d861a21e78e3222fb6c5b7944520ef21761e
      body:
        encoding: utf8
        data: ''
        compression: none
    response:
      status:
        code: 200
      headers:
        x-powered-by: Express
        cache-control: no-cache
        referrer-policy: origin-when-cross-origin, strict-origin-when-cross-origin
        x-permitted-cross-domain-policies: master-only
<<<<<<< HEAD
        date: Wed, 08 Oct 2025 07:34:20 GMT
        connection: close
=======
        date: Tue, 23 Sep 2025 07:35:33 GMT
>>>>>>> fdd827a8
        content-type: application/json
        content-length: '1911'
      body:
        encoding: utf8
        data: >-
          {"modified":0,"state":"Active","isLockedByOwner":false,"id":"570ba0092a7c0e980056fe9b","name":"","description":"","viewConfiguration":null,"typ":"Explorational","task":null,"stats":{},"restrictions":{"allowAccess":true,"allowUpdate":true,"allowFinish":true,"allowDownload":true},"annotationLayers":[{"tracingId":"ae417175-f7bb-4a34-8187-d9c3b50143ae","typ":"Skeleton","name":"Skeleton","stats":{"edgeCount":28965,"nodeCount":28967,"treeCount":2,"branchPointCount":0}}],"datasetId":"570b9f4e4bb848d0885ee711","dataSetName":"2012-06-28_Cortex","organization":"Organization_X","dataStore":{"name":"localhost","url":"http://localhost:9000","allowsUpload":true,"jobsSupportedByAvailableWorkers":[],"jobsEnabled":false},"tracingStore":{"name":"localhost","url":"http://localhost:9000"},"visibility":"Internal","settings":{"allowedModes":["orthogonal","oblique","flight"],"branchPointsAllowed":true,"somaClickingAllowed":true,"volumeInterpolationAllowed":true,"mergerMode":false,"magRestrictions":{}},"tracingTime":null,"teams":[],"tags":["2012-06-28_Cortex","skeleton"],"user":{"id":"570b9f4d2a7c0e4d008da6ef","email":"user_a@scalableminds.com","firstName":"user_A","lastName":"last_A","isAdmin":true,"isDatasetManager":true,"isAnonymous":false,"teams":[{"id":"570b9f4b2a7c0e3b008da6ec","name":"team_X1","isTeamManager":true},{"id":"59882b370d889b84020efd3f","name":"team_X3","isTeamManager":false},{"id":"59882b370d889b84020efd6f","name":"team_X4","isTeamManager":true}]},"owner":{"id":"570b9f4d2a7c0e4d008da6ef","email":"user_a@scalableminds.com","firstName":"user_A","lastName":"last_A","isAdmin":true,"isDatasetManager":true,"isAnonymous":false,"teams":[{"id":"570b9f4b2a7c0e3b008da6ec","name":"team_X1","isTeamManager":true},{"id":"59882b370d889b84020efd3f","name":"team_X3","isTeamManager":false},{"id":"59882b370d889b84020efd6f","name":"team_X4","isTeamManager":true}]},"contributors":[],"othersMayEdit":false}
        compression: none<|MERGE_RESOLUTION|>--- conflicted
+++ resolved
@@ -2,11 +2,7 @@
   - request:
       method: GET
       path: >-
-<<<<<<< HEAD
-        /api/v11/annotations/570ba0092a7c0e980056fe9b/info?timestamp=1759908861000
-=======
-        /api/v10/annotations/570ba0092a7c0e980056fe9b/info?timestamp=1758612934000
->>>>>>> fdd827a8
+        /api/v11/annotations/570ba0092a7c0e980056fe9b/info?timestamp=1759910754000
       headers:
         host: localhost:9000
         accept: '*/*'
@@ -27,12 +23,8 @@
         cache-control: no-cache
         referrer-policy: origin-when-cross-origin, strict-origin-when-cross-origin
         x-permitted-cross-domain-policies: master-only
-<<<<<<< HEAD
-        date: Wed, 08 Oct 2025 07:34:20 GMT
+        date: Wed, 08 Oct 2025 08:05:53 GMT
         connection: close
-=======
-        date: Tue, 23 Sep 2025 07:35:33 GMT
->>>>>>> fdd827a8
         content-type: application/json
         content-length: '1911'
       body:
