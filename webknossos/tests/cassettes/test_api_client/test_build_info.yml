--- conflicted
+++ resolved
@@ -23,24 +23,14 @@
         access-control-max-age: '600'
         access-control-allow-origin: '*'
         x-permitted-cross-domain-policies: master-only
-<<<<<<< HEAD
-        date: Wed, 08 Oct 2025 07:34:20 GMT
+        date: Wed, 08 Oct 2025 08:05:54 GMT
         connection: close
-=======
-        date: Tue, 23 Sep 2025 07:35:34 GMT
->>>>>>> fdd827a8
         content-type: application/json
         content-length: '380'
       body:
         encoding: utf8
         data: >-
-<<<<<<< HEAD
           {"webknossos":{"name":"webknossos","ciTag":"","commitHash":"bc63f8dfe87616fddbc7da2bd0139e04a329ca15","ciBuild":"","scalaVersion":"2.13.16","version":"dev","sbtVersion":"1.11.4","commitDate":"Tue
           Oct 7 12:40:37 2025
           +0000"},"schemaVersion":144,"httpApiVersioning":{"currentApiVersion":11,"oldestSupportedApiVersion":5},"localDataStoreEnabled":true,"localTracingStoreEnabled":true}
-=======
-          {"webknossos":{"name":"webknossos","ciTag":"","commitHash":"d0ace838806845b888e1829ab406f819f0070eba","ciBuild":"17913035221","scalaVersion":"2.13.16","version":"17913035221","sbtVersion":"1.11.4","commitDate":"Mon
-          Sep 22 12:54:11 2025
-          +0200"},"schemaVersion":141,"httpApiVersioning":{"currentApiVersion":11,"oldestSupportedApiVersion":5},"localDataStoreEnabled":true,"localTracingStoreEnabled":true}
->>>>>>> fdd827a8
         compression: none