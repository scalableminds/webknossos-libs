http_interactions:
  - request:
      method: GET
      path: /api/v11/buildinfo
      headers:
        host: localhost:9000
        accept: '*/*'
        accept-encoding: gzip, deflate
        connection: keep-alive
        user-agent: python-httpx/0.27.2
        x-auth-token: >-
          1b88db86331a38c21a0b235794b9e459856490d70408bcffb767f64ade0f83d2bdb4c4e181b9a9a30cdece7cb7c65208cc43b6c1bb5987f5ece00d348b1a905502a266f8fc64f0371cd6559393d72e031d0c2d0cabad58cccf957bb258bc86f05b5dc3d4fff3d5e3d9c0389a6027d861a21e78e3222fb6c5b7944520ef21761e
      body:
        encoding: utf8
        data: ''
        compression: none
    response:
      status:
        code: 200
      headers:
        referrer-policy: origin-when-cross-origin, strict-origin-when-cross-origin
        access-control-max-age: '600'
        access-control-allow-origin: '*'
        x-permitted-cross-domain-policies: master-only
<<<<<<< HEAD
        date: Tue, 16 Sep 2025 08:17:48 GMT
        connection: close
        content-type: application/json
        content-length: '381'
      body:
        encoding: utf8
        data: >-
          {"webknossos":{"name":"webknossos","ciTag":"","commitHash":"5d9af8864b50e273f0f8439acb4e92daa6d8a83f","ciBuild":"","scalaVersion":"2.13.16","version":"dev","sbtVersion":"1.11.4","commitDate":"Tue
          Sep 16 10:11:40 2025
          +0200"},"schemaVersion":141,"httpApiVersioning":{"currentApiVersion":11,"oldestSupportedApiVersion":5},"localDataStoreEnabled":true,"localTracingStoreEnabled":true}
=======
        date: Thu, 11 Sep 2025 11:48:54 GMT
        content-type: application/json
        content-length: '400'
      body:
        encoding: utf8
        data: >-
          {"webknossos":{"name":"webknossos","ciTag":"","commitHash":"abcdb07363a32ee530a3c178debb499aae37769e","ciBuild":"17615971194","scalaVersion":"2.13.16","version":"17615971194","sbtVersion":"1.11.4","commitDate":"Wed
          Sep 10 13:50:33 2025
          +0000"},"schemaVersion":139,"httpApiVersioning":{"currentApiVersion":10,"oldestSupportedApiVersion":5},"localDataStoreEnabled":true,"localTracingStoreEnabled":true}
>>>>>>> 9d65d3f3
        compression: none<|MERGE_RESOLUTION|>--- conflicted
+++ resolved
@@ -1,7 +1,7 @@
 http_interactions:
   - request:
       method: GET
-      path: /api/v11/buildinfo
+      path: /api/v10/buildinfo
       headers:
         host: localhost:9000
         accept: '*/*'
@@ -22,18 +22,6 @@
         access-control-max-age: '600'
         access-control-allow-origin: '*'
         x-permitted-cross-domain-policies: master-only
-<<<<<<< HEAD
-        date: Tue, 16 Sep 2025 08:17:48 GMT
-        connection: close
-        content-type: application/json
-        content-length: '381'
-      body:
-        encoding: utf8
-        data: >-
-          {"webknossos":{"name":"webknossos","ciTag":"","commitHash":"5d9af8864b50e273f0f8439acb4e92daa6d8a83f","ciBuild":"","scalaVersion":"2.13.16","version":"dev","sbtVersion":"1.11.4","commitDate":"Tue
-          Sep 16 10:11:40 2025
-          +0200"},"schemaVersion":141,"httpApiVersioning":{"currentApiVersion":11,"oldestSupportedApiVersion":5},"localDataStoreEnabled":true,"localTracingStoreEnabled":true}
-=======
         date: Thu, 11 Sep 2025 11:48:54 GMT
         content-type: application/json
         content-length: '400'
@@ -43,5 +31,4 @@
           {"webknossos":{"name":"webknossos","ciTag":"","commitHash":"abcdb07363a32ee530a3c178debb499aae37769e","ciBuild":"17615971194","scalaVersion":"2.13.16","version":"17615971194","sbtVersion":"1.11.4","commitDate":"Wed
           Sep 10 13:50:33 2025
           +0000"},"schemaVersion":139,"httpApiVersioning":{"currentApiVersion":10,"oldestSupportedApiVersion":5},"localDataStoreEnabled":true,"localTracingStoreEnabled":true}
->>>>>>> 9d65d3f3
         compression: none