interactions:
- request:
    body: ''
    headers:
      accept:
      - '*/*'
      accept-encoding:
      - gzip, deflate
      connection:
      - keep-alive
      content-length:
      - '0'
      host:
      - localhost:9000
      user-agent:
      - python-httpx/0.24.1
    method: POST
    uri: http://localhost:9000/api/userToken/generate
  response:
    content: '{"token":"xxxsecrettokenxxx"}'
    headers:
      cache-control:
      - no-cache
      content-length:
      - '34'
      content-type:
      - application/json
      date: Mon, 01 Jan 2000 00:00:00 GMT
      referrer-policy:
      - origin-when-cross-origin, strict-origin-when-cross-origin
      x-permitted-cross-domain-policies:
      - master-only
      x-xss-protection:
      - 1; mode=block
    http_version: HTTP/1.1
    status_code: 200
- request:
    body: ''
    headers:
      accept:
      - '*/*'
      accept-encoding:
      - gzip, deflate
      connection:
      - keep-alive
      host:
      - localhost:9000
      user-agent:
      - python-httpx/0.24.1
    method: GET
    uri: http://localhost:9000/api/datastores
  response:
    content: '[{"name":"localhost","url":"http://localhost:9000","isScratch":false,"allowsUpload":true}]'
    headers:
      cache-control:
      - no-cache
      content-length:
      - '90'
      content-type:
      - application/json
      date: Mon, 01 Jan 2000 00:00:00 GMT
      referrer-policy:
      - origin-when-cross-origin, strict-origin-when-cross-origin
      x-permitted-cross-domain-policies:
      - master-only
      x-xss-protection:
      - 1; mode=block
    http_version: HTTP/1.1
    status_code: 200
- request:
    body: ''
    headers:
      accept:
      - '*/*'
      accept-encoding:
      - gzip, deflate
      connection:
      - keep-alive
      host:
      - localhost:9000
      user-agent:
      - python-httpx/0.24.1
    method: GET
    uri: http://localhost:9000/api/user
  response:
<<<<<<< HEAD
    content: '{"id":"570b9f4d2a7c0e4d008da6ef","email":"user_A@scalableminds.com","firstName":"user_A","lastName":"BoyA","isAdmin":true,"isOrganizationOwner":true,"isDatasetManager":true,"isActive":true,"teams":[{"id":"570b9f4b2a7c0e3b008da6ec","name":"team_X1","isTeamManager":true},{"id":"59882b370d889b84020efd3f","name":"team_X3","isTeamManager":false},{"id":"59882b370d889b84020efd6f","name":"team_X4","isTeamManager":true}],"experiences":{"abc":5},"lastActivity":1685536364050,"isAnonymous":false,"isEditable":true,"organization":"Organization_X","novelUserExperienceInfos":{},"selectedTheme":"auto","created":1460379469000,"lastTaskTypeId":null,"isSuperUser":true}'
=======
    content: '{"id":"570b9f4d2a7c0e4d008da6ef","email":"user_A@scalableminds.com","firstName":"user_A","lastName":"BoyA","isAdmin":true,"isOrganizationOwner":true,"isDatasetManager":true,"isActive":true,"teams":[{"id":"570b9f4b2a7c0e3b008da6ec","name":"team_X1","isTeamManager":true},{"id":"59882b370d889b84020efd3f","name":"team_X3","isTeamManager":false},{"id":"59882b370d889b84020efd6f","name":"team_X4","isTeamManager":true}],"experiences":{"abc":5},"lastActivity":1460379469053,"isAnonymous":false,"isEditable":true,"organization":"Organization_X","novelUserExperienceInfos":{},"selectedTheme":"auto","created":1460379469000,"lastTaskTypeId":null,"isSuperUser":true}'
>>>>>>> 264e1a5b
    headers:
      cache-control:
      - no-cache
      content-length:
      - '657'
      content-type:
      - application/json
      date: Mon, 01 Jan 2000 00:00:00 GMT
      referrer-policy:
      - origin-when-cross-origin, strict-origin-when-cross-origin
      x-permitted-cross-domain-policies:
      - master-only
      x-xss-protection:
      - 1; mode=block
    http_version: HTTP/1.1
    status_code: 200
- request:
    body: ''
    headers:
      accept:
      - '*/*'
      accept-encoding:
      - gzip, deflate
      connection:
      - keep-alive
      host:
      - localhost:9000
      user-agent:
      - python-httpx/0.24.1
    method: GET
    uri: http://localhost:9000/api/datasets/Organization_X/cell_2000-01-01_00-00-00/isValidNewName
  response:
    content: ''
    headers:
      cache-control:
      - no-cache
      content-length:
      - '0'
      date: Mon, 01 Jan 2000 00:00:00 GMT
      referrer-policy:
      - origin-when-cross-origin, strict-origin-when-cross-origin
      x-permitted-cross-domain-policies:
      - master-only
      x-xss-protection:
      - 1; mode=block
    http_version: HTTP/1.1
    status_code: 200
- request:
    body: '{"uploadId": "2000-01-01T00-00-00__0011", "organization": "Organization_X",
      "name": "cell_2000-01-01_00-00-00", "totalFileCount": 5, "initialTeams": [],
      "layersToLink": []}'
    headers:
      accept:
      - '*/*'
      accept-encoding:
      - gzip, deflate
      connection:
      - keep-alive
      content-length:
      - '204'
      content-type:
      - application/json
      host:
      - localhost:9000
      user-agent:
      - python-httpx/0.24.1
    method: POST
    uri: http://localhost:9000/data/datasets/reserveUpload
  response:
    content: ''
    headers:
      access-control-allow-origin:
      - '*'
      access-control-max-age:
      - '600'
      cache-control:
      - no-cache
      content-length:
      - '0'
      date: Mon, 01 Jan 2000 00:00:00 GMT
      referrer-policy:
      - origin-when-cross-origin, strict-origin-when-cross-origin
      x-permitted-cross-domain-policies:
      - master-only
      x-xss-protection:
      - 1; mode=block
    http_version: HTTP/1.1
    status_code: 200
- request:
    body: "--\nContent-Disposition: form-data; name=\"resumableChunkSize\"\n\n104857600\n--\nContent-Disposition:
      form-data; name=\"resumableTotalSize\"\n\n2193\n--\nContent-Disposition: form-data;
      name=\"resumableType\"\n\napplication/json\n--\nContent-Disposition: form-data;
      name=\"resumableIdentifier\"\n\n2000-01-01T00-00-00__0011/datasource-properties.json\n--\nContent-Disposition:
      form-data; name=\"resumableFilename\"\n\ndatasource-properties.json\n--\nContent-Disposition:
      form-data; name=\"resumableRelativePath\"\n\ndatasource-properties.json\n--\nContent-Disposition:
      form-data; name=\"resumableTotalChunks\"\n\n1\n--\nContent-Disposition: form-data;
      name=\"resumableChunkNumber\"\n\n1\n--\nContent-Disposition: form-data; name=\"resumableCurrentChunkSize\"\n\n2193\n--\nContent-Disposition:
      form-data; name=\"owningOrganization\"\n\nOrganization_X\n--\nContent-Disposition:
      form-data; name=\"name\"\n\ncell_2000-01-01_00-00-00\n--\nContent-Disposition:
      form-data; name=\"totalFileCount\"\n\n5\n--\nContent-Disposition: form-data;
      name=\"file\"; filename=\"upload\"\nContent-Type: application/octet-stream\n\n{\n
      \   \"id\": {\n        \"name\": \"cell_2000-01-01_00-00-00\",\n        \"team\":
      \"\"\n    },\n    \"scale\": [\n        260.0,\n        260.0,\n        290.0\n
      \   ],\n    \"dataLayers\": [\n        {\n            \"name\": \"cell membranes\",\n
      \           \"category\": \"color\",\n            \"boundingBox\": {\n                \"topLeft\":
      [\n                    0,\n                    0,\n                    0\n                ],\n
      \               \"width\": 256,\n                \"height\": 256,\n                \"depth\":
      60\n            },\n            \"elementClass\": \"uint16\",\n            \"dataFormat\":
      \"wkw\",\n            \"numChannels\": 1,\n            \"defaultViewConfiguration\":
      {\n                \"color\": [\n                    17,\n                    212,\n
      \                   17\n                ],\n                \"intensityRange\":
      [\n                    0,\n                    16000\n                ]\n            },\n
      \           \"wkwResolutions\": [\n                {\n                    \"cubeLength\":
      1024,\n                    \"resolution\": [\n                        1,\n                        1,\n
      \                       1\n                    ]\n                }\n            ]\n
      \       },\n        {\n            \"name\": \"nuclei\",\n            \"category\":
      \"color\",\n            \"boundingBox\": {\n                \"topLeft\": [\n
      \                   0,\n                    0,\n                    0\n                ],\n
      \               \"width\": 256,\n                \"height\": 256,\n                \"depth\":
      60\n            },\n            \"elementClass\": \"uint16\",\n            \"dataFormat\":
      \"wkw\",\n            \"numChannels\": 1,\n            \"defaultViewConfiguration\":
      {\n                \"color\": [\n                    212,\n                    17,\n
      \                   17\n                ],\n                \"intensityRange\":
      [\n                    3000,\n                    30000\n                ]\n
      \           },\n            \"wkwResolutions\": [\n                {\n                    \"cubeLength\":
      1024,\n                    \"resolution\": [\n                        1,\n                        1,\n
      \                       1\n                    ]\n                }\n            ]\n
      \       }\n    ],\n    \"defaultViewConfiguration\": {\n        \"zoom\": 0.35\n
      \   }\n}\n----\n"
    headers:
      accept:
      - '*/*'
      accept-encoding:
      - gzip, deflate
      connection:
      - keep-alive
      content-length:
      - '3764'
      content-type:
      - multipart/form-data; boundary=fffffff0000000
      host:
      - localhost:9000
      user-agent:
<<<<<<< HEAD
      - python-httpx/0.24.1
=======
      - python-httpx/0.18.2
>>>>>>> 264e1a5b
    method: POST
    uri: http://localhost:9000/data/datasets
  response:
    content: ''
    headers:
      access-control-allow-origin:
      - '*'
      access-control-max-age:
      - '600'
      cache-control:
      - no-cache
      content-length:
      - '0'
      date: Mon, 01 Jan 2000 00:00:00 GMT
      referrer-policy:
      - origin-when-cross-origin, strict-origin-when-cross-origin
      x-permitted-cross-domain-policies:
      - master-only
      x-xss-protection:
      - 1; mode=block
    http_version: HTTP/1.1
    status_code: 200
- request:
    body: '--

      Content-Disposition: form-data; name="resumableChunkSize"


      104857600

      --

      Content-Disposition: form-data; name="resumableTotalSize"


      16625261

      --

      Content-Disposition: form-data; name="resumableType"



      --

      Content-Disposition: form-data; name="resumableIdentifier"


      2000-01-01T00-00-00__0011/cell membranes/1/z0/y0/x0.wkw

      --

      Content-Disposition: form-data; name="resumableFilename"


      x0.wkw

      --

      Content-Disposition: form-data; name="resumableRelativePath"


      cell membranes/1/z0/y0/x0.wkw

      --

      Content-Disposition: form-data; name="resumableTotalChunks"


      1

      --

      Content-Disposition: form-data; name="resumableChunkNumber"


      1

      --

      Content-Disposition: form-data; name="resumableCurrentChunkSize"


      16625261

      --

      Content-Disposition: form-data; name="owningOrganization"


      Organization_X

      --

      Content-Disposition: form-data; name="name"


      cell_2000-01-01_00-00-00

      --

      Content-Disposition: form-data; name="totalFileCount"


      5

      --

      Content-Disposition: form-data; name="file"; filename="upload"

      Content-Type: application/octet-stream<omitted> --'
    headers:
      accept:
      - '*/*'
      accept-encoding:
      - gzip, deflate
      connection:
      - keep-alive
      content-length:
      - '16626810'
      content-type:
      - multipart/form-data; boundary=fffffff0000000
      host:
      - localhost:9000
      user-agent:
      - python-httpx/0.24.1
    method: POST
    uri: http://localhost:9000/data/datasets
  response:
    content: ''
    headers:
      access-control-allow-origin:
      - '*'
      access-control-max-age:
      - '600'
      cache-control:
      - no-cache
      content-length:
      - '0'
      date: Mon, 01 Jan 2000 00:00:00 GMT
      referrer-policy:
      - origin-when-cross-origin, strict-origin-when-cross-origin
      x-permitted-cross-domain-policies:
      - master-only
      x-xss-protection:
      - 1; mode=block
    http_version: HTTP/1.1
    status_code: 200
- request:
    body: "--\nContent-Disposition: form-data; name=\"resumableChunkSize\"\n\n104857600\n--\nContent-Disposition:
      form-data; name=\"resumableTotalSize\"\n\n16\n--\nContent-Disposition: form-data;
      name=\"resumableType\"\n\n\n--\nContent-Disposition: form-data; name=\"resumableIdentifier\"\n\n2000-01-01T00-00-00__0011/cell
      membranes/1/header.wkw\n--\nContent-Disposition: form-data; name=\"resumableFilename\"\n\nheader.wkw\n--\nContent-Disposition:
      form-data; name=\"resumableRelativePath\"\n\ncell membranes/1/header.wkw\n--\nContent-Disposition:
      form-data; name=\"resumableTotalChunks\"\n\n1\n--\nContent-Disposition: form-data;
      name=\"resumableChunkNumber\"\n\n1\n--\nContent-Disposition: form-data; name=\"resumableCurrentChunkSize\"\n\n16\n--\nContent-Disposition:
      form-data; name=\"owningOrganization\"\n\nOrganization_X\n--\nContent-Disposition:
      form-data; name=\"name\"\n\ncell_2000-01-01_00-00-00\n--\nContent-Disposition:
      form-data; name=\"totalFileCount\"\n\n5\n--\nContent-Disposition: form-data;
      name=\"file\"; filename=\"upload\"\nContent-Type: application/octet-stream\n\nWKW\x01U\x03\x02\x02\0\0\0\0\0\0\0\0\n----\n"
    headers:
      accept:
      - '*/*'
      accept-encoding:
      - gzip, deflate
      connection:
      - keep-alive
      content-length:
      - '1553'
      content-type:
      - multipart/form-data; boundary=fffffff0000000
      host:
      - localhost:9000
      user-agent:
<<<<<<< HEAD
      - python-httpx/0.24.1
=======
      - python-httpx/0.18.2
>>>>>>> 264e1a5b
    method: POST
    uri: http://localhost:9000/data/datasets
  response:
    content: ''
    headers:
      access-control-allow-origin:
      - '*'
      access-control-max-age:
      - '600'
      cache-control:
      - no-cache
      content-length:
      - '0'
      date: Mon, 01 Jan 2000 00:00:00 GMT
      referrer-policy:
      - origin-when-cross-origin, strict-origin-when-cross-origin
      x-permitted-cross-domain-policies:
      - master-only
      x-xss-protection:
      - 1; mode=block
    http_version: HTTP/1.1
    status_code: 200
- request:
    body: '--

      Content-Disposition: form-data; name="resumableChunkSize"


      104857600

      --

      Content-Disposition: form-data; name="resumableTotalSize"


      15347716

      --

      Content-Disposition: form-data; name="resumableType"



      --

      Content-Disposition: form-data; name="resumableIdentifier"


      2000-01-01T00-00-00__0011/nuclei/1/z0/y0/x0.wkw

      --

      Content-Disposition: form-data; name="resumableFilename"


      x0.wkw

      --

      Content-Disposition: form-data; name="resumableRelativePath"


      nuclei/1/z0/y0/x0.wkw

      --

      Content-Disposition: form-data; name="resumableTotalChunks"


      1

      --

      Content-Disposition: form-data; name="resumableChunkNumber"


      1

      --

      Content-Disposition: form-data; name="resumableCurrentChunkSize"


      15347716

      --

      Content-Disposition: form-data; name="owningOrganization"


      Organization_X

      --

      Content-Disposition: form-data; name="name"


      cell_2000-01-01_00-00-00

      --

      Content-Disposition: form-data; name="totalFileCount"


      5

      --

      Content-Disposition: form-data; name="file"; filename="upload"

      Content-Type: application/octet-stream<omitted> --'
    headers:
      accept:
      - '*/*'
      accept-encoding:
      - gzip, deflate
      connection:
      - keep-alive
      content-length:
      - '15349249'
      content-type:
      - multipart/form-data; boundary=fffffff0000000
      host:
      - localhost:9000
      user-agent:
      - python-httpx/0.24.1
    method: POST
    uri: http://localhost:9000/data/datasets
  response:
    content: ''
    headers:
      access-control-allow-origin:
      - '*'
      access-control-max-age:
      - '600'
      cache-control:
      - no-cache
      content-length:
      - '0'
      date: Mon, 01 Jan 2000 00:00:00 GMT
      referrer-policy:
      - origin-when-cross-origin, strict-origin-when-cross-origin
      x-permitted-cross-domain-policies:
      - master-only
      x-xss-protection:
      - 1; mode=block
    http_version: HTTP/1.1
    status_code: 200
- request:
    body: "--\nContent-Disposition: form-data; name=\"resumableChunkSize\"\n\n104857600\n--\nContent-Disposition:
      form-data; name=\"resumableTotalSize\"\n\n16\n--\nContent-Disposition: form-data;
      name=\"resumableType\"\n\n\n--\nContent-Disposition: form-data; name=\"resumableIdentifier\"\n\n2000-01-01T00-00-00__0011/nuclei/1/header.wkw\n--\nContent-Disposition:
      form-data; name=\"resumableFilename\"\n\nheader.wkw\n--\nContent-Disposition:
      form-data; name=\"resumableRelativePath\"\n\nnuclei/1/header.wkw\n--\nContent-Disposition:
      form-data; name=\"resumableTotalChunks\"\n\n1\n--\nContent-Disposition: form-data;
      name=\"resumableChunkNumber\"\n\n1\n--\nContent-Disposition: form-data; name=\"resumableCurrentChunkSize\"\n\n16\n--\nContent-Disposition:
      form-data; name=\"owningOrganization\"\n\nOrganization_X\n--\nContent-Disposition:
      form-data; name=\"name\"\n\ncell_2000-01-01_00-00-00\n--\nContent-Disposition:
      form-data; name=\"totalFileCount\"\n\n5\n--\nContent-Disposition: form-data;
      name=\"file\"; filename=\"upload\"\nContent-Type: application/octet-stream\n\nWKW\x01U\x03\x02\x02\0\0\0\0\0\0\0\0\n----\n"
    headers:
      accept:
      - '*/*'
      accept-encoding:
      - gzip, deflate
      connection:
      - keep-alive
      content-length:
      - '1537'
      content-type:
      - multipart/form-data; boundary=fffffff0000000
      host:
      - localhost:9000
      user-agent:
      - python-httpx/0.24.1
    method: POST
    uri: http://localhost:9000/data/datasets
  response:
    content: ''
    headers:
      access-control-allow-origin:
      - '*'
      access-control-max-age:
      - '600'
      cache-control:
      - no-cache
      content-length:
      - '0'
      date: Mon, 01 Jan 2000 00:00:00 GMT
      referrer-policy:
      - origin-when-cross-origin, strict-origin-when-cross-origin
      x-permitted-cross-domain-policies:
      - master-only
      x-xss-protection:
      - 1; mode=block
    http_version: HTTP/1.1
    status_code: 200
- request:
    body: '{"uploadId": "2000-01-01T00-00-00__0011", "organization": "Organization_X",
      "name": "cell_2000-01-01_00-00-00", "needsConversion": false, "layersToLink":
      []}'
    headers:
      accept:
      - '*/*'
      accept-encoding:
      - gzip, deflate
      connection:
      - keep-alive
      content-length:
      - '189'
      content-type:
      - application/json
      host:
      - localhost:9000
      user-agent:
      - python-httpx/0.24.1
    method: POST
    uri: http://localhost:9000/data/datasets/finishUpload
  response:
    content: ''
    headers:
      access-control-allow-origin:
      - '*'
      access-control-max-age:
      - '600'
      cache-control:
      - no-cache
      content-length:
      - '0'
      date: Mon, 01 Jan 2000 00:00:00 GMT
      referrer-policy:
      - origin-when-cross-origin, strict-origin-when-cross-origin
      x-permitted-cross-domain-policies:
      - master-only
      x-xss-protection:
      - 1; mode=block
    http_version: HTTP/1.1
    status_code: 200
- request:
    body: ''
    headers:
      accept:
      - '*/*'
      accept-encoding:
      - gzip, deflate
      connection:
      - keep-alive
      host:
      - localhost:9000
      user-agent:
      - python-httpx/0.24.1
    method: GET
    uri: http://localhost:9000/api/datasets/Organization_X/cell_2000-01-01_00-00-00
  response:
<<<<<<< HEAD
    content: '{"name":"cell_2023-05-31_12-38-10","dataSource":{"id":{"name":"cell_2023-05-31_12-38-10","team":"Organization_X"},"dataLayers":[{"name":"cell
      membranes","category":"color","boundingBox":{"topLeft":[0,0,0],"width":256,"height":256,"depth":60},"resolutions":[[1,1,1]],"elementClass":"uint16","defaultViewConfiguration":{"color":[17,212,17],"intensityRange":[0,16000]}},{"name":"nuclei","category":"color","boundingBox":{"topLeft":[0,0,0],"width":256,"height":256,"depth":60},"resolutions":[[1,1,1]],"elementClass":"uint16","defaultViewConfiguration":{"color":[212,17,17],"intensityRange":[3000,30000]}}],"scale":[260,260,290]},"dataStore":{"name":"localhost","url":"http://localhost:9000","isScratch":false,"allowsUpload":true},"owningOrganization":"Organization_X","allowedTeams":[],"allowedTeamsCumulative":[],"isActive":true,"isPublic":false,"description":null,"displayName":null,"created":1685536694571,"isEditable":true,"lastUsedByUser":1010101010101,"logoUrl":"/assets/images/mpi-logos.svg","sortingKey":1685536694571,"details":null,"isUnreported":false,"jobsEnabled":false,"tags":[],"folderId":"570b9f4e4bb848d0885ea917","publication":null}'
=======
    content: '{"name":"cell_2023-05-31_14-49-01","dataSource":{"id":{"name":"cell_2023-05-31_14-49-01","team":"Organization_X"},"dataLayers":[{"name":"cell
      membranes","category":"color","boundingBox":{"topLeft":[0,0,0],"width":256,"height":256,"depth":60},"resolutions":[[1,1,1]],"elementClass":"uint16","defaultViewConfiguration":{"color":[17,212,17],"intensityRange":[0,16000]}},{"name":"nuclei","category":"color","boundingBox":{"topLeft":[0,0,0],"width":256,"height":256,"depth":60},"resolutions":[[1,1,1]],"elementClass":"uint16","defaultViewConfiguration":{"color":[212,17,17],"intensityRange":[3000,30000]}}],"scale":[260,260,290]},"dataStore":{"name":"localhost","url":"http://localhost:9000","isScratch":false,"allowsUpload":true},"owningOrganization":"Organization_X","allowedTeams":[],"allowedTeamsCumulative":[],"isActive":true,"isPublic":false,"description":null,"displayName":null,"created":1685544545187,"isEditable":true,"lastUsedByUser":1010101010101,"logoUrl":"/assets/images/mpi-logos.svg","sortingKey":1685544545187,"details":null,"isUnreported":false,"jobsEnabled":false,"tags":[],"folderId":"570b9f4e4bb848d0885ea917","publication":null}'
>>>>>>> 264e1a5b
    headers:
      cache-control:
      - no-cache
      content-length:
      - '1145'
      content-type:
      - application/json
      date: Mon, 01 Jan 2000 00:00:00 GMT
      referrer-policy:
      - origin-when-cross-origin, strict-origin-when-cross-origin
      x-permitted-cross-domain-policies:
      - master-only
      x-xss-protection:
      - 1; mode=block
    http_version: HTTP/1.1
    status_code: 200
- request:
    body: null
    headers: {}
    method: GET
    uri: http://localhost:9000/data/zarr/Organization_X/cell_2000-01-01_00-00-00
  response:
    body:
      string: "<!DOCTYPE html>\n<html lang=\"en\">\n  <head>\n    <meta name=\"viewport\"
        content=\"width=device-width, initial-scale=1.0, user-scalable=yes\">\n    <title>WEBKNOSSOS
        Datastore</title>\n    <meta name=\"robot\" content=\"noindex\" />\n    <script
        type=\"text/javascript\">\n      // foward to path with trailing slash\n      if
        (!window.location.pathname.endsWith('/')) {\n        var url = window.location.protocol
        + '//' + \n                  window.location.host + \n                  window.location.pathname
        + '/' + \n                  window.location.search;\n        window.location.replace(url);\n
        \     }\n    </script>\n    \n    <style>\n      * {\n        font-family:
        \"Monospaced Number\", -apple-system, BlinkMacSystemFont, \"Segoe UI\", Roboto,\n
        \       \"PingFang SC\", \"Hiragino Sans GB\", \"Microsoft YaHei\", \"Helvetica
        Neue\", Helvetica, Arial,\n        sans-serif;\n        text-align: center\n
        \     }\n      \n      ul {\n        list-style: none;\n      }\n\n      p#hint
        {\n        color: #777;\n        margin-top: 4em\n      }\n    </style>\n
<<<<<<< HEAD
        \ </head>\n  <body>\n    <p id=\"hint\">This is the WEBKNOSSOS Datastore \u201COrganization_X/cell_2023-05-31_12-38-10\u201D
=======
        \ </head>\n  <body>\n    <p id=\"hint\">This is the WEBKNOSSOS Datastore \u201COrganization_X/cell_2023-05-31_14-49-01\u201D
>>>>>>> 264e1a5b
        folder.</p>\n    <p>The following are the contents of the folder:</p>\n    <ul>\n
        \     \n        <li><a href=\"datasource-properties.json\">datasource-properties.json</a></li>\n
        \     \n        <li><a href=\".zgroup\">.zgroup</a></li>\n      \n        <li><a
        href=\"cell membranes\">cell membranes</a></li>\n      \n        <li><a href=\"nuclei\">nuclei</a></li>\n
        \     \n    </ul>\n  </body>\n</html>\n"
    headers:
      access-control-allow-origin:
      - '*'
      access-control-max-age:
      - '600'
      cache-control:
      - no-cache
      content-length:
      - '1507'
      content-type:
      - text/html; charset=UTF-8
      date: Mon, 01 Jan 2000 00:00:00 GMT
      referrer-policy:
      - origin-when-cross-origin, strict-origin-when-cross-origin
      x-permitted-cross-domain-policies:
      - master-only
      x-xss-protection:
      - 1; mode=block
    status:
      code: 200
      message: OK
<<<<<<< HEAD
    url: http://localhost:9000/data/zarr/Organization_X/cell_2023-05-31_12-38-10
=======
    url: http://localhost:9000/data/zarr/Organization_X/cell_2023-05-31_14-49-01
>>>>>>> 264e1a5b
- request:
    body: null
    headers: {}
    method: GET
    uri: http://localhost:9000/data/zarr/Organization_X/cell_2000-01-01_00-00-00
  response:
    body:
      string: "<!DOCTYPE html>\n<html lang=\"en\">\n  <head>\n    <meta name=\"viewport\"
        content=\"width=device-width, initial-scale=1.0, user-scalable=yes\">\n    <title>WEBKNOSSOS
        Datastore</title>\n    <meta name=\"robot\" content=\"noindex\" />\n    <script
        type=\"text/javascript\">\n      // foward to path with trailing slash\n      if
        (!window.location.pathname.endsWith('/')) {\n        var url = window.location.protocol
        + '//' + \n                  window.location.host + \n                  window.location.pathname
        + '/' + \n                  window.location.search;\n        window.location.replace(url);\n
        \     }\n    </script>\n    \n    <style>\n      * {\n        font-family:
        \"Monospaced Number\", -apple-system, BlinkMacSystemFont, \"Segoe UI\", Roboto,\n
        \       \"PingFang SC\", \"Hiragino Sans GB\", \"Microsoft YaHei\", \"Helvetica
        Neue\", Helvetica, Arial,\n        sans-serif;\n        text-align: center\n
        \     }\n      \n      ul {\n        list-style: none;\n      }\n\n      p#hint
        {\n        color: #777;\n        margin-top: 4em\n      }\n    </style>\n
<<<<<<< HEAD
        \ </head>\n  <body>\n    <p id=\"hint\">This is the WEBKNOSSOS Datastore \u201COrganization_X/cell_2023-05-31_12-38-10\u201D
=======
        \ </head>\n  <body>\n    <p id=\"hint\">This is the WEBKNOSSOS Datastore \u201COrganization_X/cell_2023-05-31_14-49-01\u201D
>>>>>>> 264e1a5b
        folder.</p>\n    <p>The following are the contents of the folder:</p>\n    <ul>\n
        \     \n        <li><a href=\"datasource-properties.json\">datasource-properties.json</a></li>\n
        \     \n        <li><a href=\".zgroup\">.zgroup</a></li>\n      \n        <li><a
        href=\"cell membranes\">cell membranes</a></li>\n      \n        <li><a href=\"nuclei\">nuclei</a></li>\n
        \     \n    </ul>\n  </body>\n</html>\n"
    headers:
      access-control-allow-origin:
      - '*'
      access-control-max-age:
      - '600'
      cache-control:
      - no-cache
      content-length:
      - '1507'
      content-type:
      - text/html; charset=UTF-8
      date: Mon, 01 Jan 2000 00:00:00 GMT
      referrer-policy:
      - origin-when-cross-origin, strict-origin-when-cross-origin
      x-permitted-cross-domain-policies:
      - master-only
      x-xss-protection:
      - 1; mode=block
    status:
      code: 200
      message: OK
<<<<<<< HEAD
    url: http://localhost:9000/data/zarr/Organization_X/cell_2023-05-31_12-38-10
=======
    url: http://localhost:9000/data/zarr/Organization_X/cell_2023-05-31_14-49-01
>>>>>>> 264e1a5b
- request:
    body: null
    headers: {}
    method: GET
    uri: http://localhost:9000/data/zarr/Organization_X/cell_2000-01-01_00-00-00
  response:
    body:
      string: "<!DOCTYPE html>\n<html lang=\"en\">\n  <head>\n    <meta name=\"viewport\"
        content=\"width=device-width, initial-scale=1.0, user-scalable=yes\">\n    <title>WEBKNOSSOS
        Datastore</title>\n    <meta name=\"robot\" content=\"noindex\" />\n    <script
        type=\"text/javascript\">\n      // foward to path with trailing slash\n      if
        (!window.location.pathname.endsWith('/')) {\n        var url = window.location.protocol
        + '//' + \n                  window.location.host + \n                  window.location.pathname
        + '/' + \n                  window.location.search;\n        window.location.replace(url);\n
        \     }\n    </script>\n    \n    <style>\n      * {\n        font-family:
        \"Monospaced Number\", -apple-system, BlinkMacSystemFont, \"Segoe UI\", Roboto,\n
        \       \"PingFang SC\", \"Hiragino Sans GB\", \"Microsoft YaHei\", \"Helvetica
        Neue\", Helvetica, Arial,\n        sans-serif;\n        text-align: center\n
        \     }\n      \n      ul {\n        list-style: none;\n      }\n\n      p#hint
        {\n        color: #777;\n        margin-top: 4em\n      }\n    </style>\n
<<<<<<< HEAD
        \ </head>\n  <body>\n    <p id=\"hint\">This is the WEBKNOSSOS Datastore \u201COrganization_X/cell_2023-05-31_12-38-10\u201D
=======
        \ </head>\n  <body>\n    <p id=\"hint\">This is the WEBKNOSSOS Datastore \u201COrganization_X/cell_2023-05-31_14-49-01\u201D
>>>>>>> 264e1a5b
        folder.</p>\n    <p>The following are the contents of the folder:</p>\n    <ul>\n
        \     \n        <li><a href=\"datasource-properties.json\">datasource-properties.json</a></li>\n
        \     \n        <li><a href=\".zgroup\">.zgroup</a></li>\n      \n        <li><a
        href=\"cell membranes\">cell membranes</a></li>\n      \n        <li><a href=\"nuclei\">nuclei</a></li>\n
        \     \n    </ul>\n  </body>\n</html>\n"
    headers:
      access-control-allow-origin:
      - '*'
      access-control-max-age:
      - '600'
      cache-control:
      - no-cache
      content-length:
      - '1507'
      content-type:
      - text/html; charset=UTF-8
      date: Mon, 01 Jan 2000 00:00:00 GMT
      referrer-policy:
      - origin-when-cross-origin, strict-origin-when-cross-origin
      x-permitted-cross-domain-policies:
      - master-only
      x-xss-protection:
      - 1; mode=block
    status:
      code: 200
      message: OK
<<<<<<< HEAD
    url: http://localhost:9000/data/zarr/Organization_X/cell_2023-05-31_12-38-10
=======
    url: http://localhost:9000/data/zarr/Organization_X/cell_2023-05-31_14-49-01
>>>>>>> 264e1a5b
- request:
    body: null
    headers: {}
    method: GET
    uri: http://localhost:9000/data/zarr/Organization_X/cell_2000-01-01_00-00-00/datasource-properties.json
  response:
    body:
<<<<<<< HEAD
      string: '{"id":{"name":"cell_2023-05-31_12-38-10","team":"Organization_X"},"dataLayers":[{"name":"cell
=======
      string: '{"id":{"name":"cell_2023-05-31_14-49-01","team":"Organization_X"},"dataLayers":[{"name":"cell
>>>>>>> 264e1a5b
        membranes","category":"color","boundingBox":{"topLeft":[0,0,0],"width":256,"height":256,"depth":60},"elementClass":"uint16","mags":[{"mag":[1,1,1],"axisOrder":{"x":1,"y":2,"z":3,"c":0}}],"numChannels":1,"dataFormat":"zarr"},{"name":"nuclei","category":"color","boundingBox":{"topLeft":[0,0,0],"width":256,"height":256,"depth":60},"elementClass":"uint16","mags":[{"mag":[1,1,1],"axisOrder":{"x":1,"y":2,"z":3,"c":0}}],"numChannels":1,"dataFormat":"zarr"}],"scale":[260,260,290]}'
    headers:
      access-control-allow-origin:
      - '*'
      access-control-max-age:
      - '600'
      cache-control:
      - no-cache
      content-length:
      - '571'
      content-type:
      - application/json
      date: Mon, 01 Jan 2000 00:00:00 GMT
      referrer-policy:
      - origin-when-cross-origin, strict-origin-when-cross-origin
      x-permitted-cross-domain-policies:
      - master-only
      x-xss-protection:
      - 1; mode=block
    status:
      code: 200
      message: OK
<<<<<<< HEAD
    url: http://localhost:9000/data/zarr/Organization_X/cell_2023-05-31_12-38-10/datasource-properties.json
=======
    url: http://localhost:9000/data/zarr/Organization_X/cell_2023-05-31_14-49-01/datasource-properties.json
>>>>>>> 264e1a5b
- request:
    body: null
    headers: {}
    method: GET
    uri: http://localhost:9000/data/zarr/Organization_X/cell_2000-01-01_00-00-00/datasource-properties.json
  response:
    body:
<<<<<<< HEAD
      string: '{"id":{"name":"cell_2023-05-31_12-38-10","team":"Organization_X"},"dataLayers":[{"name":"cell
=======
      string: '{"id":{"name":"cell_2023-05-31_14-49-01","team":"Organization_X"},"dataLayers":[{"name":"cell
>>>>>>> 264e1a5b
        membranes","category":"color","boundingBox":{"topLeft":[0,0,0],"width":256,"height":256,"depth":60},"elementClass":"uint16","mags":[{"mag":[1,1,1],"axisOrder":{"x":1,"y":2,"z":3,"c":0}}],"numChannels":1,"dataFormat":"zarr"},{"name":"nuclei","category":"color","boundingBox":{"topLeft":[0,0,0],"width":256,"height":256,"depth":60},"elementClass":"uint16","mags":[{"mag":[1,1,1],"axisOrder":{"x":1,"y":2,"z":3,"c":0}}],"numChannels":1,"dataFormat":"zarr"}],"scale":[260,260,290]}'
    headers:
      access-control-allow-origin:
      - '*'
      access-control-max-age:
      - '600'
      cache-control:
      - no-cache
      content-length:
      - '571'
      content-type:
      - application/json
      date: Mon, 01 Jan 2000 00:00:00 GMT
      referrer-policy:
      - origin-when-cross-origin, strict-origin-when-cross-origin
      x-permitted-cross-domain-policies:
      - master-only
      x-xss-protection:
      - 1; mode=block
    status:
      code: 200
      message: OK
<<<<<<< HEAD
    url: http://localhost:9000/data/zarr/Organization_X/cell_2023-05-31_12-38-10/datasource-properties.json
=======
    url: http://localhost:9000/data/zarr/Organization_X/cell_2023-05-31_14-49-01/datasource-properties.json
>>>>>>> 264e1a5b
- request:
    body: null
    headers:
      Accept-Encoding:
      - identity
    method: HEAD
    uri: http://localhost:9000/data/zarr/Organization_X/cell_2000-01-01_00-00-00/datasource-properties.json
  response:
    body:
      string: ''
    headers:
      access-control-allow-origin:
      - '*'
      access-control-max-age:
      - '600'
      cache-control:
      - no-cache
      content-length:
      - '571'
      content-type:
      - application/json
      date: Mon, 01 Jan 2000 00:00:00 GMT
      referrer-policy:
      - origin-when-cross-origin, strict-origin-when-cross-origin
      x-permitted-cross-domain-policies:
      - master-only
      x-xss-protection:
      - 1; mode=block
    status:
      code: 200
      message: OK
<<<<<<< HEAD
    url: http://localhost:9000/data/zarr/Organization_X/cell_2023-05-31_12-38-10/datasource-properties.json
=======
    url: http://localhost:9000/data/zarr/Organization_X/cell_2023-05-31_14-49-01/datasource-properties.json
>>>>>>> 264e1a5b
- request:
    body: null
    headers:
      Range:
      - bytes=0-570
    method: GET
    uri: http://localhost:9000/data/zarr/Organization_X/cell_2000-01-01_00-00-00/datasource-properties.json
  response:
    body:
<<<<<<< HEAD
      string: '{"id":{"name":"cell_2023-05-31_12-38-10","team":"Organization_X"},"dataLayers":[{"name":"cell
=======
      string: '{"id":{"name":"cell_2023-05-31_14-49-01","team":"Organization_X"},"dataLayers":[{"name":"cell
>>>>>>> 264e1a5b
        membranes","category":"color","boundingBox":{"topLeft":[0,0,0],"width":256,"height":256,"depth":60},"elementClass":"uint16","mags":[{"mag":[1,1,1],"axisOrder":{"x":1,"y":2,"z":3,"c":0}}],"numChannels":1,"dataFormat":"zarr"},{"name":"nuclei","category":"color","boundingBox":{"topLeft":[0,0,0],"width":256,"height":256,"depth":60},"elementClass":"uint16","mags":[{"mag":[1,1,1],"axisOrder":{"x":1,"y":2,"z":3,"c":0}}],"numChannels":1,"dataFormat":"zarr"}],"scale":[260,260,290]}'
    headers:
      access-control-allow-origin:
      - '*'
      access-control-max-age:
      - '600'
      cache-control:
      - no-cache
      content-length:
      - '571'
      content-type:
      - application/json
      date: Mon, 01 Jan 2000 00:00:00 GMT
      referrer-policy:
      - origin-when-cross-origin, strict-origin-when-cross-origin
      x-permitted-cross-domain-policies:
      - master-only
      x-xss-protection:
      - 1; mode=block
    status:
      code: 200
      message: OK
<<<<<<< HEAD
    url: http://localhost:9000/data/zarr/Organization_X/cell_2023-05-31_12-38-10/datasource-properties.json
=======
    url: http://localhost:9000/data/zarr/Organization_X/cell_2023-05-31_14-49-01/datasource-properties.json
>>>>>>> 264e1a5b
- request:
    body: null
    headers: {}
    method: GET
    uri: http://localhost:9000/data/zarr/Organization_X/cell_2000-01-01_00-00-00/cell%20membranes/1
  response:
    body:
      string: "<!DOCTYPE html>\n<html lang=\"en\">\n  <head>\n    <meta name=\"viewport\"
        content=\"width=device-width, initial-scale=1.0, user-scalable=yes\">\n    <title>WEBKNOSSOS
        Datastore</title>\n    <meta name=\"robot\" content=\"noindex\" />\n    <script
        type=\"text/javascript\">\n      // foward to path with trailing slash\n      if
        (!window.location.pathname.endsWith('/')) {\n        var url = window.location.protocol
        + '//' + \n                  window.location.host + \n                  window.location.pathname
        + '/' + \n                  window.location.search;\n        window.location.replace(url);\n
        \     }\n    </script>\n    \n    <style>\n      * {\n        font-family:
        \"Monospaced Number\", -apple-system, BlinkMacSystemFont, \"Segoe UI\", Roboto,\n
        \       \"PingFang SC\", \"Hiragino Sans GB\", \"Microsoft YaHei\", \"Helvetica
        Neue\", Helvetica, Arial,\n        sans-serif;\n        text-align: center\n
        \     }\n      \n      ul {\n        list-style: none;\n      }\n\n      p#hint
        {\n        color: #777;\n        margin-top: 4em\n      }\n    </style>\n
<<<<<<< HEAD
        \ </head>\n  <body>\n    <p id=\"hint\">This is the WEBKNOSSOS Datastore \u201COrganization_X/cell_2023-05-31_12-38-10/cell
=======
        \ </head>\n  <body>\n    <p id=\"hint\">This is the WEBKNOSSOS Datastore \u201COrganization_X/cell_2023-05-31_14-49-01/cell
>>>>>>> 264e1a5b
        membranes/1\u201D folder.</p>\n    <p>The following are the contents of the
        folder:</p>\n    <ul>\n      \n        <li><a href=\".zarray\">.zarray</a></li>\n
        \     \n    </ul>\n  </body>\n</html>\n"
    headers:
      access-control-allow-origin:
      - '*'
      access-control-max-age:
      - '600'
      cache-control:
      - no-cache
      content-length:
      - '1312'
      content-type:
      - text/html; charset=UTF-8
      date: Mon, 01 Jan 2000 00:00:00 GMT
      referrer-policy:
      - origin-when-cross-origin, strict-origin-when-cross-origin
      x-permitted-cross-domain-policies:
      - master-only
      x-xss-protection:
      - 1; mode=block
    status:
      code: 200
      message: OK
<<<<<<< HEAD
    url: http://localhost:9000/data/zarr/Organization_X/cell_2023-05-31_12-38-10/cell%20membranes/1
=======
    url: http://localhost:9000/data/zarr/Organization_X/cell_2023-05-31_14-49-01/cell%20membranes/1
>>>>>>> 264e1a5b
- request:
    body: null
    headers: {}
    method: GET
    uri: http://localhost:9000/data/zarr/Organization_X/cell_2000-01-01_00-00-00/cell%20membranes/1/.zarray
  response:
    body:
      string: '{"dtype":"<u2","fill_value":0,"zarr_format":2,"order":"F","chunks":[1,32,32,32],"compressor":null,"filters":null,"shape":[1,256,256,60],"dimension_seperator":"."}'
    headers:
      access-control-allow-origin:
      - '*'
      access-control-max-age:
      - '600'
      cache-control:
      - no-cache
      content-length:
      - '162'
      content-type:
      - application/json
      date: Mon, 01 Jan 2000 00:00:00 GMT
      referrer-policy:
      - origin-when-cross-origin, strict-origin-when-cross-origin
      x-permitted-cross-domain-policies:
      - master-only
      x-xss-protection:
      - 1; mode=block
    status:
      code: 200
      message: OK
<<<<<<< HEAD
    url: http://localhost:9000/data/zarr/Organization_X/cell_2023-05-31_12-38-10/cell%20membranes/1/.zarray
=======
    url: http://localhost:9000/data/zarr/Organization_X/cell_2023-05-31_14-49-01/cell%20membranes/1/.zarray
>>>>>>> 264e1a5b
- request:
    body: null
    headers: {}
    method: GET
    uri: http://localhost:9000/data/zarr/Organization_X/cell_2000-01-01_00-00-00/cell%20membranes/1/.zarray
  response:
    body:
      string: '{"dtype":"<u2","fill_value":0,"zarr_format":2,"order":"F","chunks":[1,32,32,32],"compressor":null,"filters":null,"shape":[1,256,256,60],"dimension_seperator":"."}'
    headers:
      access-control-allow-origin:
      - '*'
      access-control-max-age:
      - '600'
      cache-control:
      - no-cache
      content-length:
      - '162'
      content-type:
      - application/json
      date: Mon, 01 Jan 2000 00:00:00 GMT
      referrer-policy:
      - origin-when-cross-origin, strict-origin-when-cross-origin
      x-permitted-cross-domain-policies:
      - master-only
      x-xss-protection:
      - 1; mode=block
    status:
      code: 200
      message: OK
<<<<<<< HEAD
    url: http://localhost:9000/data/zarr/Organization_X/cell_2023-05-31_12-38-10/cell%20membranes/1/.zarray
=======
    url: http://localhost:9000/data/zarr/Organization_X/cell_2023-05-31_14-49-01/cell%20membranes/1/.zarray
>>>>>>> 264e1a5b
- request:
    body: null
    headers: {}
    method: GET
    uri: http://localhost:9000/data/zarr/Organization_X/cell_2000-01-01_00-00-00/cell%20membranes/1/.zarray
  response:
    body:
      string: '{"dtype":"<u2","fill_value":0,"zarr_format":2,"order":"F","chunks":[1,32,32,32],"compressor":null,"filters":null,"shape":[1,256,256,60],"dimension_seperator":"."}'
    headers:
      access-control-allow-origin:
      - '*'
      access-control-max-age:
      - '600'
      cache-control:
      - no-cache
      content-length:
      - '162'
      content-type:
      - application/json
      date: Mon, 01 Jan 2000 00:00:00 GMT
      referrer-policy:
      - origin-when-cross-origin, strict-origin-when-cross-origin
      x-permitted-cross-domain-policies:
      - master-only
      x-xss-protection:
      - 1; mode=block
    status:
      code: 200
      message: OK
<<<<<<< HEAD
    url: http://localhost:9000/data/zarr/Organization_X/cell_2023-05-31_12-38-10/cell%20membranes/1/.zarray
=======
    url: http://localhost:9000/data/zarr/Organization_X/cell_2023-05-31_14-49-01/cell%20membranes/1/.zarray
>>>>>>> 264e1a5b
- request:
    body: null
    headers: {}
    method: GET
    uri: http://localhost:9000/data/zarr/Organization_X/cell_2000-01-01_00-00-00/cell%20membranes/1/.zarray
  response:
    body:
      string: '{"dtype":"<u2","fill_value":0,"zarr_format":2,"order":"F","chunks":[1,32,32,32],"compressor":null,"filters":null,"shape":[1,256,256,60],"dimension_seperator":"."}'
    headers:
      access-control-allow-origin:
      - '*'
      access-control-max-age:
      - '600'
      cache-control:
      - no-cache
      content-length:
      - '162'
      content-type:
      - application/json
      date: Mon, 01 Jan 2000 00:00:00 GMT
      referrer-policy:
      - origin-when-cross-origin, strict-origin-when-cross-origin
      x-permitted-cross-domain-policies:
      - master-only
      x-xss-protection:
      - 1; mode=block
    status:
      code: 200
      message: OK
<<<<<<< HEAD
    url: http://localhost:9000/data/zarr/Organization_X/cell_2023-05-31_12-38-10/cell%20membranes/1/.zarray
=======
    url: http://localhost:9000/data/zarr/Organization_X/cell_2023-05-31_14-49-01/cell%20membranes/1/.zarray
>>>>>>> 264e1a5b
- request:
    body: null
    headers: {}
    method: GET
    uri: http://localhost:9000/data/zarr/Organization_X/cell_2000-01-01_00-00-00/cell%20membranes/1/.zarray
  response:
    body:
      string: '{"dtype":"<u2","fill_value":0,"zarr_format":2,"order":"F","chunks":[1,32,32,32],"compressor":null,"filters":null,"shape":[1,256,256,60],"dimension_seperator":"."}'
    headers:
      access-control-allow-origin:
      - '*'
      access-control-max-age:
      - '600'
      cache-control:
      - no-cache
      content-length:
      - '162'
      content-type:
      - application/json
      date: Mon, 01 Jan 2000 00:00:00 GMT
      referrer-policy:
      - origin-when-cross-origin, strict-origin-when-cross-origin
      x-permitted-cross-domain-policies:
      - master-only
      x-xss-protection:
      - 1; mode=block
    status:
      code: 200
      message: OK
<<<<<<< HEAD
    url: http://localhost:9000/data/zarr/Organization_X/cell_2023-05-31_12-38-10/cell%20membranes/1/.zarray
=======
    url: http://localhost:9000/data/zarr/Organization_X/cell_2023-05-31_14-49-01/cell%20membranes/1/.zarray
>>>>>>> 264e1a5b
- request:
    body: null
    headers: {}
    method: GET
    uri: http://localhost:9000/data/zarr/Organization_X/cell_2000-01-01_00-00-00/cell%20membranes/1/.zarray
  response:
    body:
      string: '{"dtype":"<u2","fill_value":0,"zarr_format":2,"order":"F","chunks":[1,32,32,32],"compressor":null,"filters":null,"shape":[1,256,256,60],"dimension_seperator":"."}'
    headers:
      access-control-allow-origin:
      - '*'
      access-control-max-age:
      - '600'
      cache-control:
      - no-cache
      content-length:
      - '162'
      content-type:
      - application/json
      date: Mon, 01 Jan 2000 00:00:00 GMT
      referrer-policy:
      - origin-when-cross-origin, strict-origin-when-cross-origin
      x-permitted-cross-domain-policies:
      - master-only
      x-xss-protection:
      - 1; mode=block
    status:
      code: 200
      message: OK
<<<<<<< HEAD
    url: http://localhost:9000/data/zarr/Organization_X/cell_2023-05-31_12-38-10/cell%20membranes/1/.zarray
=======
    url: http://localhost:9000/data/zarr/Organization_X/cell_2023-05-31_14-49-01/cell%20membranes/1/.zarray
>>>>>>> 264e1a5b
- request:
    body: null
    headers: {}
    method: GET
    uri: http://localhost:9000/data/zarr/Organization_X/cell_2000-01-01_00-00-00/cell%20membranes/1
  response:
    body:
      string: "<!DOCTYPE html>\n<html lang=\"en\">\n  <head>\n    <meta name=\"viewport\"
        content=\"width=device-width, initial-scale=1.0, user-scalable=yes\">\n    <title>WEBKNOSSOS
        Datastore</title>\n    <meta name=\"robot\" content=\"noindex\" />\n    <script
        type=\"text/javascript\">\n      // foward to path with trailing slash\n      if
        (!window.location.pathname.endsWith('/')) {\n        var url = window.location.protocol
        + '//' + \n                  window.location.host + \n                  window.location.pathname
        + '/' + \n                  window.location.search;\n        window.location.replace(url);\n
        \     }\n    </script>\n    \n    <style>\n      * {\n        font-family:
        \"Monospaced Number\", -apple-system, BlinkMacSystemFont, \"Segoe UI\", Roboto,\n
        \       \"PingFang SC\", \"Hiragino Sans GB\", \"Microsoft YaHei\", \"Helvetica
        Neue\", Helvetica, Arial,\n        sans-serif;\n        text-align: center\n
        \     }\n      \n      ul {\n        list-style: none;\n      }\n\n      p#hint
        {\n        color: #777;\n        margin-top: 4em\n      }\n    </style>\n
<<<<<<< HEAD
        \ </head>\n  <body>\n    <p id=\"hint\">This is the WEBKNOSSOS Datastore \u201COrganization_X/cell_2023-05-31_12-38-10/cell
=======
        \ </head>\n  <body>\n    <p id=\"hint\">This is the WEBKNOSSOS Datastore \u201COrganization_X/cell_2023-05-31_14-49-01/cell
>>>>>>> 264e1a5b
        membranes/1\u201D folder.</p>\n    <p>The following are the contents of the
        folder:</p>\n    <ul>\n      \n        <li><a href=\".zarray\">.zarray</a></li>\n
        \     \n    </ul>\n  </body>\n</html>\n"
    headers:
      access-control-allow-origin:
      - '*'
      access-control-max-age:
      - '600'
      cache-control:
      - no-cache
      content-length:
      - '1312'
      content-type:
      - text/html; charset=UTF-8
      date: Mon, 01 Jan 2000 00:00:00 GMT
      referrer-policy:
      - origin-when-cross-origin, strict-origin-when-cross-origin
      x-permitted-cross-domain-policies:
      - master-only
      x-xss-protection:
      - 1; mode=block
    status:
      code: 200
      message: OK
<<<<<<< HEAD
    url: http://localhost:9000/data/zarr/Organization_X/cell_2023-05-31_12-38-10/cell%20membranes/1
=======
    url: http://localhost:9000/data/zarr/Organization_X/cell_2023-05-31_14-49-01/cell%20membranes/1
>>>>>>> 264e1a5b
- request:
    body: null
    headers: {}
    method: GET
    uri: http://localhost:9000/data/zarr/Organization_X/cell_2000-01-01_00-00-00/nuclei/1
  response:
    body:
      string: "<!DOCTYPE html>\n<html lang=\"en\">\n  <head>\n    <meta name=\"viewport\"
        content=\"width=device-width, initial-scale=1.0, user-scalable=yes\">\n    <title>WEBKNOSSOS
        Datastore</title>\n    <meta name=\"robot\" content=\"noindex\" />\n    <script
        type=\"text/javascript\">\n      // foward to path with trailing slash\n      if
        (!window.location.pathname.endsWith('/')) {\n        var url = window.location.protocol
        + '//' + \n                  window.location.host + \n                  window.location.pathname
        + '/' + \n                  window.location.search;\n        window.location.replace(url);\n
        \     }\n    </script>\n    \n    <style>\n      * {\n        font-family:
        \"Monospaced Number\", -apple-system, BlinkMacSystemFont, \"Segoe UI\", Roboto,\n
        \       \"PingFang SC\", \"Hiragino Sans GB\", \"Microsoft YaHei\", \"Helvetica
        Neue\", Helvetica, Arial,\n        sans-serif;\n        text-align: center\n
        \     }\n      \n      ul {\n        list-style: none;\n      }\n\n      p#hint
        {\n        color: #777;\n        margin-top: 4em\n      }\n    </style>\n
<<<<<<< HEAD
        \ </head>\n  <body>\n    <p id=\"hint\">This is the WEBKNOSSOS Datastore \u201COrganization_X/cell_2023-05-31_12-38-10/nuclei/1\u201D
=======
        \ </head>\n  <body>\n    <p id=\"hint\">This is the WEBKNOSSOS Datastore \u201COrganization_X/cell_2023-05-31_14-49-01/nuclei/1\u201D
>>>>>>> 264e1a5b
        folder.</p>\n    <p>The following are the contents of the folder:</p>\n    <ul>\n
        \     \n        <li><a href=\".zarray\">.zarray</a></li>\n      \n    </ul>\n
        \ </body>\n</html>\n"
    headers:
      access-control-allow-origin:
      - '*'
      access-control-max-age:
      - '600'
      cache-control:
      - no-cache
      content-length:
      - '1304'
      content-type:
      - text/html; charset=UTF-8
      date: Mon, 01 Jan 2000 00:00:00 GMT
      referrer-policy:
      - origin-when-cross-origin, strict-origin-when-cross-origin
      x-permitted-cross-domain-policies:
      - master-only
      x-xss-protection:
      - 1; mode=block
    status:
      code: 200
      message: OK
<<<<<<< HEAD
    url: http://localhost:9000/data/zarr/Organization_X/cell_2023-05-31_12-38-10/nuclei/1
=======
    url: http://localhost:9000/data/zarr/Organization_X/cell_2023-05-31_14-49-01/nuclei/1
>>>>>>> 264e1a5b
- request:
    body: null
    headers: {}
    method: GET
    uri: http://localhost:9000/data/zarr/Organization_X/cell_2000-01-01_00-00-00/nuclei/1/.zarray
  response:
    body:
      string: '{"dtype":"<u2","fill_value":0,"zarr_format":2,"order":"F","chunks":[1,32,32,32],"compressor":null,"filters":null,"shape":[1,256,256,60],"dimension_seperator":"."}'
    headers:
      access-control-allow-origin:
      - '*'
      access-control-max-age:
      - '600'
      cache-control:
      - no-cache
      content-length:
      - '162'
      content-type:
      - application/json
      date: Mon, 01 Jan 2000 00:00:00 GMT
      referrer-policy:
      - origin-when-cross-origin, strict-origin-when-cross-origin
      x-permitted-cross-domain-policies:
      - master-only
      x-xss-protection:
      - 1; mode=block
    status:
      code: 200
      message: OK
<<<<<<< HEAD
    url: http://localhost:9000/data/zarr/Organization_X/cell_2023-05-31_12-38-10/nuclei/1/.zarray
=======
    url: http://localhost:9000/data/zarr/Organization_X/cell_2023-05-31_14-49-01/nuclei/1/.zarray
>>>>>>> 264e1a5b
- request:
    body: null
    headers: {}
    method: GET
    uri: http://localhost:9000/data/zarr/Organization_X/cell_2000-01-01_00-00-00/nuclei/1/.zarray
  response:
    body:
      string: '{"dtype":"<u2","fill_value":0,"zarr_format":2,"order":"F","chunks":[1,32,32,32],"compressor":null,"filters":null,"shape":[1,256,256,60],"dimension_seperator":"."}'
    headers:
      access-control-allow-origin:
      - '*'
      access-control-max-age:
      - '600'
      cache-control:
      - no-cache
      content-length:
      - '162'
      content-type:
      - application/json
      date: Mon, 01 Jan 2000 00:00:00 GMT
      referrer-policy:
      - origin-when-cross-origin, strict-origin-when-cross-origin
      x-permitted-cross-domain-policies:
      - master-only
      x-xss-protection:
      - 1; mode=block
    status:
      code: 200
      message: OK
<<<<<<< HEAD
    url: http://localhost:9000/data/zarr/Organization_X/cell_2023-05-31_12-38-10/nuclei/1/.zarray
=======
    url: http://localhost:9000/data/zarr/Organization_X/cell_2023-05-31_14-49-01/nuclei/1/.zarray
>>>>>>> 264e1a5b
- request:
    body: null
    headers: {}
    method: GET
    uri: http://localhost:9000/data/zarr/Organization_X/cell_2000-01-01_00-00-00/nuclei/1/.zarray
  response:
    body:
      string: '{"dtype":"<u2","fill_value":0,"zarr_format":2,"order":"F","chunks":[1,32,32,32],"compressor":null,"filters":null,"shape":[1,256,256,60],"dimension_seperator":"."}'
    headers:
      access-control-allow-origin:
      - '*'
      access-control-max-age:
      - '600'
      cache-control:
      - no-cache
      content-length:
      - '162'
      content-type:
      - application/json
      date: Mon, 01 Jan 2000 00:00:00 GMT
      referrer-policy:
      - origin-when-cross-origin, strict-origin-when-cross-origin
      x-permitted-cross-domain-policies:
      - master-only
      x-xss-protection:
      - 1; mode=block
    status:
      code: 200
      message: OK
<<<<<<< HEAD
    url: http://localhost:9000/data/zarr/Organization_X/cell_2023-05-31_12-38-10/nuclei/1/.zarray
=======
    url: http://localhost:9000/data/zarr/Organization_X/cell_2023-05-31_14-49-01/nuclei/1/.zarray
>>>>>>> 264e1a5b
- request:
    body: null
    headers: {}
    method: GET
    uri: http://localhost:9000/data/zarr/Organization_X/cell_2000-01-01_00-00-00/nuclei/1/.zarray
  response:
    body:
      string: '{"dtype":"<u2","fill_value":0,"zarr_format":2,"order":"F","chunks":[1,32,32,32],"compressor":null,"filters":null,"shape":[1,256,256,60],"dimension_seperator":"."}'
    headers:
      access-control-allow-origin:
      - '*'
      access-control-max-age:
      - '600'
      cache-control:
      - no-cache
      content-length:
      - '162'
      content-type:
      - application/json
      date: Mon, 01 Jan 2000 00:00:00 GMT
      referrer-policy:
      - origin-when-cross-origin, strict-origin-when-cross-origin
      x-permitted-cross-domain-policies:
      - master-only
      x-xss-protection:
      - 1; mode=block
    status:
      code: 200
      message: OK
<<<<<<< HEAD
    url: http://localhost:9000/data/zarr/Organization_X/cell_2023-05-31_12-38-10/nuclei/1/.zarray
=======
    url: http://localhost:9000/data/zarr/Organization_X/cell_2023-05-31_14-49-01/nuclei/1/.zarray
>>>>>>> 264e1a5b
- request:
    body: null
    headers: {}
    method: GET
    uri: http://localhost:9000/data/zarr/Organization_X/cell_2000-01-01_00-00-00/nuclei/1/.zarray
  response:
    body:
      string: '{"dtype":"<u2","fill_value":0,"zarr_format":2,"order":"F","chunks":[1,32,32,32],"compressor":null,"filters":null,"shape":[1,256,256,60],"dimension_seperator":"."}'
    headers:
      access-control-allow-origin:
      - '*'
      access-control-max-age:
      - '600'
      cache-control:
      - no-cache
      content-length:
      - '162'
      content-type:
      - application/json
      date: Mon, 01 Jan 2000 00:00:00 GMT
      referrer-policy:
      - origin-when-cross-origin, strict-origin-when-cross-origin
      x-permitted-cross-domain-policies:
      - master-only
      x-xss-protection:
      - 1; mode=block
    status:
      code: 200
      message: OK
<<<<<<< HEAD
    url: http://localhost:9000/data/zarr/Organization_X/cell_2023-05-31_12-38-10/nuclei/1/.zarray
=======
    url: http://localhost:9000/data/zarr/Organization_X/cell_2023-05-31_14-49-01/nuclei/1/.zarray
>>>>>>> 264e1a5b
- request:
    body: null
    headers: {}
    method: GET
    uri: http://localhost:9000/data/zarr/Organization_X/cell_2000-01-01_00-00-00/nuclei/1/.zarray
  response:
    body:
      string: '{"dtype":"<u2","fill_value":0,"zarr_format":2,"order":"F","chunks":[1,32,32,32],"compressor":null,"filters":null,"shape":[1,256,256,60],"dimension_seperator":"."}'
    headers:
      access-control-allow-origin:
      - '*'
      access-control-max-age:
      - '600'
      cache-control:
      - no-cache
      content-length:
      - '162'
      content-type:
      - application/json
      date: Mon, 01 Jan 2000 00:00:00 GMT
      referrer-policy:
      - origin-when-cross-origin, strict-origin-when-cross-origin
      x-permitted-cross-domain-policies:
      - master-only
      x-xss-protection:
      - 1; mode=block
    status:
      code: 200
      message: OK
<<<<<<< HEAD
    url: http://localhost:9000/data/zarr/Organization_X/cell_2023-05-31_12-38-10/nuclei/1/.zarray
=======
    url: http://localhost:9000/data/zarr/Organization_X/cell_2023-05-31_14-49-01/nuclei/1/.zarray
>>>>>>> 264e1a5b
- request:
    body: null
    headers: {}
    method: GET
    uri: http://localhost:9000/data/zarr/Organization_X/cell_2000-01-01_00-00-00/nuclei/1
  response:
    body:
      string: "<!DOCTYPE html>\n<html lang=\"en\">\n  <head>\n    <meta name=\"viewport\"
        content=\"width=device-width, initial-scale=1.0, user-scalable=yes\">\n    <title>WEBKNOSSOS
        Datastore</title>\n    <meta name=\"robot\" content=\"noindex\" />\n    <script
        type=\"text/javascript\">\n      // foward to path with trailing slash\n      if
        (!window.location.pathname.endsWith('/')) {\n        var url = window.location.protocol
        + '//' + \n                  window.location.host + \n                  window.location.pathname
        + '/' + \n                  window.location.search;\n        window.location.replace(url);\n
        \     }\n    </script>\n    \n    <style>\n      * {\n        font-family:
        \"Monospaced Number\", -apple-system, BlinkMacSystemFont, \"Segoe UI\", Roboto,\n
        \       \"PingFang SC\", \"Hiragino Sans GB\", \"Microsoft YaHei\", \"Helvetica
        Neue\", Helvetica, Arial,\n        sans-serif;\n        text-align: center\n
        \     }\n      \n      ul {\n        list-style: none;\n      }\n\n      p#hint
        {\n        color: #777;\n        margin-top: 4em\n      }\n    </style>\n
<<<<<<< HEAD
        \ </head>\n  <body>\n    <p id=\"hint\">This is the WEBKNOSSOS Datastore \u201COrganization_X/cell_2023-05-31_12-38-10/nuclei/1\u201D
=======
        \ </head>\n  <body>\n    <p id=\"hint\">This is the WEBKNOSSOS Datastore \u201COrganization_X/cell_2023-05-31_14-49-01/nuclei/1\u201D
>>>>>>> 264e1a5b
        folder.</p>\n    <p>The following are the contents of the folder:</p>\n    <ul>\n
        \     \n        <li><a href=\".zarray\">.zarray</a></li>\n      \n    </ul>\n
        \ </body>\n</html>\n"
    headers:
      access-control-allow-origin:
      - '*'
      access-control-max-age:
      - '600'
      cache-control:
      - no-cache
      content-length:
      - '1304'
      content-type:
      - text/html; charset=UTF-8
      date: Mon, 01 Jan 2000 00:00:00 GMT
      referrer-policy:
      - origin-when-cross-origin, strict-origin-when-cross-origin
      x-permitted-cross-domain-policies:
      - master-only
      x-xss-protection:
      - 1; mode=block
    status:
      code: 200
      message: OK
<<<<<<< HEAD
    url: http://localhost:9000/data/zarr/Organization_X/cell_2023-05-31_12-38-10/nuclei/1
=======
    url: http://localhost:9000/data/zarr/Organization_X/cell_2023-05-31_14-49-01/nuclei/1
>>>>>>> 264e1a5b
version: 1<|MERGE_RESOLUTION|>--- conflicted
+++ resolved
@@ -13,7 +13,7 @@
       host:
       - localhost:9000
       user-agent:
-      - python-httpx/0.24.1
+      - python-httpx/0.18.2
     method: POST
     uri: http://localhost:9000/api/userToken/generate
   response:
@@ -46,7 +46,7 @@
       host:
       - localhost:9000
       user-agent:
-      - python-httpx/0.24.1
+      - python-httpx/0.18.2
     method: GET
     uri: http://localhost:9000/api/datastores
   response:
@@ -79,15 +79,11 @@
       host:
       - localhost:9000
       user-agent:
-      - python-httpx/0.24.1
+      - python-httpx/0.18.2
     method: GET
     uri: http://localhost:9000/api/user
   response:
-<<<<<<< HEAD
-    content: '{"id":"570b9f4d2a7c0e4d008da6ef","email":"user_A@scalableminds.com","firstName":"user_A","lastName":"BoyA","isAdmin":true,"isOrganizationOwner":true,"isDatasetManager":true,"isActive":true,"teams":[{"id":"570b9f4b2a7c0e3b008da6ec","name":"team_X1","isTeamManager":true},{"id":"59882b370d889b84020efd3f","name":"team_X3","isTeamManager":false},{"id":"59882b370d889b84020efd6f","name":"team_X4","isTeamManager":true}],"experiences":{"abc":5},"lastActivity":1685536364050,"isAnonymous":false,"isEditable":true,"organization":"Organization_X","novelUserExperienceInfos":{},"selectedTheme":"auto","created":1460379469000,"lastTaskTypeId":null,"isSuperUser":true}'
-=======
-    content: '{"id":"570b9f4d2a7c0e4d008da6ef","email":"user_A@scalableminds.com","firstName":"user_A","lastName":"BoyA","isAdmin":true,"isOrganizationOwner":true,"isDatasetManager":true,"isActive":true,"teams":[{"id":"570b9f4b2a7c0e3b008da6ec","name":"team_X1","isTeamManager":true},{"id":"59882b370d889b84020efd3f","name":"team_X3","isTeamManager":false},{"id":"59882b370d889b84020efd6f","name":"team_X4","isTeamManager":true}],"experiences":{"abc":5},"lastActivity":1460379469053,"isAnonymous":false,"isEditable":true,"organization":"Organization_X","novelUserExperienceInfos":{},"selectedTheme":"auto","created":1460379469000,"lastTaskTypeId":null,"isSuperUser":true}'
->>>>>>> 264e1a5b
+    content: '{"id":"570b9f4d2a7c0e4d008da6ef","email":"user_A@scalableminds.com","firstName":"user_A","lastName":"BoyA","isAdmin":true,"isOrganizationOwner":true,"isDatasetManager":true,"isActive":true,"teams":[{"id":"570b9f4b2a7c0e3b008da6ec","name":"team_X1","isTeamManager":true},{"id":"59882b370d889b84020efd3f","name":"team_X3","isTeamManager":false},{"id":"59882b370d889b84020efd6f","name":"team_X4","isTeamManager":true}],"experiences":{"abc":5},"lastActivity":1685613015112,"isAnonymous":false,"isEditable":true,"organization":"Organization_X","novelUserExperienceInfos":{},"selectedTheme":"auto","created":1460379469000,"lastTaskTypeId":null,"isSuperUser":true}'
     headers:
       cache-control:
       - no-cache
@@ -116,7 +112,7 @@
       host:
       - localhost:9000
       user-agent:
-      - python-httpx/0.24.1
+      - python-httpx/0.18.2
     method: GET
     uri: http://localhost:9000/api/datasets/Organization_X/cell_2000-01-01_00-00-00/isValidNewName
   response:
@@ -153,7 +149,7 @@
       host:
       - localhost:9000
       user-agent:
-      - python-httpx/0.24.1
+      - python-httpx/0.18.2
     method: POST
     uri: http://localhost:9000/data/datasets/reserveUpload
   response:
@@ -231,11 +227,7 @@
       host:
       - localhost:9000
       user-agent:
-<<<<<<< HEAD
-      - python-httpx/0.24.1
-=======
       - python-httpx/0.18.2
->>>>>>> 264e1a5b
     method: POST
     uri: http://localhost:9000/data/datasets
   response:
@@ -361,7 +353,7 @@
       host:
       - localhost:9000
       user-agent:
-      - python-httpx/0.24.1
+      - python-httpx/0.18.2
     method: POST
     uri: http://localhost:9000/data/datasets
   response:
@@ -410,11 +402,7 @@
       host:
       - localhost:9000
       user-agent:
-<<<<<<< HEAD
-      - python-httpx/0.24.1
-=======
       - python-httpx/0.18.2
->>>>>>> 264e1a5b
     method: POST
     uri: http://localhost:9000/data/datasets
   response:
@@ -540,7 +528,7 @@
       host:
       - localhost:9000
       user-agent:
-      - python-httpx/0.24.1
+      - python-httpx/0.18.2
     method: POST
     uri: http://localhost:9000/data/datasets
   response:
@@ -589,7 +577,7 @@
       host:
       - localhost:9000
       user-agent:
-      - python-httpx/0.24.1
+      - python-httpx/0.18.2
     method: POST
     uri: http://localhost:9000/data/datasets
   response:
@@ -630,7 +618,7 @@
       host:
       - localhost:9000
       user-agent:
-      - python-httpx/0.24.1
+      - python-httpx/0.18.2
     method: POST
     uri: http://localhost:9000/data/datasets/finishUpload
   response:
@@ -665,17 +653,12 @@
       host:
       - localhost:9000
       user-agent:
-      - python-httpx/0.24.1
+      - python-httpx/0.18.2
     method: GET
     uri: http://localhost:9000/api/datasets/Organization_X/cell_2000-01-01_00-00-00
   response:
-<<<<<<< HEAD
-    content: '{"name":"cell_2023-05-31_12-38-10","dataSource":{"id":{"name":"cell_2023-05-31_12-38-10","team":"Organization_X"},"dataLayers":[{"name":"cell
-      membranes","category":"color","boundingBox":{"topLeft":[0,0,0],"width":256,"height":256,"depth":60},"resolutions":[[1,1,1]],"elementClass":"uint16","defaultViewConfiguration":{"color":[17,212,17],"intensityRange":[0,16000]}},{"name":"nuclei","category":"color","boundingBox":{"topLeft":[0,0,0],"width":256,"height":256,"depth":60},"resolutions":[[1,1,1]],"elementClass":"uint16","defaultViewConfiguration":{"color":[212,17,17],"intensityRange":[3000,30000]}}],"scale":[260,260,290]},"dataStore":{"name":"localhost","url":"http://localhost:9000","isScratch":false,"allowsUpload":true},"owningOrganization":"Organization_X","allowedTeams":[],"allowedTeamsCumulative":[],"isActive":true,"isPublic":false,"description":null,"displayName":null,"created":1685536694571,"isEditable":true,"lastUsedByUser":1010101010101,"logoUrl":"/assets/images/mpi-logos.svg","sortingKey":1685536694571,"details":null,"isUnreported":false,"jobsEnabled":false,"tags":[],"folderId":"570b9f4e4bb848d0885ea917","publication":null}'
-=======
-    content: '{"name":"cell_2023-05-31_14-49-01","dataSource":{"id":{"name":"cell_2023-05-31_14-49-01","team":"Organization_X"},"dataLayers":[{"name":"cell
-      membranes","category":"color","boundingBox":{"topLeft":[0,0,0],"width":256,"height":256,"depth":60},"resolutions":[[1,1,1]],"elementClass":"uint16","defaultViewConfiguration":{"color":[17,212,17],"intensityRange":[0,16000]}},{"name":"nuclei","category":"color","boundingBox":{"topLeft":[0,0,0],"width":256,"height":256,"depth":60},"resolutions":[[1,1,1]],"elementClass":"uint16","defaultViewConfiguration":{"color":[212,17,17],"intensityRange":[3000,30000]}}],"scale":[260,260,290]},"dataStore":{"name":"localhost","url":"http://localhost:9000","isScratch":false,"allowsUpload":true},"owningOrganization":"Organization_X","allowedTeams":[],"allowedTeamsCumulative":[],"isActive":true,"isPublic":false,"description":null,"displayName":null,"created":1685544545187,"isEditable":true,"lastUsedByUser":1010101010101,"logoUrl":"/assets/images/mpi-logos.svg","sortingKey":1685544545187,"details":null,"isUnreported":false,"jobsEnabled":false,"tags":[],"folderId":"570b9f4e4bb848d0885ea917","publication":null}'
->>>>>>> 264e1a5b
+    content: '{"name":"cell_2023-06-01_09-52-11","dataSource":{"id":{"name":"cell_2023-06-01_09-52-11","team":"Organization_X"},"dataLayers":[{"name":"cell
+      membranes","category":"color","boundingBox":{"topLeft":[0,0,0],"width":256,"height":256,"depth":60},"resolutions":[[1,1,1]],"elementClass":"uint16","defaultViewConfiguration":{"color":[17,212,17],"intensityRange":[0,16000]}},{"name":"nuclei","category":"color","boundingBox":{"topLeft":[0,0,0],"width":256,"height":256,"depth":60},"resolutions":[[1,1,1]],"elementClass":"uint16","defaultViewConfiguration":{"color":[212,17,17],"intensityRange":[3000,30000]}}],"scale":[260,260,290]},"dataStore":{"name":"localhost","url":"http://localhost:9000","isScratch":false,"allowsUpload":true},"owningOrganization":"Organization_X","allowedTeams":[],"allowedTeamsCumulative":[],"isActive":true,"isPublic":false,"description":null,"displayName":null,"created":1685613135415,"isEditable":true,"lastUsedByUser":1010101010101,"logoUrl":"/assets/images/mpi-logos.svg","sortingKey":1685613135415,"details":null,"isUnreported":false,"jobsEnabled":false,"tags":[],"folderId":"570b9f4e4bb848d0885ea917","publication":null}'
     headers:
       cache-control:
       - no-cache
@@ -712,11 +695,7 @@
         Neue\", Helvetica, Arial,\n        sans-serif;\n        text-align: center\n
         \     }\n      \n      ul {\n        list-style: none;\n      }\n\n      p#hint
         {\n        color: #777;\n        margin-top: 4em\n      }\n    </style>\n
-<<<<<<< HEAD
-        \ </head>\n  <body>\n    <p id=\"hint\">This is the WEBKNOSSOS Datastore \u201COrganization_X/cell_2023-05-31_12-38-10\u201D
-=======
-        \ </head>\n  <body>\n    <p id=\"hint\">This is the WEBKNOSSOS Datastore \u201COrganization_X/cell_2023-05-31_14-49-01\u201D
->>>>>>> 264e1a5b
+        \ </head>\n  <body>\n    <p id=\"hint\">This is the WEBKNOSSOS Datastore \u201COrganization_X/cell_2023-06-01_09-52-11\u201D
         folder.</p>\n    <p>The following are the contents of the folder:</p>\n    <ul>\n
         \     \n        <li><a href=\"datasource-properties.json\">datasource-properties.json</a></li>\n
         \     \n        <li><a href=\".zgroup\">.zgroup</a></li>\n      \n        <li><a
@@ -743,11 +722,7 @@
     status:
       code: 200
       message: OK
-<<<<<<< HEAD
-    url: http://localhost:9000/data/zarr/Organization_X/cell_2023-05-31_12-38-10
-=======
-    url: http://localhost:9000/data/zarr/Organization_X/cell_2023-05-31_14-49-01
->>>>>>> 264e1a5b
+    url: http://localhost:9000/data/zarr/Organization_X/cell_2023-06-01_09-52-11
 - request:
     body: null
     headers: {}
@@ -768,11 +743,7 @@
         Neue\", Helvetica, Arial,\n        sans-serif;\n        text-align: center\n
         \     }\n      \n      ul {\n        list-style: none;\n      }\n\n      p#hint
         {\n        color: #777;\n        margin-top: 4em\n      }\n    </style>\n
-<<<<<<< HEAD
-        \ </head>\n  <body>\n    <p id=\"hint\">This is the WEBKNOSSOS Datastore \u201COrganization_X/cell_2023-05-31_12-38-10\u201D
-=======
-        \ </head>\n  <body>\n    <p id=\"hint\">This is the WEBKNOSSOS Datastore \u201COrganization_X/cell_2023-05-31_14-49-01\u201D
->>>>>>> 264e1a5b
+        \ </head>\n  <body>\n    <p id=\"hint\">This is the WEBKNOSSOS Datastore \u201COrganization_X/cell_2023-06-01_09-52-11\u201D
         folder.</p>\n    <p>The following are the contents of the folder:</p>\n    <ul>\n
         \     \n        <li><a href=\"datasource-properties.json\">datasource-properties.json</a></li>\n
         \     \n        <li><a href=\".zgroup\">.zgroup</a></li>\n      \n        <li><a
@@ -799,11 +770,7 @@
     status:
       code: 200
       message: OK
-<<<<<<< HEAD
-    url: http://localhost:9000/data/zarr/Organization_X/cell_2023-05-31_12-38-10
-=======
-    url: http://localhost:9000/data/zarr/Organization_X/cell_2023-05-31_14-49-01
->>>>>>> 264e1a5b
+    url: http://localhost:9000/data/zarr/Organization_X/cell_2023-06-01_09-52-11
 - request:
     body: null
     headers: {}
@@ -824,11 +791,7 @@
         Neue\", Helvetica, Arial,\n        sans-serif;\n        text-align: center\n
         \     }\n      \n      ul {\n        list-style: none;\n      }\n\n      p#hint
         {\n        color: #777;\n        margin-top: 4em\n      }\n    </style>\n
-<<<<<<< HEAD
-        \ </head>\n  <body>\n    <p id=\"hint\">This is the WEBKNOSSOS Datastore \u201COrganization_X/cell_2023-05-31_12-38-10\u201D
-=======
-        \ </head>\n  <body>\n    <p id=\"hint\">This is the WEBKNOSSOS Datastore \u201COrganization_X/cell_2023-05-31_14-49-01\u201D
->>>>>>> 264e1a5b
+        \ </head>\n  <body>\n    <p id=\"hint\">This is the WEBKNOSSOS Datastore \u201COrganization_X/cell_2023-06-01_09-52-11\u201D
         folder.</p>\n    <p>The following are the contents of the folder:</p>\n    <ul>\n
         \     \n        <li><a href=\"datasource-properties.json\">datasource-properties.json</a></li>\n
         \     \n        <li><a href=\".zgroup\">.zgroup</a></li>\n      \n        <li><a
@@ -855,11 +818,7 @@
     status:
       code: 200
       message: OK
-<<<<<<< HEAD
-    url: http://localhost:9000/data/zarr/Organization_X/cell_2023-05-31_12-38-10
-=======
-    url: http://localhost:9000/data/zarr/Organization_X/cell_2023-05-31_14-49-01
->>>>>>> 264e1a5b
+    url: http://localhost:9000/data/zarr/Organization_X/cell_2023-06-01_09-52-11
 - request:
     body: null
     headers: {}
@@ -867,11 +826,7 @@
     uri: http://localhost:9000/data/zarr/Organization_X/cell_2000-01-01_00-00-00/datasource-properties.json
   response:
     body:
-<<<<<<< HEAD
-      string: '{"id":{"name":"cell_2023-05-31_12-38-10","team":"Organization_X"},"dataLayers":[{"name":"cell
-=======
-      string: '{"id":{"name":"cell_2023-05-31_14-49-01","team":"Organization_X"},"dataLayers":[{"name":"cell
->>>>>>> 264e1a5b
+      string: '{"id":{"name":"cell_2023-06-01_09-52-11","team":"Organization_X"},"dataLayers":[{"name":"cell
         membranes","category":"color","boundingBox":{"topLeft":[0,0,0],"width":256,"height":256,"depth":60},"elementClass":"uint16","mags":[{"mag":[1,1,1],"axisOrder":{"x":1,"y":2,"z":3,"c":0}}],"numChannels":1,"dataFormat":"zarr"},{"name":"nuclei","category":"color","boundingBox":{"topLeft":[0,0,0],"width":256,"height":256,"depth":60},"elementClass":"uint16","mags":[{"mag":[1,1,1],"axisOrder":{"x":1,"y":2,"z":3,"c":0}}],"numChannels":1,"dataFormat":"zarr"}],"scale":[260,260,290]}'
     headers:
       access-control-allow-origin:
@@ -894,11 +849,7 @@
     status:
       code: 200
       message: OK
-<<<<<<< HEAD
-    url: http://localhost:9000/data/zarr/Organization_X/cell_2023-05-31_12-38-10/datasource-properties.json
-=======
-    url: http://localhost:9000/data/zarr/Organization_X/cell_2023-05-31_14-49-01/datasource-properties.json
->>>>>>> 264e1a5b
+    url: http://localhost:9000/data/zarr/Organization_X/cell_2023-06-01_09-52-11/datasource-properties.json
 - request:
     body: null
     headers: {}
@@ -906,11 +857,7 @@
     uri: http://localhost:9000/data/zarr/Organization_X/cell_2000-01-01_00-00-00/datasource-properties.json
   response:
     body:
-<<<<<<< HEAD
-      string: '{"id":{"name":"cell_2023-05-31_12-38-10","team":"Organization_X"},"dataLayers":[{"name":"cell
-=======
-      string: '{"id":{"name":"cell_2023-05-31_14-49-01","team":"Organization_X"},"dataLayers":[{"name":"cell
->>>>>>> 264e1a5b
+      string: '{"id":{"name":"cell_2023-06-01_09-52-11","team":"Organization_X"},"dataLayers":[{"name":"cell
         membranes","category":"color","boundingBox":{"topLeft":[0,0,0],"width":256,"height":256,"depth":60},"elementClass":"uint16","mags":[{"mag":[1,1,1],"axisOrder":{"x":1,"y":2,"z":3,"c":0}}],"numChannels":1,"dataFormat":"zarr"},{"name":"nuclei","category":"color","boundingBox":{"topLeft":[0,0,0],"width":256,"height":256,"depth":60},"elementClass":"uint16","mags":[{"mag":[1,1,1],"axisOrder":{"x":1,"y":2,"z":3,"c":0}}],"numChannels":1,"dataFormat":"zarr"}],"scale":[260,260,290]}'
     headers:
       access-control-allow-origin:
@@ -933,11 +880,7 @@
     status:
       code: 200
       message: OK
-<<<<<<< HEAD
-    url: http://localhost:9000/data/zarr/Organization_X/cell_2023-05-31_12-38-10/datasource-properties.json
-=======
-    url: http://localhost:9000/data/zarr/Organization_X/cell_2023-05-31_14-49-01/datasource-properties.json
->>>>>>> 264e1a5b
+    url: http://localhost:9000/data/zarr/Organization_X/cell_2023-06-01_09-52-11/datasource-properties.json
 - request:
     body: null
     headers:
@@ -969,11 +912,7 @@
     status:
       code: 200
       message: OK
-<<<<<<< HEAD
-    url: http://localhost:9000/data/zarr/Organization_X/cell_2023-05-31_12-38-10/datasource-properties.json
-=======
-    url: http://localhost:9000/data/zarr/Organization_X/cell_2023-05-31_14-49-01/datasource-properties.json
->>>>>>> 264e1a5b
+    url: http://localhost:9000/data/zarr/Organization_X/cell_2023-06-01_09-52-11/datasource-properties.json
 - request:
     body: null
     headers:
@@ -983,11 +922,7 @@
     uri: http://localhost:9000/data/zarr/Organization_X/cell_2000-01-01_00-00-00/datasource-properties.json
   response:
     body:
-<<<<<<< HEAD
-      string: '{"id":{"name":"cell_2023-05-31_12-38-10","team":"Organization_X"},"dataLayers":[{"name":"cell
-=======
-      string: '{"id":{"name":"cell_2023-05-31_14-49-01","team":"Organization_X"},"dataLayers":[{"name":"cell
->>>>>>> 264e1a5b
+      string: '{"id":{"name":"cell_2023-06-01_09-52-11","team":"Organization_X"},"dataLayers":[{"name":"cell
         membranes","category":"color","boundingBox":{"topLeft":[0,0,0],"width":256,"height":256,"depth":60},"elementClass":"uint16","mags":[{"mag":[1,1,1],"axisOrder":{"x":1,"y":2,"z":3,"c":0}}],"numChannels":1,"dataFormat":"zarr"},{"name":"nuclei","category":"color","boundingBox":{"topLeft":[0,0,0],"width":256,"height":256,"depth":60},"elementClass":"uint16","mags":[{"mag":[1,1,1],"axisOrder":{"x":1,"y":2,"z":3,"c":0}}],"numChannels":1,"dataFormat":"zarr"}],"scale":[260,260,290]}'
     headers:
       access-control-allow-origin:
@@ -1010,11 +945,7 @@
     status:
       code: 200
       message: OK
-<<<<<<< HEAD
-    url: http://localhost:9000/data/zarr/Organization_X/cell_2023-05-31_12-38-10/datasource-properties.json
-=======
-    url: http://localhost:9000/data/zarr/Organization_X/cell_2023-05-31_14-49-01/datasource-properties.json
->>>>>>> 264e1a5b
+    url: http://localhost:9000/data/zarr/Organization_X/cell_2023-06-01_09-52-11/datasource-properties.json
 - request:
     body: null
     headers: {}
@@ -1035,11 +966,7 @@
         Neue\", Helvetica, Arial,\n        sans-serif;\n        text-align: center\n
         \     }\n      \n      ul {\n        list-style: none;\n      }\n\n      p#hint
         {\n        color: #777;\n        margin-top: 4em\n      }\n    </style>\n
-<<<<<<< HEAD
-        \ </head>\n  <body>\n    <p id=\"hint\">This is the WEBKNOSSOS Datastore \u201COrganization_X/cell_2023-05-31_12-38-10/cell
-=======
-        \ </head>\n  <body>\n    <p id=\"hint\">This is the WEBKNOSSOS Datastore \u201COrganization_X/cell_2023-05-31_14-49-01/cell
->>>>>>> 264e1a5b
+        \ </head>\n  <body>\n    <p id=\"hint\">This is the WEBKNOSSOS Datastore \u201COrganization_X/cell_2023-06-01_09-52-11/cell
         membranes/1\u201D folder.</p>\n    <p>The following are the contents of the
         folder:</p>\n    <ul>\n      \n        <li><a href=\".zarray\">.zarray</a></li>\n
         \     \n    </ul>\n  </body>\n</html>\n"
@@ -1064,11 +991,7 @@
     status:
       code: 200
       message: OK
-<<<<<<< HEAD
-    url: http://localhost:9000/data/zarr/Organization_X/cell_2023-05-31_12-38-10/cell%20membranes/1
-=======
-    url: http://localhost:9000/data/zarr/Organization_X/cell_2023-05-31_14-49-01/cell%20membranes/1
->>>>>>> 264e1a5b
+    url: http://localhost:9000/data/zarr/Organization_X/cell_2023-06-01_09-52-11/cell%20membranes/1
 - request:
     body: null
     headers: {}
@@ -1098,11 +1021,7 @@
     status:
       code: 200
       message: OK
-<<<<<<< HEAD
-    url: http://localhost:9000/data/zarr/Organization_X/cell_2023-05-31_12-38-10/cell%20membranes/1/.zarray
-=======
-    url: http://localhost:9000/data/zarr/Organization_X/cell_2023-05-31_14-49-01/cell%20membranes/1/.zarray
->>>>>>> 264e1a5b
+    url: http://localhost:9000/data/zarr/Organization_X/cell_2023-06-01_09-52-11/cell%20membranes/1/.zarray
 - request:
     body: null
     headers: {}
@@ -1132,11 +1051,7 @@
     status:
       code: 200
       message: OK
-<<<<<<< HEAD
-    url: http://localhost:9000/data/zarr/Organization_X/cell_2023-05-31_12-38-10/cell%20membranes/1/.zarray
-=======
-    url: http://localhost:9000/data/zarr/Organization_X/cell_2023-05-31_14-49-01/cell%20membranes/1/.zarray
->>>>>>> 264e1a5b
+    url: http://localhost:9000/data/zarr/Organization_X/cell_2023-06-01_09-52-11/cell%20membranes/1/.zarray
 - request:
     body: null
     headers: {}
@@ -1166,11 +1081,7 @@
     status:
       code: 200
       message: OK
-<<<<<<< HEAD
-    url: http://localhost:9000/data/zarr/Organization_X/cell_2023-05-31_12-38-10/cell%20membranes/1/.zarray
-=======
-    url: http://localhost:9000/data/zarr/Organization_X/cell_2023-05-31_14-49-01/cell%20membranes/1/.zarray
->>>>>>> 264e1a5b
+    url: http://localhost:9000/data/zarr/Organization_X/cell_2023-06-01_09-52-11/cell%20membranes/1/.zarray
 - request:
     body: null
     headers: {}
@@ -1200,11 +1111,7 @@
     status:
       code: 200
       message: OK
-<<<<<<< HEAD
-    url: http://localhost:9000/data/zarr/Organization_X/cell_2023-05-31_12-38-10/cell%20membranes/1/.zarray
-=======
-    url: http://localhost:9000/data/zarr/Organization_X/cell_2023-05-31_14-49-01/cell%20membranes/1/.zarray
->>>>>>> 264e1a5b
+    url: http://localhost:9000/data/zarr/Organization_X/cell_2023-06-01_09-52-11/cell%20membranes/1/.zarray
 - request:
     body: null
     headers: {}
@@ -1234,11 +1141,7 @@
     status:
       code: 200
       message: OK
-<<<<<<< HEAD
-    url: http://localhost:9000/data/zarr/Organization_X/cell_2023-05-31_12-38-10/cell%20membranes/1/.zarray
-=======
-    url: http://localhost:9000/data/zarr/Organization_X/cell_2023-05-31_14-49-01/cell%20membranes/1/.zarray
->>>>>>> 264e1a5b
+    url: http://localhost:9000/data/zarr/Organization_X/cell_2023-06-01_09-52-11/cell%20membranes/1/.zarray
 - request:
     body: null
     headers: {}
@@ -1268,11 +1171,7 @@
     status:
       code: 200
       message: OK
-<<<<<<< HEAD
-    url: http://localhost:9000/data/zarr/Organization_X/cell_2023-05-31_12-38-10/cell%20membranes/1/.zarray
-=======
-    url: http://localhost:9000/data/zarr/Organization_X/cell_2023-05-31_14-49-01/cell%20membranes/1/.zarray
->>>>>>> 264e1a5b
+    url: http://localhost:9000/data/zarr/Organization_X/cell_2023-06-01_09-52-11/cell%20membranes/1/.zarray
 - request:
     body: null
     headers: {}
@@ -1293,11 +1192,7 @@
         Neue\", Helvetica, Arial,\n        sans-serif;\n        text-align: center\n
         \     }\n      \n      ul {\n        list-style: none;\n      }\n\n      p#hint
         {\n        color: #777;\n        margin-top: 4em\n      }\n    </style>\n
-<<<<<<< HEAD
-        \ </head>\n  <body>\n    <p id=\"hint\">This is the WEBKNOSSOS Datastore \u201COrganization_X/cell_2023-05-31_12-38-10/cell
-=======
-        \ </head>\n  <body>\n    <p id=\"hint\">This is the WEBKNOSSOS Datastore \u201COrganization_X/cell_2023-05-31_14-49-01/cell
->>>>>>> 264e1a5b
+        \ </head>\n  <body>\n    <p id=\"hint\">This is the WEBKNOSSOS Datastore \u201COrganization_X/cell_2023-06-01_09-52-11/cell
         membranes/1\u201D folder.</p>\n    <p>The following are the contents of the
         folder:</p>\n    <ul>\n      \n        <li><a href=\".zarray\">.zarray</a></li>\n
         \     \n    </ul>\n  </body>\n</html>\n"
@@ -1322,11 +1217,7 @@
     status:
       code: 200
       message: OK
-<<<<<<< HEAD
-    url: http://localhost:9000/data/zarr/Organization_X/cell_2023-05-31_12-38-10/cell%20membranes/1
-=======
-    url: http://localhost:9000/data/zarr/Organization_X/cell_2023-05-31_14-49-01/cell%20membranes/1
->>>>>>> 264e1a5b
+    url: http://localhost:9000/data/zarr/Organization_X/cell_2023-06-01_09-52-11/cell%20membranes/1
 - request:
     body: null
     headers: {}
@@ -1347,11 +1238,7 @@
         Neue\", Helvetica, Arial,\n        sans-serif;\n        text-align: center\n
         \     }\n      \n      ul {\n        list-style: none;\n      }\n\n      p#hint
         {\n        color: #777;\n        margin-top: 4em\n      }\n    </style>\n
-<<<<<<< HEAD
-        \ </head>\n  <body>\n    <p id=\"hint\">This is the WEBKNOSSOS Datastore \u201COrganization_X/cell_2023-05-31_12-38-10/nuclei/1\u201D
-=======
-        \ </head>\n  <body>\n    <p id=\"hint\">This is the WEBKNOSSOS Datastore \u201COrganization_X/cell_2023-05-31_14-49-01/nuclei/1\u201D
->>>>>>> 264e1a5b
+        \ </head>\n  <body>\n    <p id=\"hint\">This is the WEBKNOSSOS Datastore \u201COrganization_X/cell_2023-06-01_09-52-11/nuclei/1\u201D
         folder.</p>\n    <p>The following are the contents of the folder:</p>\n    <ul>\n
         \     \n        <li><a href=\".zarray\">.zarray</a></li>\n      \n    </ul>\n
         \ </body>\n</html>\n"
@@ -1376,11 +1263,7 @@
     status:
       code: 200
       message: OK
-<<<<<<< HEAD
-    url: http://localhost:9000/data/zarr/Organization_X/cell_2023-05-31_12-38-10/nuclei/1
-=======
-    url: http://localhost:9000/data/zarr/Organization_X/cell_2023-05-31_14-49-01/nuclei/1
->>>>>>> 264e1a5b
+    url: http://localhost:9000/data/zarr/Organization_X/cell_2023-06-01_09-52-11/nuclei/1
 - request:
     body: null
     headers: {}
@@ -1410,11 +1293,7 @@
     status:
       code: 200
       message: OK
-<<<<<<< HEAD
-    url: http://localhost:9000/data/zarr/Organization_X/cell_2023-05-31_12-38-10/nuclei/1/.zarray
-=======
-    url: http://localhost:9000/data/zarr/Organization_X/cell_2023-05-31_14-49-01/nuclei/1/.zarray
->>>>>>> 264e1a5b
+    url: http://localhost:9000/data/zarr/Organization_X/cell_2023-06-01_09-52-11/nuclei/1/.zarray
 - request:
     body: null
     headers: {}
@@ -1444,11 +1323,7 @@
     status:
       code: 200
       message: OK
-<<<<<<< HEAD
-    url: http://localhost:9000/data/zarr/Organization_X/cell_2023-05-31_12-38-10/nuclei/1/.zarray
-=======
-    url: http://localhost:9000/data/zarr/Organization_X/cell_2023-05-31_14-49-01/nuclei/1/.zarray
->>>>>>> 264e1a5b
+    url: http://localhost:9000/data/zarr/Organization_X/cell_2023-06-01_09-52-11/nuclei/1/.zarray
 - request:
     body: null
     headers: {}
@@ -1478,11 +1353,7 @@
     status:
       code: 200
       message: OK
-<<<<<<< HEAD
-    url: http://localhost:9000/data/zarr/Organization_X/cell_2023-05-31_12-38-10/nuclei/1/.zarray
-=======
-    url: http://localhost:9000/data/zarr/Organization_X/cell_2023-05-31_14-49-01/nuclei/1/.zarray
->>>>>>> 264e1a5b
+    url: http://localhost:9000/data/zarr/Organization_X/cell_2023-06-01_09-52-11/nuclei/1/.zarray
 - request:
     body: null
     headers: {}
@@ -1512,11 +1383,7 @@
     status:
       code: 200
       message: OK
-<<<<<<< HEAD
-    url: http://localhost:9000/data/zarr/Organization_X/cell_2023-05-31_12-38-10/nuclei/1/.zarray
-=======
-    url: http://localhost:9000/data/zarr/Organization_X/cell_2023-05-31_14-49-01/nuclei/1/.zarray
->>>>>>> 264e1a5b
+    url: http://localhost:9000/data/zarr/Organization_X/cell_2023-06-01_09-52-11/nuclei/1/.zarray
 - request:
     body: null
     headers: {}
@@ -1546,11 +1413,7 @@
     status:
       code: 200
       message: OK
-<<<<<<< HEAD
-    url: http://localhost:9000/data/zarr/Organization_X/cell_2023-05-31_12-38-10/nuclei/1/.zarray
-=======
-    url: http://localhost:9000/data/zarr/Organization_X/cell_2023-05-31_14-49-01/nuclei/1/.zarray
->>>>>>> 264e1a5b
+    url: http://localhost:9000/data/zarr/Organization_X/cell_2023-06-01_09-52-11/nuclei/1/.zarray
 - request:
     body: null
     headers: {}
@@ -1580,11 +1443,7 @@
     status:
       code: 200
       message: OK
-<<<<<<< HEAD
-    url: http://localhost:9000/data/zarr/Organization_X/cell_2023-05-31_12-38-10/nuclei/1/.zarray
-=======
-    url: http://localhost:9000/data/zarr/Organization_X/cell_2023-05-31_14-49-01/nuclei/1/.zarray
->>>>>>> 264e1a5b
+    url: http://localhost:9000/data/zarr/Organization_X/cell_2023-06-01_09-52-11/nuclei/1/.zarray
 - request:
     body: null
     headers: {}
@@ -1605,11 +1464,7 @@
         Neue\", Helvetica, Arial,\n        sans-serif;\n        text-align: center\n
         \     }\n      \n      ul {\n        list-style: none;\n      }\n\n      p#hint
         {\n        color: #777;\n        margin-top: 4em\n      }\n    </style>\n
-<<<<<<< HEAD
-        \ </head>\n  <body>\n    <p id=\"hint\">This is the WEBKNOSSOS Datastore \u201COrganization_X/cell_2023-05-31_12-38-10/nuclei/1\u201D
-=======
-        \ </head>\n  <body>\n    <p id=\"hint\">This is the WEBKNOSSOS Datastore \u201COrganization_X/cell_2023-05-31_14-49-01/nuclei/1\u201D
->>>>>>> 264e1a5b
+        \ </head>\n  <body>\n    <p id=\"hint\">This is the WEBKNOSSOS Datastore \u201COrganization_X/cell_2023-06-01_09-52-11/nuclei/1\u201D
         folder.</p>\n    <p>The following are the contents of the folder:</p>\n    <ul>\n
         \     \n        <li><a href=\".zarray\">.zarray</a></li>\n      \n    </ul>\n
         \ </body>\n</html>\n"
@@ -1634,9 +1489,5 @@
     status:
       code: 200
       message: OK
-<<<<<<< HEAD
-    url: http://localhost:9000/data/zarr/Organization_X/cell_2023-05-31_12-38-10/nuclei/1
-=======
-    url: http://localhost:9000/data/zarr/Organization_X/cell_2023-05-31_14-49-01/nuclei/1
->>>>>>> 264e1a5b
+    url: http://localhost:9000/data/zarr/Organization_X/cell_2023-06-01_09-52-11/nuclei/1
 version: 1