http_interactions:
  - request:
      method: GET
      path: >-
        /api/v11/datasets?isActive=true&organizationId=Organization_X&searchQuery=l4_sample
      headers:
        host: localhost:9000
        accept: '*/*'
        accept-encoding: gzip, deflate
        connection: keep-alive
        user-agent: python-httpx/0.27.2
        x-auth-token: >-
          1b88db86331a38c21a0b235794b9e459856490d70408bcffb767f64ade0f83d2bdb4c4e181b9a9a30cdece7cb7c65208cc43b6c1bb5987f5ece00d348b1a905502a266f8fc64f0371cd6559393d72e031d0c2d0cabad58cccf957bb258bc86f05b5dc3d4fff3d5e3d9c0389a6027d861a21e78e3222fb6c5b7944520ef21761e
      body:
        encoding: utf8
        data: ''
        compression: none
    response:
      status:
        code: 200
      headers:
        cache-control: no-cache
        referrer-policy: origin-when-cross-origin, strict-origin-when-cross-origin
        access-control-max-age: '600'
        access-control-allow-origin: '*'
        x-permitted-cross-domain-policies: master-only
<<<<<<< HEAD
        date: Tue, 16 Sep 2025 08:16:44 GMT
        connection: close
=======
        date: Thu, 11 Sep 2025 11:47:23 GMT
>>>>>>> 9d65d3f3
        content-type: application/json
        content-length: '3238'
      body:
        encoding: utf8
        data: >-
<<<<<<< HEAD
          [{"id":"59e9cfbdba632ac2ab8b23b5","name":"l4_sample","dataSource":{"id":{"name":"l4_sample","team":"Organization_X"},"dataLayers":[{"name":"color","elementClass":"uint8","category":"color","dataFormat":"wkw","resolutions":[[1,1,1],[2,2,1],[4,4,1],[8,8,2],[16,16,4]],"mags":[{"mag":[1,1,1],"path":"/Users/valentin/Documents/scalableminds/webknossos/binaryData/Organization_X/l4_sample/color/1"},{"mag":[2,2,1],"path":"/Users/valentin/Documents/scalableminds/webknossos/binaryData/Organization_X/l4_sample/color/2-2-1"},{"mag":[4,4,1],"path":"/Users/valentin/Documents/scalableminds/webknossos/binaryData/Organization_X/l4_sample/color/4-4-1"},{"mag":[8,8,2],"path":"/Users/valentin/Documents/scalableminds/webknossos/binaryData/Organization_X/l4_sample/color/8-8-2"},{"mag":[16,16,4],"path":"/Users/valentin/Documents/scalableminds/webknossos/binaryData/Organization_X/l4_sample/color/16-16-4"}],"defaultViewConfiguration":{"color":[255,0,0]},"numChannels":1,"boundingBox":{"topLeft":[3072,3072,512],"width":1024,"height":1024,"depth":1024}},{"largestSegmentId":2504697,"name":"segmentation","elementClass":"uint32","category":"segmentation","dataFormat":"wkw","resolutions":[[1,1,1],[2,2,1],[4,4,1],[8,8,2],[16,16,4]],"attachments":{"meshes":[{"name":"meshfile_4-4-1","path":"/Users/valentin/Documents/scalableminds/webknossos/binaryData/Organization_X/l4_sample-59e9cfbdba632ac2ab8b23b5/segmentation/meshes/meshfile_4-4-1","dataFormat":"zarr3"}],"agglomerates":[],"connectomes":[]},"mags":[{"mag":[1,1,1],"path":"/Users/valentin/Documents/scalableminds/webknossos/binaryData/Organization_X/l4_sample/segmentation/1"},{"mag":[2,2,1],"path":"/Users/valentin/Documents/scalableminds/webknossos/binaryData/Organization_X/l4_sample/segmentation/2-2-1"},{"mag":[4,4,1],"path":"/Users/valentin/Documents/scalableminds/webknossos/binaryData/Organization_X/l4_sample/segmentation/4-4-1"},{"mag":[8,8,2],"path":"/Users/valentin/Documents/scalableminds/webknossos/binaryData/Organization_X/l4_sample/segmentation/8-8-2"},{"mag":[16,16,4],"path":"/Users/valentin/Documents/scalableminds/webknossos/binaryData/Organization_X/l4_sample/segmentation/16-16-4"}],"numChannels":1,"boundingBox":{"topLeft":[3072,3072,512],"width":1024,"height":1024,"depth":1024}}],"scale":{"factor":[11.239999771118164,11.239999771118164,28],"unit":"nanometer"}},"dataStore":{"name":"localhost","url":"http://localhost:9000","allowsUpload":true,"jobsSupportedByAvailableWorkers":[],"jobsEnabled":false},"owningOrganization":"Organization_X","allowedTeams":[{"id":"570b9f4b2a7c0e3b008da6ec","name":"team_X1","organization":"Organization_X","isOrganizationTeam":true}],"allowedTeamsCumulative":[{"id":"570b9f4b2a7c0e3b008da6ec","name":"team_X1","organization":"Organization_X","isOrganizationTeam":true}],"isActive":true,"isPublic":true,"description":null,"directoryName":"l4_sample","created":1508495293789,"isEditable":true,"lastUsedByUser":1758010605249,"logoUrl":"/assets/images/mpi-logos.svg","sortingKey":1508495293789,"metadata":[{"key":"key","type":"string","value":"value"},{"key":"number","type":"number","value":42},{"key":"list","type":"string[]","value":["a","b","c"]}],"isUnreported":false,"tags":[],"folderId":"570b9f4e4bb848d0885ea917","usedStorageBytes":0}]
        compression: none
  - request:
      method: POST
      path: /api/v11/userToken/generate
      headers:
        host: localhost:9000
        content-length: '0'
        accept: '*/*'
        accept-encoding: gzip, deflate
        connection: keep-alive
        user-agent: python-httpx/0.27.2
        x-auth-token: >-
          1b88db86331a38c21a0b235794b9e459856490d70408bcffb767f64ade0f83d2bdb4c4e181b9a9a30cdece7cb7c65208cc43b6c1bb5987f5ece00d348b1a905502a266f8fc64f0371cd6559393d72e031d0c2d0cabad58cccf957bb258bc86f05b5dc3d4fff3d5e3d9c0389a6027d861a21e78e3222fb6c5b7944520ef21761e
      body:
        encoding: utf8
        data: ''
        compression: none
    response:
      status:
        code: 200
      headers:
        x-powered-by: Express
        cache-control: no-cache
        referrer-policy: origin-when-cross-origin, strict-origin-when-cross-origin
        x-permitted-cross-domain-policies: master-only
        date: Tue, 16 Sep 2025 08:16:44 GMT
        connection: close
        content-type: application/json
        content-length: '34'
      body:
        encoding: utf8
        data: '{"token":"7bbIBrWfXcUs1DS76ikC2g"}'
=======
          [{"id":"59e9cfbdba632ac2ab8b23b5","name":"l4_sample","dataSource":{"id":{"name":"l4_sample","team":"Organization_X"},"dataLayers":[{"name":"color","category":"color","boundingBox":{"topLeft":[3072,3072,512],"width":1024,"height":1024,"depth":1024},"resolutions":[[1,1,1],[2,2,1],[4,4,1],[8,8,2],[16,16,4]],"elementClass":"uint8","defaultViewConfiguration":{"color":[255,0,0]}},{"name":"segmentation","category":"segmentation","boundingBox":{"topLeft":[3072,3072,512],"width":1024,"height":1024,"depth":1024},"resolutions":[[1,1,1],[2,2,1],[4,4,1],[8,8,2],[16,16,4]],"elementClass":"uint32","largestSegmentId":2504697}],"scale":{"factor":[11.239999771118164,11.239999771118164,28],"unit":"nanometer"}},"dataStore":{"name":"localhost","url":"http://localhost:9000","allowsUpload":true,"jobsSupportedByAvailableWorkers":[],"jobsEnabled":false},"owningOrganization":"Organization_X","allowedTeams":[{"id":"570b9f4b2a7c0e3b008da6ec","name":"team_X1","organization":"Organization_X","isOrganizationTeam":true}],"allowedTeamsCumulative":[{"id":"570b9f4b2a7c0e3b008da6ec","name":"team_X1","organization":"Organization_X","isOrganizationTeam":true}],"isActive":true,"isPublic":true,"description":null,"directoryName":"l4_sample","created":1508495293789,"isEditable":true,"lastUsedByUser":1757591244450,"logoUrl":"/assets/images/mpi-logos.svg","sortingKey":1508495293789,"metadata":[{"key":"key","type":"string","value":"value"},{"key":"number","type":"number","value":42},{"key":"list","type":"string[]","value":["a","b","c"]}],"isUnreported":false,"tags":[],"folderId":"570b9f4e4bb848d0885ea917","publication":null,"usedStorageBytes":0}]
>>>>>>> 9d65d3f3
        compression: none
  - request:
      method: GET
      path: >-
<<<<<<< HEAD
        /api/v11/datasets/59e9cfbdba632ac2ab8b23b5?sharingToken=7bbIBrWfXcUs1DS76ikC2g
=======
        /api/v10/datasets/59e9cfbdba632ac2ab8b23b5?sharingToken=1b88db86331a38c21a0b235794b9e459856490d70408bcffb767f64ade0f83d2bdb4c4e181b9a9a30cdece7cb7c65208cc43b6c1bb5987f5ece00d348b1a905502a266f8fc64f0371cd6559393d72e031d0c2d0cabad58cccf957bb258bc86f05b5dc3d4fff3d5e3d9c0389a6027d861a21e78e3222fb6c5b7944520ef21761e
>>>>>>> 9d65d3f3
      headers:
        host: localhost:9000
        accept: '*/*'
        accept-encoding: gzip, deflate
        connection: keep-alive
        user-agent: python-httpx/0.27.2
        x-auth-token: >-
          1b88db86331a38c21a0b235794b9e459856490d70408bcffb767f64ade0f83d2bdb4c4e181b9a9a30cdece7cb7c65208cc43b6c1bb5987f5ece00d348b1a905502a266f8fc64f0371cd6559393d72e031d0c2d0cabad58cccf957bb258bc86f05b5dc3d4fff3d5e3d9c0389a6027d861a21e78e3222fb6c5b7944520ef21761e
      body:
        encoding: utf8
        data: ''
        compression: none
    response:
      status:
        code: 200
      headers:
        cache-control: no-cache
        referrer-policy: origin-when-cross-origin, strict-origin-when-cross-origin
        x-permitted-cross-domain-policies: master-only
<<<<<<< HEAD
        date: Tue, 16 Sep 2025 08:16:44 GMT
        connection: close
=======
        date: Thu, 11 Sep 2025 11:47:23 GMT
>>>>>>> 9d65d3f3
        content-type: application/json
        content-length: '3236'
      body:
        encoding: utf8
        data: >-
<<<<<<< HEAD
          {"id":"59e9cfbdba632ac2ab8b23b5","name":"l4_sample","dataSource":{"id":{"name":"l4_sample","team":"Organization_X"},"dataLayers":[{"name":"color","elementClass":"uint8","category":"color","dataFormat":"wkw","resolutions":[[1,1,1],[2,2,1],[4,4,1],[8,8,2],[16,16,4]],"mags":[{"mag":[1,1,1],"path":"/Users/valentin/Documents/scalableminds/webknossos/binaryData/Organization_X/l4_sample/color/1"},{"mag":[2,2,1],"path":"/Users/valentin/Documents/scalableminds/webknossos/binaryData/Organization_X/l4_sample/color/2-2-1"},{"mag":[4,4,1],"path":"/Users/valentin/Documents/scalableminds/webknossos/binaryData/Organization_X/l4_sample/color/4-4-1"},{"mag":[8,8,2],"path":"/Users/valentin/Documents/scalableminds/webknossos/binaryData/Organization_X/l4_sample/color/8-8-2"},{"mag":[16,16,4],"path":"/Users/valentin/Documents/scalableminds/webknossos/binaryData/Organization_X/l4_sample/color/16-16-4"}],"defaultViewConfiguration":{"color":[255,0,0]},"numChannels":1,"boundingBox":{"topLeft":[3072,3072,512],"width":1024,"height":1024,"depth":1024}},{"largestSegmentId":2504697,"name":"segmentation","elementClass":"uint32","category":"segmentation","dataFormat":"wkw","resolutions":[[1,1,1],[2,2,1],[4,4,1],[8,8,2],[16,16,4]],"attachments":{"meshes":[{"name":"meshfile_4-4-1","path":"/Users/valentin/Documents/scalableminds/webknossos/binaryData/Organization_X/l4_sample-59e9cfbdba632ac2ab8b23b5/segmentation/meshes/meshfile_4-4-1","dataFormat":"zarr3"}],"agglomerates":[],"connectomes":[]},"mags":[{"mag":[1,1,1],"path":"/Users/valentin/Documents/scalableminds/webknossos/binaryData/Organization_X/l4_sample/segmentation/1"},{"mag":[2,2,1],"path":"/Users/valentin/Documents/scalableminds/webknossos/binaryData/Organization_X/l4_sample/segmentation/2-2-1"},{"mag":[4,4,1],"path":"/Users/valentin/Documents/scalableminds/webknossos/binaryData/Organization_X/l4_sample/segmentation/4-4-1"},{"mag":[8,8,2],"path":"/Users/valentin/Documents/scalableminds/webknossos/binaryData/Organization_X/l4_sample/segmentation/8-8-2"},{"mag":[16,16,4],"path":"/Users/valentin/Documents/scalableminds/webknossos/binaryData/Organization_X/l4_sample/segmentation/16-16-4"}],"numChannels":1,"boundingBox":{"topLeft":[3072,3072,512],"width":1024,"height":1024,"depth":1024}}],"scale":{"factor":[11.239999771118164,11.239999771118164,28],"unit":"nanometer"}},"dataStore":{"name":"localhost","url":"http://localhost:9000","allowsUpload":true,"jobsSupportedByAvailableWorkers":[],"jobsEnabled":false},"owningOrganization":"Organization_X","allowedTeams":[{"id":"570b9f4b2a7c0e3b008da6ec","name":"team_X1","organization":"Organization_X","isOrganizationTeam":true}],"allowedTeamsCumulative":[{"id":"570b9f4b2a7c0e3b008da6ec","name":"team_X1","organization":"Organization_X","isOrganizationTeam":true}],"isActive":true,"isPublic":true,"description":null,"directoryName":"l4_sample","created":1508495293789,"isEditable":true,"lastUsedByUser":1758010605390,"logoUrl":"/assets/images/mpi-logos.svg","sortingKey":1508495293789,"metadata":[{"key":"key","type":"string","value":"value"},{"key":"number","type":"number","value":42},{"key":"list","type":"string[]","value":["a","b","c"]}],"isUnreported":false,"tags":[],"folderId":"570b9f4e4bb848d0885ea917","usedStorageBytes":0}
=======
          {"id":"59e9cfbdba632ac2ab8b23b5","name":"l4_sample","dataSource":{"id":{"name":"l4_sample","team":"Organization_X"},"dataLayers":[{"name":"color","category":"color","boundingBox":{"topLeft":[3072,3072,512],"width":1024,"height":1024,"depth":1024},"resolutions":[[1,1,1],[2,2,1],[4,4,1],[8,8,2],[16,16,4]],"elementClass":"uint8","defaultViewConfiguration":{"color":[255,0,0]}},{"name":"segmentation","category":"segmentation","boundingBox":{"topLeft":[3072,3072,512],"width":1024,"height":1024,"depth":1024},"resolutions":[[1,1,1],[2,2,1],[4,4,1],[8,8,2],[16,16,4]],"elementClass":"uint32","largestSegmentId":2504697}],"scale":{"factor":[11.239999771118164,11.239999771118164,28],"unit":"nanometer"}},"dataStore":{"name":"localhost","url":"http://localhost:9000","allowsUpload":true,"jobsSupportedByAvailableWorkers":[],"jobsEnabled":false},"owningOrganization":"Organization_X","allowedTeams":[{"id":"570b9f4b2a7c0e3b008da6ec","name":"team_X1","organization":"Organization_X","isOrganizationTeam":true}],"allowedTeamsCumulative":[{"id":"570b9f4b2a7c0e3b008da6ec","name":"team_X1","organization":"Organization_X","isOrganizationTeam":true}],"isActive":true,"isPublic":true,"description":null,"directoryName":"l4_sample","created":1508495293789,"isEditable":true,"lastUsedByUser":1757591244633,"logoUrl":"/assets/images/mpi-logos.svg","sortingKey":1508495293789,"metadata":[{"key":"key","type":"string","value":"value"},{"key":"number","type":"number","value":42},{"key":"list","type":"string[]","value":["a","b","c"]}],"isUnreported":false,"tags":[],"folderId":"570b9f4e4bb848d0885ea917","publication":null,"usedStorageBytes":0}
>>>>>>> 9d65d3f3
        compression: none
  - request:
      method: HEAD
      path: /data/v11/zarr/59e9cfbdba632ac2ab8b23b5/datasource-properties.json
      headers:
        host: localhost:9000
<<<<<<< HEAD
        x-auth-token: 7bbIBrWfXcUs1DS76ikC2g
=======
        x-auth-token: >-
          1b88db86331a38c21a0b235794b9e459856490d70408bcffb767f64ade0f83d2bdb4c4e181b9a9a30cdece7cb7c65208cc43b6c1bb5987f5ece00d348b1a905502a266f8fc64f0371cd6559393d72e031d0c2d0cabad58cccf957bb258bc86f05b5dc3d4fff3d5e3d9c0389a6027d861a21e78e3222fb6c5b7944520ef21761e
>>>>>>> 9d65d3f3
        accept-encoding: identity
        accept: '*/*'
        user-agent: Python/3.13 aiohttp/3.10.11
      body:
        encoding: utf8
        data: ''
        compression: none
    response:
      status:
        code: 200
      headers:
        cache-control: no-cache
        referrer-policy: origin-when-cross-origin, strict-origin-when-cross-origin
        access-control-max-age: '600'
        access-control-allow-origin: '*'
        x-permitted-cross-domain-policies: master-only
<<<<<<< HEAD
        date: Tue, 16 Sep 2025 08:16:45 GMT
        connection: close
=======
        date: Thu, 11 Sep 2025 11:47:23 GMT
>>>>>>> 9d65d3f3
        content-type: application/json
        content-length: '1529'
      body:
        encoding: utf8
        data: ''
        compression: none
  - request:
      method: GET
      path: /data/v11/zarr/59e9cfbdba632ac2ab8b23b5/datasource-properties.json
      headers:
        host: localhost:9000
<<<<<<< HEAD
        x-auth-token: 7bbIBrWfXcUs1DS76ikC2g
        range: bytes=0-1528
=======
        x-auth-token: >-
          1b88db86331a38c21a0b235794b9e459856490d70408bcffb767f64ade0f83d2bdb4c4e181b9a9a30cdece7cb7c65208cc43b6c1bb5987f5ece00d348b1a905502a266f8fc64f0371cd6559393d72e031d0c2d0cabad58cccf957bb258bc86f05b5dc3d4fff3d5e3d9c0389a6027d861a21e78e3222fb6c5b7944520ef21761e
        range: bytes=0-1412
>>>>>>> 9d65d3f3
        accept: '*/*'
        accept-encoding: gzip, deflate
        user-agent: Python/3.13 aiohttp/3.10.11
      body:
        encoding: utf8
        data: ''
        compression: none
    response:
      status:
        code: 200
      headers:
        cache-control: no-cache
        referrer-policy: origin-when-cross-origin, strict-origin-when-cross-origin
        access-control-max-age: '600'
        access-control-allow-origin: '*'
        x-permitted-cross-domain-policies: master-only
<<<<<<< HEAD
        date: Tue, 16 Sep 2025 08:16:45 GMT
        connection: close
=======
        date: Thu, 11 Sep 2025 11:47:23 GMT
>>>>>>> 9d65d3f3
        content-type: application/json
        content-length: '1529'
      body:
        encoding: utf8
        data: >-
          {"id":{"name":"l4_sample","team":"Organization_X"},"dataLayers":[{"category":"color","name":"color","dataFormat":"zarr","boundingBox":{"topLeft":[3072,3072,512],"width":1024,"height":1024,"depth":1024},"elementClass":"uint8","mags":[{"mag":[1,1,1],"path":"./color/1","axisOrder":{"x":1,"y":2,"z":3,"c":0}},{"mag":[2,2,1],"path":"./color/2-2-1","axisOrder":{"x":1,"y":2,"z":3,"c":0}},{"mag":[4,4,1],"path":"./color/4-4-1","axisOrder":{"x":1,"y":2,"z":3,"c":0}},{"mag":[8,8,2],"path":"./color/8-8-2","axisOrder":{"x":1,"y":2,"z":3,"c":0}},{"mag":[16,16,4],"path":"./color/16-16-4","axisOrder":{"x":1,"y":2,"z":3,"c":0}}],"defaultViewConfiguration":{"color":[255,0,0]},"resolutions":[[1,1,1],[2,2,1],[4,4,1],[8,8,2],[16,16,4]],"numChannels":1},{"category":"segmentation","name":"segmentation","dataFormat":"zarr","boundingBox":{"topLeft":[3072,3072,512],"width":1024,"height":1024,"depth":1024},"elementClass":"uint32","mags":[{"mag":[1,1,1],"path":"./segmentation/1","axisOrder":{"x":1,"y":2,"z":3,"c":0}},{"mag":[2,2,1],"path":"./segmentation/2-2-1","axisOrder":{"x":1,"y":2,"z":3,"c":0}},{"mag":[4,4,1],"path":"./segmentation/4-4-1","axisOrder":{"x":1,"y":2,"z":3,"c":0}},{"mag":[8,8,2],"path":"./segmentation/8-8-2","axisOrder":{"x":1,"y":2,"z":3,"c":0}},{"mag":[16,16,4],"path":"./segmentation/16-16-4","axisOrder":{"x":1,"y":2,"z":3,"c":0}}],"largestSegmentId":2504697,"resolutions":[[1,1,1],[2,2,1],[4,4,1],[8,8,2],[16,16,4]],"numChannels":1}],"scale":{"factor":[11.239999771118164,11.239999771118164,28],"unit":"nanometer"}}
        compression: none
  - request:
      method: GET
      path: >-
<<<<<<< HEAD
        /api/v11/datasets/59e9cfbdba632ac2ab8b23b5?sharingToken=7bbIBrWfXcUs1DS76ikC2g
=======
        /api/v10/datasets/59e9cfbdba632ac2ab8b23b5?sharingToken=1b88db86331a38c21a0b235794b9e459856490d70408bcffb767f64ade0f83d2bdb4c4e181b9a9a30cdece7cb7c65208cc43b6c1bb5987f5ece00d348b1a905502a266f8fc64f0371cd6559393d72e031d0c2d0cabad58cccf957bb258bc86f05b5dc3d4fff3d5e3d9c0389a6027d861a21e78e3222fb6c5b7944520ef21761e
>>>>>>> 9d65d3f3
      headers:
        host: localhost:9000
        accept: '*/*'
        accept-encoding: gzip, deflate
        connection: keep-alive
        user-agent: python-httpx/0.27.2
        x-auth-token: >-
          1b88db86331a38c21a0b235794b9e459856490d70408bcffb767f64ade0f83d2bdb4c4e181b9a9a30cdece7cb7c65208cc43b6c1bb5987f5ece00d348b1a905502a266f8fc64f0371cd6559393d72e031d0c2d0cabad58cccf957bb258bc86f05b5dc3d4fff3d5e3d9c0389a6027d861a21e78e3222fb6c5b7944520ef21761e
      body:
        encoding: utf8
        data: ''
        compression: none
    response:
      status:
        code: 200
      headers:
        cache-control: no-cache
        referrer-policy: origin-when-cross-origin, strict-origin-when-cross-origin
        x-permitted-cross-domain-policies: master-only
<<<<<<< HEAD
        date: Tue, 16 Sep 2025 08:16:45 GMT
        connection: close
=======
        date: Thu, 11 Sep 2025 11:47:23 GMT
>>>>>>> 9d65d3f3
        content-type: application/json
        content-length: '3236'
      body:
        encoding: utf8
        data: >-
<<<<<<< HEAD
          {"id":"59e9cfbdba632ac2ab8b23b5","name":"l4_sample","dataSource":{"id":{"name":"l4_sample","team":"Organization_X"},"dataLayers":[{"name":"color","elementClass":"uint8","category":"color","dataFormat":"wkw","resolutions":[[1,1,1],[2,2,1],[4,4,1],[8,8,2],[16,16,4]],"mags":[{"mag":[1,1,1],"path":"/Users/valentin/Documents/scalableminds/webknossos/binaryData/Organization_X/l4_sample/color/1"},{"mag":[2,2,1],"path":"/Users/valentin/Documents/scalableminds/webknossos/binaryData/Organization_X/l4_sample/color/2-2-1"},{"mag":[4,4,1],"path":"/Users/valentin/Documents/scalableminds/webknossos/binaryData/Organization_X/l4_sample/color/4-4-1"},{"mag":[8,8,2],"path":"/Users/valentin/Documents/scalableminds/webknossos/binaryData/Organization_X/l4_sample/color/8-8-2"},{"mag":[16,16,4],"path":"/Users/valentin/Documents/scalableminds/webknossos/binaryData/Organization_X/l4_sample/color/16-16-4"}],"defaultViewConfiguration":{"color":[255,0,0]},"numChannels":1,"boundingBox":{"topLeft":[3072,3072,512],"width":1024,"height":1024,"depth":1024}},{"largestSegmentId":2504697,"name":"segmentation","elementClass":"uint32","category":"segmentation","dataFormat":"wkw","resolutions":[[1,1,1],[2,2,1],[4,4,1],[8,8,2],[16,16,4]],"attachments":{"meshes":[{"name":"meshfile_4-4-1","path":"/Users/valentin/Documents/scalableminds/webknossos/binaryData/Organization_X/l4_sample-59e9cfbdba632ac2ab8b23b5/segmentation/meshes/meshfile_4-4-1","dataFormat":"zarr3"}],"agglomerates":[],"connectomes":[]},"mags":[{"mag":[1,1,1],"path":"/Users/valentin/Documents/scalableminds/webknossos/binaryData/Organization_X/l4_sample/segmentation/1"},{"mag":[2,2,1],"path":"/Users/valentin/Documents/scalableminds/webknossos/binaryData/Organization_X/l4_sample/segmentation/2-2-1"},{"mag":[4,4,1],"path":"/Users/valentin/Documents/scalableminds/webknossos/binaryData/Organization_X/l4_sample/segmentation/4-4-1"},{"mag":[8,8,2],"path":"/Users/valentin/Documents/scalableminds/webknossos/binaryData/Organization_X/l4_sample/segmentation/8-8-2"},{"mag":[16,16,4],"path":"/Users/valentin/Documents/scalableminds/webknossos/binaryData/Organization_X/l4_sample/segmentation/16-16-4"}],"numChannels":1,"boundingBox":{"topLeft":[3072,3072,512],"width":1024,"height":1024,"depth":1024}}],"scale":{"factor":[11.239999771118164,11.239999771118164,28],"unit":"nanometer"}},"dataStore":{"name":"localhost","url":"http://localhost:9000","allowsUpload":true,"jobsSupportedByAvailableWorkers":[],"jobsEnabled":false},"owningOrganization":"Organization_X","allowedTeams":[{"id":"570b9f4b2a7c0e3b008da6ec","name":"team_X1","organization":"Organization_X","isOrganizationTeam":true}],"allowedTeamsCumulative":[{"id":"570b9f4b2a7c0e3b008da6ec","name":"team_X1","organization":"Organization_X","isOrganizationTeam":true}],"isActive":true,"isPublic":true,"description":null,"directoryName":"l4_sample","created":1508495293789,"isEditable":true,"lastUsedByUser":1758010605436,"logoUrl":"/assets/images/mpi-logos.svg","sortingKey":1508495293789,"metadata":[{"key":"key","type":"string","value":"value"},{"key":"number","type":"number","value":42},{"key":"list","type":"string[]","value":["a","b","c"]}],"isUnreported":false,"tags":[],"folderId":"570b9f4e4bb848d0885ea917","usedStorageBytes":0}
=======
          {"id":"59e9cfbdba632ac2ab8b23b5","name":"l4_sample","dataSource":{"id":{"name":"l4_sample","team":"Organization_X"},"dataLayers":[{"name":"color","category":"color","boundingBox":{"topLeft":[3072,3072,512],"width":1024,"height":1024,"depth":1024},"resolutions":[[1,1,1],[2,2,1],[4,4,1],[8,8,2],[16,16,4]],"elementClass":"uint8","defaultViewConfiguration":{"color":[255,0,0]}},{"name":"segmentation","category":"segmentation","boundingBox":{"topLeft":[3072,3072,512],"width":1024,"height":1024,"depth":1024},"resolutions":[[1,1,1],[2,2,1],[4,4,1],[8,8,2],[16,16,4]],"elementClass":"uint32","largestSegmentId":2504697}],"scale":{"factor":[11.239999771118164,11.239999771118164,28],"unit":"nanometer"}},"dataStore":{"name":"localhost","url":"http://localhost:9000","allowsUpload":true,"jobsSupportedByAvailableWorkers":[],"jobsEnabled":false},"owningOrganization":"Organization_X","allowedTeams":[{"id":"570b9f4b2a7c0e3b008da6ec","name":"team_X1","organization":"Organization_X","isOrganizationTeam":true}],"allowedTeamsCumulative":[{"id":"570b9f4b2a7c0e3b008da6ec","name":"team_X1","organization":"Organization_X","isOrganizationTeam":true}],"isActive":true,"isPublic":true,"description":null,"directoryName":"l4_sample","created":1508495293789,"isEditable":true,"lastUsedByUser":1757591244671,"logoUrl":"/assets/images/mpi-logos.svg","sortingKey":1508495293789,"metadata":[{"key":"key","type":"string","value":"value"},{"key":"number","type":"number","value":42},{"key":"list","type":"string[]","value":["a","b","c"]}],"isUnreported":false,"tags":[],"folderId":"570b9f4e4bb848d0885ea917","publication":null,"usedStorageBytes":0}
>>>>>>> 9d65d3f3
        compression: none
  - request:
      method: HEAD
      path: /data/v11/zarr/59e9cfbdba632ac2ab8b23b5/datasource-properties.json
      headers:
        host: localhost:9000
<<<<<<< HEAD
        x-auth-token: 7bbIBrWfXcUs1DS76ikC2g
=======
        x-auth-token: >-
          1b88db86331a38c21a0b235794b9e459856490d70408bcffb767f64ade0f83d2bdb4c4e181b9a9a30cdece7cb7c65208cc43b6c1bb5987f5ece00d348b1a905502a266f8fc64f0371cd6559393d72e031d0c2d0cabad58cccf957bb258bc86f05b5dc3d4fff3d5e3d9c0389a6027d861a21e78e3222fb6c5b7944520ef21761e
>>>>>>> 9d65d3f3
        accept-encoding: identity
        accept: '*/*'
        user-agent: Python/3.13 aiohttp/3.10.11
      body:
        encoding: utf8
        data: ''
        compression: none
    response:
      status:
        code: 200
      headers:
        cache-control: no-cache
        referrer-policy: origin-when-cross-origin, strict-origin-when-cross-origin
        access-control-max-age: '600'
        access-control-allow-origin: '*'
        x-permitted-cross-domain-policies: master-only
<<<<<<< HEAD
        date: Tue, 16 Sep 2025 08:16:45 GMT
        connection: close
=======
        date: Thu, 11 Sep 2025 11:47:23 GMT
>>>>>>> 9d65d3f3
        content-type: application/json
        content-length: '1529'
      body:
        encoding: utf8
        data: ''
        compression: none
  - request:
      method: GET
      path: /data/v11/zarr/59e9cfbdba632ac2ab8b23b5/datasource-properties.json
      headers:
        host: localhost:9000
<<<<<<< HEAD
        x-auth-token: 7bbIBrWfXcUs1DS76ikC2g
        range: bytes=0-1528
=======
        x-auth-token: >-
          1b88db86331a38c21a0b235794b9e459856490d70408bcffb767f64ade0f83d2bdb4c4e181b9a9a30cdece7cb7c65208cc43b6c1bb5987f5ece00d348b1a905502a266f8fc64f0371cd6559393d72e031d0c2d0cabad58cccf957bb258bc86f05b5dc3d4fff3d5e3d9c0389a6027d861a21e78e3222fb6c5b7944520ef21761e
        range: bytes=0-1412
>>>>>>> 9d65d3f3
        accept: '*/*'
        accept-encoding: gzip, deflate
        user-agent: Python/3.13 aiohttp/3.10.11
      body:
        encoding: utf8
        data: ''
        compression: none
    response:
      status:
        code: 200
      headers:
        cache-control: no-cache
        referrer-policy: origin-when-cross-origin, strict-origin-when-cross-origin
        access-control-max-age: '600'
        access-control-allow-origin: '*'
        x-permitted-cross-domain-policies: master-only
<<<<<<< HEAD
        date: Tue, 16 Sep 2025 08:16:45 GMT
        connection: close
=======
        date: Thu, 11 Sep 2025 11:47:23 GMT
>>>>>>> 9d65d3f3
        content-type: application/json
        content-length: '1529'
      body:
        encoding: utf8
        data: >-
          {"id":{"name":"l4_sample","team":"Organization_X"},"dataLayers":[{"category":"color","name":"color","dataFormat":"zarr","boundingBox":{"topLeft":[3072,3072,512],"width":1024,"height":1024,"depth":1024},"elementClass":"uint8","mags":[{"mag":[1,1,1],"path":"./color/1","axisOrder":{"x":1,"y":2,"z":3,"c":0}},{"mag":[2,2,1],"path":"./color/2-2-1","axisOrder":{"x":1,"y":2,"z":3,"c":0}},{"mag":[4,4,1],"path":"./color/4-4-1","axisOrder":{"x":1,"y":2,"z":3,"c":0}},{"mag":[8,8,2],"path":"./color/8-8-2","axisOrder":{"x":1,"y":2,"z":3,"c":0}},{"mag":[16,16,4],"path":"./color/16-16-4","axisOrder":{"x":1,"y":2,"z":3,"c":0}}],"defaultViewConfiguration":{"color":[255,0,0]},"resolutions":[[1,1,1],[2,2,1],[4,4,1],[8,8,2],[16,16,4]],"numChannels":1},{"category":"segmentation","name":"segmentation","dataFormat":"zarr","boundingBox":{"topLeft":[3072,3072,512],"width":1024,"height":1024,"depth":1024},"elementClass":"uint32","mags":[{"mag":[1,1,1],"path":"./segmentation/1","axisOrder":{"x":1,"y":2,"z":3,"c":0}},{"mag":[2,2,1],"path":"./segmentation/2-2-1","axisOrder":{"x":1,"y":2,"z":3,"c":0}},{"mag":[4,4,1],"path":"./segmentation/4-4-1","axisOrder":{"x":1,"y":2,"z":3,"c":0}},{"mag":[8,8,2],"path":"./segmentation/8-8-2","axisOrder":{"x":1,"y":2,"z":3,"c":0}},{"mag":[16,16,4],"path":"./segmentation/16-16-4","axisOrder":{"x":1,"y":2,"z":3,"c":0}}],"largestSegmentId":2504697,"resolutions":[[1,1,1],[2,2,1],[4,4,1],[8,8,2],[16,16,4]],"numChannels":1}],"scale":{"factor":[11.239999771118164,11.239999771118164,28],"unit":"nanometer"}}
        compression: none
  - request:
      method: GET
      path: >-
        /api/v11/datasets?isActive=true&organizationId=Organization_X&searchQuery=l4_sample
      headers:
        host: localhost:9000
        accept: '*/*'
        accept-encoding: gzip, deflate
        connection: keep-alive
        user-agent: python-httpx/0.27.2
        x-auth-token: >-
          1b88db86331a38c21a0b235794b9e459856490d70408bcffb767f64ade0f83d2bdb4c4e181b9a9a30cdece7cb7c65208cc43b6c1bb5987f5ece00d348b1a905502a266f8fc64f0371cd6559393d72e031d0c2d0cabad58cccf957bb258bc86f05b5dc3d4fff3d5e3d9c0389a6027d861a21e78e3222fb6c5b7944520ef21761e
      body:
        encoding: utf8
        data: ''
        compression: none
    response:
      status:
        code: 200
      headers:
        cache-control: no-cache
        referrer-policy: origin-when-cross-origin, strict-origin-when-cross-origin
        access-control-max-age: '600'
        access-control-allow-origin: '*'
        x-permitted-cross-domain-policies: master-only
<<<<<<< HEAD
        date: Tue, 16 Sep 2025 08:16:45 GMT
        connection: close
=======
        date: Thu, 11 Sep 2025 11:47:23 GMT
>>>>>>> 9d65d3f3
        content-type: application/json
        content-length: '3238'
      body:
        encoding: utf8
        data: >-
<<<<<<< HEAD
          [{"id":"59e9cfbdba632ac2ab8b23b5","name":"l4_sample","dataSource":{"id":{"name":"l4_sample","team":"Organization_X"},"dataLayers":[{"name":"color","elementClass":"uint8","category":"color","dataFormat":"wkw","resolutions":[[1,1,1],[2,2,1],[4,4,1],[8,8,2],[16,16,4]],"mags":[{"mag":[1,1,1],"path":"/Users/valentin/Documents/scalableminds/webknossos/binaryData/Organization_X/l4_sample/color/1"},{"mag":[2,2,1],"path":"/Users/valentin/Documents/scalableminds/webknossos/binaryData/Organization_X/l4_sample/color/2-2-1"},{"mag":[4,4,1],"path":"/Users/valentin/Documents/scalableminds/webknossos/binaryData/Organization_X/l4_sample/color/4-4-1"},{"mag":[8,8,2],"path":"/Users/valentin/Documents/scalableminds/webknossos/binaryData/Organization_X/l4_sample/color/8-8-2"},{"mag":[16,16,4],"path":"/Users/valentin/Documents/scalableminds/webknossos/binaryData/Organization_X/l4_sample/color/16-16-4"}],"defaultViewConfiguration":{"color":[255,0,0]},"numChannels":1,"boundingBox":{"topLeft":[3072,3072,512],"width":1024,"height":1024,"depth":1024}},{"largestSegmentId":2504697,"name":"segmentation","elementClass":"uint32","category":"segmentation","dataFormat":"wkw","resolutions":[[1,1,1],[2,2,1],[4,4,1],[8,8,2],[16,16,4]],"attachments":{"meshes":[{"name":"meshfile_4-4-1","path":"/Users/valentin/Documents/scalableminds/webknossos/binaryData/Organization_X/l4_sample-59e9cfbdba632ac2ab8b23b5/segmentation/meshes/meshfile_4-4-1","dataFormat":"zarr3"}],"agglomerates":[],"connectomes":[]},"mags":[{"mag":[1,1,1],"path":"/Users/valentin/Documents/scalableminds/webknossos/binaryData/Organization_X/l4_sample/segmentation/1"},{"mag":[2,2,1],"path":"/Users/valentin/Documents/scalableminds/webknossos/binaryData/Organization_X/l4_sample/segmentation/2-2-1"},{"mag":[4,4,1],"path":"/Users/valentin/Documents/scalableminds/webknossos/binaryData/Organization_X/l4_sample/segmentation/4-4-1"},{"mag":[8,8,2],"path":"/Users/valentin/Documents/scalableminds/webknossos/binaryData/Organization_X/l4_sample/segmentation/8-8-2"},{"mag":[16,16,4],"path":"/Users/valentin/Documents/scalableminds/webknossos/binaryData/Organization_X/l4_sample/segmentation/16-16-4"}],"numChannels":1,"boundingBox":{"topLeft":[3072,3072,512],"width":1024,"height":1024,"depth":1024}}],"scale":{"factor":[11.239999771118164,11.239999771118164,28],"unit":"nanometer"}},"dataStore":{"name":"localhost","url":"http://localhost:9000","allowsUpload":true,"jobsSupportedByAvailableWorkers":[],"jobsEnabled":false},"owningOrganization":"Organization_X","allowedTeams":[{"id":"570b9f4b2a7c0e3b008da6ec","name":"team_X1","organization":"Organization_X","isOrganizationTeam":true}],"allowedTeamsCumulative":[{"id":"570b9f4b2a7c0e3b008da6ec","name":"team_X1","organization":"Organization_X","isOrganizationTeam":true}],"isActive":true,"isPublic":true,"description":null,"directoryName":"l4_sample","created":1508495293789,"isEditable":true,"lastUsedByUser":1758010605436,"logoUrl":"/assets/images/mpi-logos.svg","sortingKey":1508495293789,"metadata":[{"key":"key","type":"string","value":"value"},{"key":"number","type":"number","value":42},{"key":"list","type":"string[]","value":["a","b","c"]}],"isUnreported":false,"tags":[],"folderId":"570b9f4e4bb848d0885ea917","usedStorageBytes":0}]
=======
          [{"id":"59e9cfbdba632ac2ab8b23b5","name":"l4_sample","dataSource":{"id":{"name":"l4_sample","team":"Organization_X"},"dataLayers":[{"name":"color","category":"color","boundingBox":{"topLeft":[3072,3072,512],"width":1024,"height":1024,"depth":1024},"resolutions":[[1,1,1],[2,2,1],[4,4,1],[8,8,2],[16,16,4]],"elementClass":"uint8","defaultViewConfiguration":{"color":[255,0,0]}},{"name":"segmentation","category":"segmentation","boundingBox":{"topLeft":[3072,3072,512],"width":1024,"height":1024,"depth":1024},"resolutions":[[1,1,1],[2,2,1],[4,4,1],[8,8,2],[16,16,4]],"elementClass":"uint32","largestSegmentId":2504697}],"scale":{"factor":[11.239999771118164,11.239999771118164,28],"unit":"nanometer"}},"dataStore":{"name":"localhost","url":"http://localhost:9000","allowsUpload":true,"jobsSupportedByAvailableWorkers":[],"jobsEnabled":false},"owningOrganization":"Organization_X","allowedTeams":[{"id":"570b9f4b2a7c0e3b008da6ec","name":"team_X1","organization":"Organization_X","isOrganizationTeam":true}],"allowedTeamsCumulative":[{"id":"570b9f4b2a7c0e3b008da6ec","name":"team_X1","organization":"Organization_X","isOrganizationTeam":true}],"isActive":true,"isPublic":true,"description":null,"directoryName":"l4_sample","created":1508495293789,"isEditable":true,"lastUsedByUser":1757591244671,"logoUrl":"/assets/images/mpi-logos.svg","sortingKey":1508495293789,"metadata":[{"key":"key","type":"string","value":"value"},{"key":"number","type":"number","value":42},{"key":"list","type":"string[]","value":["a","b","c"]}],"isUnreported":false,"tags":[],"folderId":"570b9f4e4bb848d0885ea917","publication":null,"usedStorageBytes":0}]
>>>>>>> 9d65d3f3
        compression: none
  - request:
      method: GET
      path: >-
<<<<<<< HEAD
        /api/v11/datasets/59e9cfbdba632ac2ab8b23b5?sharingToken=7bbIBrWfXcUs1DS76ikC2g
=======
        /api/v10/datasets/59e9cfbdba632ac2ab8b23b5?sharingToken=1b88db86331a38c21a0b235794b9e459856490d70408bcffb767f64ade0f83d2bdb4c4e181b9a9a30cdece7cb7c65208cc43b6c1bb5987f5ece00d348b1a905502a266f8fc64f0371cd6559393d72e031d0c2d0cabad58cccf957bb258bc86f05b5dc3d4fff3d5e3d9c0389a6027d861a21e78e3222fb6c5b7944520ef21761e
>>>>>>> 9d65d3f3
      headers:
        host: localhost:9000
        accept: '*/*'
        accept-encoding: gzip, deflate
        connection: keep-alive
        user-agent: python-httpx/0.27.2
        x-auth-token: >-
          1b88db86331a38c21a0b235794b9e459856490d70408bcffb767f64ade0f83d2bdb4c4e181b9a9a30cdece7cb7c65208cc43b6c1bb5987f5ece00d348b1a905502a266f8fc64f0371cd6559393d72e031d0c2d0cabad58cccf957bb258bc86f05b5dc3d4fff3d5e3d9c0389a6027d861a21e78e3222fb6c5b7944520ef21761e
      body:
        encoding: utf8
        data: ''
        compression: none
    response:
      status:
        code: 200
      headers:
        cache-control: no-cache
        referrer-policy: origin-when-cross-origin, strict-origin-when-cross-origin
        x-permitted-cross-domain-policies: master-only
<<<<<<< HEAD
        date: Tue, 16 Sep 2025 08:16:45 GMT
        connection: close
=======
        date: Thu, 11 Sep 2025 11:47:23 GMT
>>>>>>> 9d65d3f3
        content-type: application/json
        content-length: '3236'
      body:
        encoding: utf8
        data: >-
<<<<<<< HEAD
          {"id":"59e9cfbdba632ac2ab8b23b5","name":"l4_sample","dataSource":{"id":{"name":"l4_sample","team":"Organization_X"},"dataLayers":[{"name":"color","elementClass":"uint8","category":"color","dataFormat":"wkw","resolutions":[[1,1,1],[2,2,1],[4,4,1],[8,8,2],[16,16,4]],"mags":[{"mag":[1,1,1],"path":"/Users/valentin/Documents/scalableminds/webknossos/binaryData/Organization_X/l4_sample/color/1"},{"mag":[2,2,1],"path":"/Users/valentin/Documents/scalableminds/webknossos/binaryData/Organization_X/l4_sample/color/2-2-1"},{"mag":[4,4,1],"path":"/Users/valentin/Documents/scalableminds/webknossos/binaryData/Organization_X/l4_sample/color/4-4-1"},{"mag":[8,8,2],"path":"/Users/valentin/Documents/scalableminds/webknossos/binaryData/Organization_X/l4_sample/color/8-8-2"},{"mag":[16,16,4],"path":"/Users/valentin/Documents/scalableminds/webknossos/binaryData/Organization_X/l4_sample/color/16-16-4"}],"defaultViewConfiguration":{"color":[255,0,0]},"numChannels":1,"boundingBox":{"topLeft":[3072,3072,512],"width":1024,"height":1024,"depth":1024}},{"largestSegmentId":2504697,"name":"segmentation","elementClass":"uint32","category":"segmentation","dataFormat":"wkw","resolutions":[[1,1,1],[2,2,1],[4,4,1],[8,8,2],[16,16,4]],"attachments":{"meshes":[{"name":"meshfile_4-4-1","path":"/Users/valentin/Documents/scalableminds/webknossos/binaryData/Organization_X/l4_sample-59e9cfbdba632ac2ab8b23b5/segmentation/meshes/meshfile_4-4-1","dataFormat":"zarr3"}],"agglomerates":[],"connectomes":[]},"mags":[{"mag":[1,1,1],"path":"/Users/valentin/Documents/scalableminds/webknossos/binaryData/Organization_X/l4_sample/segmentation/1"},{"mag":[2,2,1],"path":"/Users/valentin/Documents/scalableminds/webknossos/binaryData/Organization_X/l4_sample/segmentation/2-2-1"},{"mag":[4,4,1],"path":"/Users/valentin/Documents/scalableminds/webknossos/binaryData/Organization_X/l4_sample/segmentation/4-4-1"},{"mag":[8,8,2],"path":"/Users/valentin/Documents/scalableminds/webknossos/binaryData/Organization_X/l4_sample/segmentation/8-8-2"},{"mag":[16,16,4],"path":"/Users/valentin/Documents/scalableminds/webknossos/binaryData/Organization_X/l4_sample/segmentation/16-16-4"}],"numChannels":1,"boundingBox":{"topLeft":[3072,3072,512],"width":1024,"height":1024,"depth":1024}}],"scale":{"factor":[11.239999771118164,11.239999771118164,28],"unit":"nanometer"}},"dataStore":{"name":"localhost","url":"http://localhost:9000","allowsUpload":true,"jobsSupportedByAvailableWorkers":[],"jobsEnabled":false},"owningOrganization":"Organization_X","allowedTeams":[{"id":"570b9f4b2a7c0e3b008da6ec","name":"team_X1","organization":"Organization_X","isOrganizationTeam":true}],"allowedTeamsCumulative":[{"id":"570b9f4b2a7c0e3b008da6ec","name":"team_X1","organization":"Organization_X","isOrganizationTeam":true}],"isActive":true,"isPublic":true,"description":null,"directoryName":"l4_sample","created":1508495293789,"isEditable":true,"lastUsedByUser":1758010605484,"logoUrl":"/assets/images/mpi-logos.svg","sortingKey":1508495293789,"metadata":[{"key":"key","type":"string","value":"value"},{"key":"number","type":"number","value":42},{"key":"list","type":"string[]","value":["a","b","c"]}],"isUnreported":false,"tags":[],"folderId":"570b9f4e4bb848d0885ea917","usedStorageBytes":0}
=======
          {"id":"59e9cfbdba632ac2ab8b23b5","name":"l4_sample","dataSource":{"id":{"name":"l4_sample","team":"Organization_X"},"dataLayers":[{"name":"color","category":"color","boundingBox":{"topLeft":[3072,3072,512],"width":1024,"height":1024,"depth":1024},"resolutions":[[1,1,1],[2,2,1],[4,4,1],[8,8,2],[16,16,4]],"elementClass":"uint8","defaultViewConfiguration":{"color":[255,0,0]}},{"name":"segmentation","category":"segmentation","boundingBox":{"topLeft":[3072,3072,512],"width":1024,"height":1024,"depth":1024},"resolutions":[[1,1,1],[2,2,1],[4,4,1],[8,8,2],[16,16,4]],"elementClass":"uint32","largestSegmentId":2504697}],"scale":{"factor":[11.239999771118164,11.239999771118164,28],"unit":"nanometer"}},"dataStore":{"name":"localhost","url":"http://localhost:9000","allowsUpload":true,"jobsSupportedByAvailableWorkers":[],"jobsEnabled":false},"owningOrganization":"Organization_X","allowedTeams":[{"id":"570b9f4b2a7c0e3b008da6ec","name":"team_X1","organization":"Organization_X","isOrganizationTeam":true}],"allowedTeamsCumulative":[{"id":"570b9f4b2a7c0e3b008da6ec","name":"team_X1","organization":"Organization_X","isOrganizationTeam":true}],"isActive":true,"isPublic":true,"description":null,"directoryName":"l4_sample","created":1508495293789,"isEditable":true,"lastUsedByUser":1757591244728,"logoUrl":"/assets/images/mpi-logos.svg","sortingKey":1508495293789,"metadata":[{"key":"key","type":"string","value":"value"},{"key":"number","type":"number","value":42},{"key":"list","type":"string[]","value":["a","b","c"]}],"isUnreported":false,"tags":[],"folderId":"570b9f4e4bb848d0885ea917","publication":null,"usedStorageBytes":0}
>>>>>>> 9d65d3f3
        compression: none
  - request:
      method: HEAD
      path: /data/v11/zarr/59e9cfbdba632ac2ab8b23b5/datasource-properties.json
      headers:
        host: localhost:9000
<<<<<<< HEAD
        x-auth-token: 7bbIBrWfXcUs1DS76ikC2g
=======
        x-auth-token: >-
          1b88db86331a38c21a0b235794b9e459856490d70408bcffb767f64ade0f83d2bdb4c4e181b9a9a30cdece7cb7c65208cc43b6c1bb5987f5ece00d348b1a905502a266f8fc64f0371cd6559393d72e031d0c2d0cabad58cccf957bb258bc86f05b5dc3d4fff3d5e3d9c0389a6027d861a21e78e3222fb6c5b7944520ef21761e
>>>>>>> 9d65d3f3
        accept-encoding: identity
        accept: '*/*'
        user-agent: Python/3.13 aiohttp/3.10.11
      body:
        encoding: utf8
        data: ''
        compression: none
    response:
      status:
        code: 200
      headers:
        cache-control: no-cache
        referrer-policy: origin-when-cross-origin, strict-origin-when-cross-origin
        access-control-max-age: '600'
        access-control-allow-origin: '*'
        x-permitted-cross-domain-policies: master-only
<<<<<<< HEAD
        date: Tue, 16 Sep 2025 08:16:45 GMT
        connection: close
=======
        date: Thu, 11 Sep 2025 11:47:23 GMT
>>>>>>> 9d65d3f3
        content-type: application/json
        content-length: '1529'
      body:
        encoding: utf8
        data: ''
        compression: none
  - request:
      method: GET
      path: /data/v11/zarr/59e9cfbdba632ac2ab8b23b5/datasource-properties.json
      headers:
        host: localhost:9000
<<<<<<< HEAD
        x-auth-token: 7bbIBrWfXcUs1DS76ikC2g
        range: bytes=0-1528
=======
        x-auth-token: >-
          1b88db86331a38c21a0b235794b9e459856490d70408bcffb767f64ade0f83d2bdb4c4e181b9a9a30cdece7cb7c65208cc43b6c1bb5987f5ece00d348b1a905502a266f8fc64f0371cd6559393d72e031d0c2d0cabad58cccf957bb258bc86f05b5dc3d4fff3d5e3d9c0389a6027d861a21e78e3222fb6c5b7944520ef21761e
        range: bytes=0-1412
>>>>>>> 9d65d3f3
        accept: '*/*'
        accept-encoding: gzip, deflate
        user-agent: Python/3.13 aiohttp/3.10.11
      body:
        encoding: utf8
        data: ''
        compression: none
    response:
      status:
        code: 200
      headers:
        cache-control: no-cache
        referrer-policy: origin-when-cross-origin, strict-origin-when-cross-origin
        access-control-max-age: '600'
        access-control-allow-origin: '*'
        x-permitted-cross-domain-policies: master-only
<<<<<<< HEAD
        date: Tue, 16 Sep 2025 08:16:45 GMT
        connection: close
=======
        date: Thu, 11 Sep 2025 11:47:23 GMT
>>>>>>> 9d65d3f3
        content-type: application/json
        content-length: '1529'
      body:
        encoding: utf8
        data: >-
          {"id":{"name":"l4_sample","team":"Organization_X"},"dataLayers":[{"category":"color","name":"color","dataFormat":"zarr","boundingBox":{"topLeft":[3072,3072,512],"width":1024,"height":1024,"depth":1024},"elementClass":"uint8","mags":[{"mag":[1,1,1],"path":"./color/1","axisOrder":{"x":1,"y":2,"z":3,"c":0}},{"mag":[2,2,1],"path":"./color/2-2-1","axisOrder":{"x":1,"y":2,"z":3,"c":0}},{"mag":[4,4,1],"path":"./color/4-4-1","axisOrder":{"x":1,"y":2,"z":3,"c":0}},{"mag":[8,8,2],"path":"./color/8-8-2","axisOrder":{"x":1,"y":2,"z":3,"c":0}},{"mag":[16,16,4],"path":"./color/16-16-4","axisOrder":{"x":1,"y":2,"z":3,"c":0}}],"defaultViewConfiguration":{"color":[255,0,0]},"resolutions":[[1,1,1],[2,2,1],[4,4,1],[8,8,2],[16,16,4]],"numChannels":1},{"category":"segmentation","name":"segmentation","dataFormat":"zarr","boundingBox":{"topLeft":[3072,3072,512],"width":1024,"height":1024,"depth":1024},"elementClass":"uint32","mags":[{"mag":[1,1,1],"path":"./segmentation/1","axisOrder":{"x":1,"y":2,"z":3,"c":0}},{"mag":[2,2,1],"path":"./segmentation/2-2-1","axisOrder":{"x":1,"y":2,"z":3,"c":0}},{"mag":[4,4,1],"path":"./segmentation/4-4-1","axisOrder":{"x":1,"y":2,"z":3,"c":0}},{"mag":[8,8,2],"path":"./segmentation/8-8-2","axisOrder":{"x":1,"y":2,"z":3,"c":0}},{"mag":[16,16,4],"path":"./segmentation/16-16-4","axisOrder":{"x":1,"y":2,"z":3,"c":0}}],"largestSegmentId":2504697,"resolutions":[[1,1,1],[2,2,1],[4,4,1],[8,8,2],[16,16,4]],"numChannels":1}],"scale":{"factor":[11.239999771118164,11.239999771118164,28],"unit":"nanometer"}}
        compression: none
  - request:
      method: GET
      path: >-
        /api/v11/datasets?isActive=true&organizationId=Organization_X&searchQuery=l4_sample
      headers:
        host: localhost:9000
        accept: '*/*'
        accept-encoding: gzip, deflate
        connection: keep-alive
        user-agent: python-httpx/0.27.2
        x-auth-token: >-
          1b88db86331a38c21a0b235794b9e459856490d70408bcffb767f64ade0f83d2bdb4c4e181b9a9a30cdece7cb7c65208cc43b6c1bb5987f5ece00d348b1a905502a266f8fc64f0371cd6559393d72e031d0c2d0cabad58cccf957bb258bc86f05b5dc3d4fff3d5e3d9c0389a6027d861a21e78e3222fb6c5b7944520ef21761e
      body:
        encoding: utf8
        data: ''
        compression: none
    response:
      status:
        code: 200
      headers:
        cache-control: no-cache
        referrer-policy: origin-when-cross-origin, strict-origin-when-cross-origin
        access-control-max-age: '600'
        access-control-allow-origin: '*'
        x-permitted-cross-domain-policies: master-only
<<<<<<< HEAD
        date: Tue, 16 Sep 2025 08:16:45 GMT
        connection: close
=======
        date: Thu, 11 Sep 2025 11:47:23 GMT
>>>>>>> 9d65d3f3
        content-type: application/json
        content-length: '3238'
      body:
        encoding: utf8
        data: >-
<<<<<<< HEAD
          [{"id":"59e9cfbdba632ac2ab8b23b5","name":"l4_sample","dataSource":{"id":{"name":"l4_sample","team":"Organization_X"},"dataLayers":[{"name":"color","elementClass":"uint8","category":"color","dataFormat":"wkw","resolutions":[[1,1,1],[2,2,1],[4,4,1],[8,8,2],[16,16,4]],"mags":[{"mag":[1,1,1],"path":"/Users/valentin/Documents/scalableminds/webknossos/binaryData/Organization_X/l4_sample/color/1"},{"mag":[2,2,1],"path":"/Users/valentin/Documents/scalableminds/webknossos/binaryData/Organization_X/l4_sample/color/2-2-1"},{"mag":[4,4,1],"path":"/Users/valentin/Documents/scalableminds/webknossos/binaryData/Organization_X/l4_sample/color/4-4-1"},{"mag":[8,8,2],"path":"/Users/valentin/Documents/scalableminds/webknossos/binaryData/Organization_X/l4_sample/color/8-8-2"},{"mag":[16,16,4],"path":"/Users/valentin/Documents/scalableminds/webknossos/binaryData/Organization_X/l4_sample/color/16-16-4"}],"defaultViewConfiguration":{"color":[255,0,0]},"numChannels":1,"boundingBox":{"topLeft":[3072,3072,512],"width":1024,"height":1024,"depth":1024}},{"largestSegmentId":2504697,"name":"segmentation","elementClass":"uint32","category":"segmentation","dataFormat":"wkw","resolutions":[[1,1,1],[2,2,1],[4,4,1],[8,8,2],[16,16,4]],"attachments":{"meshes":[{"name":"meshfile_4-4-1","path":"/Users/valentin/Documents/scalableminds/webknossos/binaryData/Organization_X/l4_sample-59e9cfbdba632ac2ab8b23b5/segmentation/meshes/meshfile_4-4-1","dataFormat":"zarr3"}],"agglomerates":[],"connectomes":[]},"mags":[{"mag":[1,1,1],"path":"/Users/valentin/Documents/scalableminds/webknossos/binaryData/Organization_X/l4_sample/segmentation/1"},{"mag":[2,2,1],"path":"/Users/valentin/Documents/scalableminds/webknossos/binaryData/Organization_X/l4_sample/segmentation/2-2-1"},{"mag":[4,4,1],"path":"/Users/valentin/Documents/scalableminds/webknossos/binaryData/Organization_X/l4_sample/segmentation/4-4-1"},{"mag":[8,8,2],"path":"/Users/valentin/Documents/scalableminds/webknossos/binaryData/Organization_X/l4_sample/segmentation/8-8-2"},{"mag":[16,16,4],"path":"/Users/valentin/Documents/scalableminds/webknossos/binaryData/Organization_X/l4_sample/segmentation/16-16-4"}],"numChannels":1,"boundingBox":{"topLeft":[3072,3072,512],"width":1024,"height":1024,"depth":1024}}],"scale":{"factor":[11.239999771118164,11.239999771118164,28],"unit":"nanometer"}},"dataStore":{"name":"localhost","url":"http://localhost:9000","allowsUpload":true,"jobsSupportedByAvailableWorkers":[],"jobsEnabled":false},"owningOrganization":"Organization_X","allowedTeams":[{"id":"570b9f4b2a7c0e3b008da6ec","name":"team_X1","organization":"Organization_X","isOrganizationTeam":true}],"allowedTeamsCumulative":[{"id":"570b9f4b2a7c0e3b008da6ec","name":"team_X1","organization":"Organization_X","isOrganizationTeam":true}],"isActive":true,"isPublic":true,"description":null,"directoryName":"l4_sample","created":1508495293789,"isEditable":true,"lastUsedByUser":1758010605484,"logoUrl":"/assets/images/mpi-logos.svg","sortingKey":1508495293789,"metadata":[{"key":"key","type":"string","value":"value"},{"key":"number","type":"number","value":42},{"key":"list","type":"string[]","value":["a","b","c"]}],"isUnreported":false,"tags":[],"folderId":"570b9f4e4bb848d0885ea917","usedStorageBytes":0}]
=======
          [{"id":"59e9cfbdba632ac2ab8b23b5","name":"l4_sample","dataSource":{"id":{"name":"l4_sample","team":"Organization_X"},"dataLayers":[{"name":"color","category":"color","boundingBox":{"topLeft":[3072,3072,512],"width":1024,"height":1024,"depth":1024},"resolutions":[[1,1,1],[2,2,1],[4,4,1],[8,8,2],[16,16,4]],"elementClass":"uint8","defaultViewConfiguration":{"color":[255,0,0]}},{"name":"segmentation","category":"segmentation","boundingBox":{"topLeft":[3072,3072,512],"width":1024,"height":1024,"depth":1024},"resolutions":[[1,1,1],[2,2,1],[4,4,1],[8,8,2],[16,16,4]],"elementClass":"uint32","largestSegmentId":2504697}],"scale":{"factor":[11.239999771118164,11.239999771118164,28],"unit":"nanometer"}},"dataStore":{"name":"localhost","url":"http://localhost:9000","allowsUpload":true,"jobsSupportedByAvailableWorkers":[],"jobsEnabled":false},"owningOrganization":"Organization_X","allowedTeams":[{"id":"570b9f4b2a7c0e3b008da6ec","name":"team_X1","organization":"Organization_X","isOrganizationTeam":true}],"allowedTeamsCumulative":[{"id":"570b9f4b2a7c0e3b008da6ec","name":"team_X1","organization":"Organization_X","isOrganizationTeam":true}],"isActive":true,"isPublic":true,"description":null,"directoryName":"l4_sample","created":1508495293789,"isEditable":true,"lastUsedByUser":1757591244728,"logoUrl":"/assets/images/mpi-logos.svg","sortingKey":1508495293789,"metadata":[{"key":"key","type":"string","value":"value"},{"key":"number","type":"number","value":42},{"key":"list","type":"string[]","value":["a","b","c"]}],"isUnreported":false,"tags":[],"folderId":"570b9f4e4bb848d0885ea917","publication":null,"usedStorageBytes":0}]
>>>>>>> 9d65d3f3
        compression: none
  - request:
      method: GET
      path: >-
<<<<<<< HEAD
        /api/v11/datasets/59e9cfbdba632ac2ab8b23b5?sharingToken=7bbIBrWfXcUs1DS76ikC2g
=======
        /api/v10/datasets/59e9cfbdba632ac2ab8b23b5?sharingToken=1b88db86331a38c21a0b235794b9e459856490d70408bcffb767f64ade0f83d2bdb4c4e181b9a9a30cdece7cb7c65208cc43b6c1bb5987f5ece00d348b1a905502a266f8fc64f0371cd6559393d72e031d0c2d0cabad58cccf957bb258bc86f05b5dc3d4fff3d5e3d9c0389a6027d861a21e78e3222fb6c5b7944520ef21761e
>>>>>>> 9d65d3f3
      headers:
        host: localhost:9000
        accept: '*/*'
        accept-encoding: gzip, deflate
        connection: keep-alive
        user-agent: python-httpx/0.27.2
        x-auth-token: >-
          1b88db86331a38c21a0b235794b9e459856490d70408bcffb767f64ade0f83d2bdb4c4e181b9a9a30cdece7cb7c65208cc43b6c1bb5987f5ece00d348b1a905502a266f8fc64f0371cd6559393d72e031d0c2d0cabad58cccf957bb258bc86f05b5dc3d4fff3d5e3d9c0389a6027d861a21e78e3222fb6c5b7944520ef21761e
      body:
        encoding: utf8
        data: ''
        compression: none
    response:
      status:
        code: 200
      headers:
        cache-control: no-cache
        referrer-policy: origin-when-cross-origin, strict-origin-when-cross-origin
        x-permitted-cross-domain-policies: master-only
<<<<<<< HEAD
        date: Tue, 16 Sep 2025 08:16:45 GMT
        connection: close
=======
        date: Thu, 11 Sep 2025 11:47:24 GMT
>>>>>>> 9d65d3f3
        content-type: application/json
        content-length: '3236'
      body:
        encoding: utf8
        data: >-
<<<<<<< HEAD
          {"id":"59e9cfbdba632ac2ab8b23b5","name":"l4_sample","dataSource":{"id":{"name":"l4_sample","team":"Organization_X"},"dataLayers":[{"name":"color","elementClass":"uint8","category":"color","dataFormat":"wkw","resolutions":[[1,1,1],[2,2,1],[4,4,1],[8,8,2],[16,16,4]],"mags":[{"mag":[1,1,1],"path":"/Users/valentin/Documents/scalableminds/webknossos/binaryData/Organization_X/l4_sample/color/1"},{"mag":[2,2,1],"path":"/Users/valentin/Documents/scalableminds/webknossos/binaryData/Organization_X/l4_sample/color/2-2-1"},{"mag":[4,4,1],"path":"/Users/valentin/Documents/scalableminds/webknossos/binaryData/Organization_X/l4_sample/color/4-4-1"},{"mag":[8,8,2],"path":"/Users/valentin/Documents/scalableminds/webknossos/binaryData/Organization_X/l4_sample/color/8-8-2"},{"mag":[16,16,4],"path":"/Users/valentin/Documents/scalableminds/webknossos/binaryData/Organization_X/l4_sample/color/16-16-4"}],"defaultViewConfiguration":{"color":[255,0,0]},"numChannels":1,"boundingBox":{"topLeft":[3072,3072,512],"width":1024,"height":1024,"depth":1024}},{"largestSegmentId":2504697,"name":"segmentation","elementClass":"uint32","category":"segmentation","dataFormat":"wkw","resolutions":[[1,1,1],[2,2,1],[4,4,1],[8,8,2],[16,16,4]],"attachments":{"meshes":[{"name":"meshfile_4-4-1","path":"/Users/valentin/Documents/scalableminds/webknossos/binaryData/Organization_X/l4_sample-59e9cfbdba632ac2ab8b23b5/segmentation/meshes/meshfile_4-4-1","dataFormat":"zarr3"}],"agglomerates":[],"connectomes":[]},"mags":[{"mag":[1,1,1],"path":"/Users/valentin/Documents/scalableminds/webknossos/binaryData/Organization_X/l4_sample/segmentation/1"},{"mag":[2,2,1],"path":"/Users/valentin/Documents/scalableminds/webknossos/binaryData/Organization_X/l4_sample/segmentation/2-2-1"},{"mag":[4,4,1],"path":"/Users/valentin/Documents/scalableminds/webknossos/binaryData/Organization_X/l4_sample/segmentation/4-4-1"},{"mag":[8,8,2],"path":"/Users/valentin/Documents/scalableminds/webknossos/binaryData/Organization_X/l4_sample/segmentation/8-8-2"},{"mag":[16,16,4],"path":"/Users/valentin/Documents/scalableminds/webknossos/binaryData/Organization_X/l4_sample/segmentation/16-16-4"}],"numChannels":1,"boundingBox":{"topLeft":[3072,3072,512],"width":1024,"height":1024,"depth":1024}}],"scale":{"factor":[11.239999771118164,11.239999771118164,28],"unit":"nanometer"}},"dataStore":{"name":"localhost","url":"http://localhost:9000","allowsUpload":true,"jobsSupportedByAvailableWorkers":[],"jobsEnabled":false},"owningOrganization":"Organization_X","allowedTeams":[{"id":"570b9f4b2a7c0e3b008da6ec","name":"team_X1","organization":"Organization_X","isOrganizationTeam":true}],"allowedTeamsCumulative":[{"id":"570b9f4b2a7c0e3b008da6ec","name":"team_X1","organization":"Organization_X","isOrganizationTeam":true}],"isActive":true,"isPublic":true,"description":null,"directoryName":"l4_sample","created":1508495293789,"isEditable":true,"lastUsedByUser":1758010605535,"logoUrl":"/assets/images/mpi-logos.svg","sortingKey":1508495293789,"metadata":[{"key":"key","type":"string","value":"value"},{"key":"number","type":"number","value":42},{"key":"list","type":"string[]","value":["a","b","c"]}],"isUnreported":false,"tags":[],"folderId":"570b9f4e4bb848d0885ea917","usedStorageBytes":0}
=======
          {"id":"59e9cfbdba632ac2ab8b23b5","name":"l4_sample","dataSource":{"id":{"name":"l4_sample","team":"Organization_X"},"dataLayers":[{"name":"color","category":"color","boundingBox":{"topLeft":[3072,3072,512],"width":1024,"height":1024,"depth":1024},"resolutions":[[1,1,1],[2,2,1],[4,4,1],[8,8,2],[16,16,4]],"elementClass":"uint8","defaultViewConfiguration":{"color":[255,0,0]}},{"name":"segmentation","category":"segmentation","boundingBox":{"topLeft":[3072,3072,512],"width":1024,"height":1024,"depth":1024},"resolutions":[[1,1,1],[2,2,1],[4,4,1],[8,8,2],[16,16,4]],"elementClass":"uint32","largestSegmentId":2504697}],"scale":{"factor":[11.239999771118164,11.239999771118164,28],"unit":"nanometer"}},"dataStore":{"name":"localhost","url":"http://localhost:9000","allowsUpload":true,"jobsSupportedByAvailableWorkers":[],"jobsEnabled":false},"owningOrganization":"Organization_X","allowedTeams":[{"id":"570b9f4b2a7c0e3b008da6ec","name":"team_X1","organization":"Organization_X","isOrganizationTeam":true}],"allowedTeamsCumulative":[{"id":"570b9f4b2a7c0e3b008da6ec","name":"team_X1","organization":"Organization_X","isOrganizationTeam":true}],"isActive":true,"isPublic":true,"description":null,"directoryName":"l4_sample","created":1508495293789,"isEditable":true,"lastUsedByUser":1757591244785,"logoUrl":"/assets/images/mpi-logos.svg","sortingKey":1508495293789,"metadata":[{"key":"key","type":"string","value":"value"},{"key":"number","type":"number","value":42},{"key":"list","type":"string[]","value":["a","b","c"]}],"isUnreported":false,"tags":[],"folderId":"570b9f4e4bb848d0885ea917","publication":null,"usedStorageBytes":0}
>>>>>>> 9d65d3f3
        compression: none
  - request:
      method: HEAD
      path: /data/v11/zarr/59e9cfbdba632ac2ab8b23b5/datasource-properties.json
      headers:
        host: localhost:9000
<<<<<<< HEAD
        x-auth-token: 7bbIBrWfXcUs1DS76ikC2g
=======
        x-auth-token: >-
          1b88db86331a38c21a0b235794b9e459856490d70408bcffb767f64ade0f83d2bdb4c4e181b9a9a30cdece7cb7c65208cc43b6c1bb5987f5ece00d348b1a905502a266f8fc64f0371cd6559393d72e031d0c2d0cabad58cccf957bb258bc86f05b5dc3d4fff3d5e3d9c0389a6027d861a21e78e3222fb6c5b7944520ef21761e
>>>>>>> 9d65d3f3
        accept-encoding: identity
        accept: '*/*'
        user-agent: Python/3.13 aiohttp/3.10.11
      body:
        encoding: utf8
        data: ''
        compression: none
    response:
      status:
        code: 200
      headers:
        cache-control: no-cache
        referrer-policy: origin-when-cross-origin, strict-origin-when-cross-origin
        access-control-max-age: '600'
        access-control-allow-origin: '*'
        x-permitted-cross-domain-policies: master-only
<<<<<<< HEAD
        date: Tue, 16 Sep 2025 08:16:45 GMT
        connection: close
=======
        date: Thu, 11 Sep 2025 11:47:24 GMT
>>>>>>> 9d65d3f3
        content-type: application/json
        content-length: '1529'
      body:
        encoding: utf8
        data: ''
        compression: none
  - request:
      method: GET
      path: /data/v11/zarr/59e9cfbdba632ac2ab8b23b5/datasource-properties.json
      headers:
        host: localhost:9000
<<<<<<< HEAD
        x-auth-token: 7bbIBrWfXcUs1DS76ikC2g
        range: bytes=0-1528
=======
        x-auth-token: >-
          1b88db86331a38c21a0b235794b9e459856490d70408bcffb767f64ade0f83d2bdb4c4e181b9a9a30cdece7cb7c65208cc43b6c1bb5987f5ece00d348b1a905502a266f8fc64f0371cd6559393d72e031d0c2d0cabad58cccf957bb258bc86f05b5dc3d4fff3d5e3d9c0389a6027d861a21e78e3222fb6c5b7944520ef21761e
        range: bytes=0-1412
>>>>>>> 9d65d3f3
        accept: '*/*'
        accept-encoding: gzip, deflate
        user-agent: Python/3.13 aiohttp/3.10.11
      body:
        encoding: utf8
        data: ''
        compression: none
    response:
      status:
        code: 200
      headers:
        cache-control: no-cache
        referrer-policy: origin-when-cross-origin, strict-origin-when-cross-origin
        access-control-max-age: '600'
        access-control-allow-origin: '*'
        x-permitted-cross-domain-policies: master-only
<<<<<<< HEAD
        date: Tue, 16 Sep 2025 08:16:45 GMT
        connection: close
=======
        date: Thu, 11 Sep 2025 11:47:24 GMT
>>>>>>> 9d65d3f3
        content-type: application/json
        content-length: '1529'
      body:
        encoding: utf8
        data: >-
          {"id":{"name":"l4_sample","team":"Organization_X"},"dataLayers":[{"category":"color","name":"color","dataFormat":"zarr","boundingBox":{"topLeft":[3072,3072,512],"width":1024,"height":1024,"depth":1024},"elementClass":"uint8","mags":[{"mag":[1,1,1],"path":"./color/1","axisOrder":{"x":1,"y":2,"z":3,"c":0}},{"mag":[2,2,1],"path":"./color/2-2-1","axisOrder":{"x":1,"y":2,"z":3,"c":0}},{"mag":[4,4,1],"path":"./color/4-4-1","axisOrder":{"x":1,"y":2,"z":3,"c":0}},{"mag":[8,8,2],"path":"./color/8-8-2","axisOrder":{"x":1,"y":2,"z":3,"c":0}},{"mag":[16,16,4],"path":"./color/16-16-4","axisOrder":{"x":1,"y":2,"z":3,"c":0}}],"defaultViewConfiguration":{"color":[255,0,0]},"resolutions":[[1,1,1],[2,2,1],[4,4,1],[8,8,2],[16,16,4]],"numChannels":1},{"category":"segmentation","name":"segmentation","dataFormat":"zarr","boundingBox":{"topLeft":[3072,3072,512],"width":1024,"height":1024,"depth":1024},"elementClass":"uint32","mags":[{"mag":[1,1,1],"path":"./segmentation/1","axisOrder":{"x":1,"y":2,"z":3,"c":0}},{"mag":[2,2,1],"path":"./segmentation/2-2-1","axisOrder":{"x":1,"y":2,"z":3,"c":0}},{"mag":[4,4,1],"path":"./segmentation/4-4-1","axisOrder":{"x":1,"y":2,"z":3,"c":0}},{"mag":[8,8,2],"path":"./segmentation/8-8-2","axisOrder":{"x":1,"y":2,"z":3,"c":0}},{"mag":[16,16,4],"path":"./segmentation/16-16-4","axisOrder":{"x":1,"y":2,"z":3,"c":0}}],"largestSegmentId":2504697,"resolutions":[[1,1,1],[2,2,1],[4,4,1],[8,8,2],[16,16,4]],"numChannels":1}],"scale":{"factor":[11.239999771118164,11.239999771118164,28],"unit":"nanometer"}}
        compression: none
  - request:
      method: GET
      path: >-
<<<<<<< HEAD
        /api/v11/datasets/59e9cfbdba632ac2ab8b23b5?sharingToken=7bbIBrWfXcUs1DS76ikC2g
=======
        /api/v10/datasets/59e9cfbdba632ac2ab8b23b5?sharingToken=1b88db86331a38c21a0b235794b9e459856490d70408bcffb767f64ade0f83d2bdb4c4e181b9a9a30cdece7cb7c65208cc43b6c1bb5987f5ece00d348b1a905502a266f8fc64f0371cd6559393d72e031d0c2d0cabad58cccf957bb258bc86f05b5dc3d4fff3d5e3d9c0389a6027d861a21e78e3222fb6c5b7944520ef21761e
>>>>>>> 9d65d3f3
      headers:
        host: localhost:9000
        accept: '*/*'
        accept-encoding: gzip, deflate
        connection: keep-alive
        user-agent: python-httpx/0.27.2
        x-auth-token: >-
          1b88db86331a38c21a0b235794b9e459856490d70408bcffb767f64ade0f83d2bdb4c4e181b9a9a30cdece7cb7c65208cc43b6c1bb5987f5ece00d348b1a905502a266f8fc64f0371cd6559393d72e031d0c2d0cabad58cccf957bb258bc86f05b5dc3d4fff3d5e3d9c0389a6027d861a21e78e3222fb6c5b7944520ef21761e
      body:
        encoding: utf8
        data: ''
        compression: none
    response:
      status:
        code: 200
      headers:
        cache-control: no-cache
        referrer-policy: origin-when-cross-origin, strict-origin-when-cross-origin
        x-permitted-cross-domain-policies: master-only
<<<<<<< HEAD
        date: Tue, 16 Sep 2025 08:16:45 GMT
        connection: close
=======
        date: Thu, 11 Sep 2025 11:47:24 GMT
>>>>>>> 9d65d3f3
        content-type: application/json
        content-length: '3236'
      body:
        encoding: utf8
        data: >-
<<<<<<< HEAD
          {"id":"59e9cfbdba632ac2ab8b23b5","name":"l4_sample","dataSource":{"id":{"name":"l4_sample","team":"Organization_X"},"dataLayers":[{"name":"color","elementClass":"uint8","category":"color","dataFormat":"wkw","resolutions":[[1,1,1],[2,2,1],[4,4,1],[8,8,2],[16,16,4]],"mags":[{"mag":[1,1,1],"path":"/Users/valentin/Documents/scalableminds/webknossos/binaryData/Organization_X/l4_sample/color/1"},{"mag":[2,2,1],"path":"/Users/valentin/Documents/scalableminds/webknossos/binaryData/Organization_X/l4_sample/color/2-2-1"},{"mag":[4,4,1],"path":"/Users/valentin/Documents/scalableminds/webknossos/binaryData/Organization_X/l4_sample/color/4-4-1"},{"mag":[8,8,2],"path":"/Users/valentin/Documents/scalableminds/webknossos/binaryData/Organization_X/l4_sample/color/8-8-2"},{"mag":[16,16,4],"path":"/Users/valentin/Documents/scalableminds/webknossos/binaryData/Organization_X/l4_sample/color/16-16-4"}],"defaultViewConfiguration":{"color":[255,0,0]},"numChannels":1,"boundingBox":{"topLeft":[3072,3072,512],"width":1024,"height":1024,"depth":1024}},{"largestSegmentId":2504697,"name":"segmentation","elementClass":"uint32","category":"segmentation","dataFormat":"wkw","resolutions":[[1,1,1],[2,2,1],[4,4,1],[8,8,2],[16,16,4]],"attachments":{"meshes":[{"name":"meshfile_4-4-1","path":"/Users/valentin/Documents/scalableminds/webknossos/binaryData/Organization_X/l4_sample-59e9cfbdba632ac2ab8b23b5/segmentation/meshes/meshfile_4-4-1","dataFormat":"zarr3"}],"agglomerates":[],"connectomes":[]},"mags":[{"mag":[1,1,1],"path":"/Users/valentin/Documents/scalableminds/webknossos/binaryData/Organization_X/l4_sample/segmentation/1"},{"mag":[2,2,1],"path":"/Users/valentin/Documents/scalableminds/webknossos/binaryData/Organization_X/l4_sample/segmentation/2-2-1"},{"mag":[4,4,1],"path":"/Users/valentin/Documents/scalableminds/webknossos/binaryData/Organization_X/l4_sample/segmentation/4-4-1"},{"mag":[8,8,2],"path":"/Users/valentin/Documents/scalableminds/webknossos/binaryData/Organization_X/l4_sample/segmentation/8-8-2"},{"mag":[16,16,4],"path":"/Users/valentin/Documents/scalableminds/webknossos/binaryData/Organization_X/l4_sample/segmentation/16-16-4"}],"numChannels":1,"boundingBox":{"topLeft":[3072,3072,512],"width":1024,"height":1024,"depth":1024}}],"scale":{"factor":[11.239999771118164,11.239999771118164,28],"unit":"nanometer"}},"dataStore":{"name":"localhost","url":"http://localhost:9000","allowsUpload":true,"jobsSupportedByAvailableWorkers":[],"jobsEnabled":false},"owningOrganization":"Organization_X","allowedTeams":[{"id":"570b9f4b2a7c0e3b008da6ec","name":"team_X1","organization":"Organization_X","isOrganizationTeam":true}],"allowedTeamsCumulative":[{"id":"570b9f4b2a7c0e3b008da6ec","name":"team_X1","organization":"Organization_X","isOrganizationTeam":true}],"isActive":true,"isPublic":true,"description":null,"directoryName":"l4_sample","created":1508495293789,"isEditable":true,"lastUsedByUser":1758010605571,"logoUrl":"/assets/images/mpi-logos.svg","sortingKey":1508495293789,"metadata":[{"key":"key","type":"string","value":"value"},{"key":"number","type":"number","value":42},{"key":"list","type":"string[]","value":["a","b","c"]}],"isUnreported":false,"tags":[],"folderId":"570b9f4e4bb848d0885ea917","usedStorageBytes":0}
=======
          {"id":"59e9cfbdba632ac2ab8b23b5","name":"l4_sample","dataSource":{"id":{"name":"l4_sample","team":"Organization_X"},"dataLayers":[{"name":"color","category":"color","boundingBox":{"topLeft":[3072,3072,512],"width":1024,"height":1024,"depth":1024},"resolutions":[[1,1,1],[2,2,1],[4,4,1],[8,8,2],[16,16,4]],"elementClass":"uint8","defaultViewConfiguration":{"color":[255,0,0]}},{"name":"segmentation","category":"segmentation","boundingBox":{"topLeft":[3072,3072,512],"width":1024,"height":1024,"depth":1024},"resolutions":[[1,1,1],[2,2,1],[4,4,1],[8,8,2],[16,16,4]],"elementClass":"uint32","largestSegmentId":2504697}],"scale":{"factor":[11.239999771118164,11.239999771118164,28],"unit":"nanometer"}},"dataStore":{"name":"localhost","url":"http://localhost:9000","allowsUpload":true,"jobsSupportedByAvailableWorkers":[],"jobsEnabled":false},"owningOrganization":"Organization_X","allowedTeams":[{"id":"570b9f4b2a7c0e3b008da6ec","name":"team_X1","organization":"Organization_X","isOrganizationTeam":true}],"allowedTeamsCumulative":[{"id":"570b9f4b2a7c0e3b008da6ec","name":"team_X1","organization":"Organization_X","isOrganizationTeam":true}],"isActive":true,"isPublic":true,"description":null,"directoryName":"l4_sample","created":1508495293789,"isEditable":true,"lastUsedByUser":1757591244828,"logoUrl":"/assets/images/mpi-logos.svg","sortingKey":1508495293789,"metadata":[{"key":"key","type":"string","value":"value"},{"key":"number","type":"number","value":42},{"key":"list","type":"string[]","value":["a","b","c"]}],"isUnreported":false,"tags":[],"folderId":"570b9f4e4bb848d0885ea917","publication":null,"usedStorageBytes":0}
>>>>>>> 9d65d3f3
        compression: none
  - request:
      method: HEAD
      path: /data/v11/zarr/59e9cfbdba632ac2ab8b23b5/datasource-properties.json
      headers:
        host: localhost:9000
<<<<<<< HEAD
        x-auth-token: 7bbIBrWfXcUs1DS76ikC2g
=======
        x-auth-token: >-
          1b88db86331a38c21a0b235794b9e459856490d70408bcffb767f64ade0f83d2bdb4c4e181b9a9a30cdece7cb7c65208cc43b6c1bb5987f5ece00d348b1a905502a266f8fc64f0371cd6559393d72e031d0c2d0cabad58cccf957bb258bc86f05b5dc3d4fff3d5e3d9c0389a6027d861a21e78e3222fb6c5b7944520ef21761e
>>>>>>> 9d65d3f3
        accept-encoding: identity
        accept: '*/*'
        user-agent: Python/3.13 aiohttp/3.10.11
      body:
        encoding: utf8
        data: ''
        compression: none
    response:
      status:
        code: 200
      headers:
        cache-control: no-cache
        referrer-policy: origin-when-cross-origin, strict-origin-when-cross-origin
        access-control-max-age: '600'
        access-control-allow-origin: '*'
        x-permitted-cross-domain-policies: master-only
<<<<<<< HEAD
        date: Tue, 16 Sep 2025 08:16:45 GMT
        connection: close
=======
        date: Thu, 11 Sep 2025 11:47:24 GMT
>>>>>>> 9d65d3f3
        content-type: application/json
        content-length: '1529'
      body:
        encoding: utf8
        data: ''
        compression: none
  - request:
      method: GET
      path: /data/v11/zarr/59e9cfbdba632ac2ab8b23b5/datasource-properties.json
      headers:
        host: localhost:9000
<<<<<<< HEAD
        x-auth-token: 7bbIBrWfXcUs1DS76ikC2g
        range: bytes=0-1528
=======
        x-auth-token: >-
          1b88db86331a38c21a0b235794b9e459856490d70408bcffb767f64ade0f83d2bdb4c4e181b9a9a30cdece7cb7c65208cc43b6c1bb5987f5ece00d348b1a905502a266f8fc64f0371cd6559393d72e031d0c2d0cabad58cccf957bb258bc86f05b5dc3d4fff3d5e3d9c0389a6027d861a21e78e3222fb6c5b7944520ef21761e
        range: bytes=0-1412
>>>>>>> 9d65d3f3
        accept: '*/*'
        accept-encoding: gzip, deflate
        user-agent: Python/3.13 aiohttp/3.10.11
      body:
        encoding: utf8
        data: ''
        compression: none
    response:
      status:
        code: 200
      headers:
        cache-control: no-cache
        referrer-policy: origin-when-cross-origin, strict-origin-when-cross-origin
        access-control-max-age: '600'
        access-control-allow-origin: '*'
        x-permitted-cross-domain-policies: master-only
<<<<<<< HEAD
        date: Tue, 16 Sep 2025 08:16:45 GMT
        connection: close
=======
        date: Thu, 11 Sep 2025 11:47:24 GMT
>>>>>>> 9d65d3f3
        content-type: application/json
        content-length: '1529'
      body:
        encoding: utf8
        data: >-
          {"id":{"name":"l4_sample","team":"Organization_X"},"dataLayers":[{"category":"color","name":"color","dataFormat":"zarr","boundingBox":{"topLeft":[3072,3072,512],"width":1024,"height":1024,"depth":1024},"elementClass":"uint8","mags":[{"mag":[1,1,1],"path":"./color/1","axisOrder":{"x":1,"y":2,"z":3,"c":0}},{"mag":[2,2,1],"path":"./color/2-2-1","axisOrder":{"x":1,"y":2,"z":3,"c":0}},{"mag":[4,4,1],"path":"./color/4-4-1","axisOrder":{"x":1,"y":2,"z":3,"c":0}},{"mag":[8,8,2],"path":"./color/8-8-2","axisOrder":{"x":1,"y":2,"z":3,"c":0}},{"mag":[16,16,4],"path":"./color/16-16-4","axisOrder":{"x":1,"y":2,"z":3,"c":0}}],"defaultViewConfiguration":{"color":[255,0,0]},"resolutions":[[1,1,1],[2,2,1],[4,4,1],[8,8,2],[16,16,4]],"numChannels":1},{"category":"segmentation","name":"segmentation","dataFormat":"zarr","boundingBox":{"topLeft":[3072,3072,512],"width":1024,"height":1024,"depth":1024},"elementClass":"uint32","mags":[{"mag":[1,1,1],"path":"./segmentation/1","axisOrder":{"x":1,"y":2,"z":3,"c":0}},{"mag":[2,2,1],"path":"./segmentation/2-2-1","axisOrder":{"x":1,"y":2,"z":3,"c":0}},{"mag":[4,4,1],"path":"./segmentation/4-4-1","axisOrder":{"x":1,"y":2,"z":3,"c":0}},{"mag":[8,8,2],"path":"./segmentation/8-8-2","axisOrder":{"x":1,"y":2,"z":3,"c":0}},{"mag":[16,16,4],"path":"./segmentation/16-16-4","axisOrder":{"x":1,"y":2,"z":3,"c":0}}],"largestSegmentId":2504697,"resolutions":[[1,1,1],[2,2,1],[4,4,1],[8,8,2],[16,16,4]],"numChannels":1}],"scale":{"factor":[11.239999771118164,11.239999771118164,28],"unit":"nanometer"}}
        compression: none
  - request:
      method: GET
      path: >-
<<<<<<< HEAD
        /api/v11/datasets/59e9cfbdba632ac2ab8b23b5?sharingToken=7bbIBrWfXcUs1DS76ikC2g
=======
        /api/v10/datasets/59e9cfbdba632ac2ab8b23b5?sharingToken=1b88db86331a38c21a0b235794b9e459856490d70408bcffb767f64ade0f83d2bdb4c4e181b9a9a30cdece7cb7c65208cc43b6c1bb5987f5ece00d348b1a905502a266f8fc64f0371cd6559393d72e031d0c2d0cabad58cccf957bb258bc86f05b5dc3d4fff3d5e3d9c0389a6027d861a21e78e3222fb6c5b7944520ef21761e
>>>>>>> 9d65d3f3
      headers:
        host: localhost:9000
        accept: '*/*'
        accept-encoding: gzip, deflate
        connection: keep-alive
        user-agent: python-httpx/0.27.2
        x-auth-token: >-
          1b88db86331a38c21a0b235794b9e459856490d70408bcffb767f64ade0f83d2bdb4c4e181b9a9a30cdece7cb7c65208cc43b6c1bb5987f5ece00d348b1a905502a266f8fc64f0371cd6559393d72e031d0c2d0cabad58cccf957bb258bc86f05b5dc3d4fff3d5e3d9c0389a6027d861a21e78e3222fb6c5b7944520ef21761e
      body:
        encoding: utf8
        data: ''
        compression: none
    response:
      status:
        code: 200
      headers:
        cache-control: no-cache
        referrer-policy: origin-when-cross-origin, strict-origin-when-cross-origin
        x-permitted-cross-domain-policies: master-only
<<<<<<< HEAD
        date: Tue, 16 Sep 2025 08:16:45 GMT
        connection: close
=======
        date: Thu, 11 Sep 2025 11:47:24 GMT
>>>>>>> 9d65d3f3
        content-type: application/json
        content-length: '3236'
      body:
        encoding: utf8
        data: >-
<<<<<<< HEAD
          {"id":"59e9cfbdba632ac2ab8b23b5","name":"l4_sample","dataSource":{"id":{"name":"l4_sample","team":"Organization_X"},"dataLayers":[{"name":"color","elementClass":"uint8","category":"color","dataFormat":"wkw","resolutions":[[1,1,1],[2,2,1],[4,4,1],[8,8,2],[16,16,4]],"mags":[{"mag":[1,1,1],"path":"/Users/valentin/Documents/scalableminds/webknossos/binaryData/Organization_X/l4_sample/color/1"},{"mag":[2,2,1],"path":"/Users/valentin/Documents/scalableminds/webknossos/binaryData/Organization_X/l4_sample/color/2-2-1"},{"mag":[4,4,1],"path":"/Users/valentin/Documents/scalableminds/webknossos/binaryData/Organization_X/l4_sample/color/4-4-1"},{"mag":[8,8,2],"path":"/Users/valentin/Documents/scalableminds/webknossos/binaryData/Organization_X/l4_sample/color/8-8-2"},{"mag":[16,16,4],"path":"/Users/valentin/Documents/scalableminds/webknossos/binaryData/Organization_X/l4_sample/color/16-16-4"}],"defaultViewConfiguration":{"color":[255,0,0]},"numChannels":1,"boundingBox":{"topLeft":[3072,3072,512],"width":1024,"height":1024,"depth":1024}},{"largestSegmentId":2504697,"name":"segmentation","elementClass":"uint32","category":"segmentation","dataFormat":"wkw","resolutions":[[1,1,1],[2,2,1],[4,4,1],[8,8,2],[16,16,4]],"attachments":{"meshes":[{"name":"meshfile_4-4-1","path":"/Users/valentin/Documents/scalableminds/webknossos/binaryData/Organization_X/l4_sample-59e9cfbdba632ac2ab8b23b5/segmentation/meshes/meshfile_4-4-1","dataFormat":"zarr3"}],"agglomerates":[],"connectomes":[]},"mags":[{"mag":[1,1,1],"path":"/Users/valentin/Documents/scalableminds/webknossos/binaryData/Organization_X/l4_sample/segmentation/1"},{"mag":[2,2,1],"path":"/Users/valentin/Documents/scalableminds/webknossos/binaryData/Organization_X/l4_sample/segmentation/2-2-1"},{"mag":[4,4,1],"path":"/Users/valentin/Documents/scalableminds/webknossos/binaryData/Organization_X/l4_sample/segmentation/4-4-1"},{"mag":[8,8,2],"path":"/Users/valentin/Documents/scalableminds/webknossos/binaryData/Organization_X/l4_sample/segmentation/8-8-2"},{"mag":[16,16,4],"path":"/Users/valentin/Documents/scalableminds/webknossos/binaryData/Organization_X/l4_sample/segmentation/16-16-4"}],"numChannels":1,"boundingBox":{"topLeft":[3072,3072,512],"width":1024,"height":1024,"depth":1024}}],"scale":{"factor":[11.239999771118164,11.239999771118164,28],"unit":"nanometer"}},"dataStore":{"name":"localhost","url":"http://localhost:9000","allowsUpload":true,"jobsSupportedByAvailableWorkers":[],"jobsEnabled":false},"owningOrganization":"Organization_X","allowedTeams":[{"id":"570b9f4b2a7c0e3b008da6ec","name":"team_X1","organization":"Organization_X","isOrganizationTeam":true}],"allowedTeamsCumulative":[{"id":"570b9f4b2a7c0e3b008da6ec","name":"team_X1","organization":"Organization_X","isOrganizationTeam":true}],"isActive":true,"isPublic":true,"description":null,"directoryName":"l4_sample","created":1508495293789,"isEditable":true,"lastUsedByUser":1758010605609,"logoUrl":"/assets/images/mpi-logos.svg","sortingKey":1508495293789,"metadata":[{"key":"key","type":"string","value":"value"},{"key":"number","type":"number","value":42},{"key":"list","type":"string[]","value":["a","b","c"]}],"isUnreported":false,"tags":[],"folderId":"570b9f4e4bb848d0885ea917","usedStorageBytes":0}
=======
          {"id":"59e9cfbdba632ac2ab8b23b5","name":"l4_sample","dataSource":{"id":{"name":"l4_sample","team":"Organization_X"},"dataLayers":[{"name":"color","category":"color","boundingBox":{"topLeft":[3072,3072,512],"width":1024,"height":1024,"depth":1024},"resolutions":[[1,1,1],[2,2,1],[4,4,1],[8,8,2],[16,16,4]],"elementClass":"uint8","defaultViewConfiguration":{"color":[255,0,0]}},{"name":"segmentation","category":"segmentation","boundingBox":{"topLeft":[3072,3072,512],"width":1024,"height":1024,"depth":1024},"resolutions":[[1,1,1],[2,2,1],[4,4,1],[8,8,2],[16,16,4]],"elementClass":"uint32","largestSegmentId":2504697}],"scale":{"factor":[11.239999771118164,11.239999771118164,28],"unit":"nanometer"}},"dataStore":{"name":"localhost","url":"http://localhost:9000","allowsUpload":true,"jobsSupportedByAvailableWorkers":[],"jobsEnabled":false},"owningOrganization":"Organization_X","allowedTeams":[{"id":"570b9f4b2a7c0e3b008da6ec","name":"team_X1","organization":"Organization_X","isOrganizationTeam":true}],"allowedTeamsCumulative":[{"id":"570b9f4b2a7c0e3b008da6ec","name":"team_X1","organization":"Organization_X","isOrganizationTeam":true}],"isActive":true,"isPublic":true,"description":null,"directoryName":"l4_sample","created":1508495293789,"isEditable":true,"lastUsedByUser":1757591244875,"logoUrl":"/assets/images/mpi-logos.svg","sortingKey":1508495293789,"metadata":[{"key":"key","type":"string","value":"value"},{"key":"number","type":"number","value":42},{"key":"list","type":"string[]","value":["a","b","c"]}],"isUnreported":false,"tags":[],"folderId":"570b9f4e4bb848d0885ea917","publication":null,"usedStorageBytes":0}
>>>>>>> 9d65d3f3
        compression: none
  - request:
      method: HEAD
      path: /data/v11/zarr/59e9cfbdba632ac2ab8b23b5/datasource-properties.json
      headers:
        host: localhost:9000
<<<<<<< HEAD
        x-auth-token: 7bbIBrWfXcUs1DS76ikC2g
=======
        x-auth-token: >-
          1b88db86331a38c21a0b235794b9e459856490d70408bcffb767f64ade0f83d2bdb4c4e181b9a9a30cdece7cb7c65208cc43b6c1bb5987f5ece00d348b1a905502a266f8fc64f0371cd6559393d72e031d0c2d0cabad58cccf957bb258bc86f05b5dc3d4fff3d5e3d9c0389a6027d861a21e78e3222fb6c5b7944520ef21761e
>>>>>>> 9d65d3f3
        accept-encoding: identity
        accept: '*/*'
        user-agent: Python/3.13 aiohttp/3.10.11
      body:
        encoding: utf8
        data: ''
        compression: none
    response:
      status:
        code: 200
      headers:
        cache-control: no-cache
        referrer-policy: origin-when-cross-origin, strict-origin-when-cross-origin
        access-control-max-age: '600'
        access-control-allow-origin: '*'
        x-permitted-cross-domain-policies: master-only
<<<<<<< HEAD
        date: Tue, 16 Sep 2025 08:16:45 GMT
        connection: close
=======
        date: Thu, 11 Sep 2025 11:47:24 GMT
>>>>>>> 9d65d3f3
        content-type: application/json
        content-length: '1529'
      body:
        encoding: utf8
        data: ''
        compression: none
  - request:
      method: GET
      path: /data/v11/zarr/59e9cfbdba632ac2ab8b23b5/datasource-properties.json
      headers:
        host: localhost:9000
<<<<<<< HEAD
        x-auth-token: 7bbIBrWfXcUs1DS76ikC2g
        range: bytes=0-1528
=======
        x-auth-token: >-
          1b88db86331a38c21a0b235794b9e459856490d70408bcffb767f64ade0f83d2bdb4c4e181b9a9a30cdece7cb7c65208cc43b6c1bb5987f5ece00d348b1a905502a266f8fc64f0371cd6559393d72e031d0c2d0cabad58cccf957bb258bc86f05b5dc3d4fff3d5e3d9c0389a6027d861a21e78e3222fb6c5b7944520ef21761e
        range: bytes=0-1412
>>>>>>> 9d65d3f3
        accept: '*/*'
        accept-encoding: gzip, deflate
        user-agent: Python/3.13 aiohttp/3.10.11
      body:
        encoding: utf8
        data: ''
        compression: none
    response:
      status:
        code: 200
      headers:
        cache-control: no-cache
        referrer-policy: origin-when-cross-origin, strict-origin-when-cross-origin
        access-control-max-age: '600'
        access-control-allow-origin: '*'
        x-permitted-cross-domain-policies: master-only
<<<<<<< HEAD
        date: Tue, 16 Sep 2025 08:16:45 GMT
        connection: close
=======
        date: Thu, 11 Sep 2025 11:47:24 GMT
>>>>>>> 9d65d3f3
        content-type: application/json
        content-length: '1529'
      body:
        encoding: utf8
        data: >-
          {"id":{"name":"l4_sample","team":"Organization_X"},"dataLayers":[{"category":"color","name":"color","dataFormat":"zarr","boundingBox":{"topLeft":[3072,3072,512],"width":1024,"height":1024,"depth":1024},"elementClass":"uint8","mags":[{"mag":[1,1,1],"path":"./color/1","axisOrder":{"x":1,"y":2,"z":3,"c":0}},{"mag":[2,2,1],"path":"./color/2-2-1","axisOrder":{"x":1,"y":2,"z":3,"c":0}},{"mag":[4,4,1],"path":"./color/4-4-1","axisOrder":{"x":1,"y":2,"z":3,"c":0}},{"mag":[8,8,2],"path":"./color/8-8-2","axisOrder":{"x":1,"y":2,"z":3,"c":0}},{"mag":[16,16,4],"path":"./color/16-16-4","axisOrder":{"x":1,"y":2,"z":3,"c":0}}],"defaultViewConfiguration":{"color":[255,0,0]},"resolutions":[[1,1,1],[2,2,1],[4,4,1],[8,8,2],[16,16,4]],"numChannels":1},{"category":"segmentation","name":"segmentation","dataFormat":"zarr","boundingBox":{"topLeft":[3072,3072,512],"width":1024,"height":1024,"depth":1024},"elementClass":"uint32","mags":[{"mag":[1,1,1],"path":"./segmentation/1","axisOrder":{"x":1,"y":2,"z":3,"c":0}},{"mag":[2,2,1],"path":"./segmentation/2-2-1","axisOrder":{"x":1,"y":2,"z":3,"c":0}},{"mag":[4,4,1],"path":"./segmentation/4-4-1","axisOrder":{"x":1,"y":2,"z":3,"c":0}},{"mag":[8,8,2],"path":"./segmentation/8-8-2","axisOrder":{"x":1,"y":2,"z":3,"c":0}},{"mag":[16,16,4],"path":"./segmentation/16-16-4","axisOrder":{"x":1,"y":2,"z":3,"c":0}}],"largestSegmentId":2504697,"resolutions":[[1,1,1],[2,2,1],[4,4,1],[8,8,2],[16,16,4]],"numChannels":1}],"scale":{"factor":[11.239999771118164,11.239999771118164,28],"unit":"nanometer"}}
        compression: none
  - request:
      method: GET
      path: >-
<<<<<<< HEAD
        /api/v11/datasets/59e9cfbdba632ac2ab8b23b5?sharingToken=7bbIBrWfXcUs1DS76ikC2g
=======
        /api/v10/datasets/59e9cfbdba632ac2ab8b23b5?sharingToken=1b88db86331a38c21a0b235794b9e459856490d70408bcffb767f64ade0f83d2bdb4c4e181b9a9a30cdece7cb7c65208cc43b6c1bb5987f5ece00d348b1a905502a266f8fc64f0371cd6559393d72e031d0c2d0cabad58cccf957bb258bc86f05b5dc3d4fff3d5e3d9c0389a6027d861a21e78e3222fb6c5b7944520ef21761e
>>>>>>> 9d65d3f3
      headers:
        host: localhost:9000
        accept: '*/*'
        accept-encoding: gzip, deflate
        connection: keep-alive
        user-agent: python-httpx/0.27.2
        x-auth-token: >-
          1b88db86331a38c21a0b235794b9e459856490d70408bcffb767f64ade0f83d2bdb4c4e181b9a9a30cdece7cb7c65208cc43b6c1bb5987f5ece00d348b1a905502a266f8fc64f0371cd6559393d72e031d0c2d0cabad58cccf957bb258bc86f05b5dc3d4fff3d5e3d9c0389a6027d861a21e78e3222fb6c5b7944520ef21761e
      body:
        encoding: utf8
        data: ''
        compression: none
    response:
      status:
        code: 200
      headers:
        cache-control: no-cache
        referrer-policy: origin-when-cross-origin, strict-origin-when-cross-origin
        x-permitted-cross-domain-policies: master-only
<<<<<<< HEAD
        date: Tue, 16 Sep 2025 08:16:45 GMT
        connection: close
=======
        date: Thu, 11 Sep 2025 11:47:24 GMT
>>>>>>> 9d65d3f3
        content-type: application/json
        content-length: '3236'
      body:
        encoding: utf8
        data: >-
<<<<<<< HEAD
          {"id":"59e9cfbdba632ac2ab8b23b5","name":"l4_sample","dataSource":{"id":{"name":"l4_sample","team":"Organization_X"},"dataLayers":[{"name":"color","elementClass":"uint8","category":"color","dataFormat":"wkw","resolutions":[[1,1,1],[2,2,1],[4,4,1],[8,8,2],[16,16,4]],"mags":[{"mag":[1,1,1],"path":"/Users/valentin/Documents/scalableminds/webknossos/binaryData/Organization_X/l4_sample/color/1"},{"mag":[2,2,1],"path":"/Users/valentin/Documents/scalableminds/webknossos/binaryData/Organization_X/l4_sample/color/2-2-1"},{"mag":[4,4,1],"path":"/Users/valentin/Documents/scalableminds/webknossos/binaryData/Organization_X/l4_sample/color/4-4-1"},{"mag":[8,8,2],"path":"/Users/valentin/Documents/scalableminds/webknossos/binaryData/Organization_X/l4_sample/color/8-8-2"},{"mag":[16,16,4],"path":"/Users/valentin/Documents/scalableminds/webknossos/binaryData/Organization_X/l4_sample/color/16-16-4"}],"defaultViewConfiguration":{"color":[255,0,0]},"numChannels":1,"boundingBox":{"topLeft":[3072,3072,512],"width":1024,"height":1024,"depth":1024}},{"largestSegmentId":2504697,"name":"segmentation","elementClass":"uint32","category":"segmentation","dataFormat":"wkw","resolutions":[[1,1,1],[2,2,1],[4,4,1],[8,8,2],[16,16,4]],"attachments":{"meshes":[{"name":"meshfile_4-4-1","path":"/Users/valentin/Documents/scalableminds/webknossos/binaryData/Organization_X/l4_sample-59e9cfbdba632ac2ab8b23b5/segmentation/meshes/meshfile_4-4-1","dataFormat":"zarr3"}],"agglomerates":[],"connectomes":[]},"mags":[{"mag":[1,1,1],"path":"/Users/valentin/Documents/scalableminds/webknossos/binaryData/Organization_X/l4_sample/segmentation/1"},{"mag":[2,2,1],"path":"/Users/valentin/Documents/scalableminds/webknossos/binaryData/Organization_X/l4_sample/segmentation/2-2-1"},{"mag":[4,4,1],"path":"/Users/valentin/Documents/scalableminds/webknossos/binaryData/Organization_X/l4_sample/segmentation/4-4-1"},{"mag":[8,8,2],"path":"/Users/valentin/Documents/scalableminds/webknossos/binaryData/Organization_X/l4_sample/segmentation/8-8-2"},{"mag":[16,16,4],"path":"/Users/valentin/Documents/scalableminds/webknossos/binaryData/Organization_X/l4_sample/segmentation/16-16-4"}],"numChannels":1,"boundingBox":{"topLeft":[3072,3072,512],"width":1024,"height":1024,"depth":1024}}],"scale":{"factor":[11.239999771118164,11.239999771118164,28],"unit":"nanometer"}},"dataStore":{"name":"localhost","url":"http://localhost:9000","allowsUpload":true,"jobsSupportedByAvailableWorkers":[],"jobsEnabled":false},"owningOrganization":"Organization_X","allowedTeams":[{"id":"570b9f4b2a7c0e3b008da6ec","name":"team_X1","organization":"Organization_X","isOrganizationTeam":true}],"allowedTeamsCumulative":[{"id":"570b9f4b2a7c0e3b008da6ec","name":"team_X1","organization":"Organization_X","isOrganizationTeam":true}],"isActive":true,"isPublic":true,"description":null,"directoryName":"l4_sample","created":1508495293789,"isEditable":true,"lastUsedByUser":1758010605646,"logoUrl":"/assets/images/mpi-logos.svg","sortingKey":1508495293789,"metadata":[{"key":"key","type":"string","value":"value"},{"key":"number","type":"number","value":42},{"key":"list","type":"string[]","value":["a","b","c"]}],"isUnreported":false,"tags":[],"folderId":"570b9f4e4bb848d0885ea917","usedStorageBytes":0}
=======
          {"id":"59e9cfbdba632ac2ab8b23b5","name":"l4_sample","dataSource":{"id":{"name":"l4_sample","team":"Organization_X"},"dataLayers":[{"name":"color","category":"color","boundingBox":{"topLeft":[3072,3072,512],"width":1024,"height":1024,"depth":1024},"resolutions":[[1,1,1],[2,2,1],[4,4,1],[8,8,2],[16,16,4]],"elementClass":"uint8","defaultViewConfiguration":{"color":[255,0,0]}},{"name":"segmentation","category":"segmentation","boundingBox":{"topLeft":[3072,3072,512],"width":1024,"height":1024,"depth":1024},"resolutions":[[1,1,1],[2,2,1],[4,4,1],[8,8,2],[16,16,4]],"elementClass":"uint32","largestSegmentId":2504697}],"scale":{"factor":[11.239999771118164,11.239999771118164,28],"unit":"nanometer"}},"dataStore":{"name":"localhost","url":"http://localhost:9000","allowsUpload":true,"jobsSupportedByAvailableWorkers":[],"jobsEnabled":false},"owningOrganization":"Organization_X","allowedTeams":[{"id":"570b9f4b2a7c0e3b008da6ec","name":"team_X1","organization":"Organization_X","isOrganizationTeam":true}],"allowedTeamsCumulative":[{"id":"570b9f4b2a7c0e3b008da6ec","name":"team_X1","organization":"Organization_X","isOrganizationTeam":true}],"isActive":true,"isPublic":true,"description":null,"directoryName":"l4_sample","created":1508495293789,"isEditable":true,"lastUsedByUser":1757591244927,"logoUrl":"/assets/images/mpi-logos.svg","sortingKey":1508495293789,"metadata":[{"key":"key","type":"string","value":"value"},{"key":"number","type":"number","value":42},{"key":"list","type":"string[]","value":["a","b","c"]}],"isUnreported":false,"tags":[],"folderId":"570b9f4e4bb848d0885ea917","publication":null,"usedStorageBytes":0}
>>>>>>> 9d65d3f3
        compression: none
  - request:
      method: HEAD
      path: /data/v11/zarr/59e9cfbdba632ac2ab8b23b5/datasource-properties.json
      headers:
        host: localhost:9000
<<<<<<< HEAD
        x-auth-token: 7bbIBrWfXcUs1DS76ikC2g
=======
        x-auth-token: >-
          1b88db86331a38c21a0b235794b9e459856490d70408bcffb767f64ade0f83d2bdb4c4e181b9a9a30cdece7cb7c65208cc43b6c1bb5987f5ece00d348b1a905502a266f8fc64f0371cd6559393d72e031d0c2d0cabad58cccf957bb258bc86f05b5dc3d4fff3d5e3d9c0389a6027d861a21e78e3222fb6c5b7944520ef21761e
>>>>>>> 9d65d3f3
        accept-encoding: identity
        accept: '*/*'
        user-agent: Python/3.13 aiohttp/3.10.11
      body:
        encoding: utf8
        data: ''
        compression: none
    response:
      status:
        code: 200
      headers:
        cache-control: no-cache
        referrer-policy: origin-when-cross-origin, strict-origin-when-cross-origin
        access-control-max-age: '600'
        access-control-allow-origin: '*'
        x-permitted-cross-domain-policies: master-only
<<<<<<< HEAD
        date: Tue, 16 Sep 2025 08:16:45 GMT
        connection: close
=======
        date: Thu, 11 Sep 2025 11:47:24 GMT
>>>>>>> 9d65d3f3
        content-type: application/json
        content-length: '1529'
      body:
        encoding: utf8
        data: ''
        compression: none
  - request:
      method: GET
      path: /data/v11/zarr/59e9cfbdba632ac2ab8b23b5/datasource-properties.json
      headers:
        host: localhost:9000
<<<<<<< HEAD
        x-auth-token: 7bbIBrWfXcUs1DS76ikC2g
        range: bytes=0-1528
=======
        x-auth-token: >-
          1b88db86331a38c21a0b235794b9e459856490d70408bcffb767f64ade0f83d2bdb4c4e181b9a9a30cdece7cb7c65208cc43b6c1bb5987f5ece00d348b1a905502a266f8fc64f0371cd6559393d72e031d0c2d0cabad58cccf957bb258bc86f05b5dc3d4fff3d5e3d9c0389a6027d861a21e78e3222fb6c5b7944520ef21761e
        range: bytes=0-1412
>>>>>>> 9d65d3f3
        accept: '*/*'
        accept-encoding: gzip, deflate
        user-agent: Python/3.13 aiohttp/3.10.11
      body:
        encoding: utf8
        data: ''
        compression: none
    response:
      status:
        code: 200
      headers:
        cache-control: no-cache
        referrer-policy: origin-when-cross-origin, strict-origin-when-cross-origin
        access-control-max-age: '600'
        access-control-allow-origin: '*'
        x-permitted-cross-domain-policies: master-only
<<<<<<< HEAD
        date: Tue, 16 Sep 2025 08:16:45 GMT
        connection: close
=======
        date: Thu, 11 Sep 2025 11:47:24 GMT
>>>>>>> 9d65d3f3
        content-type: application/json
        content-length: '1529'
      body:
        encoding: utf8
        data: >-
          {"id":{"name":"l4_sample","team":"Organization_X"},"dataLayers":[{"category":"color","name":"color","dataFormat":"zarr","boundingBox":{"topLeft":[3072,3072,512],"width":1024,"height":1024,"depth":1024},"elementClass":"uint8","mags":[{"mag":[1,1,1],"path":"./color/1","axisOrder":{"x":1,"y":2,"z":3,"c":0}},{"mag":[2,2,1],"path":"./color/2-2-1","axisOrder":{"x":1,"y":2,"z":3,"c":0}},{"mag":[4,4,1],"path":"./color/4-4-1","axisOrder":{"x":1,"y":2,"z":3,"c":0}},{"mag":[8,8,2],"path":"./color/8-8-2","axisOrder":{"x":1,"y":2,"z":3,"c":0}},{"mag":[16,16,4],"path":"./color/16-16-4","axisOrder":{"x":1,"y":2,"z":3,"c":0}}],"defaultViewConfiguration":{"color":[255,0,0]},"resolutions":[[1,1,1],[2,2,1],[4,4,1],[8,8,2],[16,16,4]],"numChannels":1},{"category":"segmentation","name":"segmentation","dataFormat":"zarr","boundingBox":{"topLeft":[3072,3072,512],"width":1024,"height":1024,"depth":1024},"elementClass":"uint32","mags":[{"mag":[1,1,1],"path":"./segmentation/1","axisOrder":{"x":1,"y":2,"z":3,"c":0}},{"mag":[2,2,1],"path":"./segmentation/2-2-1","axisOrder":{"x":1,"y":2,"z":3,"c":0}},{"mag":[4,4,1],"path":"./segmentation/4-4-1","axisOrder":{"x":1,"y":2,"z":3,"c":0}},{"mag":[8,8,2],"path":"./segmentation/8-8-2","axisOrder":{"x":1,"y":2,"z":3,"c":0}},{"mag":[16,16,4],"path":"./segmentation/16-16-4","axisOrder":{"x":1,"y":2,"z":3,"c":0}}],"largestSegmentId":2504697,"resolutions":[[1,1,1],[2,2,1],[4,4,1],[8,8,2],[16,16,4]],"numChannels":1}],"scale":{"factor":[11.239999771118164,11.239999771118164,28],"unit":"nanometer"}}
        compression: none
  - request:
      method: GET
      path: >-
<<<<<<< HEAD
        /api/v11/datasets/59e9cfbdba632ac2ab8b23b5?sharingToken=7bbIBrWfXcUs1DS76ikC2g
=======
        /api/v10/datasets/59e9cfbdba632ac2ab8b23b5?sharingToken=1b88db86331a38c21a0b235794b9e459856490d70408bcffb767f64ade0f83d2bdb4c4e181b9a9a30cdece7cb7c65208cc43b6c1bb5987f5ece00d348b1a905502a266f8fc64f0371cd6559393d72e031d0c2d0cabad58cccf957bb258bc86f05b5dc3d4fff3d5e3d9c0389a6027d861a21e78e3222fb6c5b7944520ef21761e
>>>>>>> 9d65d3f3
      headers:
        host: localhost:9000
        accept: '*/*'
        accept-encoding: gzip, deflate
        connection: keep-alive
        user-agent: python-httpx/0.27.2
        x-auth-token: >-
          1b88db86331a38c21a0b235794b9e459856490d70408bcffb767f64ade0f83d2bdb4c4e181b9a9a30cdece7cb7c65208cc43b6c1bb5987f5ece00d348b1a905502a266f8fc64f0371cd6559393d72e031d0c2d0cabad58cccf957bb258bc86f05b5dc3d4fff3d5e3d9c0389a6027d861a21e78e3222fb6c5b7944520ef21761e
      body:
        encoding: utf8
        data: ''
        compression: none
    response:
      status:
        code: 200
      headers:
        cache-control: no-cache
        referrer-policy: origin-when-cross-origin, strict-origin-when-cross-origin
        x-permitted-cross-domain-policies: master-only
<<<<<<< HEAD
        date: Tue, 16 Sep 2025 08:16:45 GMT
        connection: close
=======
        date: Thu, 11 Sep 2025 11:47:24 GMT
>>>>>>> 9d65d3f3
        content-type: application/json
        content-length: '3236'
      body:
        encoding: utf8
        data: >-
<<<<<<< HEAD
          {"id":"59e9cfbdba632ac2ab8b23b5","name":"l4_sample","dataSource":{"id":{"name":"l4_sample","team":"Organization_X"},"dataLayers":[{"name":"color","elementClass":"uint8","category":"color","dataFormat":"wkw","resolutions":[[1,1,1],[2,2,1],[4,4,1],[8,8,2],[16,16,4]],"mags":[{"mag":[1,1,1],"path":"/Users/valentin/Documents/scalableminds/webknossos/binaryData/Organization_X/l4_sample/color/1"},{"mag":[2,2,1],"path":"/Users/valentin/Documents/scalableminds/webknossos/binaryData/Organization_X/l4_sample/color/2-2-1"},{"mag":[4,4,1],"path":"/Users/valentin/Documents/scalableminds/webknossos/binaryData/Organization_X/l4_sample/color/4-4-1"},{"mag":[8,8,2],"path":"/Users/valentin/Documents/scalableminds/webknossos/binaryData/Organization_X/l4_sample/color/8-8-2"},{"mag":[16,16,4],"path":"/Users/valentin/Documents/scalableminds/webknossos/binaryData/Organization_X/l4_sample/color/16-16-4"}],"defaultViewConfiguration":{"color":[255,0,0]},"numChannels":1,"boundingBox":{"topLeft":[3072,3072,512],"width":1024,"height":1024,"depth":1024}},{"largestSegmentId":2504697,"name":"segmentation","elementClass":"uint32","category":"segmentation","dataFormat":"wkw","resolutions":[[1,1,1],[2,2,1],[4,4,1],[8,8,2],[16,16,4]],"attachments":{"meshes":[{"name":"meshfile_4-4-1","path":"/Users/valentin/Documents/scalableminds/webknossos/binaryData/Organization_X/l4_sample-59e9cfbdba632ac2ab8b23b5/segmentation/meshes/meshfile_4-4-1","dataFormat":"zarr3"}],"agglomerates":[],"connectomes":[]},"mags":[{"mag":[1,1,1],"path":"/Users/valentin/Documents/scalableminds/webknossos/binaryData/Organization_X/l4_sample/segmentation/1"},{"mag":[2,2,1],"path":"/Users/valentin/Documents/scalableminds/webknossos/binaryData/Organization_X/l4_sample/segmentation/2-2-1"},{"mag":[4,4,1],"path":"/Users/valentin/Documents/scalableminds/webknossos/binaryData/Organization_X/l4_sample/segmentation/4-4-1"},{"mag":[8,8,2],"path":"/Users/valentin/Documents/scalableminds/webknossos/binaryData/Organization_X/l4_sample/segmentation/8-8-2"},{"mag":[16,16,4],"path":"/Users/valentin/Documents/scalableminds/webknossos/binaryData/Organization_X/l4_sample/segmentation/16-16-4"}],"numChannels":1,"boundingBox":{"topLeft":[3072,3072,512],"width":1024,"height":1024,"depth":1024}}],"scale":{"factor":[11.239999771118164,11.239999771118164,28],"unit":"nanometer"}},"dataStore":{"name":"localhost","url":"http://localhost:9000","allowsUpload":true,"jobsSupportedByAvailableWorkers":[],"jobsEnabled":false},"owningOrganization":"Organization_X","allowedTeams":[{"id":"570b9f4b2a7c0e3b008da6ec","name":"team_X1","organization":"Organization_X","isOrganizationTeam":true}],"allowedTeamsCumulative":[{"id":"570b9f4b2a7c0e3b008da6ec","name":"team_X1","organization":"Organization_X","isOrganizationTeam":true}],"isActive":true,"isPublic":true,"description":null,"directoryName":"l4_sample","created":1508495293789,"isEditable":true,"lastUsedByUser":1758010605688,"logoUrl":"/assets/images/mpi-logos.svg","sortingKey":1508495293789,"metadata":[{"key":"key","type":"string","value":"value"},{"key":"number","type":"number","value":42},{"key":"list","type":"string[]","value":["a","b","c"]}],"isUnreported":false,"tags":[],"folderId":"570b9f4e4bb848d0885ea917","usedStorageBytes":0}
=======
          {"id":"59e9cfbdba632ac2ab8b23b5","name":"l4_sample","dataSource":{"id":{"name":"l4_sample","team":"Organization_X"},"dataLayers":[{"name":"color","category":"color","boundingBox":{"topLeft":[3072,3072,512],"width":1024,"height":1024,"depth":1024},"resolutions":[[1,1,1],[2,2,1],[4,4,1],[8,8,2],[16,16,4]],"elementClass":"uint8","defaultViewConfiguration":{"color":[255,0,0]}},{"name":"segmentation","category":"segmentation","boundingBox":{"topLeft":[3072,3072,512],"width":1024,"height":1024,"depth":1024},"resolutions":[[1,1,1],[2,2,1],[4,4,1],[8,8,2],[16,16,4]],"elementClass":"uint32","largestSegmentId":2504697}],"scale":{"factor":[11.239999771118164,11.239999771118164,28],"unit":"nanometer"}},"dataStore":{"name":"localhost","url":"http://localhost:9000","allowsUpload":true,"jobsSupportedByAvailableWorkers":[],"jobsEnabled":false},"owningOrganization":"Organization_X","allowedTeams":[{"id":"570b9f4b2a7c0e3b008da6ec","name":"team_X1","organization":"Organization_X","isOrganizationTeam":true}],"allowedTeamsCumulative":[{"id":"570b9f4b2a7c0e3b008da6ec","name":"team_X1","organization":"Organization_X","isOrganizationTeam":true}],"isActive":true,"isPublic":true,"description":null,"directoryName":"l4_sample","created":1508495293789,"isEditable":true,"lastUsedByUser":1757591244974,"logoUrl":"/assets/images/mpi-logos.svg","sortingKey":1508495293789,"metadata":[{"key":"key","type":"string","value":"value"},{"key":"number","type":"number","value":42},{"key":"list","type":"string[]","value":["a","b","c"]}],"isUnreported":false,"tags":[],"folderId":"570b9f4e4bb848d0885ea917","publication":null,"usedStorageBytes":0}
>>>>>>> 9d65d3f3
        compression: none
  - request:
      method: HEAD
      path: /data/v11/zarr/59e9cfbdba632ac2ab8b23b5/datasource-properties.json
      headers:
        host: localhost:9000
<<<<<<< HEAD
        x-auth-token: 7bbIBrWfXcUs1DS76ikC2g
=======
        x-auth-token: >-
          1b88db86331a38c21a0b235794b9e459856490d70408bcffb767f64ade0f83d2bdb4c4e181b9a9a30cdece7cb7c65208cc43b6c1bb5987f5ece00d348b1a905502a266f8fc64f0371cd6559393d72e031d0c2d0cabad58cccf957bb258bc86f05b5dc3d4fff3d5e3d9c0389a6027d861a21e78e3222fb6c5b7944520ef21761e
>>>>>>> 9d65d3f3
        accept-encoding: identity
        accept: '*/*'
        user-agent: Python/3.13 aiohttp/3.10.11
      body:
        encoding: utf8
        data: ''
        compression: none
    response:
      status:
        code: 200
      headers:
        cache-control: no-cache
        referrer-policy: origin-when-cross-origin, strict-origin-when-cross-origin
        access-control-max-age: '600'
        access-control-allow-origin: '*'
        x-permitted-cross-domain-policies: master-only
<<<<<<< HEAD
        date: Tue, 16 Sep 2025 08:16:45 GMT
        connection: close
=======
        date: Thu, 11 Sep 2025 11:47:24 GMT
>>>>>>> 9d65d3f3
        content-type: application/json
        content-length: '1529'
      body:
        encoding: utf8
        data: ''
        compression: none
  - request:
      method: GET
      path: /data/v11/zarr/59e9cfbdba632ac2ab8b23b5/datasource-properties.json
      headers:
        host: localhost:9000
<<<<<<< HEAD
        x-auth-token: 7bbIBrWfXcUs1DS76ikC2g
        range: bytes=0-1528
=======
        x-auth-token: >-
          1b88db86331a38c21a0b235794b9e459856490d70408bcffb767f64ade0f83d2bdb4c4e181b9a9a30cdece7cb7c65208cc43b6c1bb5987f5ece00d348b1a905502a266f8fc64f0371cd6559393d72e031d0c2d0cabad58cccf957bb258bc86f05b5dc3d4fff3d5e3d9c0389a6027d861a21e78e3222fb6c5b7944520ef21761e
        range: bytes=0-1412
>>>>>>> 9d65d3f3
        accept: '*/*'
        accept-encoding: gzip, deflate
        user-agent: Python/3.13 aiohttp/3.10.11
      body:
        encoding: utf8
        data: ''
        compression: none
    response:
      status:
        code: 200
      headers:
        cache-control: no-cache
        referrer-policy: origin-when-cross-origin, strict-origin-when-cross-origin
        access-control-max-age: '600'
        access-control-allow-origin: '*'
        x-permitted-cross-domain-policies: master-only
<<<<<<< HEAD
        date: Tue, 16 Sep 2025 08:16:45 GMT
        connection: close
=======
        date: Thu, 11 Sep 2025 11:47:24 GMT
>>>>>>> 9d65d3f3
        content-type: application/json
        content-length: '1529'
      body:
        encoding: utf8
        data: >-
          {"id":{"name":"l4_sample","team":"Organization_X"},"dataLayers":[{"category":"color","name":"color","dataFormat":"zarr","boundingBox":{"topLeft":[3072,3072,512],"width":1024,"height":1024,"depth":1024},"elementClass":"uint8","mags":[{"mag":[1,1,1],"path":"./color/1","axisOrder":{"x":1,"y":2,"z":3,"c":0}},{"mag":[2,2,1],"path":"./color/2-2-1","axisOrder":{"x":1,"y":2,"z":3,"c":0}},{"mag":[4,4,1],"path":"./color/4-4-1","axisOrder":{"x":1,"y":2,"z":3,"c":0}},{"mag":[8,8,2],"path":"./color/8-8-2","axisOrder":{"x":1,"y":2,"z":3,"c":0}},{"mag":[16,16,4],"path":"./color/16-16-4","axisOrder":{"x":1,"y":2,"z":3,"c":0}}],"defaultViewConfiguration":{"color":[255,0,0]},"resolutions":[[1,1,1],[2,2,1],[4,4,1],[8,8,2],[16,16,4]],"numChannels":1},{"category":"segmentation","name":"segmentation","dataFormat":"zarr","boundingBox":{"topLeft":[3072,3072,512],"width":1024,"height":1024,"depth":1024},"elementClass":"uint32","mags":[{"mag":[1,1,1],"path":"./segmentation/1","axisOrder":{"x":1,"y":2,"z":3,"c":0}},{"mag":[2,2,1],"path":"./segmentation/2-2-1","axisOrder":{"x":1,"y":2,"z":3,"c":0}},{"mag":[4,4,1],"path":"./segmentation/4-4-1","axisOrder":{"x":1,"y":2,"z":3,"c":0}},{"mag":[8,8,2],"path":"./segmentation/8-8-2","axisOrder":{"x":1,"y":2,"z":3,"c":0}},{"mag":[16,16,4],"path":"./segmentation/16-16-4","axisOrder":{"x":1,"y":2,"z":3,"c":0}}],"largestSegmentId":2504697,"resolutions":[[1,1,1],[2,2,1],[4,4,1],[8,8,2],[16,16,4]],"numChannels":1}],"scale":{"factor":[11.239999771118164,11.239999771118164,28],"unit":"nanometer"}}
        compression: none<|MERGE_RESOLUTION|>--- conflicted
+++ resolved
@@ -2,132 +2,74 @@
   - request:
       method: GET
       path: >-
-        /api/v11/datasets?isActive=true&organizationId=Organization_X&searchQuery=l4_sample
-      headers:
-        host: localhost:9000
-        accept: '*/*'
-        accept-encoding: gzip, deflate
-        connection: keep-alive
-        user-agent: python-httpx/0.27.2
-        x-auth-token: >-
-          1b88db86331a38c21a0b235794b9e459856490d70408bcffb767f64ade0f83d2bdb4c4e181b9a9a30cdece7cb7c65208cc43b6c1bb5987f5ece00d348b1a905502a266f8fc64f0371cd6559393d72e031d0c2d0cabad58cccf957bb258bc86f05b5dc3d4fff3d5e3d9c0389a6027d861a21e78e3222fb6c5b7944520ef21761e
-      body:
-        encoding: utf8
-        data: ''
-        compression: none
-    response:
-      status:
-        code: 200
-      headers:
-        cache-control: no-cache
-        referrer-policy: origin-when-cross-origin, strict-origin-when-cross-origin
-        access-control-max-age: '600'
-        access-control-allow-origin: '*'
-        x-permitted-cross-domain-policies: master-only
-<<<<<<< HEAD
-        date: Tue, 16 Sep 2025 08:16:44 GMT
-        connection: close
-=======
-        date: Thu, 11 Sep 2025 11:47:23 GMT
->>>>>>> 9d65d3f3
-        content-type: application/json
-        content-length: '3238'
-      body:
-        encoding: utf8
-        data: >-
-<<<<<<< HEAD
-          [{"id":"59e9cfbdba632ac2ab8b23b5","name":"l4_sample","dataSource":{"id":{"name":"l4_sample","team":"Organization_X"},"dataLayers":[{"name":"color","elementClass":"uint8","category":"color","dataFormat":"wkw","resolutions":[[1,1,1],[2,2,1],[4,4,1],[8,8,2],[16,16,4]],"mags":[{"mag":[1,1,1],"path":"/Users/valentin/Documents/scalableminds/webknossos/binaryData/Organization_X/l4_sample/color/1"},{"mag":[2,2,1],"path":"/Users/valentin/Documents/scalableminds/webknossos/binaryData/Organization_X/l4_sample/color/2-2-1"},{"mag":[4,4,1],"path":"/Users/valentin/Documents/scalableminds/webknossos/binaryData/Organization_X/l4_sample/color/4-4-1"},{"mag":[8,8,2],"path":"/Users/valentin/Documents/scalableminds/webknossos/binaryData/Organization_X/l4_sample/color/8-8-2"},{"mag":[16,16,4],"path":"/Users/valentin/Documents/scalableminds/webknossos/binaryData/Organization_X/l4_sample/color/16-16-4"}],"defaultViewConfiguration":{"color":[255,0,0]},"numChannels":1,"boundingBox":{"topLeft":[3072,3072,512],"width":1024,"height":1024,"depth":1024}},{"largestSegmentId":2504697,"name":"segmentation","elementClass":"uint32","category":"segmentation","dataFormat":"wkw","resolutions":[[1,1,1],[2,2,1],[4,4,1],[8,8,2],[16,16,4]],"attachments":{"meshes":[{"name":"meshfile_4-4-1","path":"/Users/valentin/Documents/scalableminds/webknossos/binaryData/Organization_X/l4_sample-59e9cfbdba632ac2ab8b23b5/segmentation/meshes/meshfile_4-4-1","dataFormat":"zarr3"}],"agglomerates":[],"connectomes":[]},"mags":[{"mag":[1,1,1],"path":"/Users/valentin/Documents/scalableminds/webknossos/binaryData/Organization_X/l4_sample/segmentation/1"},{"mag":[2,2,1],"path":"/Users/valentin/Documents/scalableminds/webknossos/binaryData/Organization_X/l4_sample/segmentation/2-2-1"},{"mag":[4,4,1],"path":"/Users/valentin/Documents/scalableminds/webknossos/binaryData/Organization_X/l4_sample/segmentation/4-4-1"},{"mag":[8,8,2],"path":"/Users/valentin/Documents/scalableminds/webknossos/binaryData/Organization_X/l4_sample/segmentation/8-8-2"},{"mag":[16,16,4],"path":"/Users/valentin/Documents/scalableminds/webknossos/binaryData/Organization_X/l4_sample/segmentation/16-16-4"}],"numChannels":1,"boundingBox":{"topLeft":[3072,3072,512],"width":1024,"height":1024,"depth":1024}}],"scale":{"factor":[11.239999771118164,11.239999771118164,28],"unit":"nanometer"}},"dataStore":{"name":"localhost","url":"http://localhost:9000","allowsUpload":true,"jobsSupportedByAvailableWorkers":[],"jobsEnabled":false},"owningOrganization":"Organization_X","allowedTeams":[{"id":"570b9f4b2a7c0e3b008da6ec","name":"team_X1","organization":"Organization_X","isOrganizationTeam":true}],"allowedTeamsCumulative":[{"id":"570b9f4b2a7c0e3b008da6ec","name":"team_X1","organization":"Organization_X","isOrganizationTeam":true}],"isActive":true,"isPublic":true,"description":null,"directoryName":"l4_sample","created":1508495293789,"isEditable":true,"lastUsedByUser":1758010605249,"logoUrl":"/assets/images/mpi-logos.svg","sortingKey":1508495293789,"metadata":[{"key":"key","type":"string","value":"value"},{"key":"number","type":"number","value":42},{"key":"list","type":"string[]","value":["a","b","c"]}],"isUnreported":false,"tags":[],"folderId":"570b9f4e4bb848d0885ea917","usedStorageBytes":0}]
-        compression: none
-  - request:
-      method: POST
-      path: /api/v11/userToken/generate
-      headers:
-        host: localhost:9000
-        content-length: '0'
-        accept: '*/*'
-        accept-encoding: gzip, deflate
-        connection: keep-alive
-        user-agent: python-httpx/0.27.2
-        x-auth-token: >-
-          1b88db86331a38c21a0b235794b9e459856490d70408bcffb767f64ade0f83d2bdb4c4e181b9a9a30cdece7cb7c65208cc43b6c1bb5987f5ece00d348b1a905502a266f8fc64f0371cd6559393d72e031d0c2d0cabad58cccf957bb258bc86f05b5dc3d4fff3d5e3d9c0389a6027d861a21e78e3222fb6c5b7944520ef21761e
-      body:
-        encoding: utf8
-        data: ''
-        compression: none
-    response:
-      status:
-        code: 200
-      headers:
-        x-powered-by: Express
-        cache-control: no-cache
-        referrer-policy: origin-when-cross-origin, strict-origin-when-cross-origin
-        x-permitted-cross-domain-policies: master-only
-        date: Tue, 16 Sep 2025 08:16:44 GMT
-        connection: close
-        content-type: application/json
-        content-length: '34'
-      body:
-        encoding: utf8
-        data: '{"token":"7bbIBrWfXcUs1DS76ikC2g"}'
-=======
+        /api/v10/datasets?isActive=true&organizationId=Organization_X&searchQuery=l4_sample
+      headers:
+        host: localhost:9000
+        accept: '*/*'
+        accept-encoding: gzip, deflate
+        connection: keep-alive
+        user-agent: python-httpx/0.27.2
+        x-auth-token: >-
+          1b88db86331a38c21a0b235794b9e459856490d70408bcffb767f64ade0f83d2bdb4c4e181b9a9a30cdece7cb7c65208cc43b6c1bb5987f5ece00d348b1a905502a266f8fc64f0371cd6559393d72e031d0c2d0cabad58cccf957bb258bc86f05b5dc3d4fff3d5e3d9c0389a6027d861a21e78e3222fb6c5b7944520ef21761e
+      body:
+        encoding: utf8
+        data: ''
+        compression: none
+    response:
+      status:
+        code: 200
+      headers:
+        cache-control: no-cache
+        referrer-policy: origin-when-cross-origin, strict-origin-when-cross-origin
+        access-control-max-age: '600'
+        access-control-allow-origin: '*'
+        x-permitted-cross-domain-policies: master-only
+        date: Thu, 11 Sep 2025 11:47:23 GMT
+        content-type: application/json
+        content-length: '1629'
+      body:
+        encoding: utf8
+        data: >-
           [{"id":"59e9cfbdba632ac2ab8b23b5","name":"l4_sample","dataSource":{"id":{"name":"l4_sample","team":"Organization_X"},"dataLayers":[{"name":"color","category":"color","boundingBox":{"topLeft":[3072,3072,512],"width":1024,"height":1024,"depth":1024},"resolutions":[[1,1,1],[2,2,1],[4,4,1],[8,8,2],[16,16,4]],"elementClass":"uint8","defaultViewConfiguration":{"color":[255,0,0]}},{"name":"segmentation","category":"segmentation","boundingBox":{"topLeft":[3072,3072,512],"width":1024,"height":1024,"depth":1024},"resolutions":[[1,1,1],[2,2,1],[4,4,1],[8,8,2],[16,16,4]],"elementClass":"uint32","largestSegmentId":2504697}],"scale":{"factor":[11.239999771118164,11.239999771118164,28],"unit":"nanometer"}},"dataStore":{"name":"localhost","url":"http://localhost:9000","allowsUpload":true,"jobsSupportedByAvailableWorkers":[],"jobsEnabled":false},"owningOrganization":"Organization_X","allowedTeams":[{"id":"570b9f4b2a7c0e3b008da6ec","name":"team_X1","organization":"Organization_X","isOrganizationTeam":true}],"allowedTeamsCumulative":[{"id":"570b9f4b2a7c0e3b008da6ec","name":"team_X1","organization":"Organization_X","isOrganizationTeam":true}],"isActive":true,"isPublic":true,"description":null,"directoryName":"l4_sample","created":1508495293789,"isEditable":true,"lastUsedByUser":1757591244450,"logoUrl":"/assets/images/mpi-logos.svg","sortingKey":1508495293789,"metadata":[{"key":"key","type":"string","value":"value"},{"key":"number","type":"number","value":42},{"key":"list","type":"string[]","value":["a","b","c"]}],"isUnreported":false,"tags":[],"folderId":"570b9f4e4bb848d0885ea917","publication":null,"usedStorageBytes":0}]
->>>>>>> 9d65d3f3
-        compression: none
-  - request:
-      method: GET
-      path: >-
-<<<<<<< HEAD
-        /api/v11/datasets/59e9cfbdba632ac2ab8b23b5?sharingToken=7bbIBrWfXcUs1DS76ikC2g
-=======
+        compression: none
+  - request:
+      method: GET
+      path: >-
         /api/v10/datasets/59e9cfbdba632ac2ab8b23b5?sharingToken=1b88db86331a38c21a0b235794b9e459856490d70408bcffb767f64ade0f83d2bdb4c4e181b9a9a30cdece7cb7c65208cc43b6c1bb5987f5ece00d348b1a905502a266f8fc64f0371cd6559393d72e031d0c2d0cabad58cccf957bb258bc86f05b5dc3d4fff3d5e3d9c0389a6027d861a21e78e3222fb6c5b7944520ef21761e
->>>>>>> 9d65d3f3
-      headers:
-        host: localhost:9000
-        accept: '*/*'
-        accept-encoding: gzip, deflate
-        connection: keep-alive
-        user-agent: python-httpx/0.27.2
-        x-auth-token: >-
-          1b88db86331a38c21a0b235794b9e459856490d70408bcffb767f64ade0f83d2bdb4c4e181b9a9a30cdece7cb7c65208cc43b6c1bb5987f5ece00d348b1a905502a266f8fc64f0371cd6559393d72e031d0c2d0cabad58cccf957bb258bc86f05b5dc3d4fff3d5e3d9c0389a6027d861a21e78e3222fb6c5b7944520ef21761e
-      body:
-        encoding: utf8
-        data: ''
-        compression: none
-    response:
-      status:
-        code: 200
-      headers:
-        cache-control: no-cache
-        referrer-policy: origin-when-cross-origin, strict-origin-when-cross-origin
-        x-permitted-cross-domain-policies: master-only
-<<<<<<< HEAD
-        date: Tue, 16 Sep 2025 08:16:44 GMT
-        connection: close
-=======
-        date: Thu, 11 Sep 2025 11:47:23 GMT
->>>>>>> 9d65d3f3
-        content-type: application/json
-        content-length: '3236'
-      body:
-        encoding: utf8
-        data: >-
-<<<<<<< HEAD
-          {"id":"59e9cfbdba632ac2ab8b23b5","name":"l4_sample","dataSource":{"id":{"name":"l4_sample","team":"Organization_X"},"dataLayers":[{"name":"color","elementClass":"uint8","category":"color","dataFormat":"wkw","resolutions":[[1,1,1],[2,2,1],[4,4,1],[8,8,2],[16,16,4]],"mags":[{"mag":[1,1,1],"path":"/Users/valentin/Documents/scalableminds/webknossos/binaryData/Organization_X/l4_sample/color/1"},{"mag":[2,2,1],"path":"/Users/valentin/Documents/scalableminds/webknossos/binaryData/Organization_X/l4_sample/color/2-2-1"},{"mag":[4,4,1],"path":"/Users/valentin/Documents/scalableminds/webknossos/binaryData/Organization_X/l4_sample/color/4-4-1"},{"mag":[8,8,2],"path":"/Users/valentin/Documents/scalableminds/webknossos/binaryData/Organization_X/l4_sample/color/8-8-2"},{"mag":[16,16,4],"path":"/Users/valentin/Documents/scalableminds/webknossos/binaryData/Organization_X/l4_sample/color/16-16-4"}],"defaultViewConfiguration":{"color":[255,0,0]},"numChannels":1,"boundingBox":{"topLeft":[3072,3072,512],"width":1024,"height":1024,"depth":1024}},{"largestSegmentId":2504697,"name":"segmentation","elementClass":"uint32","category":"segmentation","dataFormat":"wkw","resolutions":[[1,1,1],[2,2,1],[4,4,1],[8,8,2],[16,16,4]],"attachments":{"meshes":[{"name":"meshfile_4-4-1","path":"/Users/valentin/Documents/scalableminds/webknossos/binaryData/Organization_X/l4_sample-59e9cfbdba632ac2ab8b23b5/segmentation/meshes/meshfile_4-4-1","dataFormat":"zarr3"}],"agglomerates":[],"connectomes":[]},"mags":[{"mag":[1,1,1],"path":"/Users/valentin/Documents/scalableminds/webknossos/binaryData/Organization_X/l4_sample/segmentation/1"},{"mag":[2,2,1],"path":"/Users/valentin/Documents/scalableminds/webknossos/binaryData/Organization_X/l4_sample/segmentation/2-2-1"},{"mag":[4,4,1],"path":"/Users/valentin/Documents/scalableminds/webknossos/binaryData/Organization_X/l4_sample/segmentation/4-4-1"},{"mag":[8,8,2],"path":"/Users/valentin/Documents/scalableminds/webknossos/binaryData/Organization_X/l4_sample/segmentation/8-8-2"},{"mag":[16,16,4],"path":"/Users/valentin/Documents/scalableminds/webknossos/binaryData/Organization_X/l4_sample/segmentation/16-16-4"}],"numChannels":1,"boundingBox":{"topLeft":[3072,3072,512],"width":1024,"height":1024,"depth":1024}}],"scale":{"factor":[11.239999771118164,11.239999771118164,28],"unit":"nanometer"}},"dataStore":{"name":"localhost","url":"http://localhost:9000","allowsUpload":true,"jobsSupportedByAvailableWorkers":[],"jobsEnabled":false},"owningOrganization":"Organization_X","allowedTeams":[{"id":"570b9f4b2a7c0e3b008da6ec","name":"team_X1","organization":"Organization_X","isOrganizationTeam":true}],"allowedTeamsCumulative":[{"id":"570b9f4b2a7c0e3b008da6ec","name":"team_X1","organization":"Organization_X","isOrganizationTeam":true}],"isActive":true,"isPublic":true,"description":null,"directoryName":"l4_sample","created":1508495293789,"isEditable":true,"lastUsedByUser":1758010605390,"logoUrl":"/assets/images/mpi-logos.svg","sortingKey":1508495293789,"metadata":[{"key":"key","type":"string","value":"value"},{"key":"number","type":"number","value":42},{"key":"list","type":"string[]","value":["a","b","c"]}],"isUnreported":false,"tags":[],"folderId":"570b9f4e4bb848d0885ea917","usedStorageBytes":0}
-=======
+      headers:
+        host: localhost:9000
+        accept: '*/*'
+        accept-encoding: gzip, deflate
+        connection: keep-alive
+        user-agent: python-httpx/0.27.2
+        x-auth-token: >-
+          1b88db86331a38c21a0b235794b9e459856490d70408bcffb767f64ade0f83d2bdb4c4e181b9a9a30cdece7cb7c65208cc43b6c1bb5987f5ece00d348b1a905502a266f8fc64f0371cd6559393d72e031d0c2d0cabad58cccf957bb258bc86f05b5dc3d4fff3d5e3d9c0389a6027d861a21e78e3222fb6c5b7944520ef21761e
+      body:
+        encoding: utf8
+        data: ''
+        compression: none
+    response:
+      status:
+        code: 200
+      headers:
+        cache-control: no-cache
+        referrer-policy: origin-when-cross-origin, strict-origin-when-cross-origin
+        x-permitted-cross-domain-policies: master-only
+        date: Thu, 11 Sep 2025 11:47:23 GMT
+        content-type: application/json
+        content-length: '1627'
+      body:
+        encoding: utf8
+        data: >-
           {"id":"59e9cfbdba632ac2ab8b23b5","name":"l4_sample","dataSource":{"id":{"name":"l4_sample","team":"Organization_X"},"dataLayers":[{"name":"color","category":"color","boundingBox":{"topLeft":[3072,3072,512],"width":1024,"height":1024,"depth":1024},"resolutions":[[1,1,1],[2,2,1],[4,4,1],[8,8,2],[16,16,4]],"elementClass":"uint8","defaultViewConfiguration":{"color":[255,0,0]}},{"name":"segmentation","category":"segmentation","boundingBox":{"topLeft":[3072,3072,512],"width":1024,"height":1024,"depth":1024},"resolutions":[[1,1,1],[2,2,1],[4,4,1],[8,8,2],[16,16,4]],"elementClass":"uint32","largestSegmentId":2504697}],"scale":{"factor":[11.239999771118164,11.239999771118164,28],"unit":"nanometer"}},"dataStore":{"name":"localhost","url":"http://localhost:9000","allowsUpload":true,"jobsSupportedByAvailableWorkers":[],"jobsEnabled":false},"owningOrganization":"Organization_X","allowedTeams":[{"id":"570b9f4b2a7c0e3b008da6ec","name":"team_X1","organization":"Organization_X","isOrganizationTeam":true}],"allowedTeamsCumulative":[{"id":"570b9f4b2a7c0e3b008da6ec","name":"team_X1","organization":"Organization_X","isOrganizationTeam":true}],"isActive":true,"isPublic":true,"description":null,"directoryName":"l4_sample","created":1508495293789,"isEditable":true,"lastUsedByUser":1757591244633,"logoUrl":"/assets/images/mpi-logos.svg","sortingKey":1508495293789,"metadata":[{"key":"key","type":"string","value":"value"},{"key":"number","type":"number","value":42},{"key":"list","type":"string[]","value":["a","b","c"]}],"isUnreported":false,"tags":[],"folderId":"570b9f4e4bb848d0885ea917","publication":null,"usedStorageBytes":0}
->>>>>>> 9d65d3f3
         compression: none
   - request:
       method: HEAD
-      path: /data/v11/zarr/59e9cfbdba632ac2ab8b23b5/datasource-properties.json
-      headers:
-        host: localhost:9000
-<<<<<<< HEAD
-        x-auth-token: 7bbIBrWfXcUs1DS76ikC2g
-=======
-        x-auth-token: >-
-          1b88db86331a38c21a0b235794b9e459856490d70408bcffb767f64ade0f83d2bdb4c4e181b9a9a30cdece7cb7c65208cc43b6c1bb5987f5ece00d348b1a905502a266f8fc64f0371cd6559393d72e031d0c2d0cabad58cccf957bb258bc86f05b5dc3d4fff3d5e3d9c0389a6027d861a21e78e3222fb6c5b7944520ef21761e
->>>>>>> 9d65d3f3
+      path: /data/v10/zarr/59e9cfbdba632ac2ab8b23b5/datasource-properties.json
+      headers:
+        host: localhost:9000
+        x-auth-token: >-
+          1b88db86331a38c21a0b235794b9e459856490d70408bcffb767f64ade0f83d2bdb4c4e181b9a9a30cdece7cb7c65208cc43b6c1bb5987f5ece00d348b1a905502a266f8fc64f0371cd6559393d72e031d0c2d0cabad58cccf957bb258bc86f05b5dc3d4fff3d5e3d9c0389a6027d861a21e78e3222fb6c5b7944520ef21761e
         accept-encoding: identity
         accept: '*/*'
         user-agent: Python/3.13 aiohttp/3.10.11
@@ -144,115 +86,83 @@
         access-control-max-age: '600'
         access-control-allow-origin: '*'
         x-permitted-cross-domain-policies: master-only
-<<<<<<< HEAD
-        date: Tue, 16 Sep 2025 08:16:45 GMT
-        connection: close
-=======
-        date: Thu, 11 Sep 2025 11:47:23 GMT
->>>>>>> 9d65d3f3
-        content-type: application/json
-        content-length: '1529'
-      body:
-        encoding: utf8
-        data: ''
-        compression: none
-  - request:
-      method: GET
-      path: /data/v11/zarr/59e9cfbdba632ac2ab8b23b5/datasource-properties.json
-      headers:
-        host: localhost:9000
-<<<<<<< HEAD
-        x-auth-token: 7bbIBrWfXcUs1DS76ikC2g
-        range: bytes=0-1528
-=======
+        date: Thu, 11 Sep 2025 11:47:23 GMT
+        content-type: application/json
+        content-length: '1413'
+      body:
+        encoding: utf8
+        data: ''
+        compression: none
+  - request:
+      method: GET
+      path: /data/v10/zarr/59e9cfbdba632ac2ab8b23b5/datasource-properties.json
+      headers:
+        host: localhost:9000
         x-auth-token: >-
           1b88db86331a38c21a0b235794b9e459856490d70408bcffb767f64ade0f83d2bdb4c4e181b9a9a30cdece7cb7c65208cc43b6c1bb5987f5ece00d348b1a905502a266f8fc64f0371cd6559393d72e031d0c2d0cabad58cccf957bb258bc86f05b5dc3d4fff3d5e3d9c0389a6027d861a21e78e3222fb6c5b7944520ef21761e
         range: bytes=0-1412
->>>>>>> 9d65d3f3
-        accept: '*/*'
-        accept-encoding: gzip, deflate
-        user-agent: Python/3.13 aiohttp/3.10.11
-      body:
-        encoding: utf8
-        data: ''
-        compression: none
-    response:
-      status:
-        code: 200
-      headers:
-        cache-control: no-cache
-        referrer-policy: origin-when-cross-origin, strict-origin-when-cross-origin
-        access-control-max-age: '600'
-        access-control-allow-origin: '*'
-        x-permitted-cross-domain-policies: master-only
-<<<<<<< HEAD
-        date: Tue, 16 Sep 2025 08:16:45 GMT
-        connection: close
-=======
-        date: Thu, 11 Sep 2025 11:47:23 GMT
->>>>>>> 9d65d3f3
-        content-type: application/json
-        content-length: '1529'
-      body:
-        encoding: utf8
-        data: >-
-          {"id":{"name":"l4_sample","team":"Organization_X"},"dataLayers":[{"category":"color","name":"color","dataFormat":"zarr","boundingBox":{"topLeft":[3072,3072,512],"width":1024,"height":1024,"depth":1024},"elementClass":"uint8","mags":[{"mag":[1,1,1],"path":"./color/1","axisOrder":{"x":1,"y":2,"z":3,"c":0}},{"mag":[2,2,1],"path":"./color/2-2-1","axisOrder":{"x":1,"y":2,"z":3,"c":0}},{"mag":[4,4,1],"path":"./color/4-4-1","axisOrder":{"x":1,"y":2,"z":3,"c":0}},{"mag":[8,8,2],"path":"./color/8-8-2","axisOrder":{"x":1,"y":2,"z":3,"c":0}},{"mag":[16,16,4],"path":"./color/16-16-4","axisOrder":{"x":1,"y":2,"z":3,"c":0}}],"defaultViewConfiguration":{"color":[255,0,0]},"resolutions":[[1,1,1],[2,2,1],[4,4,1],[8,8,2],[16,16,4]],"numChannels":1},{"category":"segmentation","name":"segmentation","dataFormat":"zarr","boundingBox":{"topLeft":[3072,3072,512],"width":1024,"height":1024,"depth":1024},"elementClass":"uint32","mags":[{"mag":[1,1,1],"path":"./segmentation/1","axisOrder":{"x":1,"y":2,"z":3,"c":0}},{"mag":[2,2,1],"path":"./segmentation/2-2-1","axisOrder":{"x":1,"y":2,"z":3,"c":0}},{"mag":[4,4,1],"path":"./segmentation/4-4-1","axisOrder":{"x":1,"y":2,"z":3,"c":0}},{"mag":[8,8,2],"path":"./segmentation/8-8-2","axisOrder":{"x":1,"y":2,"z":3,"c":0}},{"mag":[16,16,4],"path":"./segmentation/16-16-4","axisOrder":{"x":1,"y":2,"z":3,"c":0}}],"largestSegmentId":2504697,"resolutions":[[1,1,1],[2,2,1],[4,4,1],[8,8,2],[16,16,4]],"numChannels":1}],"scale":{"factor":[11.239999771118164,11.239999771118164,28],"unit":"nanometer"}}
-        compression: none
-  - request:
-      method: GET
-      path: >-
-<<<<<<< HEAD
-        /api/v11/datasets/59e9cfbdba632ac2ab8b23b5?sharingToken=7bbIBrWfXcUs1DS76ikC2g
-=======
+        accept: '*/*'
+        accept-encoding: gzip, deflate
+        user-agent: Python/3.13 aiohttp/3.10.11
+      body:
+        encoding: utf8
+        data: ''
+        compression: none
+    response:
+      status:
+        code: 200
+      headers:
+        cache-control: no-cache
+        referrer-policy: origin-when-cross-origin, strict-origin-when-cross-origin
+        access-control-max-age: '600'
+        access-control-allow-origin: '*'
+        x-permitted-cross-domain-policies: master-only
+        date: Thu, 11 Sep 2025 11:47:23 GMT
+        content-type: application/json
+        content-length: '1413'
+      body:
+        encoding: utf8
+        data: >-
+          {"id":{"name":"l4_sample","team":"Organization_X"},"dataLayers":[{"name":"color","category":"color","boundingBox":{"topLeft":[3072,3072,512],"width":1024,"height":1024,"depth":1024},"elementClass":"uint8","mags":[{"mag":[1,1,1],"path":"./color/1","axisOrder":{"x":1,"y":2,"z":3,"c":0}},{"mag":[2,2,1],"path":"./color/2-2-1","axisOrder":{"x":1,"y":2,"z":3,"c":0}},{"mag":[4,4,1],"path":"./color/4-4-1","axisOrder":{"x":1,"y":2,"z":3,"c":0}},{"mag":[8,8,2],"path":"./color/8-8-2","axisOrder":{"x":1,"y":2,"z":3,"c":0}},{"mag":[16,16,4],"path":"./color/16-16-4","axisOrder":{"x":1,"y":2,"z":3,"c":0}}],"defaultViewConfiguration":{"color":[255,0,0]},"numChannels":1,"dataFormat":"zarr"},{"name":"segmentation","boundingBox":{"topLeft":[3072,3072,512],"width":1024,"height":1024,"depth":1024},"elementClass":"uint32","mags":[{"mag":[1,1,1],"path":"./segmentation/1","axisOrder":{"x":1,"y":2,"z":3,"c":0}},{"mag":[2,2,1],"path":"./segmentation/2-2-1","axisOrder":{"x":1,"y":2,"z":3,"c":0}},{"mag":[4,4,1],"path":"./segmentation/4-4-1","axisOrder":{"x":1,"y":2,"z":3,"c":0}},{"mag":[8,8,2],"path":"./segmentation/8-8-2","axisOrder":{"x":1,"y":2,"z":3,"c":0}},{"mag":[16,16,4],"path":"./segmentation/16-16-4","axisOrder":{"x":1,"y":2,"z":3,"c":0}}],"largestSegmentId":2504697,"numChannels":1,"dataFormat":"zarr","category":"segmentation"}],"scale":{"factor":[11.239999771118164,11.239999771118164,28],"unit":"nanometer"}}
+        compression: none
+  - request:
+      method: GET
+      path: >-
         /api/v10/datasets/59e9cfbdba632ac2ab8b23b5?sharingToken=1b88db86331a38c21a0b235794b9e459856490d70408bcffb767f64ade0f83d2bdb4c4e181b9a9a30cdece7cb7c65208cc43b6c1bb5987f5ece00d348b1a905502a266f8fc64f0371cd6559393d72e031d0c2d0cabad58cccf957bb258bc86f05b5dc3d4fff3d5e3d9c0389a6027d861a21e78e3222fb6c5b7944520ef21761e
->>>>>>> 9d65d3f3
-      headers:
-        host: localhost:9000
-        accept: '*/*'
-        accept-encoding: gzip, deflate
-        connection: keep-alive
-        user-agent: python-httpx/0.27.2
-        x-auth-token: >-
-          1b88db86331a38c21a0b235794b9e459856490d70408bcffb767f64ade0f83d2bdb4c4e181b9a9a30cdece7cb7c65208cc43b6c1bb5987f5ece00d348b1a905502a266f8fc64f0371cd6559393d72e031d0c2d0cabad58cccf957bb258bc86f05b5dc3d4fff3d5e3d9c0389a6027d861a21e78e3222fb6c5b7944520ef21761e
-      body:
-        encoding: utf8
-        data: ''
-        compression: none
-    response:
-      status:
-        code: 200
-      headers:
-        cache-control: no-cache
-        referrer-policy: origin-when-cross-origin, strict-origin-when-cross-origin
-        x-permitted-cross-domain-policies: master-only
-<<<<<<< HEAD
-        date: Tue, 16 Sep 2025 08:16:45 GMT
-        connection: close
-=======
-        date: Thu, 11 Sep 2025 11:47:23 GMT
->>>>>>> 9d65d3f3
-        content-type: application/json
-        content-length: '3236'
-      body:
-        encoding: utf8
-        data: >-
-<<<<<<< HEAD
-          {"id":"59e9cfbdba632ac2ab8b23b5","name":"l4_sample","dataSource":{"id":{"name":"l4_sample","team":"Organization_X"},"dataLayers":[{"name":"color","elementClass":"uint8","category":"color","dataFormat":"wkw","resolutions":[[1,1,1],[2,2,1],[4,4,1],[8,8,2],[16,16,4]],"mags":[{"mag":[1,1,1],"path":"/Users/valentin/Documents/scalableminds/webknossos/binaryData/Organization_X/l4_sample/color/1"},{"mag":[2,2,1],"path":"/Users/valentin/Documents/scalableminds/webknossos/binaryData/Organization_X/l4_sample/color/2-2-1"},{"mag":[4,4,1],"path":"/Users/valentin/Documents/scalableminds/webknossos/binaryData/Organization_X/l4_sample/color/4-4-1"},{"mag":[8,8,2],"path":"/Users/valentin/Documents/scalableminds/webknossos/binaryData/Organization_X/l4_sample/color/8-8-2"},{"mag":[16,16,4],"path":"/Users/valentin/Documents/scalableminds/webknossos/binaryData/Organization_X/l4_sample/color/16-16-4"}],"defaultViewConfiguration":{"color":[255,0,0]},"numChannels":1,"boundingBox":{"topLeft":[3072,3072,512],"width":1024,"height":1024,"depth":1024}},{"largestSegmentId":2504697,"name":"segmentation","elementClass":"uint32","category":"segmentation","dataFormat":"wkw","resolutions":[[1,1,1],[2,2,1],[4,4,1],[8,8,2],[16,16,4]],"attachments":{"meshes":[{"name":"meshfile_4-4-1","path":"/Users/valentin/Documents/scalableminds/webknossos/binaryData/Organization_X/l4_sample-59e9cfbdba632ac2ab8b23b5/segmentation/meshes/meshfile_4-4-1","dataFormat":"zarr3"}],"agglomerates":[],"connectomes":[]},"mags":[{"mag":[1,1,1],"path":"/Users/valentin/Documents/scalableminds/webknossos/binaryData/Organization_X/l4_sample/segmentation/1"},{"mag":[2,2,1],"path":"/Users/valentin/Documents/scalableminds/webknossos/binaryData/Organization_X/l4_sample/segmentation/2-2-1"},{"mag":[4,4,1],"path":"/Users/valentin/Documents/scalableminds/webknossos/binaryData/Organization_X/l4_sample/segmentation/4-4-1"},{"mag":[8,8,2],"path":"/Users/valentin/Documents/scalableminds/webknossos/binaryData/Organization_X/l4_sample/segmentation/8-8-2"},{"mag":[16,16,4],"path":"/Users/valentin/Documents/scalableminds/webknossos/binaryData/Organization_X/l4_sample/segmentation/16-16-4"}],"numChannels":1,"boundingBox":{"topLeft":[3072,3072,512],"width":1024,"height":1024,"depth":1024}}],"scale":{"factor":[11.239999771118164,11.239999771118164,28],"unit":"nanometer"}},"dataStore":{"name":"localhost","url":"http://localhost:9000","allowsUpload":true,"jobsSupportedByAvailableWorkers":[],"jobsEnabled":false},"owningOrganization":"Organization_X","allowedTeams":[{"id":"570b9f4b2a7c0e3b008da6ec","name":"team_X1","organization":"Organization_X","isOrganizationTeam":true}],"allowedTeamsCumulative":[{"id":"570b9f4b2a7c0e3b008da6ec","name":"team_X1","organization":"Organization_X","isOrganizationTeam":true}],"isActive":true,"isPublic":true,"description":null,"directoryName":"l4_sample","created":1508495293789,"isEditable":true,"lastUsedByUser":1758010605436,"logoUrl":"/assets/images/mpi-logos.svg","sortingKey":1508495293789,"metadata":[{"key":"key","type":"string","value":"value"},{"key":"number","type":"number","value":42},{"key":"list","type":"string[]","value":["a","b","c"]}],"isUnreported":false,"tags":[],"folderId":"570b9f4e4bb848d0885ea917","usedStorageBytes":0}
-=======
+      headers:
+        host: localhost:9000
+        accept: '*/*'
+        accept-encoding: gzip, deflate
+        connection: keep-alive
+        user-agent: python-httpx/0.27.2
+        x-auth-token: >-
+          1b88db86331a38c21a0b235794b9e459856490d70408bcffb767f64ade0f83d2bdb4c4e181b9a9a30cdece7cb7c65208cc43b6c1bb5987f5ece00d348b1a905502a266f8fc64f0371cd6559393d72e031d0c2d0cabad58cccf957bb258bc86f05b5dc3d4fff3d5e3d9c0389a6027d861a21e78e3222fb6c5b7944520ef21761e
+      body:
+        encoding: utf8
+        data: ''
+        compression: none
+    response:
+      status:
+        code: 200
+      headers:
+        cache-control: no-cache
+        referrer-policy: origin-when-cross-origin, strict-origin-when-cross-origin
+        x-permitted-cross-domain-policies: master-only
+        date: Thu, 11 Sep 2025 11:47:23 GMT
+        content-type: application/json
+        content-length: '1627'
+      body:
+        encoding: utf8
+        data: >-
           {"id":"59e9cfbdba632ac2ab8b23b5","name":"l4_sample","dataSource":{"id":{"name":"l4_sample","team":"Organization_X"},"dataLayers":[{"name":"color","category":"color","boundingBox":{"topLeft":[3072,3072,512],"width":1024,"height":1024,"depth":1024},"resolutions":[[1,1,1],[2,2,1],[4,4,1],[8,8,2],[16,16,4]],"elementClass":"uint8","defaultViewConfiguration":{"color":[255,0,0]}},{"name":"segmentation","category":"segmentation","boundingBox":{"topLeft":[3072,3072,512],"width":1024,"height":1024,"depth":1024},"resolutions":[[1,1,1],[2,2,1],[4,4,1],[8,8,2],[16,16,4]],"elementClass":"uint32","largestSegmentId":2504697}],"scale":{"factor":[11.239999771118164,11.239999771118164,28],"unit":"nanometer"}},"dataStore":{"name":"localhost","url":"http://localhost:9000","allowsUpload":true,"jobsSupportedByAvailableWorkers":[],"jobsEnabled":false},"owningOrganization":"Organization_X","allowedTeams":[{"id":"570b9f4b2a7c0e3b008da6ec","name":"team_X1","organization":"Organization_X","isOrganizationTeam":true}],"allowedTeamsCumulative":[{"id":"570b9f4b2a7c0e3b008da6ec","name":"team_X1","organization":"Organization_X","isOrganizationTeam":true}],"isActive":true,"isPublic":true,"description":null,"directoryName":"l4_sample","created":1508495293789,"isEditable":true,"lastUsedByUser":1757591244671,"logoUrl":"/assets/images/mpi-logos.svg","sortingKey":1508495293789,"metadata":[{"key":"key","type":"string","value":"value"},{"key":"number","type":"number","value":42},{"key":"list","type":"string[]","value":["a","b","c"]}],"isUnreported":false,"tags":[],"folderId":"570b9f4e4bb848d0885ea917","publication":null,"usedStorageBytes":0}
->>>>>>> 9d65d3f3
         compression: none
   - request:
       method: HEAD
-      path: /data/v11/zarr/59e9cfbdba632ac2ab8b23b5/datasource-properties.json
-      headers:
-        host: localhost:9000
-<<<<<<< HEAD
-        x-auth-token: 7bbIBrWfXcUs1DS76ikC2g
-=======
-        x-auth-token: >-
-          1b88db86331a38c21a0b235794b9e459856490d70408bcffb767f64ade0f83d2bdb4c4e181b9a9a30cdece7cb7c65208cc43b6c1bb5987f5ece00d348b1a905502a266f8fc64f0371cd6559393d72e031d0c2d0cabad58cccf957bb258bc86f05b5dc3d4fff3d5e3d9c0389a6027d861a21e78e3222fb6c5b7944520ef21761e
->>>>>>> 9d65d3f3
+      path: /data/v10/zarr/59e9cfbdba632ac2ab8b23b5/datasource-properties.json
+      headers:
+        host: localhost:9000
+        x-auth-token: >-
+          1b88db86331a38c21a0b235794b9e459856490d70408bcffb767f64ade0f83d2bdb4c4e181b9a9a30cdece7cb7c65208cc43b6c1bb5987f5ece00d348b1a905502a266f8fc64f0371cd6559393d72e031d0c2d0cabad58cccf957bb258bc86f05b5dc3d4fff3d5e3d9c0389a6027d861a21e78e3222fb6c5b7944520ef21761e
         accept-encoding: identity
         accept: '*/*'
         user-agent: Python/3.13 aiohttp/3.10.11
@@ -269,157 +179,116 @@
         access-control-max-age: '600'
         access-control-allow-origin: '*'
         x-permitted-cross-domain-policies: master-only
-<<<<<<< HEAD
-        date: Tue, 16 Sep 2025 08:16:45 GMT
-        connection: close
-=======
-        date: Thu, 11 Sep 2025 11:47:23 GMT
->>>>>>> 9d65d3f3
-        content-type: application/json
-        content-length: '1529'
-      body:
-        encoding: utf8
-        data: ''
-        compression: none
-  - request:
-      method: GET
-      path: /data/v11/zarr/59e9cfbdba632ac2ab8b23b5/datasource-properties.json
-      headers:
-        host: localhost:9000
-<<<<<<< HEAD
-        x-auth-token: 7bbIBrWfXcUs1DS76ikC2g
-        range: bytes=0-1528
-=======
+        date: Thu, 11 Sep 2025 11:47:23 GMT
+        content-type: application/json
+        content-length: '1413'
+      body:
+        encoding: utf8
+        data: ''
+        compression: none
+  - request:
+      method: GET
+      path: /data/v10/zarr/59e9cfbdba632ac2ab8b23b5/datasource-properties.json
+      headers:
+        host: localhost:9000
         x-auth-token: >-
           1b88db86331a38c21a0b235794b9e459856490d70408bcffb767f64ade0f83d2bdb4c4e181b9a9a30cdece7cb7c65208cc43b6c1bb5987f5ece00d348b1a905502a266f8fc64f0371cd6559393d72e031d0c2d0cabad58cccf957bb258bc86f05b5dc3d4fff3d5e3d9c0389a6027d861a21e78e3222fb6c5b7944520ef21761e
         range: bytes=0-1412
->>>>>>> 9d65d3f3
-        accept: '*/*'
-        accept-encoding: gzip, deflate
-        user-agent: Python/3.13 aiohttp/3.10.11
-      body:
-        encoding: utf8
-        data: ''
-        compression: none
-    response:
-      status:
-        code: 200
-      headers:
-        cache-control: no-cache
-        referrer-policy: origin-when-cross-origin, strict-origin-when-cross-origin
-        access-control-max-age: '600'
-        access-control-allow-origin: '*'
-        x-permitted-cross-domain-policies: master-only
-<<<<<<< HEAD
-        date: Tue, 16 Sep 2025 08:16:45 GMT
-        connection: close
-=======
-        date: Thu, 11 Sep 2025 11:47:23 GMT
->>>>>>> 9d65d3f3
-        content-type: application/json
-        content-length: '1529'
-      body:
-        encoding: utf8
-        data: >-
-          {"id":{"name":"l4_sample","team":"Organization_X"},"dataLayers":[{"category":"color","name":"color","dataFormat":"zarr","boundingBox":{"topLeft":[3072,3072,512],"width":1024,"height":1024,"depth":1024},"elementClass":"uint8","mags":[{"mag":[1,1,1],"path":"./color/1","axisOrder":{"x":1,"y":2,"z":3,"c":0}},{"mag":[2,2,1],"path":"./color/2-2-1","axisOrder":{"x":1,"y":2,"z":3,"c":0}},{"mag":[4,4,1],"path":"./color/4-4-1","axisOrder":{"x":1,"y":2,"z":3,"c":0}},{"mag":[8,8,2],"path":"./color/8-8-2","axisOrder":{"x":1,"y":2,"z":3,"c":0}},{"mag":[16,16,4],"path":"./color/16-16-4","axisOrder":{"x":1,"y":2,"z":3,"c":0}}],"defaultViewConfiguration":{"color":[255,0,0]},"resolutions":[[1,1,1],[2,2,1],[4,4,1],[8,8,2],[16,16,4]],"numChannels":1},{"category":"segmentation","name":"segmentation","dataFormat":"zarr","boundingBox":{"topLeft":[3072,3072,512],"width":1024,"height":1024,"depth":1024},"elementClass":"uint32","mags":[{"mag":[1,1,1],"path":"./segmentation/1","axisOrder":{"x":1,"y":2,"z":3,"c":0}},{"mag":[2,2,1],"path":"./segmentation/2-2-1","axisOrder":{"x":1,"y":2,"z":3,"c":0}},{"mag":[4,4,1],"path":"./segmentation/4-4-1","axisOrder":{"x":1,"y":2,"z":3,"c":0}},{"mag":[8,8,2],"path":"./segmentation/8-8-2","axisOrder":{"x":1,"y":2,"z":3,"c":0}},{"mag":[16,16,4],"path":"./segmentation/16-16-4","axisOrder":{"x":1,"y":2,"z":3,"c":0}}],"largestSegmentId":2504697,"resolutions":[[1,1,1],[2,2,1],[4,4,1],[8,8,2],[16,16,4]],"numChannels":1}],"scale":{"factor":[11.239999771118164,11.239999771118164,28],"unit":"nanometer"}}
-        compression: none
-  - request:
-      method: GET
-      path: >-
-        /api/v11/datasets?isActive=true&organizationId=Organization_X&searchQuery=l4_sample
-      headers:
-        host: localhost:9000
-        accept: '*/*'
-        accept-encoding: gzip, deflate
-        connection: keep-alive
-        user-agent: python-httpx/0.27.2
-        x-auth-token: >-
-          1b88db86331a38c21a0b235794b9e459856490d70408bcffb767f64ade0f83d2bdb4c4e181b9a9a30cdece7cb7c65208cc43b6c1bb5987f5ece00d348b1a905502a266f8fc64f0371cd6559393d72e031d0c2d0cabad58cccf957bb258bc86f05b5dc3d4fff3d5e3d9c0389a6027d861a21e78e3222fb6c5b7944520ef21761e
-      body:
-        encoding: utf8
-        data: ''
-        compression: none
-    response:
-      status:
-        code: 200
-      headers:
-        cache-control: no-cache
-        referrer-policy: origin-when-cross-origin, strict-origin-when-cross-origin
-        access-control-max-age: '600'
-        access-control-allow-origin: '*'
-        x-permitted-cross-domain-policies: master-only
-<<<<<<< HEAD
-        date: Tue, 16 Sep 2025 08:16:45 GMT
-        connection: close
-=======
-        date: Thu, 11 Sep 2025 11:47:23 GMT
->>>>>>> 9d65d3f3
-        content-type: application/json
-        content-length: '3238'
-      body:
-        encoding: utf8
-        data: >-
-<<<<<<< HEAD
-          [{"id":"59e9cfbdba632ac2ab8b23b5","name":"l4_sample","dataSource":{"id":{"name":"l4_sample","team":"Organization_X"},"dataLayers":[{"name":"color","elementClass":"uint8","category":"color","dataFormat":"wkw","resolutions":[[1,1,1],[2,2,1],[4,4,1],[8,8,2],[16,16,4]],"mags":[{"mag":[1,1,1],"path":"/Users/valentin/Documents/scalableminds/webknossos/binaryData/Organization_X/l4_sample/color/1"},{"mag":[2,2,1],"path":"/Users/valentin/Documents/scalableminds/webknossos/binaryData/Organization_X/l4_sample/color/2-2-1"},{"mag":[4,4,1],"path":"/Users/valentin/Documents/scalableminds/webknossos/binaryData/Organization_X/l4_sample/color/4-4-1"},{"mag":[8,8,2],"path":"/Users/valentin/Documents/scalableminds/webknossos/binaryData/Organization_X/l4_sample/color/8-8-2"},{"mag":[16,16,4],"path":"/Users/valentin/Documents/scalableminds/webknossos/binaryData/Organization_X/l4_sample/color/16-16-4"}],"defaultViewConfiguration":{"color":[255,0,0]},"numChannels":1,"boundingBox":{"topLeft":[3072,3072,512],"width":1024,"height":1024,"depth":1024}},{"largestSegmentId":2504697,"name":"segmentation","elementClass":"uint32","category":"segmentation","dataFormat":"wkw","resolutions":[[1,1,1],[2,2,1],[4,4,1],[8,8,2],[16,16,4]],"attachments":{"meshes":[{"name":"meshfile_4-4-1","path":"/Users/valentin/Documents/scalableminds/webknossos/binaryData/Organization_X/l4_sample-59e9cfbdba632ac2ab8b23b5/segmentation/meshes/meshfile_4-4-1","dataFormat":"zarr3"}],"agglomerates":[],"connectomes":[]},"mags":[{"mag":[1,1,1],"path":"/Users/valentin/Documents/scalableminds/webknossos/binaryData/Organization_X/l4_sample/segmentation/1"},{"mag":[2,2,1],"path":"/Users/valentin/Documents/scalableminds/webknossos/binaryData/Organization_X/l4_sample/segmentation/2-2-1"},{"mag":[4,4,1],"path":"/Users/valentin/Documents/scalableminds/webknossos/binaryData/Organization_X/l4_sample/segmentation/4-4-1"},{"mag":[8,8,2],"path":"/Users/valentin/Documents/scalableminds/webknossos/binaryData/Organization_X/l4_sample/segmentation/8-8-2"},{"mag":[16,16,4],"path":"/Users/valentin/Documents/scalableminds/webknossos/binaryData/Organization_X/l4_sample/segmentation/16-16-4"}],"numChannels":1,"boundingBox":{"topLeft":[3072,3072,512],"width":1024,"height":1024,"depth":1024}}],"scale":{"factor":[11.239999771118164,11.239999771118164,28],"unit":"nanometer"}},"dataStore":{"name":"localhost","url":"http://localhost:9000","allowsUpload":true,"jobsSupportedByAvailableWorkers":[],"jobsEnabled":false},"owningOrganization":"Organization_X","allowedTeams":[{"id":"570b9f4b2a7c0e3b008da6ec","name":"team_X1","organization":"Organization_X","isOrganizationTeam":true}],"allowedTeamsCumulative":[{"id":"570b9f4b2a7c0e3b008da6ec","name":"team_X1","organization":"Organization_X","isOrganizationTeam":true}],"isActive":true,"isPublic":true,"description":null,"directoryName":"l4_sample","created":1508495293789,"isEditable":true,"lastUsedByUser":1758010605436,"logoUrl":"/assets/images/mpi-logos.svg","sortingKey":1508495293789,"metadata":[{"key":"key","type":"string","value":"value"},{"key":"number","type":"number","value":42},{"key":"list","type":"string[]","value":["a","b","c"]}],"isUnreported":false,"tags":[],"folderId":"570b9f4e4bb848d0885ea917","usedStorageBytes":0}]
-=======
+        accept: '*/*'
+        accept-encoding: gzip, deflate
+        user-agent: Python/3.13 aiohttp/3.10.11
+      body:
+        encoding: utf8
+        data: ''
+        compression: none
+    response:
+      status:
+        code: 200
+      headers:
+        cache-control: no-cache
+        referrer-policy: origin-when-cross-origin, strict-origin-when-cross-origin
+        access-control-max-age: '600'
+        access-control-allow-origin: '*'
+        x-permitted-cross-domain-policies: master-only
+        date: Thu, 11 Sep 2025 11:47:23 GMT
+        content-type: application/json
+        content-length: '1413'
+      body:
+        encoding: utf8
+        data: >-
+          {"id":{"name":"l4_sample","team":"Organization_X"},"dataLayers":[{"name":"color","category":"color","boundingBox":{"topLeft":[3072,3072,512],"width":1024,"height":1024,"depth":1024},"elementClass":"uint8","mags":[{"mag":[1,1,1],"path":"./color/1","axisOrder":{"x":1,"y":2,"z":3,"c":0}},{"mag":[2,2,1],"path":"./color/2-2-1","axisOrder":{"x":1,"y":2,"z":3,"c":0}},{"mag":[4,4,1],"path":"./color/4-4-1","axisOrder":{"x":1,"y":2,"z":3,"c":0}},{"mag":[8,8,2],"path":"./color/8-8-2","axisOrder":{"x":1,"y":2,"z":3,"c":0}},{"mag":[16,16,4],"path":"./color/16-16-4","axisOrder":{"x":1,"y":2,"z":3,"c":0}}],"defaultViewConfiguration":{"color":[255,0,0]},"numChannels":1,"dataFormat":"zarr"},{"name":"segmentation","boundingBox":{"topLeft":[3072,3072,512],"width":1024,"height":1024,"depth":1024},"elementClass":"uint32","mags":[{"mag":[1,1,1],"path":"./segmentation/1","axisOrder":{"x":1,"y":2,"z":3,"c":0}},{"mag":[2,2,1],"path":"./segmentation/2-2-1","axisOrder":{"x":1,"y":2,"z":3,"c":0}},{"mag":[4,4,1],"path":"./segmentation/4-4-1","axisOrder":{"x":1,"y":2,"z":3,"c":0}},{"mag":[8,8,2],"path":"./segmentation/8-8-2","axisOrder":{"x":1,"y":2,"z":3,"c":0}},{"mag":[16,16,4],"path":"./segmentation/16-16-4","axisOrder":{"x":1,"y":2,"z":3,"c":0}}],"largestSegmentId":2504697,"numChannels":1,"dataFormat":"zarr","category":"segmentation"}],"scale":{"factor":[11.239999771118164,11.239999771118164,28],"unit":"nanometer"}}
+        compression: none
+  - request:
+      method: GET
+      path: >-
+        /api/v10/datasets?isActive=true&organizationId=Organization_X&searchQuery=l4_sample
+      headers:
+        host: localhost:9000
+        accept: '*/*'
+        accept-encoding: gzip, deflate
+        connection: keep-alive
+        user-agent: python-httpx/0.27.2
+        x-auth-token: >-
+          1b88db86331a38c21a0b235794b9e459856490d70408bcffb767f64ade0f83d2bdb4c4e181b9a9a30cdece7cb7c65208cc43b6c1bb5987f5ece00d348b1a905502a266f8fc64f0371cd6559393d72e031d0c2d0cabad58cccf957bb258bc86f05b5dc3d4fff3d5e3d9c0389a6027d861a21e78e3222fb6c5b7944520ef21761e
+      body:
+        encoding: utf8
+        data: ''
+        compression: none
+    response:
+      status:
+        code: 200
+      headers:
+        cache-control: no-cache
+        referrer-policy: origin-when-cross-origin, strict-origin-when-cross-origin
+        access-control-max-age: '600'
+        access-control-allow-origin: '*'
+        x-permitted-cross-domain-policies: master-only
+        date: Thu, 11 Sep 2025 11:47:23 GMT
+        content-type: application/json
+        content-length: '1629'
+      body:
+        encoding: utf8
+        data: >-
           [{"id":"59e9cfbdba632ac2ab8b23b5","name":"l4_sample","dataSource":{"id":{"name":"l4_sample","team":"Organization_X"},"dataLayers":[{"name":"color","category":"color","boundingBox":{"topLeft":[3072,3072,512],"width":1024,"height":1024,"depth":1024},"resolutions":[[1,1,1],[2,2,1],[4,4,1],[8,8,2],[16,16,4]],"elementClass":"uint8","defaultViewConfiguration":{"color":[255,0,0]}},{"name":"segmentation","category":"segmentation","boundingBox":{"topLeft":[3072,3072,512],"width":1024,"height":1024,"depth":1024},"resolutions":[[1,1,1],[2,2,1],[4,4,1],[8,8,2],[16,16,4]],"elementClass":"uint32","largestSegmentId":2504697}],"scale":{"factor":[11.239999771118164,11.239999771118164,28],"unit":"nanometer"}},"dataStore":{"name":"localhost","url":"http://localhost:9000","allowsUpload":true,"jobsSupportedByAvailableWorkers":[],"jobsEnabled":false},"owningOrganization":"Organization_X","allowedTeams":[{"id":"570b9f4b2a7c0e3b008da6ec","name":"team_X1","organization":"Organization_X","isOrganizationTeam":true}],"allowedTeamsCumulative":[{"id":"570b9f4b2a7c0e3b008da6ec","name":"team_X1","organization":"Organization_X","isOrganizationTeam":true}],"isActive":true,"isPublic":true,"description":null,"directoryName":"l4_sample","created":1508495293789,"isEditable":true,"lastUsedByUser":1757591244671,"logoUrl":"/assets/images/mpi-logos.svg","sortingKey":1508495293789,"metadata":[{"key":"key","type":"string","value":"value"},{"key":"number","type":"number","value":42},{"key":"list","type":"string[]","value":["a","b","c"]}],"isUnreported":false,"tags":[],"folderId":"570b9f4e4bb848d0885ea917","publication":null,"usedStorageBytes":0}]
->>>>>>> 9d65d3f3
-        compression: none
-  - request:
-      method: GET
-      path: >-
-<<<<<<< HEAD
-        /api/v11/datasets/59e9cfbdba632ac2ab8b23b5?sharingToken=7bbIBrWfXcUs1DS76ikC2g
-=======
+        compression: none
+  - request:
+      method: GET
+      path: >-
         /api/v10/datasets/59e9cfbdba632ac2ab8b23b5?sharingToken=1b88db86331a38c21a0b235794b9e459856490d70408bcffb767f64ade0f83d2bdb4c4e181b9a9a30cdece7cb7c65208cc43b6c1bb5987f5ece00d348b1a905502a266f8fc64f0371cd6559393d72e031d0c2d0cabad58cccf957bb258bc86f05b5dc3d4fff3d5e3d9c0389a6027d861a21e78e3222fb6c5b7944520ef21761e
->>>>>>> 9d65d3f3
-      headers:
-        host: localhost:9000
-        accept: '*/*'
-        accept-encoding: gzip, deflate
-        connection: keep-alive
-        user-agent: python-httpx/0.27.2
-        x-auth-token: >-
-          1b88db86331a38c21a0b235794b9e459856490d70408bcffb767f64ade0f83d2bdb4c4e181b9a9a30cdece7cb7c65208cc43b6c1bb5987f5ece00d348b1a905502a266f8fc64f0371cd6559393d72e031d0c2d0cabad58cccf957bb258bc86f05b5dc3d4fff3d5e3d9c0389a6027d861a21e78e3222fb6c5b7944520ef21761e
-      body:
-        encoding: utf8
-        data: ''
-        compression: none
-    response:
-      status:
-        code: 200
-      headers:
-        cache-control: no-cache
-        referrer-policy: origin-when-cross-origin, strict-origin-when-cross-origin
-        x-permitted-cross-domain-policies: master-only
-<<<<<<< HEAD
-        date: Tue, 16 Sep 2025 08:16:45 GMT
-        connection: close
-=======
-        date: Thu, 11 Sep 2025 11:47:23 GMT
->>>>>>> 9d65d3f3
-        content-type: application/json
-        content-length: '3236'
-      body:
-        encoding: utf8
-        data: >-
-<<<<<<< HEAD
-          {"id":"59e9cfbdba632ac2ab8b23b5","name":"l4_sample","dataSource":{"id":{"name":"l4_sample","team":"Organization_X"},"dataLayers":[{"name":"color","elementClass":"uint8","category":"color","dataFormat":"wkw","resolutions":[[1,1,1],[2,2,1],[4,4,1],[8,8,2],[16,16,4]],"mags":[{"mag":[1,1,1],"path":"/Users/valentin/Documents/scalableminds/webknossos/binaryData/Organization_X/l4_sample/color/1"},{"mag":[2,2,1],"path":"/Users/valentin/Documents/scalableminds/webknossos/binaryData/Organization_X/l4_sample/color/2-2-1"},{"mag":[4,4,1],"path":"/Users/valentin/Documents/scalableminds/webknossos/binaryData/Organization_X/l4_sample/color/4-4-1"},{"mag":[8,8,2],"path":"/Users/valentin/Documents/scalableminds/webknossos/binaryData/Organization_X/l4_sample/color/8-8-2"},{"mag":[16,16,4],"path":"/Users/valentin/Documents/scalableminds/webknossos/binaryData/Organization_X/l4_sample/color/16-16-4"}],"defaultViewConfiguration":{"color":[255,0,0]},"numChannels":1,"boundingBox":{"topLeft":[3072,3072,512],"width":1024,"height":1024,"depth":1024}},{"largestSegmentId":2504697,"name":"segmentation","elementClass":"uint32","category":"segmentation","dataFormat":"wkw","resolutions":[[1,1,1],[2,2,1],[4,4,1],[8,8,2],[16,16,4]],"attachments":{"meshes":[{"name":"meshfile_4-4-1","path":"/Users/valentin/Documents/scalableminds/webknossos/binaryData/Organization_X/l4_sample-59e9cfbdba632ac2ab8b23b5/segmentation/meshes/meshfile_4-4-1","dataFormat":"zarr3"}],"agglomerates":[],"connectomes":[]},"mags":[{"mag":[1,1,1],"path":"/Users/valentin/Documents/scalableminds/webknossos/binaryData/Organization_X/l4_sample/segmentation/1"},{"mag":[2,2,1],"path":"/Users/valentin/Documents/scalableminds/webknossos/binaryData/Organization_X/l4_sample/segmentation/2-2-1"},{"mag":[4,4,1],"path":"/Users/valentin/Documents/scalableminds/webknossos/binaryData/Organization_X/l4_sample/segmentation/4-4-1"},{"mag":[8,8,2],"path":"/Users/valentin/Documents/scalableminds/webknossos/binaryData/Organization_X/l4_sample/segmentation/8-8-2"},{"mag":[16,16,4],"path":"/Users/valentin/Documents/scalableminds/webknossos/binaryData/Organization_X/l4_sample/segmentation/16-16-4"}],"numChannels":1,"boundingBox":{"topLeft":[3072,3072,512],"width":1024,"height":1024,"depth":1024}}],"scale":{"factor":[11.239999771118164,11.239999771118164,28],"unit":"nanometer"}},"dataStore":{"name":"localhost","url":"http://localhost:9000","allowsUpload":true,"jobsSupportedByAvailableWorkers":[],"jobsEnabled":false},"owningOrganization":"Organization_X","allowedTeams":[{"id":"570b9f4b2a7c0e3b008da6ec","name":"team_X1","organization":"Organization_X","isOrganizationTeam":true}],"allowedTeamsCumulative":[{"id":"570b9f4b2a7c0e3b008da6ec","name":"team_X1","organization":"Organization_X","isOrganizationTeam":true}],"isActive":true,"isPublic":true,"description":null,"directoryName":"l4_sample","created":1508495293789,"isEditable":true,"lastUsedByUser":1758010605484,"logoUrl":"/assets/images/mpi-logos.svg","sortingKey":1508495293789,"metadata":[{"key":"key","type":"string","value":"value"},{"key":"number","type":"number","value":42},{"key":"list","type":"string[]","value":["a","b","c"]}],"isUnreported":false,"tags":[],"folderId":"570b9f4e4bb848d0885ea917","usedStorageBytes":0}
-=======
+      headers:
+        host: localhost:9000
+        accept: '*/*'
+        accept-encoding: gzip, deflate
+        connection: keep-alive
+        user-agent: python-httpx/0.27.2
+        x-auth-token: >-
+          1b88db86331a38c21a0b235794b9e459856490d70408bcffb767f64ade0f83d2bdb4c4e181b9a9a30cdece7cb7c65208cc43b6c1bb5987f5ece00d348b1a905502a266f8fc64f0371cd6559393d72e031d0c2d0cabad58cccf957bb258bc86f05b5dc3d4fff3d5e3d9c0389a6027d861a21e78e3222fb6c5b7944520ef21761e
+      body:
+        encoding: utf8
+        data: ''
+        compression: none
+    response:
+      status:
+        code: 200
+      headers:
+        cache-control: no-cache
+        referrer-policy: origin-when-cross-origin, strict-origin-when-cross-origin
+        x-permitted-cross-domain-policies: master-only
+        date: Thu, 11 Sep 2025 11:47:23 GMT
+        content-type: application/json
+        content-length: '1627'
+      body:
+        encoding: utf8
+        data: >-
           {"id":"59e9cfbdba632ac2ab8b23b5","name":"l4_sample","dataSource":{"id":{"name":"l4_sample","team":"Organization_X"},"dataLayers":[{"name":"color","category":"color","boundingBox":{"topLeft":[3072,3072,512],"width":1024,"height":1024,"depth":1024},"resolutions":[[1,1,1],[2,2,1],[4,4,1],[8,8,2],[16,16,4]],"elementClass":"uint8","defaultViewConfiguration":{"color":[255,0,0]}},{"name":"segmentation","category":"segmentation","boundingBox":{"topLeft":[3072,3072,512],"width":1024,"height":1024,"depth":1024},"resolutions":[[1,1,1],[2,2,1],[4,4,1],[8,8,2],[16,16,4]],"elementClass":"uint32","largestSegmentId":2504697}],"scale":{"factor":[11.239999771118164,11.239999771118164,28],"unit":"nanometer"}},"dataStore":{"name":"localhost","url":"http://localhost:9000","allowsUpload":true,"jobsSupportedByAvailableWorkers":[],"jobsEnabled":false},"owningOrganization":"Organization_X","allowedTeams":[{"id":"570b9f4b2a7c0e3b008da6ec","name":"team_X1","organization":"Organization_X","isOrganizationTeam":true}],"allowedTeamsCumulative":[{"id":"570b9f4b2a7c0e3b008da6ec","name":"team_X1","organization":"Organization_X","isOrganizationTeam":true}],"isActive":true,"isPublic":true,"description":null,"directoryName":"l4_sample","created":1508495293789,"isEditable":true,"lastUsedByUser":1757591244728,"logoUrl":"/assets/images/mpi-logos.svg","sortingKey":1508495293789,"metadata":[{"key":"key","type":"string","value":"value"},{"key":"number","type":"number","value":42},{"key":"list","type":"string[]","value":["a","b","c"]}],"isUnreported":false,"tags":[],"folderId":"570b9f4e4bb848d0885ea917","publication":null,"usedStorageBytes":0}
->>>>>>> 9d65d3f3
         compression: none
   - request:
       method: HEAD
-      path: /data/v11/zarr/59e9cfbdba632ac2ab8b23b5/datasource-properties.json
-      headers:
-        host: localhost:9000
-<<<<<<< HEAD
-        x-auth-token: 7bbIBrWfXcUs1DS76ikC2g
-=======
-        x-auth-token: >-
-          1b88db86331a38c21a0b235794b9e459856490d70408bcffb767f64ade0f83d2bdb4c4e181b9a9a30cdece7cb7c65208cc43b6c1bb5987f5ece00d348b1a905502a266f8fc64f0371cd6559393d72e031d0c2d0cabad58cccf957bb258bc86f05b5dc3d4fff3d5e3d9c0389a6027d861a21e78e3222fb6c5b7944520ef21761e
->>>>>>> 9d65d3f3
+      path: /data/v10/zarr/59e9cfbdba632ac2ab8b23b5/datasource-properties.json
+      headers:
+        host: localhost:9000
+        x-auth-token: >-
+          1b88db86331a38c21a0b235794b9e459856490d70408bcffb767f64ade0f83d2bdb4c4e181b9a9a30cdece7cb7c65208cc43b6c1bb5987f5ece00d348b1a905502a266f8fc64f0371cd6559393d72e031d0c2d0cabad58cccf957bb258bc86f05b5dc3d4fff3d5e3d9c0389a6027d861a21e78e3222fb6c5b7944520ef21761e
         accept-encoding: identity
         accept: '*/*'
         user-agent: Python/3.13 aiohttp/3.10.11
@@ -436,157 +305,116 @@
         access-control-max-age: '600'
         access-control-allow-origin: '*'
         x-permitted-cross-domain-policies: master-only
-<<<<<<< HEAD
-        date: Tue, 16 Sep 2025 08:16:45 GMT
-        connection: close
-=======
-        date: Thu, 11 Sep 2025 11:47:23 GMT
->>>>>>> 9d65d3f3
-        content-type: application/json
-        content-length: '1529'
-      body:
-        encoding: utf8
-        data: ''
-        compression: none
-  - request:
-      method: GET
-      path: /data/v11/zarr/59e9cfbdba632ac2ab8b23b5/datasource-properties.json
-      headers:
-        host: localhost:9000
-<<<<<<< HEAD
-        x-auth-token: 7bbIBrWfXcUs1DS76ikC2g
-        range: bytes=0-1528
-=======
+        date: Thu, 11 Sep 2025 11:47:23 GMT
+        content-type: application/json
+        content-length: '1413'
+      body:
+        encoding: utf8
+        data: ''
+        compression: none
+  - request:
+      method: GET
+      path: /data/v10/zarr/59e9cfbdba632ac2ab8b23b5/datasource-properties.json
+      headers:
+        host: localhost:9000
         x-auth-token: >-
           1b88db86331a38c21a0b235794b9e459856490d70408bcffb767f64ade0f83d2bdb4c4e181b9a9a30cdece7cb7c65208cc43b6c1bb5987f5ece00d348b1a905502a266f8fc64f0371cd6559393d72e031d0c2d0cabad58cccf957bb258bc86f05b5dc3d4fff3d5e3d9c0389a6027d861a21e78e3222fb6c5b7944520ef21761e
         range: bytes=0-1412
->>>>>>> 9d65d3f3
-        accept: '*/*'
-        accept-encoding: gzip, deflate
-        user-agent: Python/3.13 aiohttp/3.10.11
-      body:
-        encoding: utf8
-        data: ''
-        compression: none
-    response:
-      status:
-        code: 200
-      headers:
-        cache-control: no-cache
-        referrer-policy: origin-when-cross-origin, strict-origin-when-cross-origin
-        access-control-max-age: '600'
-        access-control-allow-origin: '*'
-        x-permitted-cross-domain-policies: master-only
-<<<<<<< HEAD
-        date: Tue, 16 Sep 2025 08:16:45 GMT
-        connection: close
-=======
-        date: Thu, 11 Sep 2025 11:47:23 GMT
->>>>>>> 9d65d3f3
-        content-type: application/json
-        content-length: '1529'
-      body:
-        encoding: utf8
-        data: >-
-          {"id":{"name":"l4_sample","team":"Organization_X"},"dataLayers":[{"category":"color","name":"color","dataFormat":"zarr","boundingBox":{"topLeft":[3072,3072,512],"width":1024,"height":1024,"depth":1024},"elementClass":"uint8","mags":[{"mag":[1,1,1],"path":"./color/1","axisOrder":{"x":1,"y":2,"z":3,"c":0}},{"mag":[2,2,1],"path":"./color/2-2-1","axisOrder":{"x":1,"y":2,"z":3,"c":0}},{"mag":[4,4,1],"path":"./color/4-4-1","axisOrder":{"x":1,"y":2,"z":3,"c":0}},{"mag":[8,8,2],"path":"./color/8-8-2","axisOrder":{"x":1,"y":2,"z":3,"c":0}},{"mag":[16,16,4],"path":"./color/16-16-4","axisOrder":{"x":1,"y":2,"z":3,"c":0}}],"defaultViewConfiguration":{"color":[255,0,0]},"resolutions":[[1,1,1],[2,2,1],[4,4,1],[8,8,2],[16,16,4]],"numChannels":1},{"category":"segmentation","name":"segmentation","dataFormat":"zarr","boundingBox":{"topLeft":[3072,3072,512],"width":1024,"height":1024,"depth":1024},"elementClass":"uint32","mags":[{"mag":[1,1,1],"path":"./segmentation/1","axisOrder":{"x":1,"y":2,"z":3,"c":0}},{"mag":[2,2,1],"path":"./segmentation/2-2-1","axisOrder":{"x":1,"y":2,"z":3,"c":0}},{"mag":[4,4,1],"path":"./segmentation/4-4-1","axisOrder":{"x":1,"y":2,"z":3,"c":0}},{"mag":[8,8,2],"path":"./segmentation/8-8-2","axisOrder":{"x":1,"y":2,"z":3,"c":0}},{"mag":[16,16,4],"path":"./segmentation/16-16-4","axisOrder":{"x":1,"y":2,"z":3,"c":0}}],"largestSegmentId":2504697,"resolutions":[[1,1,1],[2,2,1],[4,4,1],[8,8,2],[16,16,4]],"numChannels":1}],"scale":{"factor":[11.239999771118164,11.239999771118164,28],"unit":"nanometer"}}
-        compression: none
-  - request:
-      method: GET
-      path: >-
-        /api/v11/datasets?isActive=true&organizationId=Organization_X&searchQuery=l4_sample
-      headers:
-        host: localhost:9000
-        accept: '*/*'
-        accept-encoding: gzip, deflate
-        connection: keep-alive
-        user-agent: python-httpx/0.27.2
-        x-auth-token: >-
-          1b88db86331a38c21a0b235794b9e459856490d70408bcffb767f64ade0f83d2bdb4c4e181b9a9a30cdece7cb7c65208cc43b6c1bb5987f5ece00d348b1a905502a266f8fc64f0371cd6559393d72e031d0c2d0cabad58cccf957bb258bc86f05b5dc3d4fff3d5e3d9c0389a6027d861a21e78e3222fb6c5b7944520ef21761e
-      body:
-        encoding: utf8
-        data: ''
-        compression: none
-    response:
-      status:
-        code: 200
-      headers:
-        cache-control: no-cache
-        referrer-policy: origin-when-cross-origin, strict-origin-when-cross-origin
-        access-control-max-age: '600'
-        access-control-allow-origin: '*'
-        x-permitted-cross-domain-policies: master-only
-<<<<<<< HEAD
-        date: Tue, 16 Sep 2025 08:16:45 GMT
-        connection: close
-=======
-        date: Thu, 11 Sep 2025 11:47:23 GMT
->>>>>>> 9d65d3f3
-        content-type: application/json
-        content-length: '3238'
-      body:
-        encoding: utf8
-        data: >-
-<<<<<<< HEAD
-          [{"id":"59e9cfbdba632ac2ab8b23b5","name":"l4_sample","dataSource":{"id":{"name":"l4_sample","team":"Organization_X"},"dataLayers":[{"name":"color","elementClass":"uint8","category":"color","dataFormat":"wkw","resolutions":[[1,1,1],[2,2,1],[4,4,1],[8,8,2],[16,16,4]],"mags":[{"mag":[1,1,1],"path":"/Users/valentin/Documents/scalableminds/webknossos/binaryData/Organization_X/l4_sample/color/1"},{"mag":[2,2,1],"path":"/Users/valentin/Documents/scalableminds/webknossos/binaryData/Organization_X/l4_sample/color/2-2-1"},{"mag":[4,4,1],"path":"/Users/valentin/Documents/scalableminds/webknossos/binaryData/Organization_X/l4_sample/color/4-4-1"},{"mag":[8,8,2],"path":"/Users/valentin/Documents/scalableminds/webknossos/binaryData/Organization_X/l4_sample/color/8-8-2"},{"mag":[16,16,4],"path":"/Users/valentin/Documents/scalableminds/webknossos/binaryData/Organization_X/l4_sample/color/16-16-4"}],"defaultViewConfiguration":{"color":[255,0,0]},"numChannels":1,"boundingBox":{"topLeft":[3072,3072,512],"width":1024,"height":1024,"depth":1024}},{"largestSegmentId":2504697,"name":"segmentation","elementClass":"uint32","category":"segmentation","dataFormat":"wkw","resolutions":[[1,1,1],[2,2,1],[4,4,1],[8,8,2],[16,16,4]],"attachments":{"meshes":[{"name":"meshfile_4-4-1","path":"/Users/valentin/Documents/scalableminds/webknossos/binaryData/Organization_X/l4_sample-59e9cfbdba632ac2ab8b23b5/segmentation/meshes/meshfile_4-4-1","dataFormat":"zarr3"}],"agglomerates":[],"connectomes":[]},"mags":[{"mag":[1,1,1],"path":"/Users/valentin/Documents/scalableminds/webknossos/binaryData/Organization_X/l4_sample/segmentation/1"},{"mag":[2,2,1],"path":"/Users/valentin/Documents/scalableminds/webknossos/binaryData/Organization_X/l4_sample/segmentation/2-2-1"},{"mag":[4,4,1],"path":"/Users/valentin/Documents/scalableminds/webknossos/binaryData/Organization_X/l4_sample/segmentation/4-4-1"},{"mag":[8,8,2],"path":"/Users/valentin/Documents/scalableminds/webknossos/binaryData/Organization_X/l4_sample/segmentation/8-8-2"},{"mag":[16,16,4],"path":"/Users/valentin/Documents/scalableminds/webknossos/binaryData/Organization_X/l4_sample/segmentation/16-16-4"}],"numChannels":1,"boundingBox":{"topLeft":[3072,3072,512],"width":1024,"height":1024,"depth":1024}}],"scale":{"factor":[11.239999771118164,11.239999771118164,28],"unit":"nanometer"}},"dataStore":{"name":"localhost","url":"http://localhost:9000","allowsUpload":true,"jobsSupportedByAvailableWorkers":[],"jobsEnabled":false},"owningOrganization":"Organization_X","allowedTeams":[{"id":"570b9f4b2a7c0e3b008da6ec","name":"team_X1","organization":"Organization_X","isOrganizationTeam":true}],"allowedTeamsCumulative":[{"id":"570b9f4b2a7c0e3b008da6ec","name":"team_X1","organization":"Organization_X","isOrganizationTeam":true}],"isActive":true,"isPublic":true,"description":null,"directoryName":"l4_sample","created":1508495293789,"isEditable":true,"lastUsedByUser":1758010605484,"logoUrl":"/assets/images/mpi-logos.svg","sortingKey":1508495293789,"metadata":[{"key":"key","type":"string","value":"value"},{"key":"number","type":"number","value":42},{"key":"list","type":"string[]","value":["a","b","c"]}],"isUnreported":false,"tags":[],"folderId":"570b9f4e4bb848d0885ea917","usedStorageBytes":0}]
-=======
+        accept: '*/*'
+        accept-encoding: gzip, deflate
+        user-agent: Python/3.13 aiohttp/3.10.11
+      body:
+        encoding: utf8
+        data: ''
+        compression: none
+    response:
+      status:
+        code: 200
+      headers:
+        cache-control: no-cache
+        referrer-policy: origin-when-cross-origin, strict-origin-when-cross-origin
+        access-control-max-age: '600'
+        access-control-allow-origin: '*'
+        x-permitted-cross-domain-policies: master-only
+        date: Thu, 11 Sep 2025 11:47:23 GMT
+        content-type: application/json
+        content-length: '1413'
+      body:
+        encoding: utf8
+        data: >-
+          {"id":{"name":"l4_sample","team":"Organization_X"},"dataLayers":[{"name":"color","category":"color","boundingBox":{"topLeft":[3072,3072,512],"width":1024,"height":1024,"depth":1024},"elementClass":"uint8","mags":[{"mag":[1,1,1],"path":"./color/1","axisOrder":{"x":1,"y":2,"z":3,"c":0}},{"mag":[2,2,1],"path":"./color/2-2-1","axisOrder":{"x":1,"y":2,"z":3,"c":0}},{"mag":[4,4,1],"path":"./color/4-4-1","axisOrder":{"x":1,"y":2,"z":3,"c":0}},{"mag":[8,8,2],"path":"./color/8-8-2","axisOrder":{"x":1,"y":2,"z":3,"c":0}},{"mag":[16,16,4],"path":"./color/16-16-4","axisOrder":{"x":1,"y":2,"z":3,"c":0}}],"defaultViewConfiguration":{"color":[255,0,0]},"numChannels":1,"dataFormat":"zarr"},{"name":"segmentation","boundingBox":{"topLeft":[3072,3072,512],"width":1024,"height":1024,"depth":1024},"elementClass":"uint32","mags":[{"mag":[1,1,1],"path":"./segmentation/1","axisOrder":{"x":1,"y":2,"z":3,"c":0}},{"mag":[2,2,1],"path":"./segmentation/2-2-1","axisOrder":{"x":1,"y":2,"z":3,"c":0}},{"mag":[4,4,1],"path":"./segmentation/4-4-1","axisOrder":{"x":1,"y":2,"z":3,"c":0}},{"mag":[8,8,2],"path":"./segmentation/8-8-2","axisOrder":{"x":1,"y":2,"z":3,"c":0}},{"mag":[16,16,4],"path":"./segmentation/16-16-4","axisOrder":{"x":1,"y":2,"z":3,"c":0}}],"largestSegmentId":2504697,"numChannels":1,"dataFormat":"zarr","category":"segmentation"}],"scale":{"factor":[11.239999771118164,11.239999771118164,28],"unit":"nanometer"}}
+        compression: none
+  - request:
+      method: GET
+      path: >-
+        /api/v10/datasets?isActive=true&organizationId=Organization_X&searchQuery=l4_sample
+      headers:
+        host: localhost:9000
+        accept: '*/*'
+        accept-encoding: gzip, deflate
+        connection: keep-alive
+        user-agent: python-httpx/0.27.2
+        x-auth-token: >-
+          1b88db86331a38c21a0b235794b9e459856490d70408bcffb767f64ade0f83d2bdb4c4e181b9a9a30cdece7cb7c65208cc43b6c1bb5987f5ece00d348b1a905502a266f8fc64f0371cd6559393d72e031d0c2d0cabad58cccf957bb258bc86f05b5dc3d4fff3d5e3d9c0389a6027d861a21e78e3222fb6c5b7944520ef21761e
+      body:
+        encoding: utf8
+        data: ''
+        compression: none
+    response:
+      status:
+        code: 200
+      headers:
+        cache-control: no-cache
+        referrer-policy: origin-when-cross-origin, strict-origin-when-cross-origin
+        access-control-max-age: '600'
+        access-control-allow-origin: '*'
+        x-permitted-cross-domain-policies: master-only
+        date: Thu, 11 Sep 2025 11:47:23 GMT
+        content-type: application/json
+        content-length: '1629'
+      body:
+        encoding: utf8
+        data: >-
           [{"id":"59e9cfbdba632ac2ab8b23b5","name":"l4_sample","dataSource":{"id":{"name":"l4_sample","team":"Organization_X"},"dataLayers":[{"name":"color","category":"color","boundingBox":{"topLeft":[3072,3072,512],"width":1024,"height":1024,"depth":1024},"resolutions":[[1,1,1],[2,2,1],[4,4,1],[8,8,2],[16,16,4]],"elementClass":"uint8","defaultViewConfiguration":{"color":[255,0,0]}},{"name":"segmentation","category":"segmentation","boundingBox":{"topLeft":[3072,3072,512],"width":1024,"height":1024,"depth":1024},"resolutions":[[1,1,1],[2,2,1],[4,4,1],[8,8,2],[16,16,4]],"elementClass":"uint32","largestSegmentId":2504697}],"scale":{"factor":[11.239999771118164,11.239999771118164,28],"unit":"nanometer"}},"dataStore":{"name":"localhost","url":"http://localhost:9000","allowsUpload":true,"jobsSupportedByAvailableWorkers":[],"jobsEnabled":false},"owningOrganization":"Organization_X","allowedTeams":[{"id":"570b9f4b2a7c0e3b008da6ec","name":"team_X1","organization":"Organization_X","isOrganizationTeam":true}],"allowedTeamsCumulative":[{"id":"570b9f4b2a7c0e3b008da6ec","name":"team_X1","organization":"Organization_X","isOrganizationTeam":true}],"isActive":true,"isPublic":true,"description":null,"directoryName":"l4_sample","created":1508495293789,"isEditable":true,"lastUsedByUser":1757591244728,"logoUrl":"/assets/images/mpi-logos.svg","sortingKey":1508495293789,"metadata":[{"key":"key","type":"string","value":"value"},{"key":"number","type":"number","value":42},{"key":"list","type":"string[]","value":["a","b","c"]}],"isUnreported":false,"tags":[],"folderId":"570b9f4e4bb848d0885ea917","publication":null,"usedStorageBytes":0}]
->>>>>>> 9d65d3f3
-        compression: none
-  - request:
-      method: GET
-      path: >-
-<<<<<<< HEAD
-        /api/v11/datasets/59e9cfbdba632ac2ab8b23b5?sharingToken=7bbIBrWfXcUs1DS76ikC2g
-=======
+        compression: none
+  - request:
+      method: GET
+      path: >-
         /api/v10/datasets/59e9cfbdba632ac2ab8b23b5?sharingToken=1b88db86331a38c21a0b235794b9e459856490d70408bcffb767f64ade0f83d2bdb4c4e181b9a9a30cdece7cb7c65208cc43b6c1bb5987f5ece00d348b1a905502a266f8fc64f0371cd6559393d72e031d0c2d0cabad58cccf957bb258bc86f05b5dc3d4fff3d5e3d9c0389a6027d861a21e78e3222fb6c5b7944520ef21761e
->>>>>>> 9d65d3f3
-      headers:
-        host: localhost:9000
-        accept: '*/*'
-        accept-encoding: gzip, deflate
-        connection: keep-alive
-        user-agent: python-httpx/0.27.2
-        x-auth-token: >-
-          1b88db86331a38c21a0b235794b9e459856490d70408bcffb767f64ade0f83d2bdb4c4e181b9a9a30cdece7cb7c65208cc43b6c1bb5987f5ece00d348b1a905502a266f8fc64f0371cd6559393d72e031d0c2d0cabad58cccf957bb258bc86f05b5dc3d4fff3d5e3d9c0389a6027d861a21e78e3222fb6c5b7944520ef21761e
-      body:
-        encoding: utf8
-        data: ''
-        compression: none
-    response:
-      status:
-        code: 200
-      headers:
-        cache-control: no-cache
-        referrer-policy: origin-when-cross-origin, strict-origin-when-cross-origin
-        x-permitted-cross-domain-policies: master-only
-<<<<<<< HEAD
-        date: Tue, 16 Sep 2025 08:16:45 GMT
-        connection: close
-=======
-        date: Thu, 11 Sep 2025 11:47:24 GMT
->>>>>>> 9d65d3f3
-        content-type: application/json
-        content-length: '3236'
-      body:
-        encoding: utf8
-        data: >-
-<<<<<<< HEAD
-          {"id":"59e9cfbdba632ac2ab8b23b5","name":"l4_sample","dataSource":{"id":{"name":"l4_sample","team":"Organization_X"},"dataLayers":[{"name":"color","elementClass":"uint8","category":"color","dataFormat":"wkw","resolutions":[[1,1,1],[2,2,1],[4,4,1],[8,8,2],[16,16,4]],"mags":[{"mag":[1,1,1],"path":"/Users/valentin/Documents/scalableminds/webknossos/binaryData/Organization_X/l4_sample/color/1"},{"mag":[2,2,1],"path":"/Users/valentin/Documents/scalableminds/webknossos/binaryData/Organization_X/l4_sample/color/2-2-1"},{"mag":[4,4,1],"path":"/Users/valentin/Documents/scalableminds/webknossos/binaryData/Organization_X/l4_sample/color/4-4-1"},{"mag":[8,8,2],"path":"/Users/valentin/Documents/scalableminds/webknossos/binaryData/Organization_X/l4_sample/color/8-8-2"},{"mag":[16,16,4],"path":"/Users/valentin/Documents/scalableminds/webknossos/binaryData/Organization_X/l4_sample/color/16-16-4"}],"defaultViewConfiguration":{"color":[255,0,0]},"numChannels":1,"boundingBox":{"topLeft":[3072,3072,512],"width":1024,"height":1024,"depth":1024}},{"largestSegmentId":2504697,"name":"segmentation","elementClass":"uint32","category":"segmentation","dataFormat":"wkw","resolutions":[[1,1,1],[2,2,1],[4,4,1],[8,8,2],[16,16,4]],"attachments":{"meshes":[{"name":"meshfile_4-4-1","path":"/Users/valentin/Documents/scalableminds/webknossos/binaryData/Organization_X/l4_sample-59e9cfbdba632ac2ab8b23b5/segmentation/meshes/meshfile_4-4-1","dataFormat":"zarr3"}],"agglomerates":[],"connectomes":[]},"mags":[{"mag":[1,1,1],"path":"/Users/valentin/Documents/scalableminds/webknossos/binaryData/Organization_X/l4_sample/segmentation/1"},{"mag":[2,2,1],"path":"/Users/valentin/Documents/scalableminds/webknossos/binaryData/Organization_X/l4_sample/segmentation/2-2-1"},{"mag":[4,4,1],"path":"/Users/valentin/Documents/scalableminds/webknossos/binaryData/Organization_X/l4_sample/segmentation/4-4-1"},{"mag":[8,8,2],"path":"/Users/valentin/Documents/scalableminds/webknossos/binaryData/Organization_X/l4_sample/segmentation/8-8-2"},{"mag":[16,16,4],"path":"/Users/valentin/Documents/scalableminds/webknossos/binaryData/Organization_X/l4_sample/segmentation/16-16-4"}],"numChannels":1,"boundingBox":{"topLeft":[3072,3072,512],"width":1024,"height":1024,"depth":1024}}],"scale":{"factor":[11.239999771118164,11.239999771118164,28],"unit":"nanometer"}},"dataStore":{"name":"localhost","url":"http://localhost:9000","allowsUpload":true,"jobsSupportedByAvailableWorkers":[],"jobsEnabled":false},"owningOrganization":"Organization_X","allowedTeams":[{"id":"570b9f4b2a7c0e3b008da6ec","name":"team_X1","organization":"Organization_X","isOrganizationTeam":true}],"allowedTeamsCumulative":[{"id":"570b9f4b2a7c0e3b008da6ec","name":"team_X1","organization":"Organization_X","isOrganizationTeam":true}],"isActive":true,"isPublic":true,"description":null,"directoryName":"l4_sample","created":1508495293789,"isEditable":true,"lastUsedByUser":1758010605535,"logoUrl":"/assets/images/mpi-logos.svg","sortingKey":1508495293789,"metadata":[{"key":"key","type":"string","value":"value"},{"key":"number","type":"number","value":42},{"key":"list","type":"string[]","value":["a","b","c"]}],"isUnreported":false,"tags":[],"folderId":"570b9f4e4bb848d0885ea917","usedStorageBytes":0}
-=======
+      headers:
+        host: localhost:9000
+        accept: '*/*'
+        accept-encoding: gzip, deflate
+        connection: keep-alive
+        user-agent: python-httpx/0.27.2
+        x-auth-token: >-
+          1b88db86331a38c21a0b235794b9e459856490d70408bcffb767f64ade0f83d2bdb4c4e181b9a9a30cdece7cb7c65208cc43b6c1bb5987f5ece00d348b1a905502a266f8fc64f0371cd6559393d72e031d0c2d0cabad58cccf957bb258bc86f05b5dc3d4fff3d5e3d9c0389a6027d861a21e78e3222fb6c5b7944520ef21761e
+      body:
+        encoding: utf8
+        data: ''
+        compression: none
+    response:
+      status:
+        code: 200
+      headers:
+        cache-control: no-cache
+        referrer-policy: origin-when-cross-origin, strict-origin-when-cross-origin
+        x-permitted-cross-domain-policies: master-only
+        date: Thu, 11 Sep 2025 11:47:24 GMT
+        content-type: application/json
+        content-length: '1627'
+      body:
+        encoding: utf8
+        data: >-
           {"id":"59e9cfbdba632ac2ab8b23b5","name":"l4_sample","dataSource":{"id":{"name":"l4_sample","team":"Organization_X"},"dataLayers":[{"name":"color","category":"color","boundingBox":{"topLeft":[3072,3072,512],"width":1024,"height":1024,"depth":1024},"resolutions":[[1,1,1],[2,2,1],[4,4,1],[8,8,2],[16,16,4]],"elementClass":"uint8","defaultViewConfiguration":{"color":[255,0,0]}},{"name":"segmentation","category":"segmentation","boundingBox":{"topLeft":[3072,3072,512],"width":1024,"height":1024,"depth":1024},"resolutions":[[1,1,1],[2,2,1],[4,4,1],[8,8,2],[16,16,4]],"elementClass":"uint32","largestSegmentId":2504697}],"scale":{"factor":[11.239999771118164,11.239999771118164,28],"unit":"nanometer"}},"dataStore":{"name":"localhost","url":"http://localhost:9000","allowsUpload":true,"jobsSupportedByAvailableWorkers":[],"jobsEnabled":false},"owningOrganization":"Organization_X","allowedTeams":[{"id":"570b9f4b2a7c0e3b008da6ec","name":"team_X1","organization":"Organization_X","isOrganizationTeam":true}],"allowedTeamsCumulative":[{"id":"570b9f4b2a7c0e3b008da6ec","name":"team_X1","organization":"Organization_X","isOrganizationTeam":true}],"isActive":true,"isPublic":true,"description":null,"directoryName":"l4_sample","created":1508495293789,"isEditable":true,"lastUsedByUser":1757591244785,"logoUrl":"/assets/images/mpi-logos.svg","sortingKey":1508495293789,"metadata":[{"key":"key","type":"string","value":"value"},{"key":"number","type":"number","value":42},{"key":"list","type":"string[]","value":["a","b","c"]}],"isUnreported":false,"tags":[],"folderId":"570b9f4e4bb848d0885ea917","publication":null,"usedStorageBytes":0}
->>>>>>> 9d65d3f3
         compression: none
   - request:
       method: HEAD
-      path: /data/v11/zarr/59e9cfbdba632ac2ab8b23b5/datasource-properties.json
-      headers:
-        host: localhost:9000
-<<<<<<< HEAD
-        x-auth-token: 7bbIBrWfXcUs1DS76ikC2g
-=======
-        x-auth-token: >-
-          1b88db86331a38c21a0b235794b9e459856490d70408bcffb767f64ade0f83d2bdb4c4e181b9a9a30cdece7cb7c65208cc43b6c1bb5987f5ece00d348b1a905502a266f8fc64f0371cd6559393d72e031d0c2d0cabad58cccf957bb258bc86f05b5dc3d4fff3d5e3d9c0389a6027d861a21e78e3222fb6c5b7944520ef21761e
->>>>>>> 9d65d3f3
+      path: /data/v10/zarr/59e9cfbdba632ac2ab8b23b5/datasource-properties.json
+      headers:
+        host: localhost:9000
+        x-auth-token: >-
+          1b88db86331a38c21a0b235794b9e459856490d70408bcffb767f64ade0f83d2bdb4c4e181b9a9a30cdece7cb7c65208cc43b6c1bb5987f5ece00d348b1a905502a266f8fc64f0371cd6559393d72e031d0c2d0cabad58cccf957bb258bc86f05b5dc3d4fff3d5e3d9c0389a6027d861a21e78e3222fb6c5b7944520ef21761e
         accept-encoding: identity
         accept: '*/*'
         user-agent: Python/3.13 aiohttp/3.10.11
@@ -603,115 +431,83 @@
         access-control-max-age: '600'
         access-control-allow-origin: '*'
         x-permitted-cross-domain-policies: master-only
-<<<<<<< HEAD
-        date: Tue, 16 Sep 2025 08:16:45 GMT
-        connection: close
-=======
-        date: Thu, 11 Sep 2025 11:47:24 GMT
->>>>>>> 9d65d3f3
-        content-type: application/json
-        content-length: '1529'
-      body:
-        encoding: utf8
-        data: ''
-        compression: none
-  - request:
-      method: GET
-      path: /data/v11/zarr/59e9cfbdba632ac2ab8b23b5/datasource-properties.json
-      headers:
-        host: localhost:9000
-<<<<<<< HEAD
-        x-auth-token: 7bbIBrWfXcUs1DS76ikC2g
-        range: bytes=0-1528
-=======
+        date: Thu, 11 Sep 2025 11:47:24 GMT
+        content-type: application/json
+        content-length: '1413'
+      body:
+        encoding: utf8
+        data: ''
+        compression: none
+  - request:
+      method: GET
+      path: /data/v10/zarr/59e9cfbdba632ac2ab8b23b5/datasource-properties.json
+      headers:
+        host: localhost:9000
         x-auth-token: >-
           1b88db86331a38c21a0b235794b9e459856490d70408bcffb767f64ade0f83d2bdb4c4e181b9a9a30cdece7cb7c65208cc43b6c1bb5987f5ece00d348b1a905502a266f8fc64f0371cd6559393d72e031d0c2d0cabad58cccf957bb258bc86f05b5dc3d4fff3d5e3d9c0389a6027d861a21e78e3222fb6c5b7944520ef21761e
         range: bytes=0-1412
->>>>>>> 9d65d3f3
-        accept: '*/*'
-        accept-encoding: gzip, deflate
-        user-agent: Python/3.13 aiohttp/3.10.11
-      body:
-        encoding: utf8
-        data: ''
-        compression: none
-    response:
-      status:
-        code: 200
-      headers:
-        cache-control: no-cache
-        referrer-policy: origin-when-cross-origin, strict-origin-when-cross-origin
-        access-control-max-age: '600'
-        access-control-allow-origin: '*'
-        x-permitted-cross-domain-policies: master-only
-<<<<<<< HEAD
-        date: Tue, 16 Sep 2025 08:16:45 GMT
-        connection: close
-=======
-        date: Thu, 11 Sep 2025 11:47:24 GMT
->>>>>>> 9d65d3f3
-        content-type: application/json
-        content-length: '1529'
-      body:
-        encoding: utf8
-        data: >-
-          {"id":{"name":"l4_sample","team":"Organization_X"},"dataLayers":[{"category":"color","name":"color","dataFormat":"zarr","boundingBox":{"topLeft":[3072,3072,512],"width":1024,"height":1024,"depth":1024},"elementClass":"uint8","mags":[{"mag":[1,1,1],"path":"./color/1","axisOrder":{"x":1,"y":2,"z":3,"c":0}},{"mag":[2,2,1],"path":"./color/2-2-1","axisOrder":{"x":1,"y":2,"z":3,"c":0}},{"mag":[4,4,1],"path":"./color/4-4-1","axisOrder":{"x":1,"y":2,"z":3,"c":0}},{"mag":[8,8,2],"path":"./color/8-8-2","axisOrder":{"x":1,"y":2,"z":3,"c":0}},{"mag":[16,16,4],"path":"./color/16-16-4","axisOrder":{"x":1,"y":2,"z":3,"c":0}}],"defaultViewConfiguration":{"color":[255,0,0]},"resolutions":[[1,1,1],[2,2,1],[4,4,1],[8,8,2],[16,16,4]],"numChannels":1},{"category":"segmentation","name":"segmentation","dataFormat":"zarr","boundingBox":{"topLeft":[3072,3072,512],"width":1024,"height":1024,"depth":1024},"elementClass":"uint32","mags":[{"mag":[1,1,1],"path":"./segmentation/1","axisOrder":{"x":1,"y":2,"z":3,"c":0}},{"mag":[2,2,1],"path":"./segmentation/2-2-1","axisOrder":{"x":1,"y":2,"z":3,"c":0}},{"mag":[4,4,1],"path":"./segmentation/4-4-1","axisOrder":{"x":1,"y":2,"z":3,"c":0}},{"mag":[8,8,2],"path":"./segmentation/8-8-2","axisOrder":{"x":1,"y":2,"z":3,"c":0}},{"mag":[16,16,4],"path":"./segmentation/16-16-4","axisOrder":{"x":1,"y":2,"z":3,"c":0}}],"largestSegmentId":2504697,"resolutions":[[1,1,1],[2,2,1],[4,4,1],[8,8,2],[16,16,4]],"numChannels":1}],"scale":{"factor":[11.239999771118164,11.239999771118164,28],"unit":"nanometer"}}
-        compression: none
-  - request:
-      method: GET
-      path: >-
-<<<<<<< HEAD
-        /api/v11/datasets/59e9cfbdba632ac2ab8b23b5?sharingToken=7bbIBrWfXcUs1DS76ikC2g
-=======
+        accept: '*/*'
+        accept-encoding: gzip, deflate
+        user-agent: Python/3.13 aiohttp/3.10.11
+      body:
+        encoding: utf8
+        data: ''
+        compression: none
+    response:
+      status:
+        code: 200
+      headers:
+        cache-control: no-cache
+        referrer-policy: origin-when-cross-origin, strict-origin-when-cross-origin
+        access-control-max-age: '600'
+        access-control-allow-origin: '*'
+        x-permitted-cross-domain-policies: master-only
+        date: Thu, 11 Sep 2025 11:47:24 GMT
+        content-type: application/json
+        content-length: '1413'
+      body:
+        encoding: utf8
+        data: >-
+          {"id":{"name":"l4_sample","team":"Organization_X"},"dataLayers":[{"name":"color","category":"color","boundingBox":{"topLeft":[3072,3072,512],"width":1024,"height":1024,"depth":1024},"elementClass":"uint8","mags":[{"mag":[1,1,1],"path":"./color/1","axisOrder":{"x":1,"y":2,"z":3,"c":0}},{"mag":[2,2,1],"path":"./color/2-2-1","axisOrder":{"x":1,"y":2,"z":3,"c":0}},{"mag":[4,4,1],"path":"./color/4-4-1","axisOrder":{"x":1,"y":2,"z":3,"c":0}},{"mag":[8,8,2],"path":"./color/8-8-2","axisOrder":{"x":1,"y":2,"z":3,"c":0}},{"mag":[16,16,4],"path":"./color/16-16-4","axisOrder":{"x":1,"y":2,"z":3,"c":0}}],"defaultViewConfiguration":{"color":[255,0,0]},"numChannels":1,"dataFormat":"zarr"},{"name":"segmentation","boundingBox":{"topLeft":[3072,3072,512],"width":1024,"height":1024,"depth":1024},"elementClass":"uint32","mags":[{"mag":[1,1,1],"path":"./segmentation/1","axisOrder":{"x":1,"y":2,"z":3,"c":0}},{"mag":[2,2,1],"path":"./segmentation/2-2-1","axisOrder":{"x":1,"y":2,"z":3,"c":0}},{"mag":[4,4,1],"path":"./segmentation/4-4-1","axisOrder":{"x":1,"y":2,"z":3,"c":0}},{"mag":[8,8,2],"path":"./segmentation/8-8-2","axisOrder":{"x":1,"y":2,"z":3,"c":0}},{"mag":[16,16,4],"path":"./segmentation/16-16-4","axisOrder":{"x":1,"y":2,"z":3,"c":0}}],"largestSegmentId":2504697,"numChannels":1,"dataFormat":"zarr","category":"segmentation"}],"scale":{"factor":[11.239999771118164,11.239999771118164,28],"unit":"nanometer"}}
+        compression: none
+  - request:
+      method: GET
+      path: >-
         /api/v10/datasets/59e9cfbdba632ac2ab8b23b5?sharingToken=1b88db86331a38c21a0b235794b9e459856490d70408bcffb767f64ade0f83d2bdb4c4e181b9a9a30cdece7cb7c65208cc43b6c1bb5987f5ece00d348b1a905502a266f8fc64f0371cd6559393d72e031d0c2d0cabad58cccf957bb258bc86f05b5dc3d4fff3d5e3d9c0389a6027d861a21e78e3222fb6c5b7944520ef21761e
->>>>>>> 9d65d3f3
-      headers:
-        host: localhost:9000
-        accept: '*/*'
-        accept-encoding: gzip, deflate
-        connection: keep-alive
-        user-agent: python-httpx/0.27.2
-        x-auth-token: >-
-          1b88db86331a38c21a0b235794b9e459856490d70408bcffb767f64ade0f83d2bdb4c4e181b9a9a30cdece7cb7c65208cc43b6c1bb5987f5ece00d348b1a905502a266f8fc64f0371cd6559393d72e031d0c2d0cabad58cccf957bb258bc86f05b5dc3d4fff3d5e3d9c0389a6027d861a21e78e3222fb6c5b7944520ef21761e
-      body:
-        encoding: utf8
-        data: ''
-        compression: none
-    response:
-      status:
-        code: 200
-      headers:
-        cache-control: no-cache
-        referrer-policy: origin-when-cross-origin, strict-origin-when-cross-origin
-        x-permitted-cross-domain-policies: master-only
-<<<<<<< HEAD
-        date: Tue, 16 Sep 2025 08:16:45 GMT
-        connection: close
-=======
-        date: Thu, 11 Sep 2025 11:47:24 GMT
->>>>>>> 9d65d3f3
-        content-type: application/json
-        content-length: '3236'
-      body:
-        encoding: utf8
-        data: >-
-<<<<<<< HEAD
-          {"id":"59e9cfbdba632ac2ab8b23b5","name":"l4_sample","dataSource":{"id":{"name":"l4_sample","team":"Organization_X"},"dataLayers":[{"name":"color","elementClass":"uint8","category":"color","dataFormat":"wkw","resolutions":[[1,1,1],[2,2,1],[4,4,1],[8,8,2],[16,16,4]],"mags":[{"mag":[1,1,1],"path":"/Users/valentin/Documents/scalableminds/webknossos/binaryData/Organization_X/l4_sample/color/1"},{"mag":[2,2,1],"path":"/Users/valentin/Documents/scalableminds/webknossos/binaryData/Organization_X/l4_sample/color/2-2-1"},{"mag":[4,4,1],"path":"/Users/valentin/Documents/scalableminds/webknossos/binaryData/Organization_X/l4_sample/color/4-4-1"},{"mag":[8,8,2],"path":"/Users/valentin/Documents/scalableminds/webknossos/binaryData/Organization_X/l4_sample/color/8-8-2"},{"mag":[16,16,4],"path":"/Users/valentin/Documents/scalableminds/webknossos/binaryData/Organization_X/l4_sample/color/16-16-4"}],"defaultViewConfiguration":{"color":[255,0,0]},"numChannels":1,"boundingBox":{"topLeft":[3072,3072,512],"width":1024,"height":1024,"depth":1024}},{"largestSegmentId":2504697,"name":"segmentation","elementClass":"uint32","category":"segmentation","dataFormat":"wkw","resolutions":[[1,1,1],[2,2,1],[4,4,1],[8,8,2],[16,16,4]],"attachments":{"meshes":[{"name":"meshfile_4-4-1","path":"/Users/valentin/Documents/scalableminds/webknossos/binaryData/Organization_X/l4_sample-59e9cfbdba632ac2ab8b23b5/segmentation/meshes/meshfile_4-4-1","dataFormat":"zarr3"}],"agglomerates":[],"connectomes":[]},"mags":[{"mag":[1,1,1],"path":"/Users/valentin/Documents/scalableminds/webknossos/binaryData/Organization_X/l4_sample/segmentation/1"},{"mag":[2,2,1],"path":"/Users/valentin/Documents/scalableminds/webknossos/binaryData/Organization_X/l4_sample/segmentation/2-2-1"},{"mag":[4,4,1],"path":"/Users/valentin/Documents/scalableminds/webknossos/binaryData/Organization_X/l4_sample/segmentation/4-4-1"},{"mag":[8,8,2],"path":"/Users/valentin/Documents/scalableminds/webknossos/binaryData/Organization_X/l4_sample/segmentation/8-8-2"},{"mag":[16,16,4],"path":"/Users/valentin/Documents/scalableminds/webknossos/binaryData/Organization_X/l4_sample/segmentation/16-16-4"}],"numChannels":1,"boundingBox":{"topLeft":[3072,3072,512],"width":1024,"height":1024,"depth":1024}}],"scale":{"factor":[11.239999771118164,11.239999771118164,28],"unit":"nanometer"}},"dataStore":{"name":"localhost","url":"http://localhost:9000","allowsUpload":true,"jobsSupportedByAvailableWorkers":[],"jobsEnabled":false},"owningOrganization":"Organization_X","allowedTeams":[{"id":"570b9f4b2a7c0e3b008da6ec","name":"team_X1","organization":"Organization_X","isOrganizationTeam":true}],"allowedTeamsCumulative":[{"id":"570b9f4b2a7c0e3b008da6ec","name":"team_X1","organization":"Organization_X","isOrganizationTeam":true}],"isActive":true,"isPublic":true,"description":null,"directoryName":"l4_sample","created":1508495293789,"isEditable":true,"lastUsedByUser":1758010605571,"logoUrl":"/assets/images/mpi-logos.svg","sortingKey":1508495293789,"metadata":[{"key":"key","type":"string","value":"value"},{"key":"number","type":"number","value":42},{"key":"list","type":"string[]","value":["a","b","c"]}],"isUnreported":false,"tags":[],"folderId":"570b9f4e4bb848d0885ea917","usedStorageBytes":0}
-=======
+      headers:
+        host: localhost:9000
+        accept: '*/*'
+        accept-encoding: gzip, deflate
+        connection: keep-alive
+        user-agent: python-httpx/0.27.2
+        x-auth-token: >-
+          1b88db86331a38c21a0b235794b9e459856490d70408bcffb767f64ade0f83d2bdb4c4e181b9a9a30cdece7cb7c65208cc43b6c1bb5987f5ece00d348b1a905502a266f8fc64f0371cd6559393d72e031d0c2d0cabad58cccf957bb258bc86f05b5dc3d4fff3d5e3d9c0389a6027d861a21e78e3222fb6c5b7944520ef21761e
+      body:
+        encoding: utf8
+        data: ''
+        compression: none
+    response:
+      status:
+        code: 200
+      headers:
+        cache-control: no-cache
+        referrer-policy: origin-when-cross-origin, strict-origin-when-cross-origin
+        x-permitted-cross-domain-policies: master-only
+        date: Thu, 11 Sep 2025 11:47:24 GMT
+        content-type: application/json
+        content-length: '1627'
+      body:
+        encoding: utf8
+        data: >-
           {"id":"59e9cfbdba632ac2ab8b23b5","name":"l4_sample","dataSource":{"id":{"name":"l4_sample","team":"Organization_X"},"dataLayers":[{"name":"color","category":"color","boundingBox":{"topLeft":[3072,3072,512],"width":1024,"height":1024,"depth":1024},"resolutions":[[1,1,1],[2,2,1],[4,4,1],[8,8,2],[16,16,4]],"elementClass":"uint8","defaultViewConfiguration":{"color":[255,0,0]}},{"name":"segmentation","category":"segmentation","boundingBox":{"topLeft":[3072,3072,512],"width":1024,"height":1024,"depth":1024},"resolutions":[[1,1,1],[2,2,1],[4,4,1],[8,8,2],[16,16,4]],"elementClass":"uint32","largestSegmentId":2504697}],"scale":{"factor":[11.239999771118164,11.239999771118164,28],"unit":"nanometer"}},"dataStore":{"name":"localhost","url":"http://localhost:9000","allowsUpload":true,"jobsSupportedByAvailableWorkers":[],"jobsEnabled":false},"owningOrganization":"Organization_X","allowedTeams":[{"id":"570b9f4b2a7c0e3b008da6ec","name":"team_X1","organization":"Organization_X","isOrganizationTeam":true}],"allowedTeamsCumulative":[{"id":"570b9f4b2a7c0e3b008da6ec","name":"team_X1","organization":"Organization_X","isOrganizationTeam":true}],"isActive":true,"isPublic":true,"description":null,"directoryName":"l4_sample","created":1508495293789,"isEditable":true,"lastUsedByUser":1757591244828,"logoUrl":"/assets/images/mpi-logos.svg","sortingKey":1508495293789,"metadata":[{"key":"key","type":"string","value":"value"},{"key":"number","type":"number","value":42},{"key":"list","type":"string[]","value":["a","b","c"]}],"isUnreported":false,"tags":[],"folderId":"570b9f4e4bb848d0885ea917","publication":null,"usedStorageBytes":0}
->>>>>>> 9d65d3f3
         compression: none
   - request:
       method: HEAD
-      path: /data/v11/zarr/59e9cfbdba632ac2ab8b23b5/datasource-properties.json
-      headers:
-        host: localhost:9000
-<<<<<<< HEAD
-        x-auth-token: 7bbIBrWfXcUs1DS76ikC2g
-=======
-        x-auth-token: >-
-          1b88db86331a38c21a0b235794b9e459856490d70408bcffb767f64ade0f83d2bdb4c4e181b9a9a30cdece7cb7c65208cc43b6c1bb5987f5ece00d348b1a905502a266f8fc64f0371cd6559393d72e031d0c2d0cabad58cccf957bb258bc86f05b5dc3d4fff3d5e3d9c0389a6027d861a21e78e3222fb6c5b7944520ef21761e
->>>>>>> 9d65d3f3
+      path: /data/v10/zarr/59e9cfbdba632ac2ab8b23b5/datasource-properties.json
+      headers:
+        host: localhost:9000
+        x-auth-token: >-
+          1b88db86331a38c21a0b235794b9e459856490d70408bcffb767f64ade0f83d2bdb4c4e181b9a9a30cdece7cb7c65208cc43b6c1bb5987f5ece00d348b1a905502a266f8fc64f0371cd6559393d72e031d0c2d0cabad58cccf957bb258bc86f05b5dc3d4fff3d5e3d9c0389a6027d861a21e78e3222fb6c5b7944520ef21761e
         accept-encoding: identity
         accept: '*/*'
         user-agent: Python/3.13 aiohttp/3.10.11
@@ -728,115 +524,83 @@
         access-control-max-age: '600'
         access-control-allow-origin: '*'
         x-permitted-cross-domain-policies: master-only
-<<<<<<< HEAD
-        date: Tue, 16 Sep 2025 08:16:45 GMT
-        connection: close
-=======
-        date: Thu, 11 Sep 2025 11:47:24 GMT
->>>>>>> 9d65d3f3
-        content-type: application/json
-        content-length: '1529'
-      body:
-        encoding: utf8
-        data: ''
-        compression: none
-  - request:
-      method: GET
-      path: /data/v11/zarr/59e9cfbdba632ac2ab8b23b5/datasource-properties.json
-      headers:
-        host: localhost:9000
-<<<<<<< HEAD
-        x-auth-token: 7bbIBrWfXcUs1DS76ikC2g
-        range: bytes=0-1528
-=======
+        date: Thu, 11 Sep 2025 11:47:24 GMT
+        content-type: application/json
+        content-length: '1413'
+      body:
+        encoding: utf8
+        data: ''
+        compression: none
+  - request:
+      method: GET
+      path: /data/v10/zarr/59e9cfbdba632ac2ab8b23b5/datasource-properties.json
+      headers:
+        host: localhost:9000
         x-auth-token: >-
           1b88db86331a38c21a0b235794b9e459856490d70408bcffb767f64ade0f83d2bdb4c4e181b9a9a30cdece7cb7c65208cc43b6c1bb5987f5ece00d348b1a905502a266f8fc64f0371cd6559393d72e031d0c2d0cabad58cccf957bb258bc86f05b5dc3d4fff3d5e3d9c0389a6027d861a21e78e3222fb6c5b7944520ef21761e
         range: bytes=0-1412
->>>>>>> 9d65d3f3
-        accept: '*/*'
-        accept-encoding: gzip, deflate
-        user-agent: Python/3.13 aiohttp/3.10.11
-      body:
-        encoding: utf8
-        data: ''
-        compression: none
-    response:
-      status:
-        code: 200
-      headers:
-        cache-control: no-cache
-        referrer-policy: origin-when-cross-origin, strict-origin-when-cross-origin
-        access-control-max-age: '600'
-        access-control-allow-origin: '*'
-        x-permitted-cross-domain-policies: master-only
-<<<<<<< HEAD
-        date: Tue, 16 Sep 2025 08:16:45 GMT
-        connection: close
-=======
-        date: Thu, 11 Sep 2025 11:47:24 GMT
->>>>>>> 9d65d3f3
-        content-type: application/json
-        content-length: '1529'
-      body:
-        encoding: utf8
-        data: >-
-          {"id":{"name":"l4_sample","team":"Organization_X"},"dataLayers":[{"category":"color","name":"color","dataFormat":"zarr","boundingBox":{"topLeft":[3072,3072,512],"width":1024,"height":1024,"depth":1024},"elementClass":"uint8","mags":[{"mag":[1,1,1],"path":"./color/1","axisOrder":{"x":1,"y":2,"z":3,"c":0}},{"mag":[2,2,1],"path":"./color/2-2-1","axisOrder":{"x":1,"y":2,"z":3,"c":0}},{"mag":[4,4,1],"path":"./color/4-4-1","axisOrder":{"x":1,"y":2,"z":3,"c":0}},{"mag":[8,8,2],"path":"./color/8-8-2","axisOrder":{"x":1,"y":2,"z":3,"c":0}},{"mag":[16,16,4],"path":"./color/16-16-4","axisOrder":{"x":1,"y":2,"z":3,"c":0}}],"defaultViewConfiguration":{"color":[255,0,0]},"resolutions":[[1,1,1],[2,2,1],[4,4,1],[8,8,2],[16,16,4]],"numChannels":1},{"category":"segmentation","name":"segmentation","dataFormat":"zarr","boundingBox":{"topLeft":[3072,3072,512],"width":1024,"height":1024,"depth":1024},"elementClass":"uint32","mags":[{"mag":[1,1,1],"path":"./segmentation/1","axisOrder":{"x":1,"y":2,"z":3,"c":0}},{"mag":[2,2,1],"path":"./segmentation/2-2-1","axisOrder":{"x":1,"y":2,"z":3,"c":0}},{"mag":[4,4,1],"path":"./segmentation/4-4-1","axisOrder":{"x":1,"y":2,"z":3,"c":0}},{"mag":[8,8,2],"path":"./segmentation/8-8-2","axisOrder":{"x":1,"y":2,"z":3,"c":0}},{"mag":[16,16,4],"path":"./segmentation/16-16-4","axisOrder":{"x":1,"y":2,"z":3,"c":0}}],"largestSegmentId":2504697,"resolutions":[[1,1,1],[2,2,1],[4,4,1],[8,8,2],[16,16,4]],"numChannels":1}],"scale":{"factor":[11.239999771118164,11.239999771118164,28],"unit":"nanometer"}}
-        compression: none
-  - request:
-      method: GET
-      path: >-
-<<<<<<< HEAD
-        /api/v11/datasets/59e9cfbdba632ac2ab8b23b5?sharingToken=7bbIBrWfXcUs1DS76ikC2g
-=======
+        accept: '*/*'
+        accept-encoding: gzip, deflate
+        user-agent: Python/3.13 aiohttp/3.10.11
+      body:
+        encoding: utf8
+        data: ''
+        compression: none
+    response:
+      status:
+        code: 200
+      headers:
+        cache-control: no-cache
+        referrer-policy: origin-when-cross-origin, strict-origin-when-cross-origin
+        access-control-max-age: '600'
+        access-control-allow-origin: '*'
+        x-permitted-cross-domain-policies: master-only
+        date: Thu, 11 Sep 2025 11:47:24 GMT
+        content-type: application/json
+        content-length: '1413'
+      body:
+        encoding: utf8
+        data: >-
+          {"id":{"name":"l4_sample","team":"Organization_X"},"dataLayers":[{"name":"color","category":"color","boundingBox":{"topLeft":[3072,3072,512],"width":1024,"height":1024,"depth":1024},"elementClass":"uint8","mags":[{"mag":[1,1,1],"path":"./color/1","axisOrder":{"x":1,"y":2,"z":3,"c":0}},{"mag":[2,2,1],"path":"./color/2-2-1","axisOrder":{"x":1,"y":2,"z":3,"c":0}},{"mag":[4,4,1],"path":"./color/4-4-1","axisOrder":{"x":1,"y":2,"z":3,"c":0}},{"mag":[8,8,2],"path":"./color/8-8-2","axisOrder":{"x":1,"y":2,"z":3,"c":0}},{"mag":[16,16,4],"path":"./color/16-16-4","axisOrder":{"x":1,"y":2,"z":3,"c":0}}],"defaultViewConfiguration":{"color":[255,0,0]},"numChannels":1,"dataFormat":"zarr"},{"name":"segmentation","boundingBox":{"topLeft":[3072,3072,512],"width":1024,"height":1024,"depth":1024},"elementClass":"uint32","mags":[{"mag":[1,1,1],"path":"./segmentation/1","axisOrder":{"x":1,"y":2,"z":3,"c":0}},{"mag":[2,2,1],"path":"./segmentation/2-2-1","axisOrder":{"x":1,"y":2,"z":3,"c":0}},{"mag":[4,4,1],"path":"./segmentation/4-4-1","axisOrder":{"x":1,"y":2,"z":3,"c":0}},{"mag":[8,8,2],"path":"./segmentation/8-8-2","axisOrder":{"x":1,"y":2,"z":3,"c":0}},{"mag":[16,16,4],"path":"./segmentation/16-16-4","axisOrder":{"x":1,"y":2,"z":3,"c":0}}],"largestSegmentId":2504697,"numChannels":1,"dataFormat":"zarr","category":"segmentation"}],"scale":{"factor":[11.239999771118164,11.239999771118164,28],"unit":"nanometer"}}
+        compression: none
+  - request:
+      method: GET
+      path: >-
         /api/v10/datasets/59e9cfbdba632ac2ab8b23b5?sharingToken=1b88db86331a38c21a0b235794b9e459856490d70408bcffb767f64ade0f83d2bdb4c4e181b9a9a30cdece7cb7c65208cc43b6c1bb5987f5ece00d348b1a905502a266f8fc64f0371cd6559393d72e031d0c2d0cabad58cccf957bb258bc86f05b5dc3d4fff3d5e3d9c0389a6027d861a21e78e3222fb6c5b7944520ef21761e
->>>>>>> 9d65d3f3
-      headers:
-        host: localhost:9000
-        accept: '*/*'
-        accept-encoding: gzip, deflate
-        connection: keep-alive
-        user-agent: python-httpx/0.27.2
-        x-auth-token: >-
-          1b88db86331a38c21a0b235794b9e459856490d70408bcffb767f64ade0f83d2bdb4c4e181b9a9a30cdece7cb7c65208cc43b6c1bb5987f5ece00d348b1a905502a266f8fc64f0371cd6559393d72e031d0c2d0cabad58cccf957bb258bc86f05b5dc3d4fff3d5e3d9c0389a6027d861a21e78e3222fb6c5b7944520ef21761e
-      body:
-        encoding: utf8
-        data: ''
-        compression: none
-    response:
-      status:
-        code: 200
-      headers:
-        cache-control: no-cache
-        referrer-policy: origin-when-cross-origin, strict-origin-when-cross-origin
-        x-permitted-cross-domain-policies: master-only
-<<<<<<< HEAD
-        date: Tue, 16 Sep 2025 08:16:45 GMT
-        connection: close
-=======
-        date: Thu, 11 Sep 2025 11:47:24 GMT
->>>>>>> 9d65d3f3
-        content-type: application/json
-        content-length: '3236'
-      body:
-        encoding: utf8
-        data: >-
-<<<<<<< HEAD
-          {"id":"59e9cfbdba632ac2ab8b23b5","name":"l4_sample","dataSource":{"id":{"name":"l4_sample","team":"Organization_X"},"dataLayers":[{"name":"color","elementClass":"uint8","category":"color","dataFormat":"wkw","resolutions":[[1,1,1],[2,2,1],[4,4,1],[8,8,2],[16,16,4]],"mags":[{"mag":[1,1,1],"path":"/Users/valentin/Documents/scalableminds/webknossos/binaryData/Organization_X/l4_sample/color/1"},{"mag":[2,2,1],"path":"/Users/valentin/Documents/scalableminds/webknossos/binaryData/Organization_X/l4_sample/color/2-2-1"},{"mag":[4,4,1],"path":"/Users/valentin/Documents/scalableminds/webknossos/binaryData/Organization_X/l4_sample/color/4-4-1"},{"mag":[8,8,2],"path":"/Users/valentin/Documents/scalableminds/webknossos/binaryData/Organization_X/l4_sample/color/8-8-2"},{"mag":[16,16,4],"path":"/Users/valentin/Documents/scalableminds/webknossos/binaryData/Organization_X/l4_sample/color/16-16-4"}],"defaultViewConfiguration":{"color":[255,0,0]},"numChannels":1,"boundingBox":{"topLeft":[3072,3072,512],"width":1024,"height":1024,"depth":1024}},{"largestSegmentId":2504697,"name":"segmentation","elementClass":"uint32","category":"segmentation","dataFormat":"wkw","resolutions":[[1,1,1],[2,2,1],[4,4,1],[8,8,2],[16,16,4]],"attachments":{"meshes":[{"name":"meshfile_4-4-1","path":"/Users/valentin/Documents/scalableminds/webknossos/binaryData/Organization_X/l4_sample-59e9cfbdba632ac2ab8b23b5/segmentation/meshes/meshfile_4-4-1","dataFormat":"zarr3"}],"agglomerates":[],"connectomes":[]},"mags":[{"mag":[1,1,1],"path":"/Users/valentin/Documents/scalableminds/webknossos/binaryData/Organization_X/l4_sample/segmentation/1"},{"mag":[2,2,1],"path":"/Users/valentin/Documents/scalableminds/webknossos/binaryData/Organization_X/l4_sample/segmentation/2-2-1"},{"mag":[4,4,1],"path":"/Users/valentin/Documents/scalableminds/webknossos/binaryData/Organization_X/l4_sample/segmentation/4-4-1"},{"mag":[8,8,2],"path":"/Users/valentin/Documents/scalableminds/webknossos/binaryData/Organization_X/l4_sample/segmentation/8-8-2"},{"mag":[16,16,4],"path":"/Users/valentin/Documents/scalableminds/webknossos/binaryData/Organization_X/l4_sample/segmentation/16-16-4"}],"numChannels":1,"boundingBox":{"topLeft":[3072,3072,512],"width":1024,"height":1024,"depth":1024}}],"scale":{"factor":[11.239999771118164,11.239999771118164,28],"unit":"nanometer"}},"dataStore":{"name":"localhost","url":"http://localhost:9000","allowsUpload":true,"jobsSupportedByAvailableWorkers":[],"jobsEnabled":false},"owningOrganization":"Organization_X","allowedTeams":[{"id":"570b9f4b2a7c0e3b008da6ec","name":"team_X1","organization":"Organization_X","isOrganizationTeam":true}],"allowedTeamsCumulative":[{"id":"570b9f4b2a7c0e3b008da6ec","name":"team_X1","organization":"Organization_X","isOrganizationTeam":true}],"isActive":true,"isPublic":true,"description":null,"directoryName":"l4_sample","created":1508495293789,"isEditable":true,"lastUsedByUser":1758010605609,"logoUrl":"/assets/images/mpi-logos.svg","sortingKey":1508495293789,"metadata":[{"key":"key","type":"string","value":"value"},{"key":"number","type":"number","value":42},{"key":"list","type":"string[]","value":["a","b","c"]}],"isUnreported":false,"tags":[],"folderId":"570b9f4e4bb848d0885ea917","usedStorageBytes":0}
-=======
+      headers:
+        host: localhost:9000
+        accept: '*/*'
+        accept-encoding: gzip, deflate
+        connection: keep-alive
+        user-agent: python-httpx/0.27.2
+        x-auth-token: >-
+          1b88db86331a38c21a0b235794b9e459856490d70408bcffb767f64ade0f83d2bdb4c4e181b9a9a30cdece7cb7c65208cc43b6c1bb5987f5ece00d348b1a905502a266f8fc64f0371cd6559393d72e031d0c2d0cabad58cccf957bb258bc86f05b5dc3d4fff3d5e3d9c0389a6027d861a21e78e3222fb6c5b7944520ef21761e
+      body:
+        encoding: utf8
+        data: ''
+        compression: none
+    response:
+      status:
+        code: 200
+      headers:
+        cache-control: no-cache
+        referrer-policy: origin-when-cross-origin, strict-origin-when-cross-origin
+        x-permitted-cross-domain-policies: master-only
+        date: Thu, 11 Sep 2025 11:47:24 GMT
+        content-type: application/json
+        content-length: '1627'
+      body:
+        encoding: utf8
+        data: >-
           {"id":"59e9cfbdba632ac2ab8b23b5","name":"l4_sample","dataSource":{"id":{"name":"l4_sample","team":"Organization_X"},"dataLayers":[{"name":"color","category":"color","boundingBox":{"topLeft":[3072,3072,512],"width":1024,"height":1024,"depth":1024},"resolutions":[[1,1,1],[2,2,1],[4,4,1],[8,8,2],[16,16,4]],"elementClass":"uint8","defaultViewConfiguration":{"color":[255,0,0]}},{"name":"segmentation","category":"segmentation","boundingBox":{"topLeft":[3072,3072,512],"width":1024,"height":1024,"depth":1024},"resolutions":[[1,1,1],[2,2,1],[4,4,1],[8,8,2],[16,16,4]],"elementClass":"uint32","largestSegmentId":2504697}],"scale":{"factor":[11.239999771118164,11.239999771118164,28],"unit":"nanometer"}},"dataStore":{"name":"localhost","url":"http://localhost:9000","allowsUpload":true,"jobsSupportedByAvailableWorkers":[],"jobsEnabled":false},"owningOrganization":"Organization_X","allowedTeams":[{"id":"570b9f4b2a7c0e3b008da6ec","name":"team_X1","organization":"Organization_X","isOrganizationTeam":true}],"allowedTeamsCumulative":[{"id":"570b9f4b2a7c0e3b008da6ec","name":"team_X1","organization":"Organization_X","isOrganizationTeam":true}],"isActive":true,"isPublic":true,"description":null,"directoryName":"l4_sample","created":1508495293789,"isEditable":true,"lastUsedByUser":1757591244875,"logoUrl":"/assets/images/mpi-logos.svg","sortingKey":1508495293789,"metadata":[{"key":"key","type":"string","value":"value"},{"key":"number","type":"number","value":42},{"key":"list","type":"string[]","value":["a","b","c"]}],"isUnreported":false,"tags":[],"folderId":"570b9f4e4bb848d0885ea917","publication":null,"usedStorageBytes":0}
->>>>>>> 9d65d3f3
         compression: none
   - request:
       method: HEAD
-      path: /data/v11/zarr/59e9cfbdba632ac2ab8b23b5/datasource-properties.json
-      headers:
-        host: localhost:9000
-<<<<<<< HEAD
-        x-auth-token: 7bbIBrWfXcUs1DS76ikC2g
-=======
-        x-auth-token: >-
-          1b88db86331a38c21a0b235794b9e459856490d70408bcffb767f64ade0f83d2bdb4c4e181b9a9a30cdece7cb7c65208cc43b6c1bb5987f5ece00d348b1a905502a266f8fc64f0371cd6559393d72e031d0c2d0cabad58cccf957bb258bc86f05b5dc3d4fff3d5e3d9c0389a6027d861a21e78e3222fb6c5b7944520ef21761e
->>>>>>> 9d65d3f3
+      path: /data/v10/zarr/59e9cfbdba632ac2ab8b23b5/datasource-properties.json
+      headers:
+        host: localhost:9000
+        x-auth-token: >-
+          1b88db86331a38c21a0b235794b9e459856490d70408bcffb767f64ade0f83d2bdb4c4e181b9a9a30cdece7cb7c65208cc43b6c1bb5987f5ece00d348b1a905502a266f8fc64f0371cd6559393d72e031d0c2d0cabad58cccf957bb258bc86f05b5dc3d4fff3d5e3d9c0389a6027d861a21e78e3222fb6c5b7944520ef21761e
         accept-encoding: identity
         accept: '*/*'
         user-agent: Python/3.13 aiohttp/3.10.11
@@ -853,115 +617,83 @@
         access-control-max-age: '600'
         access-control-allow-origin: '*'
         x-permitted-cross-domain-policies: master-only
-<<<<<<< HEAD
-        date: Tue, 16 Sep 2025 08:16:45 GMT
-        connection: close
-=======
-        date: Thu, 11 Sep 2025 11:47:24 GMT
->>>>>>> 9d65d3f3
-        content-type: application/json
-        content-length: '1529'
-      body:
-        encoding: utf8
-        data: ''
-        compression: none
-  - request:
-      method: GET
-      path: /data/v11/zarr/59e9cfbdba632ac2ab8b23b5/datasource-properties.json
-      headers:
-        host: localhost:9000
-<<<<<<< HEAD
-        x-auth-token: 7bbIBrWfXcUs1DS76ikC2g
-        range: bytes=0-1528
-=======
+        date: Thu, 11 Sep 2025 11:47:24 GMT
+        content-type: application/json
+        content-length: '1413'
+      body:
+        encoding: utf8
+        data: ''
+        compression: none
+  - request:
+      method: GET
+      path: /data/v10/zarr/59e9cfbdba632ac2ab8b23b5/datasource-properties.json
+      headers:
+        host: localhost:9000
         x-auth-token: >-
           1b88db86331a38c21a0b235794b9e459856490d70408bcffb767f64ade0f83d2bdb4c4e181b9a9a30cdece7cb7c65208cc43b6c1bb5987f5ece00d348b1a905502a266f8fc64f0371cd6559393d72e031d0c2d0cabad58cccf957bb258bc86f05b5dc3d4fff3d5e3d9c0389a6027d861a21e78e3222fb6c5b7944520ef21761e
         range: bytes=0-1412
->>>>>>> 9d65d3f3
-        accept: '*/*'
-        accept-encoding: gzip, deflate
-        user-agent: Python/3.13 aiohttp/3.10.11
-      body:
-        encoding: utf8
-        data: ''
-        compression: none
-    response:
-      status:
-        code: 200
-      headers:
-        cache-control: no-cache
-        referrer-policy: origin-when-cross-origin, strict-origin-when-cross-origin
-        access-control-max-age: '600'
-        access-control-allow-origin: '*'
-        x-permitted-cross-domain-policies: master-only
-<<<<<<< HEAD
-        date: Tue, 16 Sep 2025 08:16:45 GMT
-        connection: close
-=======
-        date: Thu, 11 Sep 2025 11:47:24 GMT
->>>>>>> 9d65d3f3
-        content-type: application/json
-        content-length: '1529'
-      body:
-        encoding: utf8
-        data: >-
-          {"id":{"name":"l4_sample","team":"Organization_X"},"dataLayers":[{"category":"color","name":"color","dataFormat":"zarr","boundingBox":{"topLeft":[3072,3072,512],"width":1024,"height":1024,"depth":1024},"elementClass":"uint8","mags":[{"mag":[1,1,1],"path":"./color/1","axisOrder":{"x":1,"y":2,"z":3,"c":0}},{"mag":[2,2,1],"path":"./color/2-2-1","axisOrder":{"x":1,"y":2,"z":3,"c":0}},{"mag":[4,4,1],"path":"./color/4-4-1","axisOrder":{"x":1,"y":2,"z":3,"c":0}},{"mag":[8,8,2],"path":"./color/8-8-2","axisOrder":{"x":1,"y":2,"z":3,"c":0}},{"mag":[16,16,4],"path":"./color/16-16-4","axisOrder":{"x":1,"y":2,"z":3,"c":0}}],"defaultViewConfiguration":{"color":[255,0,0]},"resolutions":[[1,1,1],[2,2,1],[4,4,1],[8,8,2],[16,16,4]],"numChannels":1},{"category":"segmentation","name":"segmentation","dataFormat":"zarr","boundingBox":{"topLeft":[3072,3072,512],"width":1024,"height":1024,"depth":1024},"elementClass":"uint32","mags":[{"mag":[1,1,1],"path":"./segmentation/1","axisOrder":{"x":1,"y":2,"z":3,"c":0}},{"mag":[2,2,1],"path":"./segmentation/2-2-1","axisOrder":{"x":1,"y":2,"z":3,"c":0}},{"mag":[4,4,1],"path":"./segmentation/4-4-1","axisOrder":{"x":1,"y":2,"z":3,"c":0}},{"mag":[8,8,2],"path":"./segmentation/8-8-2","axisOrder":{"x":1,"y":2,"z":3,"c":0}},{"mag":[16,16,4],"path":"./segmentation/16-16-4","axisOrder":{"x":1,"y":2,"z":3,"c":0}}],"largestSegmentId":2504697,"resolutions":[[1,1,1],[2,2,1],[4,4,1],[8,8,2],[16,16,4]],"numChannels":1}],"scale":{"factor":[11.239999771118164,11.239999771118164,28],"unit":"nanometer"}}
-        compression: none
-  - request:
-      method: GET
-      path: >-
-<<<<<<< HEAD
-        /api/v11/datasets/59e9cfbdba632ac2ab8b23b5?sharingToken=7bbIBrWfXcUs1DS76ikC2g
-=======
+        accept: '*/*'
+        accept-encoding: gzip, deflate
+        user-agent: Python/3.13 aiohttp/3.10.11
+      body:
+        encoding: utf8
+        data: ''
+        compression: none
+    response:
+      status:
+        code: 200
+      headers:
+        cache-control: no-cache
+        referrer-policy: origin-when-cross-origin, strict-origin-when-cross-origin
+        access-control-max-age: '600'
+        access-control-allow-origin: '*'
+        x-permitted-cross-domain-policies: master-only
+        date: Thu, 11 Sep 2025 11:47:24 GMT
+        content-type: application/json
+        content-length: '1413'
+      body:
+        encoding: utf8
+        data: >-
+          {"id":{"name":"l4_sample","team":"Organization_X"},"dataLayers":[{"name":"color","category":"color","boundingBox":{"topLeft":[3072,3072,512],"width":1024,"height":1024,"depth":1024},"elementClass":"uint8","mags":[{"mag":[1,1,1],"path":"./color/1","axisOrder":{"x":1,"y":2,"z":3,"c":0}},{"mag":[2,2,1],"path":"./color/2-2-1","axisOrder":{"x":1,"y":2,"z":3,"c":0}},{"mag":[4,4,1],"path":"./color/4-4-1","axisOrder":{"x":1,"y":2,"z":3,"c":0}},{"mag":[8,8,2],"path":"./color/8-8-2","axisOrder":{"x":1,"y":2,"z":3,"c":0}},{"mag":[16,16,4],"path":"./color/16-16-4","axisOrder":{"x":1,"y":2,"z":3,"c":0}}],"defaultViewConfiguration":{"color":[255,0,0]},"numChannels":1,"dataFormat":"zarr"},{"name":"segmentation","boundingBox":{"topLeft":[3072,3072,512],"width":1024,"height":1024,"depth":1024},"elementClass":"uint32","mags":[{"mag":[1,1,1],"path":"./segmentation/1","axisOrder":{"x":1,"y":2,"z":3,"c":0}},{"mag":[2,2,1],"path":"./segmentation/2-2-1","axisOrder":{"x":1,"y":2,"z":3,"c":0}},{"mag":[4,4,1],"path":"./segmentation/4-4-1","axisOrder":{"x":1,"y":2,"z":3,"c":0}},{"mag":[8,8,2],"path":"./segmentation/8-8-2","axisOrder":{"x":1,"y":2,"z":3,"c":0}},{"mag":[16,16,4],"path":"./segmentation/16-16-4","axisOrder":{"x":1,"y":2,"z":3,"c":0}}],"largestSegmentId":2504697,"numChannels":1,"dataFormat":"zarr","category":"segmentation"}],"scale":{"factor":[11.239999771118164,11.239999771118164,28],"unit":"nanometer"}}
+        compression: none
+  - request:
+      method: GET
+      path: >-
         /api/v10/datasets/59e9cfbdba632ac2ab8b23b5?sharingToken=1b88db86331a38c21a0b235794b9e459856490d70408bcffb767f64ade0f83d2bdb4c4e181b9a9a30cdece7cb7c65208cc43b6c1bb5987f5ece00d348b1a905502a266f8fc64f0371cd6559393d72e031d0c2d0cabad58cccf957bb258bc86f05b5dc3d4fff3d5e3d9c0389a6027d861a21e78e3222fb6c5b7944520ef21761e
->>>>>>> 9d65d3f3
-      headers:
-        host: localhost:9000
-        accept: '*/*'
-        accept-encoding: gzip, deflate
-        connection: keep-alive
-        user-agent: python-httpx/0.27.2
-        x-auth-token: >-
-          1b88db86331a38c21a0b235794b9e459856490d70408bcffb767f64ade0f83d2bdb4c4e181b9a9a30cdece7cb7c65208cc43b6c1bb5987f5ece00d348b1a905502a266f8fc64f0371cd6559393d72e031d0c2d0cabad58cccf957bb258bc86f05b5dc3d4fff3d5e3d9c0389a6027d861a21e78e3222fb6c5b7944520ef21761e
-      body:
-        encoding: utf8
-        data: ''
-        compression: none
-    response:
-      status:
-        code: 200
-      headers:
-        cache-control: no-cache
-        referrer-policy: origin-when-cross-origin, strict-origin-when-cross-origin
-        x-permitted-cross-domain-policies: master-only
-<<<<<<< HEAD
-        date: Tue, 16 Sep 2025 08:16:45 GMT
-        connection: close
-=======
-        date: Thu, 11 Sep 2025 11:47:24 GMT
->>>>>>> 9d65d3f3
-        content-type: application/json
-        content-length: '3236'
-      body:
-        encoding: utf8
-        data: >-
-<<<<<<< HEAD
-          {"id":"59e9cfbdba632ac2ab8b23b5","name":"l4_sample","dataSource":{"id":{"name":"l4_sample","team":"Organization_X"},"dataLayers":[{"name":"color","elementClass":"uint8","category":"color","dataFormat":"wkw","resolutions":[[1,1,1],[2,2,1],[4,4,1],[8,8,2],[16,16,4]],"mags":[{"mag":[1,1,1],"path":"/Users/valentin/Documents/scalableminds/webknossos/binaryData/Organization_X/l4_sample/color/1"},{"mag":[2,2,1],"path":"/Users/valentin/Documents/scalableminds/webknossos/binaryData/Organization_X/l4_sample/color/2-2-1"},{"mag":[4,4,1],"path":"/Users/valentin/Documents/scalableminds/webknossos/binaryData/Organization_X/l4_sample/color/4-4-1"},{"mag":[8,8,2],"path":"/Users/valentin/Documents/scalableminds/webknossos/binaryData/Organization_X/l4_sample/color/8-8-2"},{"mag":[16,16,4],"path":"/Users/valentin/Documents/scalableminds/webknossos/binaryData/Organization_X/l4_sample/color/16-16-4"}],"defaultViewConfiguration":{"color":[255,0,0]},"numChannels":1,"boundingBox":{"topLeft":[3072,3072,512],"width":1024,"height":1024,"depth":1024}},{"largestSegmentId":2504697,"name":"segmentation","elementClass":"uint32","category":"segmentation","dataFormat":"wkw","resolutions":[[1,1,1],[2,2,1],[4,4,1],[8,8,2],[16,16,4]],"attachments":{"meshes":[{"name":"meshfile_4-4-1","path":"/Users/valentin/Documents/scalableminds/webknossos/binaryData/Organization_X/l4_sample-59e9cfbdba632ac2ab8b23b5/segmentation/meshes/meshfile_4-4-1","dataFormat":"zarr3"}],"agglomerates":[],"connectomes":[]},"mags":[{"mag":[1,1,1],"path":"/Users/valentin/Documents/scalableminds/webknossos/binaryData/Organization_X/l4_sample/segmentation/1"},{"mag":[2,2,1],"path":"/Users/valentin/Documents/scalableminds/webknossos/binaryData/Organization_X/l4_sample/segmentation/2-2-1"},{"mag":[4,4,1],"path":"/Users/valentin/Documents/scalableminds/webknossos/binaryData/Organization_X/l4_sample/segmentation/4-4-1"},{"mag":[8,8,2],"path":"/Users/valentin/Documents/scalableminds/webknossos/binaryData/Organization_X/l4_sample/segmentation/8-8-2"},{"mag":[16,16,4],"path":"/Users/valentin/Documents/scalableminds/webknossos/binaryData/Organization_X/l4_sample/segmentation/16-16-4"}],"numChannels":1,"boundingBox":{"topLeft":[3072,3072,512],"width":1024,"height":1024,"depth":1024}}],"scale":{"factor":[11.239999771118164,11.239999771118164,28],"unit":"nanometer"}},"dataStore":{"name":"localhost","url":"http://localhost:9000","allowsUpload":true,"jobsSupportedByAvailableWorkers":[],"jobsEnabled":false},"owningOrganization":"Organization_X","allowedTeams":[{"id":"570b9f4b2a7c0e3b008da6ec","name":"team_X1","organization":"Organization_X","isOrganizationTeam":true}],"allowedTeamsCumulative":[{"id":"570b9f4b2a7c0e3b008da6ec","name":"team_X1","organization":"Organization_X","isOrganizationTeam":true}],"isActive":true,"isPublic":true,"description":null,"directoryName":"l4_sample","created":1508495293789,"isEditable":true,"lastUsedByUser":1758010605646,"logoUrl":"/assets/images/mpi-logos.svg","sortingKey":1508495293789,"metadata":[{"key":"key","type":"string","value":"value"},{"key":"number","type":"number","value":42},{"key":"list","type":"string[]","value":["a","b","c"]}],"isUnreported":false,"tags":[],"folderId":"570b9f4e4bb848d0885ea917","usedStorageBytes":0}
-=======
+      headers:
+        host: localhost:9000
+        accept: '*/*'
+        accept-encoding: gzip, deflate
+        connection: keep-alive
+        user-agent: python-httpx/0.27.2
+        x-auth-token: >-
+          1b88db86331a38c21a0b235794b9e459856490d70408bcffb767f64ade0f83d2bdb4c4e181b9a9a30cdece7cb7c65208cc43b6c1bb5987f5ece00d348b1a905502a266f8fc64f0371cd6559393d72e031d0c2d0cabad58cccf957bb258bc86f05b5dc3d4fff3d5e3d9c0389a6027d861a21e78e3222fb6c5b7944520ef21761e
+      body:
+        encoding: utf8
+        data: ''
+        compression: none
+    response:
+      status:
+        code: 200
+      headers:
+        cache-control: no-cache
+        referrer-policy: origin-when-cross-origin, strict-origin-when-cross-origin
+        x-permitted-cross-domain-policies: master-only
+        date: Thu, 11 Sep 2025 11:47:24 GMT
+        content-type: application/json
+        content-length: '1627'
+      body:
+        encoding: utf8
+        data: >-
           {"id":"59e9cfbdba632ac2ab8b23b5","name":"l4_sample","dataSource":{"id":{"name":"l4_sample","team":"Organization_X"},"dataLayers":[{"name":"color","category":"color","boundingBox":{"topLeft":[3072,3072,512],"width":1024,"height":1024,"depth":1024},"resolutions":[[1,1,1],[2,2,1],[4,4,1],[8,8,2],[16,16,4]],"elementClass":"uint8","defaultViewConfiguration":{"color":[255,0,0]}},{"name":"segmentation","category":"segmentation","boundingBox":{"topLeft":[3072,3072,512],"width":1024,"height":1024,"depth":1024},"resolutions":[[1,1,1],[2,2,1],[4,4,1],[8,8,2],[16,16,4]],"elementClass":"uint32","largestSegmentId":2504697}],"scale":{"factor":[11.239999771118164,11.239999771118164,28],"unit":"nanometer"}},"dataStore":{"name":"localhost","url":"http://localhost:9000","allowsUpload":true,"jobsSupportedByAvailableWorkers":[],"jobsEnabled":false},"owningOrganization":"Organization_X","allowedTeams":[{"id":"570b9f4b2a7c0e3b008da6ec","name":"team_X1","organization":"Organization_X","isOrganizationTeam":true}],"allowedTeamsCumulative":[{"id":"570b9f4b2a7c0e3b008da6ec","name":"team_X1","organization":"Organization_X","isOrganizationTeam":true}],"isActive":true,"isPublic":true,"description":null,"directoryName":"l4_sample","created":1508495293789,"isEditable":true,"lastUsedByUser":1757591244927,"logoUrl":"/assets/images/mpi-logos.svg","sortingKey":1508495293789,"metadata":[{"key":"key","type":"string","value":"value"},{"key":"number","type":"number","value":42},{"key":"list","type":"string[]","value":["a","b","c"]}],"isUnreported":false,"tags":[],"folderId":"570b9f4e4bb848d0885ea917","publication":null,"usedStorageBytes":0}
->>>>>>> 9d65d3f3
         compression: none
   - request:
       method: HEAD
-      path: /data/v11/zarr/59e9cfbdba632ac2ab8b23b5/datasource-properties.json
-      headers:
-        host: localhost:9000
-<<<<<<< HEAD
-        x-auth-token: 7bbIBrWfXcUs1DS76ikC2g
-=======
-        x-auth-token: >-
-          1b88db86331a38c21a0b235794b9e459856490d70408bcffb767f64ade0f83d2bdb4c4e181b9a9a30cdece7cb7c65208cc43b6c1bb5987f5ece00d348b1a905502a266f8fc64f0371cd6559393d72e031d0c2d0cabad58cccf957bb258bc86f05b5dc3d4fff3d5e3d9c0389a6027d861a21e78e3222fb6c5b7944520ef21761e
->>>>>>> 9d65d3f3
+      path: /data/v10/zarr/59e9cfbdba632ac2ab8b23b5/datasource-properties.json
+      headers:
+        host: localhost:9000
+        x-auth-token: >-
+          1b88db86331a38c21a0b235794b9e459856490d70408bcffb767f64ade0f83d2bdb4c4e181b9a9a30cdece7cb7c65208cc43b6c1bb5987f5ece00d348b1a905502a266f8fc64f0371cd6559393d72e031d0c2d0cabad58cccf957bb258bc86f05b5dc3d4fff3d5e3d9c0389a6027d861a21e78e3222fb6c5b7944520ef21761e
         accept-encoding: identity
         accept: '*/*'
         user-agent: Python/3.13 aiohttp/3.10.11
@@ -978,115 +710,83 @@
         access-control-max-age: '600'
         access-control-allow-origin: '*'
         x-permitted-cross-domain-policies: master-only
-<<<<<<< HEAD
-        date: Tue, 16 Sep 2025 08:16:45 GMT
-        connection: close
-=======
-        date: Thu, 11 Sep 2025 11:47:24 GMT
->>>>>>> 9d65d3f3
-        content-type: application/json
-        content-length: '1529'
-      body:
-        encoding: utf8
-        data: ''
-        compression: none
-  - request:
-      method: GET
-      path: /data/v11/zarr/59e9cfbdba632ac2ab8b23b5/datasource-properties.json
-      headers:
-        host: localhost:9000
-<<<<<<< HEAD
-        x-auth-token: 7bbIBrWfXcUs1DS76ikC2g
-        range: bytes=0-1528
-=======
+        date: Thu, 11 Sep 2025 11:47:24 GMT
+        content-type: application/json
+        content-length: '1413'
+      body:
+        encoding: utf8
+        data: ''
+        compression: none
+  - request:
+      method: GET
+      path: /data/v10/zarr/59e9cfbdba632ac2ab8b23b5/datasource-properties.json
+      headers:
+        host: localhost:9000
         x-auth-token: >-
           1b88db86331a38c21a0b235794b9e459856490d70408bcffb767f64ade0f83d2bdb4c4e181b9a9a30cdece7cb7c65208cc43b6c1bb5987f5ece00d348b1a905502a266f8fc64f0371cd6559393d72e031d0c2d0cabad58cccf957bb258bc86f05b5dc3d4fff3d5e3d9c0389a6027d861a21e78e3222fb6c5b7944520ef21761e
         range: bytes=0-1412
->>>>>>> 9d65d3f3
-        accept: '*/*'
-        accept-encoding: gzip, deflate
-        user-agent: Python/3.13 aiohttp/3.10.11
-      body:
-        encoding: utf8
-        data: ''
-        compression: none
-    response:
-      status:
-        code: 200
-      headers:
-        cache-control: no-cache
-        referrer-policy: origin-when-cross-origin, strict-origin-when-cross-origin
-        access-control-max-age: '600'
-        access-control-allow-origin: '*'
-        x-permitted-cross-domain-policies: master-only
-<<<<<<< HEAD
-        date: Tue, 16 Sep 2025 08:16:45 GMT
-        connection: close
-=======
-        date: Thu, 11 Sep 2025 11:47:24 GMT
->>>>>>> 9d65d3f3
-        content-type: application/json
-        content-length: '1529'
-      body:
-        encoding: utf8
-        data: >-
-          {"id":{"name":"l4_sample","team":"Organization_X"},"dataLayers":[{"category":"color","name":"color","dataFormat":"zarr","boundingBox":{"topLeft":[3072,3072,512],"width":1024,"height":1024,"depth":1024},"elementClass":"uint8","mags":[{"mag":[1,1,1],"path":"./color/1","axisOrder":{"x":1,"y":2,"z":3,"c":0}},{"mag":[2,2,1],"path":"./color/2-2-1","axisOrder":{"x":1,"y":2,"z":3,"c":0}},{"mag":[4,4,1],"path":"./color/4-4-1","axisOrder":{"x":1,"y":2,"z":3,"c":0}},{"mag":[8,8,2],"path":"./color/8-8-2","axisOrder":{"x":1,"y":2,"z":3,"c":0}},{"mag":[16,16,4],"path":"./color/16-16-4","axisOrder":{"x":1,"y":2,"z":3,"c":0}}],"defaultViewConfiguration":{"color":[255,0,0]},"resolutions":[[1,1,1],[2,2,1],[4,4,1],[8,8,2],[16,16,4]],"numChannels":1},{"category":"segmentation","name":"segmentation","dataFormat":"zarr","boundingBox":{"topLeft":[3072,3072,512],"width":1024,"height":1024,"depth":1024},"elementClass":"uint32","mags":[{"mag":[1,1,1],"path":"./segmentation/1","axisOrder":{"x":1,"y":2,"z":3,"c":0}},{"mag":[2,2,1],"path":"./segmentation/2-2-1","axisOrder":{"x":1,"y":2,"z":3,"c":0}},{"mag":[4,4,1],"path":"./segmentation/4-4-1","axisOrder":{"x":1,"y":2,"z":3,"c":0}},{"mag":[8,8,2],"path":"./segmentation/8-8-2","axisOrder":{"x":1,"y":2,"z":3,"c":0}},{"mag":[16,16,4],"path":"./segmentation/16-16-4","axisOrder":{"x":1,"y":2,"z":3,"c":0}}],"largestSegmentId":2504697,"resolutions":[[1,1,1],[2,2,1],[4,4,1],[8,8,2],[16,16,4]],"numChannels":1}],"scale":{"factor":[11.239999771118164,11.239999771118164,28],"unit":"nanometer"}}
-        compression: none
-  - request:
-      method: GET
-      path: >-
-<<<<<<< HEAD
-        /api/v11/datasets/59e9cfbdba632ac2ab8b23b5?sharingToken=7bbIBrWfXcUs1DS76ikC2g
-=======
+        accept: '*/*'
+        accept-encoding: gzip, deflate
+        user-agent: Python/3.13 aiohttp/3.10.11
+      body:
+        encoding: utf8
+        data: ''
+        compression: none
+    response:
+      status:
+        code: 200
+      headers:
+        cache-control: no-cache
+        referrer-policy: origin-when-cross-origin, strict-origin-when-cross-origin
+        access-control-max-age: '600'
+        access-control-allow-origin: '*'
+        x-permitted-cross-domain-policies: master-only
+        date: Thu, 11 Sep 2025 11:47:24 GMT
+        content-type: application/json
+        content-length: '1413'
+      body:
+        encoding: utf8
+        data: >-
+          {"id":{"name":"l4_sample","team":"Organization_X"},"dataLayers":[{"name":"color","category":"color","boundingBox":{"topLeft":[3072,3072,512],"width":1024,"height":1024,"depth":1024},"elementClass":"uint8","mags":[{"mag":[1,1,1],"path":"./color/1","axisOrder":{"x":1,"y":2,"z":3,"c":0}},{"mag":[2,2,1],"path":"./color/2-2-1","axisOrder":{"x":1,"y":2,"z":3,"c":0}},{"mag":[4,4,1],"path":"./color/4-4-1","axisOrder":{"x":1,"y":2,"z":3,"c":0}},{"mag":[8,8,2],"path":"./color/8-8-2","axisOrder":{"x":1,"y":2,"z":3,"c":0}},{"mag":[16,16,4],"path":"./color/16-16-4","axisOrder":{"x":1,"y":2,"z":3,"c":0}}],"defaultViewConfiguration":{"color":[255,0,0]},"numChannels":1,"dataFormat":"zarr"},{"name":"segmentation","boundingBox":{"topLeft":[3072,3072,512],"width":1024,"height":1024,"depth":1024},"elementClass":"uint32","mags":[{"mag":[1,1,1],"path":"./segmentation/1","axisOrder":{"x":1,"y":2,"z":3,"c":0}},{"mag":[2,2,1],"path":"./segmentation/2-2-1","axisOrder":{"x":1,"y":2,"z":3,"c":0}},{"mag":[4,4,1],"path":"./segmentation/4-4-1","axisOrder":{"x":1,"y":2,"z":3,"c":0}},{"mag":[8,8,2],"path":"./segmentation/8-8-2","axisOrder":{"x":1,"y":2,"z":3,"c":0}},{"mag":[16,16,4],"path":"./segmentation/16-16-4","axisOrder":{"x":1,"y":2,"z":3,"c":0}}],"largestSegmentId":2504697,"numChannels":1,"dataFormat":"zarr","category":"segmentation"}],"scale":{"factor":[11.239999771118164,11.239999771118164,28],"unit":"nanometer"}}
+        compression: none
+  - request:
+      method: GET
+      path: >-
         /api/v10/datasets/59e9cfbdba632ac2ab8b23b5?sharingToken=1b88db86331a38c21a0b235794b9e459856490d70408bcffb767f64ade0f83d2bdb4c4e181b9a9a30cdece7cb7c65208cc43b6c1bb5987f5ece00d348b1a905502a266f8fc64f0371cd6559393d72e031d0c2d0cabad58cccf957bb258bc86f05b5dc3d4fff3d5e3d9c0389a6027d861a21e78e3222fb6c5b7944520ef21761e
->>>>>>> 9d65d3f3
-      headers:
-        host: localhost:9000
-        accept: '*/*'
-        accept-encoding: gzip, deflate
-        connection: keep-alive
-        user-agent: python-httpx/0.27.2
-        x-auth-token: >-
-          1b88db86331a38c21a0b235794b9e459856490d70408bcffb767f64ade0f83d2bdb4c4e181b9a9a30cdece7cb7c65208cc43b6c1bb5987f5ece00d348b1a905502a266f8fc64f0371cd6559393d72e031d0c2d0cabad58cccf957bb258bc86f05b5dc3d4fff3d5e3d9c0389a6027d861a21e78e3222fb6c5b7944520ef21761e
-      body:
-        encoding: utf8
-        data: ''
-        compression: none
-    response:
-      status:
-        code: 200
-      headers:
-        cache-control: no-cache
-        referrer-policy: origin-when-cross-origin, strict-origin-when-cross-origin
-        x-permitted-cross-domain-policies: master-only
-<<<<<<< HEAD
-        date: Tue, 16 Sep 2025 08:16:45 GMT
-        connection: close
-=======
-        date: Thu, 11 Sep 2025 11:47:24 GMT
->>>>>>> 9d65d3f3
-        content-type: application/json
-        content-length: '3236'
-      body:
-        encoding: utf8
-        data: >-
-<<<<<<< HEAD
-          {"id":"59e9cfbdba632ac2ab8b23b5","name":"l4_sample","dataSource":{"id":{"name":"l4_sample","team":"Organization_X"},"dataLayers":[{"name":"color","elementClass":"uint8","category":"color","dataFormat":"wkw","resolutions":[[1,1,1],[2,2,1],[4,4,1],[8,8,2],[16,16,4]],"mags":[{"mag":[1,1,1],"path":"/Users/valentin/Documents/scalableminds/webknossos/binaryData/Organization_X/l4_sample/color/1"},{"mag":[2,2,1],"path":"/Users/valentin/Documents/scalableminds/webknossos/binaryData/Organization_X/l4_sample/color/2-2-1"},{"mag":[4,4,1],"path":"/Users/valentin/Documents/scalableminds/webknossos/binaryData/Organization_X/l4_sample/color/4-4-1"},{"mag":[8,8,2],"path":"/Users/valentin/Documents/scalableminds/webknossos/binaryData/Organization_X/l4_sample/color/8-8-2"},{"mag":[16,16,4],"path":"/Users/valentin/Documents/scalableminds/webknossos/binaryData/Organization_X/l4_sample/color/16-16-4"}],"defaultViewConfiguration":{"color":[255,0,0]},"numChannels":1,"boundingBox":{"topLeft":[3072,3072,512],"width":1024,"height":1024,"depth":1024}},{"largestSegmentId":2504697,"name":"segmentation","elementClass":"uint32","category":"segmentation","dataFormat":"wkw","resolutions":[[1,1,1],[2,2,1],[4,4,1],[8,8,2],[16,16,4]],"attachments":{"meshes":[{"name":"meshfile_4-4-1","path":"/Users/valentin/Documents/scalableminds/webknossos/binaryData/Organization_X/l4_sample-59e9cfbdba632ac2ab8b23b5/segmentation/meshes/meshfile_4-4-1","dataFormat":"zarr3"}],"agglomerates":[],"connectomes":[]},"mags":[{"mag":[1,1,1],"path":"/Users/valentin/Documents/scalableminds/webknossos/binaryData/Organization_X/l4_sample/segmentation/1"},{"mag":[2,2,1],"path":"/Users/valentin/Documents/scalableminds/webknossos/binaryData/Organization_X/l4_sample/segmentation/2-2-1"},{"mag":[4,4,1],"path":"/Users/valentin/Documents/scalableminds/webknossos/binaryData/Organization_X/l4_sample/segmentation/4-4-1"},{"mag":[8,8,2],"path":"/Users/valentin/Documents/scalableminds/webknossos/binaryData/Organization_X/l4_sample/segmentation/8-8-2"},{"mag":[16,16,4],"path":"/Users/valentin/Documents/scalableminds/webknossos/binaryData/Organization_X/l4_sample/segmentation/16-16-4"}],"numChannels":1,"boundingBox":{"topLeft":[3072,3072,512],"width":1024,"height":1024,"depth":1024}}],"scale":{"factor":[11.239999771118164,11.239999771118164,28],"unit":"nanometer"}},"dataStore":{"name":"localhost","url":"http://localhost:9000","allowsUpload":true,"jobsSupportedByAvailableWorkers":[],"jobsEnabled":false},"owningOrganization":"Organization_X","allowedTeams":[{"id":"570b9f4b2a7c0e3b008da6ec","name":"team_X1","organization":"Organization_X","isOrganizationTeam":true}],"allowedTeamsCumulative":[{"id":"570b9f4b2a7c0e3b008da6ec","name":"team_X1","organization":"Organization_X","isOrganizationTeam":true}],"isActive":true,"isPublic":true,"description":null,"directoryName":"l4_sample","created":1508495293789,"isEditable":true,"lastUsedByUser":1758010605688,"logoUrl":"/assets/images/mpi-logos.svg","sortingKey":1508495293789,"metadata":[{"key":"key","type":"string","value":"value"},{"key":"number","type":"number","value":42},{"key":"list","type":"string[]","value":["a","b","c"]}],"isUnreported":false,"tags":[],"folderId":"570b9f4e4bb848d0885ea917","usedStorageBytes":0}
-=======
+      headers:
+        host: localhost:9000
+        accept: '*/*'
+        accept-encoding: gzip, deflate
+        connection: keep-alive
+        user-agent: python-httpx/0.27.2
+        x-auth-token: >-
+          1b88db86331a38c21a0b235794b9e459856490d70408bcffb767f64ade0f83d2bdb4c4e181b9a9a30cdece7cb7c65208cc43b6c1bb5987f5ece00d348b1a905502a266f8fc64f0371cd6559393d72e031d0c2d0cabad58cccf957bb258bc86f05b5dc3d4fff3d5e3d9c0389a6027d861a21e78e3222fb6c5b7944520ef21761e
+      body:
+        encoding: utf8
+        data: ''
+        compression: none
+    response:
+      status:
+        code: 200
+      headers:
+        cache-control: no-cache
+        referrer-policy: origin-when-cross-origin, strict-origin-when-cross-origin
+        x-permitted-cross-domain-policies: master-only
+        date: Thu, 11 Sep 2025 11:47:24 GMT
+        content-type: application/json
+        content-length: '1627'
+      body:
+        encoding: utf8
+        data: >-
           {"id":"59e9cfbdba632ac2ab8b23b5","name":"l4_sample","dataSource":{"id":{"name":"l4_sample","team":"Organization_X"},"dataLayers":[{"name":"color","category":"color","boundingBox":{"topLeft":[3072,3072,512],"width":1024,"height":1024,"depth":1024},"resolutions":[[1,1,1],[2,2,1],[4,4,1],[8,8,2],[16,16,4]],"elementClass":"uint8","defaultViewConfiguration":{"color":[255,0,0]}},{"name":"segmentation","category":"segmentation","boundingBox":{"topLeft":[3072,3072,512],"width":1024,"height":1024,"depth":1024},"resolutions":[[1,1,1],[2,2,1],[4,4,1],[8,8,2],[16,16,4]],"elementClass":"uint32","largestSegmentId":2504697}],"scale":{"factor":[11.239999771118164,11.239999771118164,28],"unit":"nanometer"}},"dataStore":{"name":"localhost","url":"http://localhost:9000","allowsUpload":true,"jobsSupportedByAvailableWorkers":[],"jobsEnabled":false},"owningOrganization":"Organization_X","allowedTeams":[{"id":"570b9f4b2a7c0e3b008da6ec","name":"team_X1","organization":"Organization_X","isOrganizationTeam":true}],"allowedTeamsCumulative":[{"id":"570b9f4b2a7c0e3b008da6ec","name":"team_X1","organization":"Organization_X","isOrganizationTeam":true}],"isActive":true,"isPublic":true,"description":null,"directoryName":"l4_sample","created":1508495293789,"isEditable":true,"lastUsedByUser":1757591244974,"logoUrl":"/assets/images/mpi-logos.svg","sortingKey":1508495293789,"metadata":[{"key":"key","type":"string","value":"value"},{"key":"number","type":"number","value":42},{"key":"list","type":"string[]","value":["a","b","c"]}],"isUnreported":false,"tags":[],"folderId":"570b9f4e4bb848d0885ea917","publication":null,"usedStorageBytes":0}
->>>>>>> 9d65d3f3
         compression: none
   - request:
       method: HEAD
-      path: /data/v11/zarr/59e9cfbdba632ac2ab8b23b5/datasource-properties.json
-      headers:
-        host: localhost:9000
-<<<<<<< HEAD
-        x-auth-token: 7bbIBrWfXcUs1DS76ikC2g
-=======
-        x-auth-token: >-
-          1b88db86331a38c21a0b235794b9e459856490d70408bcffb767f64ade0f83d2bdb4c4e181b9a9a30cdece7cb7c65208cc43b6c1bb5987f5ece00d348b1a905502a266f8fc64f0371cd6559393d72e031d0c2d0cabad58cccf957bb258bc86f05b5dc3d4fff3d5e3d9c0389a6027d861a21e78e3222fb6c5b7944520ef21761e
->>>>>>> 9d65d3f3
+      path: /data/v10/zarr/59e9cfbdba632ac2ab8b23b5/datasource-properties.json
+      headers:
+        host: localhost:9000
+        x-auth-token: >-
+          1b88db86331a38c21a0b235794b9e459856490d70408bcffb767f64ade0f83d2bdb4c4e181b9a9a30cdece7cb7c65208cc43b6c1bb5987f5ece00d348b1a905502a266f8fc64f0371cd6559393d72e031d0c2d0cabad58cccf957bb258bc86f05b5dc3d4fff3d5e3d9c0389a6027d861a21e78e3222fb6c5b7944520ef21761e
         accept-encoding: identity
         accept: '*/*'
         user-agent: Python/3.13 aiohttp/3.10.11
@@ -1103,57 +803,42 @@
         access-control-max-age: '600'
         access-control-allow-origin: '*'
         x-permitted-cross-domain-policies: master-only
-<<<<<<< HEAD
-        date: Tue, 16 Sep 2025 08:16:45 GMT
-        connection: close
-=======
-        date: Thu, 11 Sep 2025 11:47:24 GMT
->>>>>>> 9d65d3f3
-        content-type: application/json
-        content-length: '1529'
-      body:
-        encoding: utf8
-        data: ''
-        compression: none
-  - request:
-      method: GET
-      path: /data/v11/zarr/59e9cfbdba632ac2ab8b23b5/datasource-properties.json
-      headers:
-        host: localhost:9000
-<<<<<<< HEAD
-        x-auth-token: 7bbIBrWfXcUs1DS76ikC2g
-        range: bytes=0-1528
-=======
+        date: Thu, 11 Sep 2025 11:47:24 GMT
+        content-type: application/json
+        content-length: '1413'
+      body:
+        encoding: utf8
+        data: ''
+        compression: none
+  - request:
+      method: GET
+      path: /data/v10/zarr/59e9cfbdba632ac2ab8b23b5/datasource-properties.json
+      headers:
+        host: localhost:9000
         x-auth-token: >-
           1b88db86331a38c21a0b235794b9e459856490d70408bcffb767f64ade0f83d2bdb4c4e181b9a9a30cdece7cb7c65208cc43b6c1bb5987f5ece00d348b1a905502a266f8fc64f0371cd6559393d72e031d0c2d0cabad58cccf957bb258bc86f05b5dc3d4fff3d5e3d9c0389a6027d861a21e78e3222fb6c5b7944520ef21761e
         range: bytes=0-1412
->>>>>>> 9d65d3f3
-        accept: '*/*'
-        accept-encoding: gzip, deflate
-        user-agent: Python/3.13 aiohttp/3.10.11
-      body:
-        encoding: utf8
-        data: ''
-        compression: none
-    response:
-      status:
-        code: 200
-      headers:
-        cache-control: no-cache
-        referrer-policy: origin-when-cross-origin, strict-origin-when-cross-origin
-        access-control-max-age: '600'
-        access-control-allow-origin: '*'
-        x-permitted-cross-domain-policies: master-only
-<<<<<<< HEAD
-        date: Tue, 16 Sep 2025 08:16:45 GMT
-        connection: close
-=======
-        date: Thu, 11 Sep 2025 11:47:24 GMT
->>>>>>> 9d65d3f3
-        content-type: application/json
-        content-length: '1529'
-      body:
-        encoding: utf8
-        data: >-
-          {"id":{"name":"l4_sample","team":"Organization_X"},"dataLayers":[{"category":"color","name":"color","dataFormat":"zarr","boundingBox":{"topLeft":[3072,3072,512],"width":1024,"height":1024,"depth":1024},"elementClass":"uint8","mags":[{"mag":[1,1,1],"path":"./color/1","axisOrder":{"x":1,"y":2,"z":3,"c":0}},{"mag":[2,2,1],"path":"./color/2-2-1","axisOrder":{"x":1,"y":2,"z":3,"c":0}},{"mag":[4,4,1],"path":"./color/4-4-1","axisOrder":{"x":1,"y":2,"z":3,"c":0}},{"mag":[8,8,2],"path":"./color/8-8-2","axisOrder":{"x":1,"y":2,"z":3,"c":0}},{"mag":[16,16,4],"path":"./color/16-16-4","axisOrder":{"x":1,"y":2,"z":3,"c":0}}],"defaultViewConfiguration":{"color":[255,0,0]},"resolutions":[[1,1,1],[2,2,1],[4,4,1],[8,8,2],[16,16,4]],"numChannels":1},{"category":"segmentation","name":"segmentation","dataFormat":"zarr","boundingBox":{"topLeft":[3072,3072,512],"width":1024,"height":1024,"depth":1024},"elementClass":"uint32","mags":[{"mag":[1,1,1],"path":"./segmentation/1","axisOrder":{"x":1,"y":2,"z":3,"c":0}},{"mag":[2,2,1],"path":"./segmentation/2-2-1","axisOrder":{"x":1,"y":2,"z":3,"c":0}},{"mag":[4,4,1],"path":"./segmentation/4-4-1","axisOrder":{"x":1,"y":2,"z":3,"c":0}},{"mag":[8,8,2],"path":"./segmentation/8-8-2","axisOrder":{"x":1,"y":2,"z":3,"c":0}},{"mag":[16,16,4],"path":"./segmentation/16-16-4","axisOrder":{"x":1,"y":2,"z":3,"c":0}}],"largestSegmentId":2504697,"resolutions":[[1,1,1],[2,2,1],[4,4,1],[8,8,2],[16,16,4]],"numChannels":1}],"scale":{"factor":[11.239999771118164,11.239999771118164,28],"unit":"nanometer"}}
+        accept: '*/*'
+        accept-encoding: gzip, deflate
+        user-agent: Python/3.13 aiohttp/3.10.11
+      body:
+        encoding: utf8
+        data: ''
+        compression: none
+    response:
+      status:
+        code: 200
+      headers:
+        cache-control: no-cache
+        referrer-policy: origin-when-cross-origin, strict-origin-when-cross-origin
+        access-control-max-age: '600'
+        access-control-allow-origin: '*'
+        x-permitted-cross-domain-policies: master-only
+        date: Thu, 11 Sep 2025 11:47:24 GMT
+        content-type: application/json
+        content-length: '1413'
+      body:
+        encoding: utf8
+        data: >-
+          {"id":{"name":"l4_sample","team":"Organization_X"},"dataLayers":[{"name":"color","category":"color","boundingBox":{"topLeft":[3072,3072,512],"width":1024,"height":1024,"depth":1024},"elementClass":"uint8","mags":[{"mag":[1,1,1],"path":"./color/1","axisOrder":{"x":1,"y":2,"z":3,"c":0}},{"mag":[2,2,1],"path":"./color/2-2-1","axisOrder":{"x":1,"y":2,"z":3,"c":0}},{"mag":[4,4,1],"path":"./color/4-4-1","axisOrder":{"x":1,"y":2,"z":3,"c":0}},{"mag":[8,8,2],"path":"./color/8-8-2","axisOrder":{"x":1,"y":2,"z":3,"c":0}},{"mag":[16,16,4],"path":"./color/16-16-4","axisOrder":{"x":1,"y":2,"z":3,"c":0}}],"defaultViewConfiguration":{"color":[255,0,0]},"numChannels":1,"dataFormat":"zarr"},{"name":"segmentation","boundingBox":{"topLeft":[3072,3072,512],"width":1024,"height":1024,"depth":1024},"elementClass":"uint32","mags":[{"mag":[1,1,1],"path":"./segmentation/1","axisOrder":{"x":1,"y":2,"z":3,"c":0}},{"mag":[2,2,1],"path":"./segmentation/2-2-1","axisOrder":{"x":1,"y":2,"z":3,"c":0}},{"mag":[4,4,1],"path":"./segmentation/4-4-1","axisOrder":{"x":1,"y":2,"z":3,"c":0}},{"mag":[8,8,2],"path":"./segmentation/8-8-2","axisOrder":{"x":1,"y":2,"z":3,"c":0}},{"mag":[16,16,4],"path":"./segmentation/16-16-4","axisOrder":{"x":1,"y":2,"z":3,"c":0}}],"largestSegmentId":2504697,"numChannels":1,"dataFormat":"zarr","category":"segmentation"}],"scale":{"factor":[11.239999771118164,11.239999771118164,28],"unit":"nanometer"}}
         compression: none