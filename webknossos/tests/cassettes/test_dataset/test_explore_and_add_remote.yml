http_interactions:
  - request:
      method: HEAD
      path: /data/v9/zarr/Organization_X/l4_sample/
      headers:
        host: localhost:9000
        accept: '*/*'
        accept-encoding: gzip, deflate
        user-agent: Python/3.13 aiohttp/3.10.11
      body:
        encoding: utf8
        data: ''
        compression: none
    response:
      status:
        code: 200
      headers:
        cache-control: no-cache
        referrer-policy: origin-when-cross-origin, strict-origin-when-cross-origin
        access-control-max-age: '600'
        access-control-allow-origin: '*'
        x-permitted-cross-domain-policies: master-only
<<<<<<< HEAD
        date: Tue, 16 Sep 2025 08:16:44 GMT
        connection: close
=======
        date: Thu, 11 Sep 2025 11:47:22 GMT
>>>>>>> 9d65d3f3
        content-type: text/html; charset=UTF-8
        content-length: '1487'
      body:
        encoding: utf8
        data: ''
        compression: none
  - request:
      method: POST
      path: /api/v11/datasets/exploreAndAddRemote
      headers:
        host: localhost:9000
        accept: '*/*'
        accept-encoding: gzip, deflate
        connection: keep-alive
        user-agent: python-httpx/0.27.2
        x-auth-token: >-
          1b88db86331a38c21a0b235794b9e459856490d70408bcffb767f64ade0f83d2bdb4c4e181b9a9a30cdece7cb7c65208cc43b6c1bb5987f5ece00d348b1a905502a266f8fc64f0371cd6559393d72e031d0c2d0cabad58cccf957bb258bc86f05b5dc3d4fff3d5e3d9c0389a6027d861a21e78e3222fb6c5b7944520ef21761e
        content-length: '167'
        content-type: application/json
      body:
        encoding: utf8
        data: >-
          {"remoteUri":
          "http://localhost:9000/data/v9/zarr/Organization_X/l4_sample/",
          "datasetName": "added_remote_ds", "folderPath": "/Organization_X",
          "dataStoreName": null}
        compression: none
    response:
      status:
        code: 200
      headers:
        cache-control: no-cache
        referrer-policy: origin-when-cross-origin, strict-origin-when-cross-origin
        x-permitted-cross-domain-policies: master-only
<<<<<<< HEAD
        date: Tue, 16 Sep 2025 08:16:44 GMT
        connection: close
        content-type: application/json
        content-length: '26'
=======
        date: Thu, 11 Sep 2025 11:47:22 GMT
        content-length: '0'
>>>>>>> 9d65d3f3
      body:
        encoding: utf8
        data: '"68c91cecd200006282391f60"'
        compression: none
  - request:
      method: GET
      path: /api/v11/user
      headers:
        host: localhost:9000
        accept: '*/*'
        accept-encoding: gzip, deflate
        connection: keep-alive
        user-agent: python-httpx/0.27.2
        x-auth-token: >-
          1b88db86331a38c21a0b235794b9e459856490d70408bcffb767f64ade0f83d2bdb4c4e181b9a9a30cdece7cb7c65208cc43b6c1bb5987f5ece00d348b1a905502a266f8fc64f0371cd6559393d72e031d0c2d0cabad58cccf957bb258bc86f05b5dc3d4fff3d5e3d9c0389a6027d861a21e78e3222fb6c5b7944520ef21761e
      body:
        encoding: utf8
        data: ''
        compression: none
    response:
      status:
        code: 200
      headers:
        cache-control: no-cache
        referrer-policy: origin-when-cross-origin, strict-origin-when-cross-origin
        x-permitted-cross-domain-policies: master-only
<<<<<<< HEAD
        date: Tue, 16 Sep 2025 08:16:44 GMT
        connection: close
=======
        date: Thu, 11 Sep 2025 11:47:22 GMT
>>>>>>> 9d65d3f3
        content-type: application/json
        content-length: '717'
      body:
        encoding: utf8
        data: >-
          {"id":"570b9f4d2a7c0e4d008da6ef","email":"user_a@scalableminds.com","firstName":"user_A","lastName":"last_A","isAdmin":true,"isOrganizationOwner":true,"isDatasetManager":true,"isActive":true,"teams":[{"id":"570b9f4b2a7c0e3b008da6ec","name":"team_X1","isTeamManager":true},{"id":"59882b370d889b84020efd3f","name":"team_X3","isTeamManager":false},{"id":"59882b370d889b84020efd6f","name":"team_X4","isTeamManager":true}],"experiences":{"abc":5},"lastActivity":1460379469053,"isAnonymous":false,"isEditable":true,"organization":"Organization_X","novelUserExperienceInfos":{},"selectedTheme":"auto","created":1460379469000,"lastTaskTypeId":null,"isSuperUser":true,"isEmailVerified":true,"isUnlisted":false,"isGuest":false}
        compression: none
  - request:
      method: GET
      path: >-
        /api/v11/datasets?isActive=true&organizationId=Organization_X&searchQuery=added_remote_ds
      headers:
        host: localhost:9000
        accept: '*/*'
        accept-encoding: gzip, deflate
        connection: keep-alive
        user-agent: python-httpx/0.27.2
        x-auth-token: >-
          1b88db86331a38c21a0b235794b9e459856490d70408bcffb767f64ade0f83d2bdb4c4e181b9a9a30cdece7cb7c65208cc43b6c1bb5987f5ece00d348b1a905502a266f8fc64f0371cd6559393d72e031d0c2d0cabad58cccf957bb258bc86f05b5dc3d4fff3d5e3d9c0389a6027d861a21e78e3222fb6c5b7944520ef21761e
      body:
        encoding: utf8
        data: ''
        compression: none
    response:
      status:
        code: 200
      headers:
        cache-control: no-cache
        referrer-policy: origin-when-cross-origin, strict-origin-when-cross-origin
        access-control-max-age: '600'
        access-control-allow-origin: '*'
        x-permitted-cross-domain-policies: master-only
<<<<<<< HEAD
        date: Tue, 16 Sep 2025 08:16:44 GMT
        connection: close
=======
        date: Thu, 11 Sep 2025 11:47:22 GMT
>>>>>>> 9d65d3f3
        content-type: application/json
        content-length: '2202'
      body:
        encoding: utf8
        data: >-
<<<<<<< HEAD
          [{"id":"68c91cecd200006282391f60","name":"added_remote_ds","dataSource":{"id":{"name":"added_remote_ds-68c91cecd200006282391f60","team":"Organization_X"},"dataLayers":[{"name":"color","elementClass":"uint8","category":"color","dataFormat":"zarr","resolutions":[[1,1,1],[2,2,1],[4,4,1],[8,8,2],[16,16,4]],"mags":[{"mag":[1,1,1],"path":"./color/1","axisOrder":{"x":1,"y":2,"z":3,"c":0}},{"mag":[2,2,1],"path":"./color/2-2-1","axisOrder":{"x":1,"y":2,"z":3,"c":0}},{"mag":[4,4,1],"path":"./color/4-4-1","axisOrder":{"x":1,"y":2,"z":3,"c":0}},{"mag":[8,8,2],"path":"./color/8-8-2","axisOrder":{"x":1,"y":2,"z":3,"c":0}},{"mag":[16,16,4],"path":"./color/16-16-4","axisOrder":{"x":1,"y":2,"z":3,"c":0}}],"defaultViewConfiguration":{"color":[255,0,0]},"numChannels":1,"boundingBox":{"topLeft":[3072,3072,512],"width":1024,"height":1024,"depth":1024}},{"largestSegmentId":2504697,"name":"segmentation","elementClass":"uint32","category":"segmentation","dataFormat":"zarr","resolutions":[[1,1,1],[2,2,1],[4,4,1],[8,8,2],[16,16,4]],"mags":[{"mag":[1,1,1],"path":"./segmentation/1","axisOrder":{"x":1,"y":2,"z":3,"c":0}},{"mag":[2,2,1],"path":"./segmentation/2-2-1","axisOrder":{"x":1,"y":2,"z":3,"c":0}},{"mag":[4,4,1],"path":"./segmentation/4-4-1","axisOrder":{"x":1,"y":2,"z":3,"c":0}},{"mag":[8,8,2],"path":"./segmentation/8-8-2","axisOrder":{"x":1,"y":2,"z":3,"c":0}},{"mag":[16,16,4],"path":"./segmentation/16-16-4","axisOrder":{"x":1,"y":2,"z":3,"c":0}}],"numChannels":1,"boundingBox":{"topLeft":[3072,3072,512],"width":1024,"height":1024,"depth":1024}}],"scale":{"factor":[11.239999771118164,11.239999771118164,28],"unit":"nanometer"}},"dataStore":{"name":"localhost","url":"http://localhost:9000","allowsUpload":true,"jobsSupportedByAvailableWorkers":[],"jobsEnabled":false},"owningOrganization":"Organization_X","allowedTeams":[],"allowedTeamsCumulative":[],"isActive":true,"isPublic":false,"description":null,"directoryName":"added_remote_ds-68c91cecd200006282391f60","created":1758010604547,"isEditable":true,"lastUsedByUser":0,"logoUrl":"/assets/images/mpi-logos.svg","sortingKey":1758010604547,"metadata":[],"isUnreported":false,"tags":[],"folderId":"570b9f4e4bb848d0885ea917","usedStorageBytes":0}]
        compression: none
  - request:
      method: POST
      path: /api/v11/userToken/generate
      headers:
        host: localhost:9000
        content-length: '0'
        accept: '*/*'
        accept-encoding: gzip, deflate
        connection: keep-alive
        user-agent: python-httpx/0.27.2
        x-auth-token: >-
          1b88db86331a38c21a0b235794b9e459856490d70408bcffb767f64ade0f83d2bdb4c4e181b9a9a30cdece7cb7c65208cc43b6c1bb5987f5ece00d348b1a905502a266f8fc64f0371cd6559393d72e031d0c2d0cabad58cccf957bb258bc86f05b5dc3d4fff3d5e3d9c0389a6027d861a21e78e3222fb6c5b7944520ef21761e
      body:
        encoding: utf8
        data: ''
        compression: none
    response:
      status:
        code: 200
      headers:
        x-powered-by: Express
        cache-control: no-cache
        referrer-policy: origin-when-cross-origin, strict-origin-when-cross-origin
        x-permitted-cross-domain-policies: master-only
        date: Tue, 16 Sep 2025 08:16:44 GMT
        connection: close
        content-type: application/json
        content-length: '34'
      body:
        encoding: utf8
        data: '{"token":"Ym49UR7nywxwdfqPNdqAnA"}'
=======
          [{"id":"68c2b6cb0100008600142ec9","name":"added_remote_ds","dataSource":{"id":{"name":"added_remote_ds","team":"Organization_X"},"dataLayers":[{"name":"color","category":"color","boundingBox":{"topLeft":[3072,3072,512],"width":1024,"height":1024,"depth":1024},"resolutions":[[1,1,1],[2,2,1],[4,4,1],[8,8,2],[16,16,4]],"elementClass":"uint8","defaultViewConfiguration":{"color":[255,0,0]},"numChannels":1},{"name":"segmentation","category":"segmentation","boundingBox":{"topLeft":[3072,3072,512],"width":1024,"height":1024,"depth":1024},"resolutions":[[1,1,1],[2,2,1],[4,4,1],[8,8,2],[16,16,4]],"elementClass":"uint32","numChannels":1}],"scale":{"factor":[11.239999771118164,11.239999771118164,28],"unit":"nanometer"}},"dataStore":{"name":"localhost","url":"http://localhost:9000","allowsUpload":true,"jobsSupportedByAvailableWorkers":[],"jobsEnabled":false},"owningOrganization":"Organization_X","allowedTeams":[],"allowedTeamsCumulative":[],"isActive":true,"isPublic":false,"description":null,"directoryName":"added_remote_ds","created":1757591243657,"isEditable":true,"lastUsedByUser":0,"logoUrl":"/assets/images/mpi-logos.svg","sortingKey":1757591243657,"metadata":[],"isUnreported":false,"tags":[],"folderId":"570b9f4e4bb848d0885ea917","publication":null,"usedStorageBytes":0}]
>>>>>>> 9d65d3f3
        compression: none
  - request:
      method: GET
      path: >-
<<<<<<< HEAD
        /api/v11/datasets/68c91cecd200006282391f60?sharingToken=Ym49UR7nywxwdfqPNdqAnA
=======
        /api/v10/datasets/68c2b6cb0100008600142ec9?sharingToken=1b88db86331a38c21a0b235794b9e459856490d70408bcffb767f64ade0f83d2bdb4c4e181b9a9a30cdece7cb7c65208cc43b6c1bb5987f5ece00d348b1a905502a266f8fc64f0371cd6559393d72e031d0c2d0cabad58cccf957bb258bc86f05b5dc3d4fff3d5e3d9c0389a6027d861a21e78e3222fb6c5b7944520ef21761e
>>>>>>> 9d65d3f3
      headers:
        host: localhost:9000
        accept: '*/*'
        accept-encoding: gzip, deflate
        connection: keep-alive
        user-agent: python-httpx/0.27.2
        x-auth-token: >-
          1b88db86331a38c21a0b235794b9e459856490d70408bcffb767f64ade0f83d2bdb4c4e181b9a9a30cdece7cb7c65208cc43b6c1bb5987f5ece00d348b1a905502a266f8fc64f0371cd6559393d72e031d0c2d0cabad58cccf957bb258bc86f05b5dc3d4fff3d5e3d9c0389a6027d861a21e78e3222fb6c5b7944520ef21761e
      body:
        encoding: utf8
        data: ''
        compression: none
    response:
      status:
        code: 200
      headers:
        cache-control: no-cache
        referrer-policy: origin-when-cross-origin, strict-origin-when-cross-origin
        x-permitted-cross-domain-policies: master-only
<<<<<<< HEAD
        date: Tue, 16 Sep 2025 08:16:44 GMT
        connection: close
=======
        date: Thu, 11 Sep 2025 11:47:22 GMT
>>>>>>> 9d65d3f3
        content-type: application/json
        content-length: '2212'
      body:
        encoding: utf8
        data: >-
<<<<<<< HEAD
          {"id":"68c91cecd200006282391f60","name":"added_remote_ds","dataSource":{"id":{"name":"added_remote_ds-68c91cecd200006282391f60","team":"Organization_X"},"dataLayers":[{"name":"color","elementClass":"uint8","category":"color","dataFormat":"zarr","resolutions":[[1,1,1],[2,2,1],[4,4,1],[8,8,2],[16,16,4]],"mags":[{"mag":[1,1,1],"path":"./color/1","axisOrder":{"x":1,"y":2,"z":3,"c":0}},{"mag":[2,2,1],"path":"./color/2-2-1","axisOrder":{"x":1,"y":2,"z":3,"c":0}},{"mag":[4,4,1],"path":"./color/4-4-1","axisOrder":{"x":1,"y":2,"z":3,"c":0}},{"mag":[8,8,2],"path":"./color/8-8-2","axisOrder":{"x":1,"y":2,"z":3,"c":0}},{"mag":[16,16,4],"path":"./color/16-16-4","axisOrder":{"x":1,"y":2,"z":3,"c":0}}],"defaultViewConfiguration":{"color":[255,0,0]},"numChannels":1,"boundingBox":{"topLeft":[3072,3072,512],"width":1024,"height":1024,"depth":1024}},{"largestSegmentId":2504697,"name":"segmentation","elementClass":"uint32","category":"segmentation","dataFormat":"zarr","resolutions":[[1,1,1],[2,2,1],[4,4,1],[8,8,2],[16,16,4]],"mags":[{"mag":[1,1,1],"path":"./segmentation/1","axisOrder":{"x":1,"y":2,"z":3,"c":0}},{"mag":[2,2,1],"path":"./segmentation/2-2-1","axisOrder":{"x":1,"y":2,"z":3,"c":0}},{"mag":[4,4,1],"path":"./segmentation/4-4-1","axisOrder":{"x":1,"y":2,"z":3,"c":0}},{"mag":[8,8,2],"path":"./segmentation/8-8-2","axisOrder":{"x":1,"y":2,"z":3,"c":0}},{"mag":[16,16,4],"path":"./segmentation/16-16-4","axisOrder":{"x":1,"y":2,"z":3,"c":0}}],"numChannels":1,"boundingBox":{"topLeft":[3072,3072,512],"width":1024,"height":1024,"depth":1024}}],"scale":{"factor":[11.239999771118164,11.239999771118164,28],"unit":"nanometer"}},"dataStore":{"name":"localhost","url":"http://localhost:9000","allowsUpload":true,"jobsSupportedByAvailableWorkers":[],"jobsEnabled":false},"owningOrganization":"Organization_X","allowedTeams":[],"allowedTeamsCumulative":[],"isActive":true,"isPublic":false,"description":null,"directoryName":"added_remote_ds-68c91cecd200006282391f60","created":1758010604547,"isEditable":true,"lastUsedByUser":1758010604624,"logoUrl":"/assets/images/mpi-logos.svg","sortingKey":1758010604547,"metadata":[],"isUnreported":false,"tags":[],"folderId":"570b9f4e4bb848d0885ea917","usedStorageBytes":0}
        compression: none
  - request:
      method: HEAD
      path: /data/v11/zarr/68c91cecd200006282391f60/datasource-properties.json
      headers:
        host: localhost:9000
        x-auth-token: Ym49UR7nywxwdfqPNdqAnA
=======
          {"id":"68c2b6cb0100008600142ec9","name":"added_remote_ds","dataSource":{"id":{"name":"added_remote_ds","team":"Organization_X"},"dataLayers":[{"name":"color","category":"color","boundingBox":{"topLeft":[3072,3072,512],"width":1024,"height":1024,"depth":1024},"resolutions":[[1,1,1],[2,2,1],[4,4,1],[8,8,2],[16,16,4]],"elementClass":"uint8","defaultViewConfiguration":{"color":[255,0,0]},"numChannels":1},{"name":"segmentation","category":"segmentation","boundingBox":{"topLeft":[3072,3072,512],"width":1024,"height":1024,"depth":1024},"resolutions":[[1,1,1],[2,2,1],[4,4,1],[8,8,2],[16,16,4]],"elementClass":"uint32","numChannels":1}],"scale":{"factor":[11.239999771118164,11.239999771118164,28],"unit":"nanometer"}},"dataStore":{"name":"localhost","url":"http://localhost:9000","allowsUpload":true,"jobsSupportedByAvailableWorkers":[],"jobsEnabled":false},"owningOrganization":"Organization_X","allowedTeams":[],"allowedTeamsCumulative":[],"isActive":true,"isPublic":false,"description":null,"directoryName":"added_remote_ds","created":1757591243657,"isEditable":true,"lastUsedByUser":1757591243737,"logoUrl":"/assets/images/mpi-logos.svg","sortingKey":1757591243657,"metadata":[],"isUnreported":false,"tags":[],"folderId":"570b9f4e4bb848d0885ea917","publication":null,"usedStorageBytes":0}
        compression: none
  - request:
      method: HEAD
      path: /data/v10/zarr/68c2b6cb0100008600142ec9/datasource-properties.json
      headers:
        host: localhost:9000
        x-auth-token: >-
          1b88db86331a38c21a0b235794b9e459856490d70408bcffb767f64ade0f83d2bdb4c4e181b9a9a30cdece7cb7c65208cc43b6c1bb5987f5ece00d348b1a905502a266f8fc64f0371cd6559393d72e031d0c2d0cabad58cccf957bb258bc86f05b5dc3d4fff3d5e3d9c0389a6027d861a21e78e3222fb6c5b7944520ef21761e
>>>>>>> 9d65d3f3
        accept-encoding: identity
        accept: '*/*'
        user-agent: Python/3.13 aiohttp/3.10.11
      body:
        encoding: utf8
        data: ''
        compression: none
    response:
      status:
        code: 200
      headers:
        cache-control: no-cache
        referrer-policy: origin-when-cross-origin, strict-origin-when-cross-origin
        access-control-max-age: '600'
        access-control-allow-origin: '*'
        x-permitted-cross-domain-policies: master-only
<<<<<<< HEAD
        date: Tue, 16 Sep 2025 08:16:44 GMT
        connection: close
=======
        date: Thu, 11 Sep 2025 11:47:23 GMT
>>>>>>> 9d65d3f3
        content-type: application/json
        content-length: '1560'
      body:
        encoding: utf8
        data: ''
        compression: none
  - request:
      method: GET
<<<<<<< HEAD
      path: /data/v11/zarr/68c91cecd200006282391f60/datasource-properties.json
      headers:
        host: localhost:9000
        x-auth-token: Ym49UR7nywxwdfqPNdqAnA
        range: bytes=0-1559
=======
      path: /data/v10/zarr/68c2b6cb0100008600142ec9/datasource-properties.json
      headers:
        host: localhost:9000
        x-auth-token: >-
          1b88db86331a38c21a0b235794b9e459856490d70408bcffb767f64ade0f83d2bdb4c4e181b9a9a30cdece7cb7c65208cc43b6c1bb5987f5ece00d348b1a905502a266f8fc64f0371cd6559393d72e031d0c2d0cabad58cccf957bb258bc86f05b5dc3d4fff3d5e3d9c0389a6027d861a21e78e3222fb6c5b7944520ef21761e
        range: bytes=0-1391
>>>>>>> 9d65d3f3
        accept: '*/*'
        accept-encoding: gzip, deflate
        user-agent: Python/3.13 aiohttp/3.10.11
      body:
        encoding: utf8
        data: ''
        compression: none
    response:
      status:
        code: 200
      headers:
        cache-control: no-cache
        referrer-policy: origin-when-cross-origin, strict-origin-when-cross-origin
        access-control-max-age: '600'
        access-control-allow-origin: '*'
        x-permitted-cross-domain-policies: master-only
<<<<<<< HEAD
        date: Tue, 16 Sep 2025 08:16:44 GMT
        connection: close
=======
        date: Thu, 11 Sep 2025 11:47:23 GMT
>>>>>>> 9d65d3f3
        content-type: application/json
        content-length: '1560'
      body:
        encoding: utf8
        data: >-
          {"id":{"name":"added_remote_ds-68c91cecd200006282391f60","team":"Organization_X"},"dataLayers":[{"category":"color","name":"color","dataFormat":"zarr","boundingBox":{"topLeft":[3072,3072,512],"width":1024,"height":1024,"depth":1024},"elementClass":"uint8","mags":[{"mag":[1,1,1],"path":"./color/1","axisOrder":{"x":1,"y":2,"z":3,"c":0}},{"mag":[2,2,1],"path":"./color/2-2-1","axisOrder":{"x":1,"y":2,"z":3,"c":0}},{"mag":[4,4,1],"path":"./color/4-4-1","axisOrder":{"x":1,"y":2,"z":3,"c":0}},{"mag":[8,8,2],"path":"./color/8-8-2","axisOrder":{"x":1,"y":2,"z":3,"c":0}},{"mag":[16,16,4],"path":"./color/16-16-4","axisOrder":{"x":1,"y":2,"z":3,"c":0}}],"defaultViewConfiguration":{"color":[255,0,0]},"resolutions":[[1,1,1],[2,2,1],[4,4,1],[8,8,2],[16,16,4]],"numChannels":1},{"category":"segmentation","name":"segmentation","dataFormat":"zarr","boundingBox":{"topLeft":[3072,3072,512],"width":1024,"height":1024,"depth":1024},"elementClass":"uint32","mags":[{"mag":[1,1,1],"path":"./segmentation/1","axisOrder":{"x":1,"y":2,"z":3,"c":0}},{"mag":[2,2,1],"path":"./segmentation/2-2-1","axisOrder":{"x":1,"y":2,"z":3,"c":0}},{"mag":[4,4,1],"path":"./segmentation/4-4-1","axisOrder":{"x":1,"y":2,"z":3,"c":0}},{"mag":[8,8,2],"path":"./segmentation/8-8-2","axisOrder":{"x":1,"y":2,"z":3,"c":0}},{"mag":[16,16,4],"path":"./segmentation/16-16-4","axisOrder":{"x":1,"y":2,"z":3,"c":0}}],"largestSegmentId":2504697,"resolutions":[[1,1,1],[2,2,1],[4,4,1],[8,8,2],[16,16,4]],"numChannels":1}],"scale":{"factor":[11.239999771118164,11.239999771118164,28],"unit":"nanometer"}}
        compression: none
  - request:
      method: GET
<<<<<<< HEAD
      path: /api/v11/datasets/68c91cecd200006282391f60
=======
      path: /api/v10/datasets/68c2b6cb0100008600142ec9
>>>>>>> 9d65d3f3
      headers:
        host: localhost:9000
        accept: '*/*'
        accept-encoding: gzip, deflate
        connection: keep-alive
        user-agent: python-httpx/0.27.2
        x-auth-token: >-
          1b88db86331a38c21a0b235794b9e459856490d70408bcffb767f64ade0f83d2bdb4c4e181b9a9a30cdece7cb7c65208cc43b6c1bb5987f5ece00d348b1a905502a266f8fc64f0371cd6559393d72e031d0c2d0cabad58cccf957bb258bc86f05b5dc3d4fff3d5e3d9c0389a6027d861a21e78e3222fb6c5b7944520ef21761e
      body:
        encoding: utf8
        data: ''
        compression: none
    response:
      status:
        code: 200
      headers:
        cache-control: no-cache
        referrer-policy: origin-when-cross-origin, strict-origin-when-cross-origin
        x-permitted-cross-domain-policies: master-only
<<<<<<< HEAD
        date: Tue, 16 Sep 2025 08:16:44 GMT
        connection: close
=======
        date: Thu, 11 Sep 2025 11:47:23 GMT
>>>>>>> 9d65d3f3
        content-type: application/json
        content-length: '2212'
      body:
        encoding: utf8
        data: >-
<<<<<<< HEAD
          {"id":"68c91cecd200006282391f60","name":"added_remote_ds","dataSource":{"id":{"name":"added_remote_ds-68c91cecd200006282391f60","team":"Organization_X"},"dataLayers":[{"name":"color","elementClass":"uint8","category":"color","dataFormat":"zarr","resolutions":[[1,1,1],[2,2,1],[4,4,1],[8,8,2],[16,16,4]],"mags":[{"mag":[1,1,1],"path":"./color/1","axisOrder":{"x":1,"y":2,"z":3,"c":0}},{"mag":[2,2,1],"path":"./color/2-2-1","axisOrder":{"x":1,"y":2,"z":3,"c":0}},{"mag":[4,4,1],"path":"./color/4-4-1","axisOrder":{"x":1,"y":2,"z":3,"c":0}},{"mag":[8,8,2],"path":"./color/8-8-2","axisOrder":{"x":1,"y":2,"z":3,"c":0}},{"mag":[16,16,4],"path":"./color/16-16-4","axisOrder":{"x":1,"y":2,"z":3,"c":0}}],"defaultViewConfiguration":{"color":[255,0,0]},"numChannels":1,"boundingBox":{"topLeft":[3072,3072,512],"width":1024,"height":1024,"depth":1024}},{"largestSegmentId":2504697,"name":"segmentation","elementClass":"uint32","category":"segmentation","dataFormat":"zarr","resolutions":[[1,1,1],[2,2,1],[4,4,1],[8,8,2],[16,16,4]],"mags":[{"mag":[1,1,1],"path":"./segmentation/1","axisOrder":{"x":1,"y":2,"z":3,"c":0}},{"mag":[2,2,1],"path":"./segmentation/2-2-1","axisOrder":{"x":1,"y":2,"z":3,"c":0}},{"mag":[4,4,1],"path":"./segmentation/4-4-1","axisOrder":{"x":1,"y":2,"z":3,"c":0}},{"mag":[8,8,2],"path":"./segmentation/8-8-2","axisOrder":{"x":1,"y":2,"z":3,"c":0}},{"mag":[16,16,4],"path":"./segmentation/16-16-4","axisOrder":{"x":1,"y":2,"z":3,"c":0}}],"numChannels":1,"boundingBox":{"topLeft":[3072,3072,512],"width":1024,"height":1024,"depth":1024}}],"scale":{"factor":[11.239999771118164,11.239999771118164,28],"unit":"nanometer"}},"dataStore":{"name":"localhost","url":"http://localhost:9000","allowsUpload":true,"jobsSupportedByAvailableWorkers":[],"jobsEnabled":false},"owningOrganization":"Organization_X","allowedTeams":[],"allowedTeamsCumulative":[],"isActive":true,"isPublic":false,"description":null,"directoryName":"added_remote_ds-68c91cecd200006282391f60","created":1758010604547,"isEditable":true,"lastUsedByUser":1758010604677,"logoUrl":"/assets/images/mpi-logos.svg","sortingKey":1758010604547,"metadata":[],"isUnreported":false,"tags":[],"folderId":"570b9f4e4bb848d0885ea917","usedStorageBytes":0}
=======
          {"id":"68c2b6cb0100008600142ec9","name":"added_remote_ds","dataSource":{"id":{"name":"added_remote_ds","team":"Organization_X"},"dataLayers":[{"name":"color","category":"color","boundingBox":{"topLeft":[3072,3072,512],"width":1024,"height":1024,"depth":1024},"resolutions":[[1,1,1],[2,2,1],[4,4,1],[8,8,2],[16,16,4]],"elementClass":"uint8","defaultViewConfiguration":{"color":[255,0,0]},"numChannels":1},{"name":"segmentation","category":"segmentation","boundingBox":{"topLeft":[3072,3072,512],"width":1024,"height":1024,"depth":1024},"resolutions":[[1,1,1],[2,2,1],[4,4,1],[8,8,2],[16,16,4]],"elementClass":"uint32","numChannels":1}],"scale":{"factor":[11.239999771118164,11.239999771118164,28],"unit":"nanometer"}},"dataStore":{"name":"localhost","url":"http://localhost:9000","allowsUpload":true,"jobsSupportedByAvailableWorkers":[],"jobsEnabled":false},"owningOrganization":"Organization_X","allowedTeams":[],"allowedTeamsCumulative":[],"isActive":true,"isPublic":false,"description":null,"directoryName":"added_remote_ds","created":1757591243657,"isEditable":true,"lastUsedByUser":1757591243819,"logoUrl":"/assets/images/mpi-logos.svg","sortingKey":1757591243657,"metadata":[],"isUnreported":false,"tags":[],"folderId":"570b9f4e4bb848d0885ea917","publication":null,"usedStorageBytes":0}
>>>>>>> 9d65d3f3
        compression: none<|MERGE_RESOLUTION|>--- conflicted
+++ resolved
@@ -20,12 +20,7 @@
         access-control-max-age: '600'
         access-control-allow-origin: '*'
         x-permitted-cross-domain-policies: master-only
-<<<<<<< HEAD
-        date: Tue, 16 Sep 2025 08:16:44 GMT
-        connection: close
-=======
-        date: Thu, 11 Sep 2025 11:47:22 GMT
->>>>>>> 9d65d3f3
+        date: Thu, 11 Sep 2025 11:47:22 GMT
         content-type: text/html; charset=UTF-8
         content-length: '1487'
       body:
@@ -34,7 +29,7 @@
         compression: none
   - request:
       method: POST
-      path: /api/v11/datasets/exploreAndAddRemote
+      path: /api/v10/datasets/exploreAndAddRemote
       headers:
         host: localhost:9000
         accept: '*/*'
@@ -60,176 +55,104 @@
         cache-control: no-cache
         referrer-policy: origin-when-cross-origin, strict-origin-when-cross-origin
         x-permitted-cross-domain-policies: master-only
-<<<<<<< HEAD
-        date: Tue, 16 Sep 2025 08:16:44 GMT
-        connection: close
-        content-type: application/json
-        content-length: '26'
-=======
         date: Thu, 11 Sep 2025 11:47:22 GMT
         content-length: '0'
->>>>>>> 9d65d3f3
-      body:
-        encoding: utf8
-        data: '"68c91cecd200006282391f60"'
-        compression: none
-  - request:
-      method: GET
-      path: /api/v11/user
-      headers:
-        host: localhost:9000
-        accept: '*/*'
-        accept-encoding: gzip, deflate
-        connection: keep-alive
-        user-agent: python-httpx/0.27.2
-        x-auth-token: >-
-          1b88db86331a38c21a0b235794b9e459856490d70408bcffb767f64ade0f83d2bdb4c4e181b9a9a30cdece7cb7c65208cc43b6c1bb5987f5ece00d348b1a905502a266f8fc64f0371cd6559393d72e031d0c2d0cabad58cccf957bb258bc86f05b5dc3d4fff3d5e3d9c0389a6027d861a21e78e3222fb6c5b7944520ef21761e
-      body:
-        encoding: utf8
-        data: ''
-        compression: none
-    response:
-      status:
-        code: 200
-      headers:
-        cache-control: no-cache
-        referrer-policy: origin-when-cross-origin, strict-origin-when-cross-origin
-        x-permitted-cross-domain-policies: master-only
-<<<<<<< HEAD
-        date: Tue, 16 Sep 2025 08:16:44 GMT
-        connection: close
-=======
-        date: Thu, 11 Sep 2025 11:47:22 GMT
->>>>>>> 9d65d3f3
+      body:
+        encoding: utf8
+        data: ''
+        compression: none
+  - request:
+      method: GET
+      path: /api/v10/user
+      headers:
+        host: localhost:9000
+        accept: '*/*'
+        accept-encoding: gzip, deflate
+        connection: keep-alive
+        user-agent: python-httpx/0.27.2
+        x-auth-token: >-
+          1b88db86331a38c21a0b235794b9e459856490d70408bcffb767f64ade0f83d2bdb4c4e181b9a9a30cdece7cb7c65208cc43b6c1bb5987f5ece00d348b1a905502a266f8fc64f0371cd6559393d72e031d0c2d0cabad58cccf957bb258bc86f05b5dc3d4fff3d5e3d9c0389a6027d861a21e78e3222fb6c5b7944520ef21761e
+      body:
+        encoding: utf8
+        data: ''
+        compression: none
+    response:
+      status:
+        code: 200
+      headers:
+        cache-control: no-cache
+        referrer-policy: origin-when-cross-origin, strict-origin-when-cross-origin
+        x-permitted-cross-domain-policies: master-only
+        date: Thu, 11 Sep 2025 11:47:22 GMT
         content-type: application/json
         content-length: '717'
       body:
         encoding: utf8
         data: >-
-          {"id":"570b9f4d2a7c0e4d008da6ef","email":"user_a@scalableminds.com","firstName":"user_A","lastName":"last_A","isAdmin":true,"isOrganizationOwner":true,"isDatasetManager":true,"isActive":true,"teams":[{"id":"570b9f4b2a7c0e3b008da6ec","name":"team_X1","isTeamManager":true},{"id":"59882b370d889b84020efd3f","name":"team_X3","isTeamManager":false},{"id":"59882b370d889b84020efd6f","name":"team_X4","isTeamManager":true}],"experiences":{"abc":5},"lastActivity":1460379469053,"isAnonymous":false,"isEditable":true,"organization":"Organization_X","novelUserExperienceInfos":{},"selectedTheme":"auto","created":1460379469000,"lastTaskTypeId":null,"isSuperUser":true,"isEmailVerified":true,"isUnlisted":false,"isGuest":false}
+          {"id":"570b9f4d2a7c0e4d008da6ef","email":"user_A@scalableminds.com","firstName":"user_A","lastName":"last_A","isAdmin":true,"isOrganizationOwner":true,"isDatasetManager":true,"isActive":true,"teams":[{"id":"570b9f4b2a7c0e3b008da6ec","name":"team_X1","isTeamManager":true},{"id":"59882b370d889b84020efd3f","name":"team_X3","isTeamManager":false},{"id":"59882b370d889b84020efd6f","name":"team_X4","isTeamManager":true}],"experiences":{"abc":5},"lastActivity":1460379469053,"isAnonymous":false,"isEditable":true,"organization":"Organization_X","novelUserExperienceInfos":{},"selectedTheme":"auto","created":1460379469000,"lastTaskTypeId":null,"isSuperUser":true,"isEmailVerified":true,"isUnlisted":false,"isGuest":false}
         compression: none
   - request:
       method: GET
       path: >-
-        /api/v11/datasets?isActive=true&organizationId=Organization_X&searchQuery=added_remote_ds
-      headers:
-        host: localhost:9000
-        accept: '*/*'
-        accept-encoding: gzip, deflate
-        connection: keep-alive
-        user-agent: python-httpx/0.27.2
-        x-auth-token: >-
-          1b88db86331a38c21a0b235794b9e459856490d70408bcffb767f64ade0f83d2bdb4c4e181b9a9a30cdece7cb7c65208cc43b6c1bb5987f5ece00d348b1a905502a266f8fc64f0371cd6559393d72e031d0c2d0cabad58cccf957bb258bc86f05b5dc3d4fff3d5e3d9c0389a6027d861a21e78e3222fb6c5b7944520ef21761e
-      body:
-        encoding: utf8
-        data: ''
-        compression: none
-    response:
-      status:
-        code: 200
-      headers:
-        cache-control: no-cache
-        referrer-policy: origin-when-cross-origin, strict-origin-when-cross-origin
-        access-control-max-age: '600'
-        access-control-allow-origin: '*'
-        x-permitted-cross-domain-policies: master-only
-<<<<<<< HEAD
-        date: Tue, 16 Sep 2025 08:16:44 GMT
-        connection: close
-=======
-        date: Thu, 11 Sep 2025 11:47:22 GMT
->>>>>>> 9d65d3f3
-        content-type: application/json
-        content-length: '2202'
-      body:
-        encoding: utf8
-        data: >-
-<<<<<<< HEAD
-          [{"id":"68c91cecd200006282391f60","name":"added_remote_ds","dataSource":{"id":{"name":"added_remote_ds-68c91cecd200006282391f60","team":"Organization_X"},"dataLayers":[{"name":"color","elementClass":"uint8","category":"color","dataFormat":"zarr","resolutions":[[1,1,1],[2,2,1],[4,4,1],[8,8,2],[16,16,4]],"mags":[{"mag":[1,1,1],"path":"./color/1","axisOrder":{"x":1,"y":2,"z":3,"c":0}},{"mag":[2,2,1],"path":"./color/2-2-1","axisOrder":{"x":1,"y":2,"z":3,"c":0}},{"mag":[4,4,1],"path":"./color/4-4-1","axisOrder":{"x":1,"y":2,"z":3,"c":0}},{"mag":[8,8,2],"path":"./color/8-8-2","axisOrder":{"x":1,"y":2,"z":3,"c":0}},{"mag":[16,16,4],"path":"./color/16-16-4","axisOrder":{"x":1,"y":2,"z":3,"c":0}}],"defaultViewConfiguration":{"color":[255,0,0]},"numChannels":1,"boundingBox":{"topLeft":[3072,3072,512],"width":1024,"height":1024,"depth":1024}},{"largestSegmentId":2504697,"name":"segmentation","elementClass":"uint32","category":"segmentation","dataFormat":"zarr","resolutions":[[1,1,1],[2,2,1],[4,4,1],[8,8,2],[16,16,4]],"mags":[{"mag":[1,1,1],"path":"./segmentation/1","axisOrder":{"x":1,"y":2,"z":3,"c":0}},{"mag":[2,2,1],"path":"./segmentation/2-2-1","axisOrder":{"x":1,"y":2,"z":3,"c":0}},{"mag":[4,4,1],"path":"./segmentation/4-4-1","axisOrder":{"x":1,"y":2,"z":3,"c":0}},{"mag":[8,8,2],"path":"./segmentation/8-8-2","axisOrder":{"x":1,"y":2,"z":3,"c":0}},{"mag":[16,16,4],"path":"./segmentation/16-16-4","axisOrder":{"x":1,"y":2,"z":3,"c":0}}],"numChannels":1,"boundingBox":{"topLeft":[3072,3072,512],"width":1024,"height":1024,"depth":1024}}],"scale":{"factor":[11.239999771118164,11.239999771118164,28],"unit":"nanometer"}},"dataStore":{"name":"localhost","url":"http://localhost:9000","allowsUpload":true,"jobsSupportedByAvailableWorkers":[],"jobsEnabled":false},"owningOrganization":"Organization_X","allowedTeams":[],"allowedTeamsCumulative":[],"isActive":true,"isPublic":false,"description":null,"directoryName":"added_remote_ds-68c91cecd200006282391f60","created":1758010604547,"isEditable":true,"lastUsedByUser":0,"logoUrl":"/assets/images/mpi-logos.svg","sortingKey":1758010604547,"metadata":[],"isUnreported":false,"tags":[],"folderId":"570b9f4e4bb848d0885ea917","usedStorageBytes":0}]
-        compression: none
-  - request:
-      method: POST
-      path: /api/v11/userToken/generate
-      headers:
-        host: localhost:9000
-        content-length: '0'
-        accept: '*/*'
-        accept-encoding: gzip, deflate
-        connection: keep-alive
-        user-agent: python-httpx/0.27.2
-        x-auth-token: >-
-          1b88db86331a38c21a0b235794b9e459856490d70408bcffb767f64ade0f83d2bdb4c4e181b9a9a30cdece7cb7c65208cc43b6c1bb5987f5ece00d348b1a905502a266f8fc64f0371cd6559393d72e031d0c2d0cabad58cccf957bb258bc86f05b5dc3d4fff3d5e3d9c0389a6027d861a21e78e3222fb6c5b7944520ef21761e
-      body:
-        encoding: utf8
-        data: ''
-        compression: none
-    response:
-      status:
-        code: 200
-      headers:
-        x-powered-by: Express
-        cache-control: no-cache
-        referrer-policy: origin-when-cross-origin, strict-origin-when-cross-origin
-        x-permitted-cross-domain-policies: master-only
-        date: Tue, 16 Sep 2025 08:16:44 GMT
-        connection: close
-        content-type: application/json
-        content-length: '34'
-      body:
-        encoding: utf8
-        data: '{"token":"Ym49UR7nywxwdfqPNdqAnA"}'
-=======
+        /api/v10/datasets?isActive=true&organizationId=Organization_X&searchQuery=added_remote_ds
+      headers:
+        host: localhost:9000
+        accept: '*/*'
+        accept-encoding: gzip, deflate
+        connection: keep-alive
+        user-agent: python-httpx/0.27.2
+        x-auth-token: >-
+          1b88db86331a38c21a0b235794b9e459856490d70408bcffb767f64ade0f83d2bdb4c4e181b9a9a30cdece7cb7c65208cc43b6c1bb5987f5ece00d348b1a905502a266f8fc64f0371cd6559393d72e031d0c2d0cabad58cccf957bb258bc86f05b5dc3d4fff3d5e3d9c0389a6027d861a21e78e3222fb6c5b7944520ef21761e
+      body:
+        encoding: utf8
+        data: ''
+        compression: none
+    response:
+      status:
+        code: 200
+      headers:
+        cache-control: no-cache
+        referrer-policy: origin-when-cross-origin, strict-origin-when-cross-origin
+        access-control-max-age: '600'
+        access-control-allow-origin: '*'
+        x-permitted-cross-domain-policies: master-only
+        date: Thu, 11 Sep 2025 11:47:22 GMT
+        content-type: application/json
+        content-length: '1281'
+      body:
+        encoding: utf8
+        data: >-
           [{"id":"68c2b6cb0100008600142ec9","name":"added_remote_ds","dataSource":{"id":{"name":"added_remote_ds","team":"Organization_X"},"dataLayers":[{"name":"color","category":"color","boundingBox":{"topLeft":[3072,3072,512],"width":1024,"height":1024,"depth":1024},"resolutions":[[1,1,1],[2,2,1],[4,4,1],[8,8,2],[16,16,4]],"elementClass":"uint8","defaultViewConfiguration":{"color":[255,0,0]},"numChannels":1},{"name":"segmentation","category":"segmentation","boundingBox":{"topLeft":[3072,3072,512],"width":1024,"height":1024,"depth":1024},"resolutions":[[1,1,1],[2,2,1],[4,4,1],[8,8,2],[16,16,4]],"elementClass":"uint32","numChannels":1}],"scale":{"factor":[11.239999771118164,11.239999771118164,28],"unit":"nanometer"}},"dataStore":{"name":"localhost","url":"http://localhost:9000","allowsUpload":true,"jobsSupportedByAvailableWorkers":[],"jobsEnabled":false},"owningOrganization":"Organization_X","allowedTeams":[],"allowedTeamsCumulative":[],"isActive":true,"isPublic":false,"description":null,"directoryName":"added_remote_ds","created":1757591243657,"isEditable":true,"lastUsedByUser":0,"logoUrl":"/assets/images/mpi-logos.svg","sortingKey":1757591243657,"metadata":[],"isUnreported":false,"tags":[],"folderId":"570b9f4e4bb848d0885ea917","publication":null,"usedStorageBytes":0}]
->>>>>>> 9d65d3f3
         compression: none
   - request:
       method: GET
       path: >-
-<<<<<<< HEAD
-        /api/v11/datasets/68c91cecd200006282391f60?sharingToken=Ym49UR7nywxwdfqPNdqAnA
-=======
         /api/v10/datasets/68c2b6cb0100008600142ec9?sharingToken=1b88db86331a38c21a0b235794b9e459856490d70408bcffb767f64ade0f83d2bdb4c4e181b9a9a30cdece7cb7c65208cc43b6c1bb5987f5ece00d348b1a905502a266f8fc64f0371cd6559393d72e031d0c2d0cabad58cccf957bb258bc86f05b5dc3d4fff3d5e3d9c0389a6027d861a21e78e3222fb6c5b7944520ef21761e
->>>>>>> 9d65d3f3
-      headers:
-        host: localhost:9000
-        accept: '*/*'
-        accept-encoding: gzip, deflate
-        connection: keep-alive
-        user-agent: python-httpx/0.27.2
-        x-auth-token: >-
-          1b88db86331a38c21a0b235794b9e459856490d70408bcffb767f64ade0f83d2bdb4c4e181b9a9a30cdece7cb7c65208cc43b6c1bb5987f5ece00d348b1a905502a266f8fc64f0371cd6559393d72e031d0c2d0cabad58cccf957bb258bc86f05b5dc3d4fff3d5e3d9c0389a6027d861a21e78e3222fb6c5b7944520ef21761e
-      body:
-        encoding: utf8
-        data: ''
-        compression: none
-    response:
-      status:
-        code: 200
-      headers:
-        cache-control: no-cache
-        referrer-policy: origin-when-cross-origin, strict-origin-when-cross-origin
-        x-permitted-cross-domain-policies: master-only
-<<<<<<< HEAD
-        date: Tue, 16 Sep 2025 08:16:44 GMT
-        connection: close
-=======
-        date: Thu, 11 Sep 2025 11:47:22 GMT
->>>>>>> 9d65d3f3
-        content-type: application/json
-        content-length: '2212'
-      body:
-        encoding: utf8
-        data: >-
-<<<<<<< HEAD
-          {"id":"68c91cecd200006282391f60","name":"added_remote_ds","dataSource":{"id":{"name":"added_remote_ds-68c91cecd200006282391f60","team":"Organization_X"},"dataLayers":[{"name":"color","elementClass":"uint8","category":"color","dataFormat":"zarr","resolutions":[[1,1,1],[2,2,1],[4,4,1],[8,8,2],[16,16,4]],"mags":[{"mag":[1,1,1],"path":"./color/1","axisOrder":{"x":1,"y":2,"z":3,"c":0}},{"mag":[2,2,1],"path":"./color/2-2-1","axisOrder":{"x":1,"y":2,"z":3,"c":0}},{"mag":[4,4,1],"path":"./color/4-4-1","axisOrder":{"x":1,"y":2,"z":3,"c":0}},{"mag":[8,8,2],"path":"./color/8-8-2","axisOrder":{"x":1,"y":2,"z":3,"c":0}},{"mag":[16,16,4],"path":"./color/16-16-4","axisOrder":{"x":1,"y":2,"z":3,"c":0}}],"defaultViewConfiguration":{"color":[255,0,0]},"numChannels":1,"boundingBox":{"topLeft":[3072,3072,512],"width":1024,"height":1024,"depth":1024}},{"largestSegmentId":2504697,"name":"segmentation","elementClass":"uint32","category":"segmentation","dataFormat":"zarr","resolutions":[[1,1,1],[2,2,1],[4,4,1],[8,8,2],[16,16,4]],"mags":[{"mag":[1,1,1],"path":"./segmentation/1","axisOrder":{"x":1,"y":2,"z":3,"c":0}},{"mag":[2,2,1],"path":"./segmentation/2-2-1","axisOrder":{"x":1,"y":2,"z":3,"c":0}},{"mag":[4,4,1],"path":"./segmentation/4-4-1","axisOrder":{"x":1,"y":2,"z":3,"c":0}},{"mag":[8,8,2],"path":"./segmentation/8-8-2","axisOrder":{"x":1,"y":2,"z":3,"c":0}},{"mag":[16,16,4],"path":"./segmentation/16-16-4","axisOrder":{"x":1,"y":2,"z":3,"c":0}}],"numChannels":1,"boundingBox":{"topLeft":[3072,3072,512],"width":1024,"height":1024,"depth":1024}}],"scale":{"factor":[11.239999771118164,11.239999771118164,28],"unit":"nanometer"}},"dataStore":{"name":"localhost","url":"http://localhost:9000","allowsUpload":true,"jobsSupportedByAvailableWorkers":[],"jobsEnabled":false},"owningOrganization":"Organization_X","allowedTeams":[],"allowedTeamsCumulative":[],"isActive":true,"isPublic":false,"description":null,"directoryName":"added_remote_ds-68c91cecd200006282391f60","created":1758010604547,"isEditable":true,"lastUsedByUser":1758010604624,"logoUrl":"/assets/images/mpi-logos.svg","sortingKey":1758010604547,"metadata":[],"isUnreported":false,"tags":[],"folderId":"570b9f4e4bb848d0885ea917","usedStorageBytes":0}
-        compression: none
-  - request:
-      method: HEAD
-      path: /data/v11/zarr/68c91cecd200006282391f60/datasource-properties.json
-      headers:
-        host: localhost:9000
-        x-auth-token: Ym49UR7nywxwdfqPNdqAnA
-=======
+      headers:
+        host: localhost:9000
+        accept: '*/*'
+        accept-encoding: gzip, deflate
+        connection: keep-alive
+        user-agent: python-httpx/0.27.2
+        x-auth-token: >-
+          1b88db86331a38c21a0b235794b9e459856490d70408bcffb767f64ade0f83d2bdb4c4e181b9a9a30cdece7cb7c65208cc43b6c1bb5987f5ece00d348b1a905502a266f8fc64f0371cd6559393d72e031d0c2d0cabad58cccf957bb258bc86f05b5dc3d4fff3d5e3d9c0389a6027d861a21e78e3222fb6c5b7944520ef21761e
+      body:
+        encoding: utf8
+        data: ''
+        compression: none
+    response:
+      status:
+        code: 200
+      headers:
+        cache-control: no-cache
+        referrer-policy: origin-when-cross-origin, strict-origin-when-cross-origin
+        x-permitted-cross-domain-policies: master-only
+        date: Thu, 11 Sep 2025 11:47:22 GMT
+        content-type: application/json
+        content-length: '1291'
+      body:
+        encoding: utf8
+        data: >-
           {"id":"68c2b6cb0100008600142ec9","name":"added_remote_ds","dataSource":{"id":{"name":"added_remote_ds","team":"Organization_X"},"dataLayers":[{"name":"color","category":"color","boundingBox":{"topLeft":[3072,3072,512],"width":1024,"height":1024,"depth":1024},"resolutions":[[1,1,1],[2,2,1],[4,4,1],[8,8,2],[16,16,4]],"elementClass":"uint8","defaultViewConfiguration":{"color":[255,0,0]},"numChannels":1},{"name":"segmentation","category":"segmentation","boundingBox":{"topLeft":[3072,3072,512],"width":1024,"height":1024,"depth":1024},"resolutions":[[1,1,1],[2,2,1],[4,4,1],[8,8,2],[16,16,4]],"elementClass":"uint32","numChannels":1}],"scale":{"factor":[11.239999771118164,11.239999771118164,28],"unit":"nanometer"}},"dataStore":{"name":"localhost","url":"http://localhost:9000","allowsUpload":true,"jobsSupportedByAvailableWorkers":[],"jobsEnabled":false},"owningOrganization":"Organization_X","allowedTeams":[],"allowedTeamsCumulative":[],"isActive":true,"isPublic":false,"description":null,"directoryName":"added_remote_ds","created":1757591243657,"isEditable":true,"lastUsedByUser":1757591243737,"logoUrl":"/assets/images/mpi-logos.svg","sortingKey":1757591243657,"metadata":[],"isUnreported":false,"tags":[],"folderId":"570b9f4e4bb848d0885ea917","publication":null,"usedStorageBytes":0}
         compression: none
   - request:
@@ -239,7 +162,6 @@
         host: localhost:9000
         x-auth-token: >-
           1b88db86331a38c21a0b235794b9e459856490d70408bcffb767f64ade0f83d2bdb4c4e181b9a9a30cdece7cb7c65208cc43b6c1bb5987f5ece00d348b1a905502a266f8fc64f0371cd6559393d72e031d0c2d0cabad58cccf957bb258bc86f05b5dc3d4fff3d5e3d9c0389a6027d861a21e78e3222fb6c5b7944520ef21761e
->>>>>>> 9d65d3f3
         accept-encoding: identity
         accept: '*/*'
         user-agent: Python/3.13 aiohttp/3.10.11
@@ -256,34 +178,21 @@
         access-control-max-age: '600'
         access-control-allow-origin: '*'
         x-permitted-cross-domain-policies: master-only
-<<<<<<< HEAD
-        date: Tue, 16 Sep 2025 08:16:44 GMT
-        connection: close
-=======
         date: Thu, 11 Sep 2025 11:47:23 GMT
->>>>>>> 9d65d3f3
-        content-type: application/json
-        content-length: '1560'
-      body:
-        encoding: utf8
-        data: ''
-        compression: none
-  - request:
-      method: GET
-<<<<<<< HEAD
-      path: /data/v11/zarr/68c91cecd200006282391f60/datasource-properties.json
-      headers:
-        host: localhost:9000
-        x-auth-token: Ym49UR7nywxwdfqPNdqAnA
-        range: bytes=0-1559
-=======
+        content-type: application/json
+        content-length: '1392'
+      body:
+        encoding: utf8
+        data: ''
+        compression: none
+  - request:
+      method: GET
       path: /data/v10/zarr/68c2b6cb0100008600142ec9/datasource-properties.json
       headers:
         host: localhost:9000
         x-auth-token: >-
           1b88db86331a38c21a0b235794b9e459856490d70408bcffb767f64ade0f83d2bdb4c4e181b9a9a30cdece7cb7c65208cc43b6c1bb5987f5ece00d348b1a905502a266f8fc64f0371cd6559393d72e031d0c2d0cabad58cccf957bb258bc86f05b5dc3d4fff3d5e3d9c0389a6027d861a21e78e3222fb6c5b7944520ef21761e
         range: bytes=0-1391
->>>>>>> 9d65d3f3
         accept: '*/*'
         accept-encoding: gzip, deflate
         user-agent: Python/3.13 aiohttp/3.10.11
@@ -300,59 +209,41 @@
         access-control-max-age: '600'
         access-control-allow-origin: '*'
         x-permitted-cross-domain-policies: master-only
-<<<<<<< HEAD
-        date: Tue, 16 Sep 2025 08:16:44 GMT
-        connection: close
-=======
         date: Thu, 11 Sep 2025 11:47:23 GMT
->>>>>>> 9d65d3f3
-        content-type: application/json
-        content-length: '1560'
-      body:
-        encoding: utf8
-        data: >-
-          {"id":{"name":"added_remote_ds-68c91cecd200006282391f60","team":"Organization_X"},"dataLayers":[{"category":"color","name":"color","dataFormat":"zarr","boundingBox":{"topLeft":[3072,3072,512],"width":1024,"height":1024,"depth":1024},"elementClass":"uint8","mags":[{"mag":[1,1,1],"path":"./color/1","axisOrder":{"x":1,"y":2,"z":3,"c":0}},{"mag":[2,2,1],"path":"./color/2-2-1","axisOrder":{"x":1,"y":2,"z":3,"c":0}},{"mag":[4,4,1],"path":"./color/4-4-1","axisOrder":{"x":1,"y":2,"z":3,"c":0}},{"mag":[8,8,2],"path":"./color/8-8-2","axisOrder":{"x":1,"y":2,"z":3,"c":0}},{"mag":[16,16,4],"path":"./color/16-16-4","axisOrder":{"x":1,"y":2,"z":3,"c":0}}],"defaultViewConfiguration":{"color":[255,0,0]},"resolutions":[[1,1,1],[2,2,1],[4,4,1],[8,8,2],[16,16,4]],"numChannels":1},{"category":"segmentation","name":"segmentation","dataFormat":"zarr","boundingBox":{"topLeft":[3072,3072,512],"width":1024,"height":1024,"depth":1024},"elementClass":"uint32","mags":[{"mag":[1,1,1],"path":"./segmentation/1","axisOrder":{"x":1,"y":2,"z":3,"c":0}},{"mag":[2,2,1],"path":"./segmentation/2-2-1","axisOrder":{"x":1,"y":2,"z":3,"c":0}},{"mag":[4,4,1],"path":"./segmentation/4-4-1","axisOrder":{"x":1,"y":2,"z":3,"c":0}},{"mag":[8,8,2],"path":"./segmentation/8-8-2","axisOrder":{"x":1,"y":2,"z":3,"c":0}},{"mag":[16,16,4],"path":"./segmentation/16-16-4","axisOrder":{"x":1,"y":2,"z":3,"c":0}}],"largestSegmentId":2504697,"resolutions":[[1,1,1],[2,2,1],[4,4,1],[8,8,2],[16,16,4]],"numChannels":1}],"scale":{"factor":[11.239999771118164,11.239999771118164,28],"unit":"nanometer"}}
-        compression: none
-  - request:
-      method: GET
-<<<<<<< HEAD
-      path: /api/v11/datasets/68c91cecd200006282391f60
-=======
+        content-type: application/json
+        content-length: '1392'
+      body:
+        encoding: utf8
+        data: >-
+          {"id":{"name":"added_remote_ds","team":"Organization_X"},"dataLayers":[{"name":"color","category":"color","boundingBox":{"topLeft":[3072,3072,512],"width":1024,"height":1024,"depth":1024},"elementClass":"uint8","mags":[{"mag":[1,1,1],"path":"./color/1","axisOrder":{"x":1,"y":2,"z":3,"c":0}},{"mag":[2,2,1],"path":"./color/2-2-1","axisOrder":{"x":1,"y":2,"z":3,"c":0}},{"mag":[4,4,1],"path":"./color/4-4-1","axisOrder":{"x":1,"y":2,"z":3,"c":0}},{"mag":[8,8,2],"path":"./color/8-8-2","axisOrder":{"x":1,"y":2,"z":3,"c":0}},{"mag":[16,16,4],"path":"./color/16-16-4","axisOrder":{"x":1,"y":2,"z":3,"c":0}}],"defaultViewConfiguration":{"color":[255,0,0]},"numChannels":1,"dataFormat":"zarr"},{"name":"segmentation","boundingBox":{"topLeft":[3072,3072,512],"width":1024,"height":1024,"depth":1024},"elementClass":"uint32","mags":[{"mag":[1,1,1],"path":"./segmentation/1","axisOrder":{"x":1,"y":2,"z":3,"c":0}},{"mag":[2,2,1],"path":"./segmentation/2-2-1","axisOrder":{"x":1,"y":2,"z":3,"c":0}},{"mag":[4,4,1],"path":"./segmentation/4-4-1","axisOrder":{"x":1,"y":2,"z":3,"c":0}},{"mag":[8,8,2],"path":"./segmentation/8-8-2","axisOrder":{"x":1,"y":2,"z":3,"c":0}},{"mag":[16,16,4],"path":"./segmentation/16-16-4","axisOrder":{"x":1,"y":2,"z":3,"c":0}}],"numChannels":1,"dataFormat":"zarr","category":"segmentation"}],"scale":{"factor":[11.239999771118164,11.239999771118164,28],"unit":"nanometer"}}
+        compression: none
+  - request:
+      method: GET
       path: /api/v10/datasets/68c2b6cb0100008600142ec9
->>>>>>> 9d65d3f3
-      headers:
-        host: localhost:9000
-        accept: '*/*'
-        accept-encoding: gzip, deflate
-        connection: keep-alive
-        user-agent: python-httpx/0.27.2
-        x-auth-token: >-
-          1b88db86331a38c21a0b235794b9e459856490d70408bcffb767f64ade0f83d2bdb4c4e181b9a9a30cdece7cb7c65208cc43b6c1bb5987f5ece00d348b1a905502a266f8fc64f0371cd6559393d72e031d0c2d0cabad58cccf957bb258bc86f05b5dc3d4fff3d5e3d9c0389a6027d861a21e78e3222fb6c5b7944520ef21761e
-      body:
-        encoding: utf8
-        data: ''
-        compression: none
-    response:
-      status:
-        code: 200
-      headers:
-        cache-control: no-cache
-        referrer-policy: origin-when-cross-origin, strict-origin-when-cross-origin
-        x-permitted-cross-domain-policies: master-only
-<<<<<<< HEAD
-        date: Tue, 16 Sep 2025 08:16:44 GMT
-        connection: close
-=======
+      headers:
+        host: localhost:9000
+        accept: '*/*'
+        accept-encoding: gzip, deflate
+        connection: keep-alive
+        user-agent: python-httpx/0.27.2
+        x-auth-token: >-
+          1b88db86331a38c21a0b235794b9e459856490d70408bcffb767f64ade0f83d2bdb4c4e181b9a9a30cdece7cb7c65208cc43b6c1bb5987f5ece00d348b1a905502a266f8fc64f0371cd6559393d72e031d0c2d0cabad58cccf957bb258bc86f05b5dc3d4fff3d5e3d9c0389a6027d861a21e78e3222fb6c5b7944520ef21761e
+      body:
+        encoding: utf8
+        data: ''
+        compression: none
+    response:
+      status:
+        code: 200
+      headers:
+        cache-control: no-cache
+        referrer-policy: origin-when-cross-origin, strict-origin-when-cross-origin
+        x-permitted-cross-domain-policies: master-only
         date: Thu, 11 Sep 2025 11:47:23 GMT
->>>>>>> 9d65d3f3
-        content-type: application/json
-        content-length: '2212'
-      body:
-        encoding: utf8
-        data: >-
-<<<<<<< HEAD
-          {"id":"68c91cecd200006282391f60","name":"added_remote_ds","dataSource":{"id":{"name":"added_remote_ds-68c91cecd200006282391f60","team":"Organization_X"},"dataLayers":[{"name":"color","elementClass":"uint8","category":"color","dataFormat":"zarr","resolutions":[[1,1,1],[2,2,1],[4,4,1],[8,8,2],[16,16,4]],"mags":[{"mag":[1,1,1],"path":"./color/1","axisOrder":{"x":1,"y":2,"z":3,"c":0}},{"mag":[2,2,1],"path":"./color/2-2-1","axisOrder":{"x":1,"y":2,"z":3,"c":0}},{"mag":[4,4,1],"path":"./color/4-4-1","axisOrder":{"x":1,"y":2,"z":3,"c":0}},{"mag":[8,8,2],"path":"./color/8-8-2","axisOrder":{"x":1,"y":2,"z":3,"c":0}},{"mag":[16,16,4],"path":"./color/16-16-4","axisOrder":{"x":1,"y":2,"z":3,"c":0}}],"defaultViewConfiguration":{"color":[255,0,0]},"numChannels":1,"boundingBox":{"topLeft":[3072,3072,512],"width":1024,"height":1024,"depth":1024}},{"largestSegmentId":2504697,"name":"segmentation","elementClass":"uint32","category":"segmentation","dataFormat":"zarr","resolutions":[[1,1,1],[2,2,1],[4,4,1],[8,8,2],[16,16,4]],"mags":[{"mag":[1,1,1],"path":"./segmentation/1","axisOrder":{"x":1,"y":2,"z":3,"c":0}},{"mag":[2,2,1],"path":"./segmentation/2-2-1","axisOrder":{"x":1,"y":2,"z":3,"c":0}},{"mag":[4,4,1],"path":"./segmentation/4-4-1","axisOrder":{"x":1,"y":2,"z":3,"c":0}},{"mag":[8,8,2],"path":"./segmentation/8-8-2","axisOrder":{"x":1,"y":2,"z":3,"c":0}},{"mag":[16,16,4],"path":"./segmentation/16-16-4","axisOrder":{"x":1,"y":2,"z":3,"c":0}}],"numChannels":1,"boundingBox":{"topLeft":[3072,3072,512],"width":1024,"height":1024,"depth":1024}}],"scale":{"factor":[11.239999771118164,11.239999771118164,28],"unit":"nanometer"}},"dataStore":{"name":"localhost","url":"http://localhost:9000","allowsUpload":true,"jobsSupportedByAvailableWorkers":[],"jobsEnabled":false},"owningOrganization":"Organization_X","allowedTeams":[],"allowedTeamsCumulative":[],"isActive":true,"isPublic":false,"description":null,"directoryName":"added_remote_ds-68c91cecd200006282391f60","created":1758010604547,"isEditable":true,"lastUsedByUser":1758010604677,"logoUrl":"/assets/images/mpi-logos.svg","sortingKey":1758010604547,"metadata":[],"isUnreported":false,"tags":[],"folderId":"570b9f4e4bb848d0885ea917","usedStorageBytes":0}
-=======
+        content-type: application/json
+        content-length: '1291'
+      body:
+        encoding: utf8
+        data: >-
           {"id":"68c2b6cb0100008600142ec9","name":"added_remote_ds","dataSource":{"id":{"name":"added_remote_ds","team":"Organization_X"},"dataLayers":[{"name":"color","category":"color","boundingBox":{"topLeft":[3072,3072,512],"width":1024,"height":1024,"depth":1024},"resolutions":[[1,1,1],[2,2,1],[4,4,1],[8,8,2],[16,16,4]],"elementClass":"uint8","defaultViewConfiguration":{"color":[255,0,0]},"numChannels":1},{"name":"segmentation","category":"segmentation","boundingBox":{"topLeft":[3072,3072,512],"width":1024,"height":1024,"depth":1024},"resolutions":[[1,1,1],[2,2,1],[4,4,1],[8,8,2],[16,16,4]],"elementClass":"uint32","numChannels":1}],"scale":{"factor":[11.239999771118164,11.239999771118164,28],"unit":"nanometer"}},"dataStore":{"name":"localhost","url":"http://localhost:9000","allowsUpload":true,"jobsSupportedByAvailableWorkers":[],"jobsEnabled":false},"owningOrganization":"Organization_X","allowedTeams":[],"allowedTeamsCumulative":[],"isActive":true,"isPublic":false,"description":null,"directoryName":"added_remote_ds","created":1757591243657,"isEditable":true,"lastUsedByUser":1757591243819,"logoUrl":"/assets/images/mpi-logos.svg","sortingKey":1757591243657,"metadata":[],"isUnreported":false,"tags":[],"folderId":"570b9f4e4bb848d0885ea917","publication":null,"usedStorageBytes":0}
->>>>>>> 9d65d3f3
         compression: none