http_interactions:
  - request:
      method: GET
      path: >-
        /api/v11/datasets?isActive=true&organizationId=Organization_X&searchQuery=l4_sample
      headers:
        host: localhost:9000
        accept: '*/*'
        accept-encoding: gzip, deflate
        connection: keep-alive
        user-agent: python-httpx/0.27.2
        x-auth-token: >-
          1b88db86331a38c21a0b235794b9e459856490d70408bcffb767f64ade0f83d2bdb4c4e181b9a9a30cdece7cb7c65208cc43b6c1bb5987f5ece00d348b1a905502a266f8fc64f0371cd6559393d72e031d0c2d0cabad58cccf957bb258bc86f05b5dc3d4fff3d5e3d9c0389a6027d861a21e78e3222fb6c5b7944520ef21761e
      body:
        encoding: utf8
        data: ''
        compression: none
    response:
      status:
        code: 200
      headers:
        cache-control: no-cache
        referrer-policy: origin-when-cross-origin, strict-origin-when-cross-origin
        access-control-max-age: '600'
        access-control-allow-origin: '*'
        x-permitted-cross-domain-policies: master-only
<<<<<<< HEAD
        date: Tue, 16 Sep 2025 08:16:44 GMT
        connection: close
=======
        date: Thu, 11 Sep 2025 11:47:23 GMT
>>>>>>> 9d65d3f3
        content-type: application/json
        content-length: '3094'
      body:
        encoding: utf8
        data: >-
<<<<<<< HEAD
          [{"id":"59e9cfbdba632ac2ab8b23b5","name":"l4_sample","dataSource":{"id":{"name":"l4_sample","team":"Organization_X"},"dataLayers":[{"name":"color","elementClass":"uint8","category":"color","dataFormat":"wkw","resolutions":[[1,1,1],[2,2,1],[4,4,1],[8,8,2],[16,16,4]],"mags":[{"mag":[1,1,1],"path":"/Users/valentin/Documents/scalableminds/webknossos/binaryData/Organization_X/l4_sample/color/1"},{"mag":[2,2,1],"path":"/Users/valentin/Documents/scalableminds/webknossos/binaryData/Organization_X/l4_sample/color/2-2-1"},{"mag":[4,4,1],"path":"/Users/valentin/Documents/scalableminds/webknossos/binaryData/Organization_X/l4_sample/color/4-4-1"},{"mag":[8,8,2],"path":"/Users/valentin/Documents/scalableminds/webknossos/binaryData/Organization_X/l4_sample/color/8-8-2"},{"mag":[16,16,4],"path":"/Users/valentin/Documents/scalableminds/webknossos/binaryData/Organization_X/l4_sample/color/16-16-4"}],"defaultViewConfiguration":{"color":[255,0,0]},"numChannels":1,"boundingBox":{"topLeft":[3072,3072,512],"width":1024,"height":1024,"depth":1024}},{"largestSegmentId":2504697,"name":"segmentation","elementClass":"uint32","category":"segmentation","dataFormat":"wkw","resolutions":[[1,1,1],[2,2,1],[4,4,1],[8,8,2],[16,16,4]],"attachments":{"meshes":[{"name":"meshfile_4-4-1","path":"/Users/valentin/Documents/scalableminds/webknossos/binaryData/Organization_X/l4_sample-59e9cfbdba632ac2ab8b23b5/segmentation/meshes/meshfile_4-4-1","dataFormat":"zarr3"}],"agglomerates":[],"connectomes":[]},"mags":[{"mag":[1,1,1],"path":"/Users/valentin/Documents/scalableminds/webknossos/binaryData/Organization_X/l4_sample/segmentation/1"},{"mag":[2,2,1],"path":"/Users/valentin/Documents/scalableminds/webknossos/binaryData/Organization_X/l4_sample/segmentation/2-2-1"},{"mag":[4,4,1],"path":"/Users/valentin/Documents/scalableminds/webknossos/binaryData/Organization_X/l4_sample/segmentation/4-4-1"},{"mag":[8,8,2],"path":"/Users/valentin/Documents/scalableminds/webknossos/binaryData/Organization_X/l4_sample/segmentation/8-8-2"},{"mag":[16,16,4],"path":"/Users/valentin/Documents/scalableminds/webknossos/binaryData/Organization_X/l4_sample/segmentation/16-16-4"}],"numChannels":1,"boundingBox":{"topLeft":[3072,3072,512],"width":1024,"height":1024,"depth":1024}}],"scale":{"factor":[11.239999771118164,11.239999771118164,28],"unit":"nanometer"}},"dataStore":{"name":"localhost","url":"http://localhost:9000","allowsUpload":true,"jobsSupportedByAvailableWorkers":[],"jobsEnabled":false},"owningOrganization":"Organization_X","allowedTeams":[{"id":"570b9f4b2a7c0e3b008da6ec","name":"team_X1","organization":"Organization_X","isOrganizationTeam":true}],"allowedTeamsCumulative":[{"id":"570b9f4b2a7c0e3b008da6ec","name":"team_X1","organization":"Organization_X","isOrganizationTeam":true}],"isActive":true,"isPublic":true,"description":null,"directoryName":"l4_sample","created":1508495293789,"isEditable":true,"lastUsedByUser":1758010600643,"logoUrl":"/assets/images/mpi-logos.svg","sortingKey":1508495293789,"metadata":[],"isUnreported":false,"tags":[],"folderId":"570b9f4e4bb848d0885ea917","usedStorageBytes":0}]
        compression: none
  - request:
      method: POST
      path: /api/v11/userToken/generate
      headers:
        host: localhost:9000
        content-length: '0'
        accept: '*/*'
        accept-encoding: gzip, deflate
        connection: keep-alive
        user-agent: python-httpx/0.27.2
        x-auth-token: >-
          1b88db86331a38c21a0b235794b9e459856490d70408bcffb767f64ade0f83d2bdb4c4e181b9a9a30cdece7cb7c65208cc43b6c1bb5987f5ece00d348b1a905502a266f8fc64f0371cd6559393d72e031d0c2d0cabad58cccf957bb258bc86f05b5dc3d4fff3d5e3d9c0389a6027d861a21e78e3222fb6c5b7944520ef21761e
      body:
        encoding: utf8
        data: ''
        compression: none
    response:
      status:
        code: 200
      headers:
        x-powered-by: Express
        cache-control: no-cache
        referrer-policy: origin-when-cross-origin, strict-origin-when-cross-origin
        x-permitted-cross-domain-policies: master-only
        date: Tue, 16 Sep 2025 08:16:44 GMT
        connection: close
        content-type: application/json
        content-length: '34'
      body:
        encoding: utf8
        data: '{"token":"MJRXBeYxf-K1yfmZRmUnYQ"}'
=======
          [{"id":"59e9cfbdba632ac2ab8b23b5","name":"l4_sample","dataSource":{"id":{"name":"l4_sample","team":"Organization_X"},"dataLayers":[{"name":"color","category":"color","boundingBox":{"topLeft":[3072,3072,512],"width":1024,"height":1024,"depth":1024},"resolutions":[[1,1,1],[2,2,1],[4,4,1],[8,8,2],[16,16,4]],"elementClass":"uint8","defaultViewConfiguration":{"color":[255,0,0]}},{"name":"segmentation","category":"segmentation","boundingBox":{"topLeft":[3072,3072,512],"width":1024,"height":1024,"depth":1024},"resolutions":[[1,1,1],[2,2,1],[4,4,1],[8,8,2],[16,16,4]],"elementClass":"uint32","largestSegmentId":2504697}],"scale":{"factor":[11.239999771118164,11.239999771118164,28],"unit":"nanometer"}},"dataStore":{"name":"localhost","url":"http://localhost:9000","allowsUpload":true,"jobsSupportedByAvailableWorkers":[],"jobsEnabled":false},"owningOrganization":"Organization_X","allowedTeams":[{"id":"570b9f4b2a7c0e3b008da6ec","name":"team_X1","organization":"Organization_X","isOrganizationTeam":true}],"allowedTeamsCumulative":[{"id":"570b9f4b2a7c0e3b008da6ec","name":"team_X1","organization":"Organization_X","isOrganizationTeam":true}],"isActive":true,"isPublic":true,"description":null,"directoryName":"l4_sample","created":1508495293789,"isEditable":true,"lastUsedByUser":1757591241666,"logoUrl":"/assets/images/mpi-logos.svg","sortingKey":1508495293789,"metadata":[],"isUnreported":false,"tags":[],"folderId":"570b9f4e4bb848d0885ea917","publication":null,"usedStorageBytes":0}]
>>>>>>> 9d65d3f3
        compression: none
  - request:
      method: GET
      path: >-
<<<<<<< HEAD
        /api/v11/datasets/59e9cfbdba632ac2ab8b23b5?sharingToken=MJRXBeYxf-K1yfmZRmUnYQ
=======
        /api/v10/datasets/59e9cfbdba632ac2ab8b23b5?sharingToken=1b88db86331a38c21a0b235794b9e459856490d70408bcffb767f64ade0f83d2bdb4c4e181b9a9a30cdece7cb7c65208cc43b6c1bb5987f5ece00d348b1a905502a266f8fc64f0371cd6559393d72e031d0c2d0cabad58cccf957bb258bc86f05b5dc3d4fff3d5e3d9c0389a6027d861a21e78e3222fb6c5b7944520ef21761e
>>>>>>> 9d65d3f3
      headers:
        host: localhost:9000
        accept: '*/*'
        accept-encoding: gzip, deflate
        connection: keep-alive
        user-agent: python-httpx/0.27.2
        x-auth-token: >-
          1b88db86331a38c21a0b235794b9e459856490d70408bcffb767f64ade0f83d2bdb4c4e181b9a9a30cdece7cb7c65208cc43b6c1bb5987f5ece00d348b1a905502a266f8fc64f0371cd6559393d72e031d0c2d0cabad58cccf957bb258bc86f05b5dc3d4fff3d5e3d9c0389a6027d861a21e78e3222fb6c5b7944520ef21761e
      body:
        encoding: utf8
        data: ''
        compression: none
    response:
      status:
        code: 200
      headers:
        cache-control: no-cache
        referrer-policy: origin-when-cross-origin, strict-origin-when-cross-origin
        x-permitted-cross-domain-policies: master-only
<<<<<<< HEAD
        date: Tue, 16 Sep 2025 08:16:44 GMT
        connection: close
=======
        date: Thu, 11 Sep 2025 11:47:23 GMT
>>>>>>> 9d65d3f3
        content-type: application/json
        content-length: '3092'
      body:
        encoding: utf8
        data: >-
<<<<<<< HEAD
          {"id":"59e9cfbdba632ac2ab8b23b5","name":"l4_sample","dataSource":{"id":{"name":"l4_sample","team":"Organization_X"},"dataLayers":[{"name":"color","elementClass":"uint8","category":"color","dataFormat":"wkw","resolutions":[[1,1,1],[2,2,1],[4,4,1],[8,8,2],[16,16,4]],"mags":[{"mag":[1,1,1],"path":"/Users/valentin/Documents/scalableminds/webknossos/binaryData/Organization_X/l4_sample/color/1"},{"mag":[2,2,1],"path":"/Users/valentin/Documents/scalableminds/webknossos/binaryData/Organization_X/l4_sample/color/2-2-1"},{"mag":[4,4,1],"path":"/Users/valentin/Documents/scalableminds/webknossos/binaryData/Organization_X/l4_sample/color/4-4-1"},{"mag":[8,8,2],"path":"/Users/valentin/Documents/scalableminds/webknossos/binaryData/Organization_X/l4_sample/color/8-8-2"},{"mag":[16,16,4],"path":"/Users/valentin/Documents/scalableminds/webknossos/binaryData/Organization_X/l4_sample/color/16-16-4"}],"defaultViewConfiguration":{"color":[255,0,0]},"numChannels":1,"boundingBox":{"topLeft":[3072,3072,512],"width":1024,"height":1024,"depth":1024}},{"largestSegmentId":2504697,"name":"segmentation","elementClass":"uint32","category":"segmentation","dataFormat":"wkw","resolutions":[[1,1,1],[2,2,1],[4,4,1],[8,8,2],[16,16,4]],"attachments":{"meshes":[{"name":"meshfile_4-4-1","path":"/Users/valentin/Documents/scalableminds/webknossos/binaryData/Organization_X/l4_sample-59e9cfbdba632ac2ab8b23b5/segmentation/meshes/meshfile_4-4-1","dataFormat":"zarr3"}],"agglomerates":[],"connectomes":[]},"mags":[{"mag":[1,1,1],"path":"/Users/valentin/Documents/scalableminds/webknossos/binaryData/Organization_X/l4_sample/segmentation/1"},{"mag":[2,2,1],"path":"/Users/valentin/Documents/scalableminds/webknossos/binaryData/Organization_X/l4_sample/segmentation/2-2-1"},{"mag":[4,4,1],"path":"/Users/valentin/Documents/scalableminds/webknossos/binaryData/Organization_X/l4_sample/segmentation/4-4-1"},{"mag":[8,8,2],"path":"/Users/valentin/Documents/scalableminds/webknossos/binaryData/Organization_X/l4_sample/segmentation/8-8-2"},{"mag":[16,16,4],"path":"/Users/valentin/Documents/scalableminds/webknossos/binaryData/Organization_X/l4_sample/segmentation/16-16-4"}],"numChannels":1,"boundingBox":{"topLeft":[3072,3072,512],"width":1024,"height":1024,"depth":1024}}],"scale":{"factor":[11.239999771118164,11.239999771118164,28],"unit":"nanometer"}},"dataStore":{"name":"localhost","url":"http://localhost:9000","allowsUpload":true,"jobsSupportedByAvailableWorkers":[],"jobsEnabled":false},"owningOrganization":"Organization_X","allowedTeams":[{"id":"570b9f4b2a7c0e3b008da6ec","name":"team_X1","organization":"Organization_X","isOrganizationTeam":true}],"allowedTeamsCumulative":[{"id":"570b9f4b2a7c0e3b008da6ec","name":"team_X1","organization":"Organization_X","isOrganizationTeam":true}],"isActive":true,"isPublic":true,"description":null,"directoryName":"l4_sample","created":1508495293789,"isEditable":true,"lastUsedByUser":1758010604789,"logoUrl":"/assets/images/mpi-logos.svg","sortingKey":1508495293789,"metadata":[],"isUnreported":false,"tags":[],"folderId":"570b9f4e4bb848d0885ea917","usedStorageBytes":0}
=======
          {"id":"59e9cfbdba632ac2ab8b23b5","name":"l4_sample","dataSource":{"id":{"name":"l4_sample","team":"Organization_X"},"dataLayers":[{"name":"color","category":"color","boundingBox":{"topLeft":[3072,3072,512],"width":1024,"height":1024,"depth":1024},"resolutions":[[1,1,1],[2,2,1],[4,4,1],[8,8,2],[16,16,4]],"elementClass":"uint8","defaultViewConfiguration":{"color":[255,0,0]}},{"name":"segmentation","category":"segmentation","boundingBox":{"topLeft":[3072,3072,512],"width":1024,"height":1024,"depth":1024},"resolutions":[[1,1,1],[2,2,1],[4,4,1],[8,8,2],[16,16,4]],"elementClass":"uint32","largestSegmentId":2504697}],"scale":{"factor":[11.239999771118164,11.239999771118164,28],"unit":"nanometer"}},"dataStore":{"name":"localhost","url":"http://localhost:9000","allowsUpload":true,"jobsSupportedByAvailableWorkers":[],"jobsEnabled":false},"owningOrganization":"Organization_X","allowedTeams":[{"id":"570b9f4b2a7c0e3b008da6ec","name":"team_X1","organization":"Organization_X","isOrganizationTeam":true}],"allowedTeamsCumulative":[{"id":"570b9f4b2a7c0e3b008da6ec","name":"team_X1","organization":"Organization_X","isOrganizationTeam":true}],"isActive":true,"isPublic":true,"description":null,"directoryName":"l4_sample","created":1508495293789,"isEditable":true,"lastUsedByUser":1757591243979,"logoUrl":"/assets/images/mpi-logos.svg","sortingKey":1508495293789,"metadata":[],"isUnreported":false,"tags":[],"folderId":"570b9f4e4bb848d0885ea917","publication":null,"usedStorageBytes":0}
>>>>>>> 9d65d3f3
        compression: none
  - request:
      method: HEAD
      path: /data/v11/zarr/59e9cfbdba632ac2ab8b23b5/datasource-properties.json
      headers:
        host: localhost:9000
<<<<<<< HEAD
        x-auth-token: MJRXBeYxf-K1yfmZRmUnYQ
=======
        x-auth-token: >-
          1b88db86331a38c21a0b235794b9e459856490d70408bcffb767f64ade0f83d2bdb4c4e181b9a9a30cdece7cb7c65208cc43b6c1bb5987f5ece00d348b1a905502a266f8fc64f0371cd6559393d72e031d0c2d0cabad58cccf957bb258bc86f05b5dc3d4fff3d5e3d9c0389a6027d861a21e78e3222fb6c5b7944520ef21761e
>>>>>>> 9d65d3f3
        accept-encoding: identity
        accept: '*/*'
        user-agent: Python/3.13 aiohttp/3.10.11
      body:
        encoding: utf8
        data: ''
        compression: none
    response:
      status:
        code: 200
      headers:
        cache-control: no-cache
        referrer-policy: origin-when-cross-origin, strict-origin-when-cross-origin
        access-control-max-age: '600'
        access-control-allow-origin: '*'
        x-permitted-cross-domain-policies: master-only
<<<<<<< HEAD
        date: Tue, 16 Sep 2025 08:16:44 GMT
        connection: close
=======
        date: Thu, 11 Sep 2025 11:47:23 GMT
>>>>>>> 9d65d3f3
        content-type: application/json
        content-length: '1529'
      body:
        encoding: utf8
        data: ''
        compression: none
  - request:
      method: GET
      path: /data/v11/zarr/59e9cfbdba632ac2ab8b23b5/datasource-properties.json
      headers:
        host: localhost:9000
<<<<<<< HEAD
        x-auth-token: MJRXBeYxf-K1yfmZRmUnYQ
        range: bytes=0-1528
=======
        x-auth-token: >-
          1b88db86331a38c21a0b235794b9e459856490d70408bcffb767f64ade0f83d2bdb4c4e181b9a9a30cdece7cb7c65208cc43b6c1bb5987f5ece00d348b1a905502a266f8fc64f0371cd6559393d72e031d0c2d0cabad58cccf957bb258bc86f05b5dc3d4fff3d5e3d9c0389a6027d861a21e78e3222fb6c5b7944520ef21761e
        range: bytes=0-1412
>>>>>>> 9d65d3f3
        accept: '*/*'
        accept-encoding: gzip, deflate
        user-agent: Python/3.13 aiohttp/3.10.11
      body:
        encoding: utf8
        data: ''
        compression: none
    response:
      status:
        code: 200
      headers:
        cache-control: no-cache
        referrer-policy: origin-when-cross-origin, strict-origin-when-cross-origin
        access-control-max-age: '600'
        access-control-allow-origin: '*'
        x-permitted-cross-domain-policies: master-only
<<<<<<< HEAD
        date: Tue, 16 Sep 2025 08:16:44 GMT
        connection: close
=======
        date: Thu, 11 Sep 2025 11:47:23 GMT
>>>>>>> 9d65d3f3
        content-type: application/json
        content-length: '1529'
      body:
        encoding: utf8
        data: >-
          {"id":{"name":"l4_sample","team":"Organization_X"},"dataLayers":[{"category":"color","name":"color","dataFormat":"zarr","boundingBox":{"topLeft":[3072,3072,512],"width":1024,"height":1024,"depth":1024},"elementClass":"uint8","mags":[{"mag":[1,1,1],"path":"./color/1","axisOrder":{"x":1,"y":2,"z":3,"c":0}},{"mag":[2,2,1],"path":"./color/2-2-1","axisOrder":{"x":1,"y":2,"z":3,"c":0}},{"mag":[4,4,1],"path":"./color/4-4-1","axisOrder":{"x":1,"y":2,"z":3,"c":0}},{"mag":[8,8,2],"path":"./color/8-8-2","axisOrder":{"x":1,"y":2,"z":3,"c":0}},{"mag":[16,16,4],"path":"./color/16-16-4","axisOrder":{"x":1,"y":2,"z":3,"c":0}}],"defaultViewConfiguration":{"color":[255,0,0]},"resolutions":[[1,1,1],[2,2,1],[4,4,1],[8,8,2],[16,16,4]],"numChannels":1},{"category":"segmentation","name":"segmentation","dataFormat":"zarr","boundingBox":{"topLeft":[3072,3072,512],"width":1024,"height":1024,"depth":1024},"elementClass":"uint32","mags":[{"mag":[1,1,1],"path":"./segmentation/1","axisOrder":{"x":1,"y":2,"z":3,"c":0}},{"mag":[2,2,1],"path":"./segmentation/2-2-1","axisOrder":{"x":1,"y":2,"z":3,"c":0}},{"mag":[4,4,1],"path":"./segmentation/4-4-1","axisOrder":{"x":1,"y":2,"z":3,"c":0}},{"mag":[8,8,2],"path":"./segmentation/8-8-2","axisOrder":{"x":1,"y":2,"z":3,"c":0}},{"mag":[16,16,4],"path":"./segmentation/16-16-4","axisOrder":{"x":1,"y":2,"z":3,"c":0}}],"largestSegmentId":2504697,"resolutions":[[1,1,1],[2,2,1],[4,4,1],[8,8,2],[16,16,4]],"numChannels":1}],"scale":{"factor":[11.239999771118164,11.239999771118164,28],"unit":"nanometer"}}
        compression: none
  - request:
      method: GET
      path: /api/v11/datasets/59e9cfbdba632ac2ab8b23b5
      headers:
        host: localhost:9000
        accept: '*/*'
        accept-encoding: gzip, deflate
        connection: keep-alive
        user-agent: python-httpx/0.27.2
        x-auth-token: >-
          1b88db86331a38c21a0b235794b9e459856490d70408bcffb767f64ade0f83d2bdb4c4e181b9a9a30cdece7cb7c65208cc43b6c1bb5987f5ece00d348b1a905502a266f8fc64f0371cd6559393d72e031d0c2d0cabad58cccf957bb258bc86f05b5dc3d4fff3d5e3d9c0389a6027d861a21e78e3222fb6c5b7944520ef21761e
      body:
        encoding: utf8
        data: ''
        compression: none
    response:
      status:
        code: 200
      headers:
        cache-control: no-cache
        referrer-policy: origin-when-cross-origin, strict-origin-when-cross-origin
        x-permitted-cross-domain-policies: master-only
<<<<<<< HEAD
        date: Tue, 16 Sep 2025 08:16:44 GMT
        connection: close
=======
        date: Thu, 11 Sep 2025 11:47:23 GMT
>>>>>>> 9d65d3f3
        content-type: application/json
        content-length: '3092'
      body:
        encoding: utf8
        data: >-
<<<<<<< HEAD
          {"id":"59e9cfbdba632ac2ab8b23b5","name":"l4_sample","dataSource":{"id":{"name":"l4_sample","team":"Organization_X"},"dataLayers":[{"name":"color","elementClass":"uint8","category":"color","dataFormat":"wkw","resolutions":[[1,1,1],[2,2,1],[4,4,1],[8,8,2],[16,16,4]],"mags":[{"mag":[1,1,1],"path":"/Users/valentin/Documents/scalableminds/webknossos/binaryData/Organization_X/l4_sample/color/1"},{"mag":[2,2,1],"path":"/Users/valentin/Documents/scalableminds/webknossos/binaryData/Organization_X/l4_sample/color/2-2-1"},{"mag":[4,4,1],"path":"/Users/valentin/Documents/scalableminds/webknossos/binaryData/Organization_X/l4_sample/color/4-4-1"},{"mag":[8,8,2],"path":"/Users/valentin/Documents/scalableminds/webknossos/binaryData/Organization_X/l4_sample/color/8-8-2"},{"mag":[16,16,4],"path":"/Users/valentin/Documents/scalableminds/webknossos/binaryData/Organization_X/l4_sample/color/16-16-4"}],"defaultViewConfiguration":{"color":[255,0,0]},"numChannels":1,"boundingBox":{"topLeft":[3072,3072,512],"width":1024,"height":1024,"depth":1024}},{"largestSegmentId":2504697,"name":"segmentation","elementClass":"uint32","category":"segmentation","dataFormat":"wkw","resolutions":[[1,1,1],[2,2,1],[4,4,1],[8,8,2],[16,16,4]],"attachments":{"meshes":[{"name":"meshfile_4-4-1","path":"/Users/valentin/Documents/scalableminds/webknossos/binaryData/Organization_X/l4_sample-59e9cfbdba632ac2ab8b23b5/segmentation/meshes/meshfile_4-4-1","dataFormat":"zarr3"}],"agglomerates":[],"connectomes":[]},"mags":[{"mag":[1,1,1],"path":"/Users/valentin/Documents/scalableminds/webknossos/binaryData/Organization_X/l4_sample/segmentation/1"},{"mag":[2,2,1],"path":"/Users/valentin/Documents/scalableminds/webknossos/binaryData/Organization_X/l4_sample/segmentation/2-2-1"},{"mag":[4,4,1],"path":"/Users/valentin/Documents/scalableminds/webknossos/binaryData/Organization_X/l4_sample/segmentation/4-4-1"},{"mag":[8,8,2],"path":"/Users/valentin/Documents/scalableminds/webknossos/binaryData/Organization_X/l4_sample/segmentation/8-8-2"},{"mag":[16,16,4],"path":"/Users/valentin/Documents/scalableminds/webknossos/binaryData/Organization_X/l4_sample/segmentation/16-16-4"}],"numChannels":1,"boundingBox":{"topLeft":[3072,3072,512],"width":1024,"height":1024,"depth":1024}}],"scale":{"factor":[11.239999771118164,11.239999771118164,28],"unit":"nanometer"}},"dataStore":{"name":"localhost","url":"http://localhost:9000","allowsUpload":true,"jobsSupportedByAvailableWorkers":[],"jobsEnabled":false},"owningOrganization":"Organization_X","allowedTeams":[{"id":"570b9f4b2a7c0e3b008da6ec","name":"team_X1","organization":"Organization_X","isOrganizationTeam":true}],"allowedTeamsCumulative":[{"id":"570b9f4b2a7c0e3b008da6ec","name":"team_X1","organization":"Organization_X","isOrganizationTeam":true}],"isActive":true,"isPublic":true,"description":null,"directoryName":"l4_sample","created":1508495293789,"isEditable":true,"lastUsedByUser":1758010604830,"logoUrl":"/assets/images/mpi-logos.svg","sortingKey":1508495293789,"metadata":[],"isUnreported":false,"tags":[],"folderId":"570b9f4e4bb848d0885ea917","usedStorageBytes":0}
=======
          {"id":"59e9cfbdba632ac2ab8b23b5","name":"l4_sample","dataSource":{"id":{"name":"l4_sample","team":"Organization_X"},"dataLayers":[{"name":"color","category":"color","boundingBox":{"topLeft":[3072,3072,512],"width":1024,"height":1024,"depth":1024},"resolutions":[[1,1,1],[2,2,1],[4,4,1],[8,8,2],[16,16,4]],"elementClass":"uint8","defaultViewConfiguration":{"color":[255,0,0]}},{"name":"segmentation","category":"segmentation","boundingBox":{"topLeft":[3072,3072,512],"width":1024,"height":1024,"depth":1024},"resolutions":[[1,1,1],[2,2,1],[4,4,1],[8,8,2],[16,16,4]],"elementClass":"uint32","largestSegmentId":2504697}],"scale":{"factor":[11.239999771118164,11.239999771118164,28],"unit":"nanometer"}},"dataStore":{"name":"localhost","url":"http://localhost:9000","allowsUpload":true,"jobsSupportedByAvailableWorkers":[],"jobsEnabled":false},"owningOrganization":"Organization_X","allowedTeams":[{"id":"570b9f4b2a7c0e3b008da6ec","name":"team_X1","organization":"Organization_X","isOrganizationTeam":true}],"allowedTeamsCumulative":[{"id":"570b9f4b2a7c0e3b008da6ec","name":"team_X1","organization":"Organization_X","isOrganizationTeam":true}],"isActive":true,"isPublic":true,"description":null,"directoryName":"l4_sample","created":1508495293789,"isEditable":true,"lastUsedByUser":1757591244015,"logoUrl":"/assets/images/mpi-logos.svg","sortingKey":1508495293789,"metadata":[],"isUnreported":false,"tags":[],"folderId":"570b9f4e4bb848d0885ea917","publication":null,"usedStorageBytes":0}
>>>>>>> 9d65d3f3
        compression: none
  - request:
      method: GET
      path: /api/v11/datasets/59e9cfbdba632ac2ab8b23b5
      headers:
        host: localhost:9000
        accept: '*/*'
        accept-encoding: gzip, deflate
        connection: keep-alive
        user-agent: python-httpx/0.27.2
        x-auth-token: >-
          1b88db86331a38c21a0b235794b9e459856490d70408bcffb767f64ade0f83d2bdb4c4e181b9a9a30cdece7cb7c65208cc43b6c1bb5987f5ece00d348b1a905502a266f8fc64f0371cd6559393d72e031d0c2d0cabad58cccf957bb258bc86f05b5dc3d4fff3d5e3d9c0389a6027d861a21e78e3222fb6c5b7944520ef21761e
      body:
        encoding: utf8
        data: ''
        compression: none
    response:
      status:
        code: 200
      headers:
        cache-control: no-cache
        referrer-policy: origin-when-cross-origin, strict-origin-when-cross-origin
        x-permitted-cross-domain-policies: master-only
<<<<<<< HEAD
        date: Tue, 16 Sep 2025 08:16:44 GMT
        connection: close
=======
        date: Thu, 11 Sep 2025 11:47:23 GMT
>>>>>>> 9d65d3f3
        content-type: application/json
        content-length: '3092'
      body:
        encoding: utf8
        data: >-
<<<<<<< HEAD
          {"id":"59e9cfbdba632ac2ab8b23b5","name":"l4_sample","dataSource":{"id":{"name":"l4_sample","team":"Organization_X"},"dataLayers":[{"name":"color","elementClass":"uint8","category":"color","dataFormat":"wkw","resolutions":[[1,1,1],[2,2,1],[4,4,1],[8,8,2],[16,16,4]],"mags":[{"mag":[1,1,1],"path":"/Users/valentin/Documents/scalableminds/webknossos/binaryData/Organization_X/l4_sample/color/1"},{"mag":[2,2,1],"path":"/Users/valentin/Documents/scalableminds/webknossos/binaryData/Organization_X/l4_sample/color/2-2-1"},{"mag":[4,4,1],"path":"/Users/valentin/Documents/scalableminds/webknossos/binaryData/Organization_X/l4_sample/color/4-4-1"},{"mag":[8,8,2],"path":"/Users/valentin/Documents/scalableminds/webknossos/binaryData/Organization_X/l4_sample/color/8-8-2"},{"mag":[16,16,4],"path":"/Users/valentin/Documents/scalableminds/webknossos/binaryData/Organization_X/l4_sample/color/16-16-4"}],"defaultViewConfiguration":{"color":[255,0,0]},"numChannels":1,"boundingBox":{"topLeft":[3072,3072,512],"width":1024,"height":1024,"depth":1024}},{"largestSegmentId":2504697,"name":"segmentation","elementClass":"uint32","category":"segmentation","dataFormat":"wkw","resolutions":[[1,1,1],[2,2,1],[4,4,1],[8,8,2],[16,16,4]],"attachments":{"meshes":[{"name":"meshfile_4-4-1","path":"/Users/valentin/Documents/scalableminds/webknossos/binaryData/Organization_X/l4_sample-59e9cfbdba632ac2ab8b23b5/segmentation/meshes/meshfile_4-4-1","dataFormat":"zarr3"}],"agglomerates":[],"connectomes":[]},"mags":[{"mag":[1,1,1],"path":"/Users/valentin/Documents/scalableminds/webknossos/binaryData/Organization_X/l4_sample/segmentation/1"},{"mag":[2,2,1],"path":"/Users/valentin/Documents/scalableminds/webknossos/binaryData/Organization_X/l4_sample/segmentation/2-2-1"},{"mag":[4,4,1],"path":"/Users/valentin/Documents/scalableminds/webknossos/binaryData/Organization_X/l4_sample/segmentation/4-4-1"},{"mag":[8,8,2],"path":"/Users/valentin/Documents/scalableminds/webknossos/binaryData/Organization_X/l4_sample/segmentation/8-8-2"},{"mag":[16,16,4],"path":"/Users/valentin/Documents/scalableminds/webknossos/binaryData/Organization_X/l4_sample/segmentation/16-16-4"}],"numChannels":1,"boundingBox":{"topLeft":[3072,3072,512],"width":1024,"height":1024,"depth":1024}}],"scale":{"factor":[11.239999771118164,11.239999771118164,28],"unit":"nanometer"}},"dataStore":{"name":"localhost","url":"http://localhost:9000","allowsUpload":true,"jobsSupportedByAvailableWorkers":[],"jobsEnabled":false},"owningOrganization":"Organization_X","allowedTeams":[{"id":"570b9f4b2a7c0e3b008da6ec","name":"team_X1","organization":"Organization_X","isOrganizationTeam":true}],"allowedTeamsCumulative":[{"id":"570b9f4b2a7c0e3b008da6ec","name":"team_X1","organization":"Organization_X","isOrganizationTeam":true}],"isActive":true,"isPublic":true,"description":null,"directoryName":"l4_sample","created":1508495293789,"isEditable":true,"lastUsedByUser":1758010604848,"logoUrl":"/assets/images/mpi-logos.svg","sortingKey":1508495293789,"metadata":[],"isUnreported":false,"tags":[],"folderId":"570b9f4e4bb848d0885ea917","usedStorageBytes":0}
=======
          {"id":"59e9cfbdba632ac2ab8b23b5","name":"l4_sample","dataSource":{"id":{"name":"l4_sample","team":"Organization_X"},"dataLayers":[{"name":"color","category":"color","boundingBox":{"topLeft":[3072,3072,512],"width":1024,"height":1024,"depth":1024},"resolutions":[[1,1,1],[2,2,1],[4,4,1],[8,8,2],[16,16,4]],"elementClass":"uint8","defaultViewConfiguration":{"color":[255,0,0]}},{"name":"segmentation","category":"segmentation","boundingBox":{"topLeft":[3072,3072,512],"width":1024,"height":1024,"depth":1024},"resolutions":[[1,1,1],[2,2,1],[4,4,1],[8,8,2],[16,16,4]],"elementClass":"uint32","largestSegmentId":2504697}],"scale":{"factor":[11.239999771118164,11.239999771118164,28],"unit":"nanometer"}},"dataStore":{"name":"localhost","url":"http://localhost:9000","allowsUpload":true,"jobsSupportedByAvailableWorkers":[],"jobsEnabled":false},"owningOrganization":"Organization_X","allowedTeams":[{"id":"570b9f4b2a7c0e3b008da6ec","name":"team_X1","organization":"Organization_X","isOrganizationTeam":true}],"allowedTeamsCumulative":[{"id":"570b9f4b2a7c0e3b008da6ec","name":"team_X1","organization":"Organization_X","isOrganizationTeam":true}],"isActive":true,"isPublic":true,"description":null,"directoryName":"l4_sample","created":1508495293789,"isEditable":true,"lastUsedByUser":1757591244034,"logoUrl":"/assets/images/mpi-logos.svg","sortingKey":1508495293789,"metadata":[],"isUnreported":false,"tags":[],"folderId":"570b9f4e4bb848d0885ea917","publication":null,"usedStorageBytes":0}
>>>>>>> 9d65d3f3
        compression: none
  - request:
      method: PATCH
      path: /api/v11/datasets/59e9cfbdba632ac2ab8b23b5
      headers:
        host: localhost:9000
        accept: '*/*'
        accept-encoding: gzip, deflate
        connection: keep-alive
        user-agent: python-httpx/0.27.2
        x-auth-token: >-
          1b88db86331a38c21a0b235794b9e459856490d70408bcffb767f64ade0f83d2bdb4c4e181b9a9a30cdece7cb7c65208cc43b6c1bb5987f5ece00d348b1a905502a266f8fc64f0371cd6559393d72e031d0c2d0cabad58cccf957bb258bc86f05b5dc3d4fff3d5e3d9c0389a6027d861a21e78e3222fb6c5b7944520ef21761e
        content-length: '2896'
        content-type: application/json
      body:
        encoding: utf8
        data: >-
          {"id": "59e9cfbdba632ac2ab8b23b5", "name": "l4_sample", "isPublic":
          true, "folderId": "570b9f4e4bb848d0885ea917", "allowedTeams": [{"id":
          "570b9f4b2a7c0e3b008da6ec", "name": "team_X1", "organization":
          "Organization_X"}], "tags": [], "directoryName": "l4_sample",
          "owningOrganization": "Organization_X", "dataStore": {"url":
          "http://localhost:9000", "name": "localhost", "allowsUpload": true},
          "dataSource": {"id": {"name": "l4_sample", "team": "Organization_X"},
          "scale": {"factor": [11.239999771118164, 11.239999771118164, 28.0],
          "unit": "nanometer"}, "dataLayers": [{"name": "color", "category":
          "color", "boundingBox": {"topLeft": [3072, 3072, 512], "width": 1024,
          "height": 1024, "depth": 1024}, "elementClass": "uint8", "dataFormat":
          "wkw", "numChannels": 1, "defaultViewConfiguration": {"color": [255,
          0, 0]}, "wkwResolutions": [{"path":
          "/Users/valentin/Documents/scalableminds/webknossos/binaryData/Organization_X/l4_sample/color/1",
          "resolution": [1, 1, 1]}, {"path":
          "/Users/valentin/Documents/scalableminds/webknossos/binaryData/Organization_X/l4_sample/color/2-2-1",
          "resolution": [2, 2, 1]}, {"path":
          "/Users/valentin/Documents/scalableminds/webknossos/binaryData/Organization_X/l4_sample/color/4-4-1",
          "resolution": [4, 4, 1]}, {"path":
          "/Users/valentin/Documents/scalableminds/webknossos/binaryData/Organization_X/l4_sample/color/8-8-2",
          "resolution": [8, 8, 2]}, {"path":
          "/Users/valentin/Documents/scalableminds/webknossos/binaryData/Organization_X/l4_sample/color/16-16-4",
          "resolution": [16, 16, 4]}]}, {"name": "segmentation", "category":
          "segmentation", "boundingBox": {"topLeft": [3072, 3072, 512], "width":
          1024, "height": 1024, "depth": 1024}, "elementClass": "uint32",
          "dataFormat": "wkw", "numChannels": 1, "largestSegmentId": 2504697,
          "attachments": {"meshes": [{"name": "meshfile_4-4-1", "path":
          "/Users/valentin/Documents/scalableminds/webknossos/binaryData/Organization_X/l4_sample-59e9cfbdba632ac2ab8b23b5/segmentation/meshes/meshfile_4-4-1",
          "dataFormat": "zarr3"}], "agglomerates": [], "connectomes": []},
          "wkwResolutions": [{"path":
          "/Users/valentin/Documents/scalableminds/webknossos/binaryData/Organization_X/l4_sample/segmentation/1",
          "resolution": [1, 1, 1]}, {"path":
          "/Users/valentin/Documents/scalableminds/webknossos/binaryData/Organization_X/l4_sample/segmentation/2-2-1",
          "resolution": [2, 2, 1]}, {"path":
          "/Users/valentin/Documents/scalableminds/webknossos/binaryData/Organization_X/l4_sample/segmentation/4-4-1",
          "resolution": [4, 4, 1]}, {"path":
          "/Users/valentin/Documents/scalableminds/webknossos/binaryData/Organization_X/l4_sample/segmentation/8-8-2",
          "resolution": [8, 8, 2]}, {"path":
          "/Users/valentin/Documents/scalableminds/webknossos/binaryData/Organization_X/l4_sample/segmentation/16-16-4",
          "resolution": [16, 16, 4]}]}]}, "created": 1508495293789.0,
          "metadata": [{"key": "key", "type": "string", "value": "value"}],
          "description": null}
        compression: none
    response:
      status:
        code: 200
      headers:
        cache-control: no-cache
        referrer-policy: origin-when-cross-origin, strict-origin-when-cross-origin
        x-permitted-cross-domain-policies: master-only
<<<<<<< HEAD
        date: Tue, 16 Sep 2025 08:16:44 GMT
        connection: close
=======
        date: Thu, 11 Sep 2025 11:47:23 GMT
>>>>>>> 9d65d3f3
        content-type: application/json
        content-length: '3137'
      body:
        encoding: utf8
        data: >-
<<<<<<< HEAD
          {"id":"59e9cfbdba632ac2ab8b23b5","name":"l4_sample","dataSource":{"id":{"name":"l4_sample","team":"Organization_X"},"dataLayers":[{"name":"color","elementClass":"uint8","category":"color","dataFormat":"wkw","resolutions":[[1,1,1],[2,2,1],[4,4,1],[8,8,2],[16,16,4]],"mags":[{"mag":[1,1,1],"path":"/Users/valentin/Documents/scalableminds/webknossos/binaryData/Organization_X/l4_sample/color/1"},{"mag":[2,2,1],"path":"/Users/valentin/Documents/scalableminds/webknossos/binaryData/Organization_X/l4_sample/color/2-2-1"},{"mag":[4,4,1],"path":"/Users/valentin/Documents/scalableminds/webknossos/binaryData/Organization_X/l4_sample/color/4-4-1"},{"mag":[8,8,2],"path":"/Users/valentin/Documents/scalableminds/webknossos/binaryData/Organization_X/l4_sample/color/8-8-2"},{"mag":[16,16,4],"path":"/Users/valentin/Documents/scalableminds/webknossos/binaryData/Organization_X/l4_sample/color/16-16-4"}],"defaultViewConfiguration":{"color":[255,0,0]},"numChannels":1,"boundingBox":{"topLeft":[3072,3072,512],"width":1024,"height":1024,"depth":1024}},{"largestSegmentId":2504697,"name":"segmentation","elementClass":"uint32","category":"segmentation","dataFormat":"wkw","resolutions":[[1,1,1],[2,2,1],[4,4,1],[8,8,2],[16,16,4]],"attachments":{"meshes":[{"name":"meshfile_4-4-1","path":"/Users/valentin/Documents/scalableminds/webknossos/binaryData/Organization_X/l4_sample-59e9cfbdba632ac2ab8b23b5/segmentation/meshes/meshfile_4-4-1","dataFormat":"zarr3"}],"agglomerates":[],"connectomes":[]},"mags":[{"mag":[1,1,1],"path":"/Users/valentin/Documents/scalableminds/webknossos/binaryData/Organization_X/l4_sample/segmentation/1"},{"mag":[2,2,1],"path":"/Users/valentin/Documents/scalableminds/webknossos/binaryData/Organization_X/l4_sample/segmentation/2-2-1"},{"mag":[4,4,1],"path":"/Users/valentin/Documents/scalableminds/webknossos/binaryData/Organization_X/l4_sample/segmentation/4-4-1"},{"mag":[8,8,2],"path":"/Users/valentin/Documents/scalableminds/webknossos/binaryData/Organization_X/l4_sample/segmentation/8-8-2"},{"mag":[16,16,4],"path":"/Users/valentin/Documents/scalableminds/webknossos/binaryData/Organization_X/l4_sample/segmentation/16-16-4"}],"numChannels":1,"boundingBox":{"topLeft":[3072,3072,512],"width":1024,"height":1024,"depth":1024}}],"scale":{"factor":[11.239999771118164,11.239999771118164,28],"unit":"nanometer"}},"dataStore":{"name":"localhost","url":"http://localhost:9000","allowsUpload":true,"jobsSupportedByAvailableWorkers":[],"jobsEnabled":false},"owningOrganization":"Organization_X","allowedTeams":[{"id":"570b9f4b2a7c0e3b008da6ec","name":"team_X1","organization":"Organization_X","isOrganizationTeam":true}],"allowedTeamsCumulative":[{"id":"570b9f4b2a7c0e3b008da6ec","name":"team_X1","organization":"Organization_X","isOrganizationTeam":true}],"isActive":true,"isPublic":true,"description":null,"directoryName":"l4_sample","created":1508495293789,"isEditable":true,"lastUsedByUser":1758010604848,"logoUrl":"/assets/images/mpi-logos.svg","sortingKey":1508495293789,"metadata":[{"key":"key","type":"string","value":"value"}],"isUnreported":false,"tags":[],"folderId":"570b9f4e4bb848d0885ea917","usedStorageBytes":0}
=======
          {"id":"59e9cfbdba632ac2ab8b23b5","name":"l4_sample","dataSource":{"id":{"name":"l4_sample","team":"Organization_X"},"dataLayers":[{"name":"color","category":"color","boundingBox":{"topLeft":[3072,3072,512],"width":1024,"height":1024,"depth":1024},"resolutions":[[1,1,1],[2,2,1],[4,4,1],[8,8,2],[16,16,4]],"elementClass":"uint8","defaultViewConfiguration":{"color":[255,0,0]}},{"name":"segmentation","category":"segmentation","boundingBox":{"topLeft":[3072,3072,512],"width":1024,"height":1024,"depth":1024},"resolutions":[[1,1,1],[2,2,1],[4,4,1],[8,8,2],[16,16,4]],"elementClass":"uint32","largestSegmentId":2504697}],"scale":{"factor":[11.239999771118164,11.239999771118164,28],"unit":"nanometer"}},"dataStore":{"name":"localhost","url":"http://localhost:9000","allowsUpload":true,"jobsSupportedByAvailableWorkers":[],"jobsEnabled":false},"owningOrganization":"Organization_X","allowedTeams":[{"id":"570b9f4b2a7c0e3b008da6ec","name":"team_X1","organization":"Organization_X","isOrganizationTeam":true}],"allowedTeamsCumulative":[{"id":"570b9f4b2a7c0e3b008da6ec","name":"team_X1","organization":"Organization_X","isOrganizationTeam":true}],"isActive":true,"isPublic":true,"description":null,"directoryName":"l4_sample","created":1508495293789,"isEditable":true,"lastUsedByUser":1757591244034,"logoUrl":"/assets/images/mpi-logos.svg","sortingKey":1508495293789,"metadata":[{"key":"key","type":"string","value":"value"}],"isUnreported":false,"tags":[],"folderId":"570b9f4e4bb848d0885ea917","publication":null,"usedStorageBytes":0}
>>>>>>> 9d65d3f3
        compression: none
  - request:
      method: GET
      path: /api/v11/datasets/59e9cfbdba632ac2ab8b23b5
      headers:
        host: localhost:9000
        accept: '*/*'
        accept-encoding: gzip, deflate
        connection: keep-alive
        user-agent: python-httpx/0.27.2
        x-auth-token: >-
          1b88db86331a38c21a0b235794b9e459856490d70408bcffb767f64ade0f83d2bdb4c4e181b9a9a30cdece7cb7c65208cc43b6c1bb5987f5ece00d348b1a905502a266f8fc64f0371cd6559393d72e031d0c2d0cabad58cccf957bb258bc86f05b5dc3d4fff3d5e3d9c0389a6027d861a21e78e3222fb6c5b7944520ef21761e
      body:
        encoding: utf8
        data: ''
        compression: none
    response:
      status:
        code: 200
      headers:
        cache-control: no-cache
        referrer-policy: origin-when-cross-origin, strict-origin-when-cross-origin
        x-permitted-cross-domain-policies: master-only
<<<<<<< HEAD
        date: Tue, 16 Sep 2025 08:16:44 GMT
        connection: close
=======
        date: Thu, 11 Sep 2025 11:47:23 GMT
>>>>>>> 9d65d3f3
        content-type: application/json
        content-length: '3137'
      body:
        encoding: utf8
        data: >-
<<<<<<< HEAD
          {"id":"59e9cfbdba632ac2ab8b23b5","name":"l4_sample","dataSource":{"id":{"name":"l4_sample","team":"Organization_X"},"dataLayers":[{"name":"color","elementClass":"uint8","category":"color","dataFormat":"wkw","resolutions":[[1,1,1],[2,2,1],[4,4,1],[8,8,2],[16,16,4]],"mags":[{"mag":[1,1,1],"path":"/Users/valentin/Documents/scalableminds/webknossos/binaryData/Organization_X/l4_sample/color/1"},{"mag":[2,2,1],"path":"/Users/valentin/Documents/scalableminds/webknossos/binaryData/Organization_X/l4_sample/color/2-2-1"},{"mag":[4,4,1],"path":"/Users/valentin/Documents/scalableminds/webknossos/binaryData/Organization_X/l4_sample/color/4-4-1"},{"mag":[8,8,2],"path":"/Users/valentin/Documents/scalableminds/webknossos/binaryData/Organization_X/l4_sample/color/8-8-2"},{"mag":[16,16,4],"path":"/Users/valentin/Documents/scalableminds/webknossos/binaryData/Organization_X/l4_sample/color/16-16-4"}],"defaultViewConfiguration":{"color":[255,0,0]},"numChannels":1,"boundingBox":{"topLeft":[3072,3072,512],"width":1024,"height":1024,"depth":1024}},{"largestSegmentId":2504697,"name":"segmentation","elementClass":"uint32","category":"segmentation","dataFormat":"wkw","resolutions":[[1,1,1],[2,2,1],[4,4,1],[8,8,2],[16,16,4]],"attachments":{"meshes":[{"name":"meshfile_4-4-1","path":"/Users/valentin/Documents/scalableminds/webknossos/binaryData/Organization_X/l4_sample-59e9cfbdba632ac2ab8b23b5/segmentation/meshes/meshfile_4-4-1","dataFormat":"zarr3"}],"agglomerates":[],"connectomes":[]},"mags":[{"mag":[1,1,1],"path":"/Users/valentin/Documents/scalableminds/webknossos/binaryData/Organization_X/l4_sample/segmentation/1"},{"mag":[2,2,1],"path":"/Users/valentin/Documents/scalableminds/webknossos/binaryData/Organization_X/l4_sample/segmentation/2-2-1"},{"mag":[4,4,1],"path":"/Users/valentin/Documents/scalableminds/webknossos/binaryData/Organization_X/l4_sample/segmentation/4-4-1"},{"mag":[8,8,2],"path":"/Users/valentin/Documents/scalableminds/webknossos/binaryData/Organization_X/l4_sample/segmentation/8-8-2"},{"mag":[16,16,4],"path":"/Users/valentin/Documents/scalableminds/webknossos/binaryData/Organization_X/l4_sample/segmentation/16-16-4"}],"numChannels":1,"boundingBox":{"topLeft":[3072,3072,512],"width":1024,"height":1024,"depth":1024}}],"scale":{"factor":[11.239999771118164,11.239999771118164,28],"unit":"nanometer"}},"dataStore":{"name":"localhost","url":"http://localhost:9000","allowsUpload":true,"jobsSupportedByAvailableWorkers":[],"jobsEnabled":false},"owningOrganization":"Organization_X","allowedTeams":[{"id":"570b9f4b2a7c0e3b008da6ec","name":"team_X1","organization":"Organization_X","isOrganizationTeam":true}],"allowedTeamsCumulative":[{"id":"570b9f4b2a7c0e3b008da6ec","name":"team_X1","organization":"Organization_X","isOrganizationTeam":true}],"isActive":true,"isPublic":true,"description":null,"directoryName":"l4_sample","created":1508495293789,"isEditable":true,"lastUsedByUser":1758010604898,"logoUrl":"/assets/images/mpi-logos.svg","sortingKey":1508495293789,"metadata":[{"key":"key","type":"string","value":"value"}],"isUnreported":false,"tags":[],"folderId":"570b9f4e4bb848d0885ea917","usedStorageBytes":0}
=======
          {"id":"59e9cfbdba632ac2ab8b23b5","name":"l4_sample","dataSource":{"id":{"name":"l4_sample","team":"Organization_X"},"dataLayers":[{"name":"color","category":"color","boundingBox":{"topLeft":[3072,3072,512],"width":1024,"height":1024,"depth":1024},"resolutions":[[1,1,1],[2,2,1],[4,4,1],[8,8,2],[16,16,4]],"elementClass":"uint8","defaultViewConfiguration":{"color":[255,0,0]}},{"name":"segmentation","category":"segmentation","boundingBox":{"topLeft":[3072,3072,512],"width":1024,"height":1024,"depth":1024},"resolutions":[[1,1,1],[2,2,1],[4,4,1],[8,8,2],[16,16,4]],"elementClass":"uint32","largestSegmentId":2504697}],"scale":{"factor":[11.239999771118164,11.239999771118164,28],"unit":"nanometer"}},"dataStore":{"name":"localhost","url":"http://localhost:9000","allowsUpload":true,"jobsSupportedByAvailableWorkers":[],"jobsEnabled":false},"owningOrganization":"Organization_X","allowedTeams":[{"id":"570b9f4b2a7c0e3b008da6ec","name":"team_X1","organization":"Organization_X","isOrganizationTeam":true}],"allowedTeamsCumulative":[{"id":"570b9f4b2a7c0e3b008da6ec","name":"team_X1","organization":"Organization_X","isOrganizationTeam":true}],"isActive":true,"isPublic":true,"description":null,"directoryName":"l4_sample","created":1508495293789,"isEditable":true,"lastUsedByUser":1757591244089,"logoUrl":"/assets/images/mpi-logos.svg","sortingKey":1508495293789,"metadata":[{"key":"key","type":"string","value":"value"}],"isUnreported":false,"tags":[],"folderId":"570b9f4e4bb848d0885ea917","publication":null,"usedStorageBytes":0}
>>>>>>> 9d65d3f3
        compression: none
  - request:
      method: GET
      path: /api/v11/datasets/59e9cfbdba632ac2ab8b23b5
      headers:
        host: localhost:9000
        accept: '*/*'
        accept-encoding: gzip, deflate
        connection: keep-alive
        user-agent: python-httpx/0.27.2
        x-auth-token: >-
          1b88db86331a38c21a0b235794b9e459856490d70408bcffb767f64ade0f83d2bdb4c4e181b9a9a30cdece7cb7c65208cc43b6c1bb5987f5ece00d348b1a905502a266f8fc64f0371cd6559393d72e031d0c2d0cabad58cccf957bb258bc86f05b5dc3d4fff3d5e3d9c0389a6027d861a21e78e3222fb6c5b7944520ef21761e
      body:
        encoding: utf8
        data: ''
        compression: none
    response:
      status:
        code: 200
      headers:
        cache-control: no-cache
        referrer-policy: origin-when-cross-origin, strict-origin-when-cross-origin
        x-permitted-cross-domain-policies: master-only
<<<<<<< HEAD
        date: Tue, 16 Sep 2025 08:16:44 GMT
        connection: close
=======
        date: Thu, 11 Sep 2025 11:47:23 GMT
>>>>>>> 9d65d3f3
        content-type: application/json
        content-length: '3137'
      body:
        encoding: utf8
        data: >-
<<<<<<< HEAD
          {"id":"59e9cfbdba632ac2ab8b23b5","name":"l4_sample","dataSource":{"id":{"name":"l4_sample","team":"Organization_X"},"dataLayers":[{"name":"color","elementClass":"uint8","category":"color","dataFormat":"wkw","resolutions":[[1,1,1],[2,2,1],[4,4,1],[8,8,2],[16,16,4]],"mags":[{"mag":[1,1,1],"path":"/Users/valentin/Documents/scalableminds/webknossos/binaryData/Organization_X/l4_sample/color/1"},{"mag":[2,2,1],"path":"/Users/valentin/Documents/scalableminds/webknossos/binaryData/Organization_X/l4_sample/color/2-2-1"},{"mag":[4,4,1],"path":"/Users/valentin/Documents/scalableminds/webknossos/binaryData/Organization_X/l4_sample/color/4-4-1"},{"mag":[8,8,2],"path":"/Users/valentin/Documents/scalableminds/webknossos/binaryData/Organization_X/l4_sample/color/8-8-2"},{"mag":[16,16,4],"path":"/Users/valentin/Documents/scalableminds/webknossos/binaryData/Organization_X/l4_sample/color/16-16-4"}],"defaultViewConfiguration":{"color":[255,0,0]},"numChannels":1,"boundingBox":{"topLeft":[3072,3072,512],"width":1024,"height":1024,"depth":1024}},{"largestSegmentId":2504697,"name":"segmentation","elementClass":"uint32","category":"segmentation","dataFormat":"wkw","resolutions":[[1,1,1],[2,2,1],[4,4,1],[8,8,2],[16,16,4]],"attachments":{"meshes":[{"name":"meshfile_4-4-1","path":"/Users/valentin/Documents/scalableminds/webknossos/binaryData/Organization_X/l4_sample-59e9cfbdba632ac2ab8b23b5/segmentation/meshes/meshfile_4-4-1","dataFormat":"zarr3"}],"agglomerates":[],"connectomes":[]},"mags":[{"mag":[1,1,1],"path":"/Users/valentin/Documents/scalableminds/webknossos/binaryData/Organization_X/l4_sample/segmentation/1"},{"mag":[2,2,1],"path":"/Users/valentin/Documents/scalableminds/webknossos/binaryData/Organization_X/l4_sample/segmentation/2-2-1"},{"mag":[4,4,1],"path":"/Users/valentin/Documents/scalableminds/webknossos/binaryData/Organization_X/l4_sample/segmentation/4-4-1"},{"mag":[8,8,2],"path":"/Users/valentin/Documents/scalableminds/webknossos/binaryData/Organization_X/l4_sample/segmentation/8-8-2"},{"mag":[16,16,4],"path":"/Users/valentin/Documents/scalableminds/webknossos/binaryData/Organization_X/l4_sample/segmentation/16-16-4"}],"numChannels":1,"boundingBox":{"topLeft":[3072,3072,512],"width":1024,"height":1024,"depth":1024}}],"scale":{"factor":[11.239999771118164,11.239999771118164,28],"unit":"nanometer"}},"dataStore":{"name":"localhost","url":"http://localhost:9000","allowsUpload":true,"jobsSupportedByAvailableWorkers":[],"jobsEnabled":false},"owningOrganization":"Organization_X","allowedTeams":[{"id":"570b9f4b2a7c0e3b008da6ec","name":"team_X1","organization":"Organization_X","isOrganizationTeam":true}],"allowedTeamsCumulative":[{"id":"570b9f4b2a7c0e3b008da6ec","name":"team_X1","organization":"Organization_X","isOrganizationTeam":true}],"isActive":true,"isPublic":true,"description":null,"directoryName":"l4_sample","created":1508495293789,"isEditable":true,"lastUsedByUser":1758010604915,"logoUrl":"/assets/images/mpi-logos.svg","sortingKey":1508495293789,"metadata":[{"key":"key","type":"string","value":"value"}],"isUnreported":false,"tags":[],"folderId":"570b9f4e4bb848d0885ea917","usedStorageBytes":0}
=======
          {"id":"59e9cfbdba632ac2ab8b23b5","name":"l4_sample","dataSource":{"id":{"name":"l4_sample","team":"Organization_X"},"dataLayers":[{"name":"color","category":"color","boundingBox":{"topLeft":[3072,3072,512],"width":1024,"height":1024,"depth":1024},"resolutions":[[1,1,1],[2,2,1],[4,4,1],[8,8,2],[16,16,4]],"elementClass":"uint8","defaultViewConfiguration":{"color":[255,0,0]}},{"name":"segmentation","category":"segmentation","boundingBox":{"topLeft":[3072,3072,512],"width":1024,"height":1024,"depth":1024},"resolutions":[[1,1,1],[2,2,1],[4,4,1],[8,8,2],[16,16,4]],"elementClass":"uint32","largestSegmentId":2504697}],"scale":{"factor":[11.239999771118164,11.239999771118164,28],"unit":"nanometer"}},"dataStore":{"name":"localhost","url":"http://localhost:9000","allowsUpload":true,"jobsSupportedByAvailableWorkers":[],"jobsEnabled":false},"owningOrganization":"Organization_X","allowedTeams":[{"id":"570b9f4b2a7c0e3b008da6ec","name":"team_X1","organization":"Organization_X","isOrganizationTeam":true}],"allowedTeamsCumulative":[{"id":"570b9f4b2a7c0e3b008da6ec","name":"team_X1","organization":"Organization_X","isOrganizationTeam":true}],"isActive":true,"isPublic":true,"description":null,"directoryName":"l4_sample","created":1508495293789,"isEditable":true,"lastUsedByUser":1757591244112,"logoUrl":"/assets/images/mpi-logos.svg","sortingKey":1508495293789,"metadata":[{"key":"key","type":"string","value":"value"}],"isUnreported":false,"tags":[],"folderId":"570b9f4e4bb848d0885ea917","publication":null,"usedStorageBytes":0}
>>>>>>> 9d65d3f3
        compression: none
  - request:
      method: PATCH
      path: /api/v11/datasets/59e9cfbdba632ac2ab8b23b5
      headers:
        host: localhost:9000
        accept: '*/*'
        accept-encoding: gzip, deflate
        connection: keep-alive
        user-agent: python-httpx/0.27.2
        x-auth-token: >-
          1b88db86331a38c21a0b235794b9e459856490d70408bcffb767f64ade0f83d2bdb4c4e181b9a9a30cdece7cb7c65208cc43b6c1bb5987f5ece00d348b1a905502a266f8fc64f0371cd6559393d72e031d0c2d0cabad58cccf957bb258bc86f05b5dc3d4fff3d5e3d9c0389a6027d861a21e78e3222fb6c5b7944520ef21761e
        content-length: '2946'
        content-type: application/json
      body:
        encoding: utf8
        data: >-
          {"id": "59e9cfbdba632ac2ab8b23b5", "name": "l4_sample", "isPublic":
          true, "folderId": "570b9f4e4bb848d0885ea917", "allowedTeams": [{"id":
          "570b9f4b2a7c0e3b008da6ec", "name": "team_X1", "organization":
          "Organization_X"}], "tags": [], "directoryName": "l4_sample",
          "owningOrganization": "Organization_X", "dataStore": {"url":
          "http://localhost:9000", "name": "localhost", "allowsUpload": true},
          "dataSource": {"id": {"name": "l4_sample", "team": "Organization_X"},
          "scale": {"factor": [11.239999771118164, 11.239999771118164, 28.0],
          "unit": "nanometer"}, "dataLayers": [{"name": "color", "category":
          "color", "boundingBox": {"topLeft": [3072, 3072, 512], "width": 1024,
          "height": 1024, "depth": 1024}, "elementClass": "uint8", "dataFormat":
          "wkw", "numChannels": 1, "defaultViewConfiguration": {"color": [255,
          0, 0]}, "wkwResolutions": [{"path":
          "/Users/valentin/Documents/scalableminds/webknossos/binaryData/Organization_X/l4_sample/color/1",
          "resolution": [1, 1, 1]}, {"path":
          "/Users/valentin/Documents/scalableminds/webknossos/binaryData/Organization_X/l4_sample/color/2-2-1",
          "resolution": [2, 2, 1]}, {"path":
          "/Users/valentin/Documents/scalableminds/webknossos/binaryData/Organization_X/l4_sample/color/4-4-1",
          "resolution": [4, 4, 1]}, {"path":
          "/Users/valentin/Documents/scalableminds/webknossos/binaryData/Organization_X/l4_sample/color/8-8-2",
          "resolution": [8, 8, 2]}, {"path":
          "/Users/valentin/Documents/scalableminds/webknossos/binaryData/Organization_X/l4_sample/color/16-16-4",
          "resolution": [16, 16, 4]}]}, {"name": "segmentation", "category":
          "segmentation", "boundingBox": {"topLeft": [3072, 3072, 512], "width":
          1024, "height": 1024, "depth": 1024}, "elementClass": "uint32",
          "dataFormat": "wkw", "numChannels": 1, "largestSegmentId": 2504697,
          "attachments": {"meshes": [{"name": "meshfile_4-4-1", "path":
          "/Users/valentin/Documents/scalableminds/webknossos/binaryData/Organization_X/l4_sample-59e9cfbdba632ac2ab8b23b5/segmentation/meshes/meshfile_4-4-1",
          "dataFormat": "zarr3"}], "agglomerates": [], "connectomes": []},
          "wkwResolutions": [{"path":
          "/Users/valentin/Documents/scalableminds/webknossos/binaryData/Organization_X/l4_sample/segmentation/1",
          "resolution": [1, 1, 1]}, {"path":
          "/Users/valentin/Documents/scalableminds/webknossos/binaryData/Organization_X/l4_sample/segmentation/2-2-1",
          "resolution": [2, 2, 1]}, {"path":
          "/Users/valentin/Documents/scalableminds/webknossos/binaryData/Organization_X/l4_sample/segmentation/4-4-1",
          "resolution": [4, 4, 1]}, {"path":
          "/Users/valentin/Documents/scalableminds/webknossos/binaryData/Organization_X/l4_sample/segmentation/8-8-2",
          "resolution": [8, 8, 2]}, {"path":
          "/Users/valentin/Documents/scalableminds/webknossos/binaryData/Organization_X/l4_sample/segmentation/16-16-4",
          "resolution": [16, 16, 4]}]}]}, "created": 1508495293789.0,
          "metadata": [{"key": "key", "type": "string", "value": "value"},
          {"key": "number", "type": "number", "value": 42}], "description":
          null}
        compression: none
    response:
      status:
        code: 200
      headers:
        cache-control: no-cache
        referrer-policy: origin-when-cross-origin, strict-origin-when-cross-origin
        x-permitted-cross-domain-policies: master-only
<<<<<<< HEAD
        date: Tue, 16 Sep 2025 08:16:44 GMT
        connection: close
=======
        date: Thu, 11 Sep 2025 11:47:23 GMT
>>>>>>> 9d65d3f3
        content-type: application/json
        content-length: '3181'
      body:
        encoding: utf8
        data: >-
<<<<<<< HEAD
          {"id":"59e9cfbdba632ac2ab8b23b5","name":"l4_sample","dataSource":{"id":{"name":"l4_sample","team":"Organization_X"},"dataLayers":[{"name":"color","elementClass":"uint8","category":"color","dataFormat":"wkw","resolutions":[[1,1,1],[2,2,1],[4,4,1],[8,8,2],[16,16,4]],"mags":[{"mag":[1,1,1],"path":"/Users/valentin/Documents/scalableminds/webknossos/binaryData/Organization_X/l4_sample/color/1"},{"mag":[2,2,1],"path":"/Users/valentin/Documents/scalableminds/webknossos/binaryData/Organization_X/l4_sample/color/2-2-1"},{"mag":[4,4,1],"path":"/Users/valentin/Documents/scalableminds/webknossos/binaryData/Organization_X/l4_sample/color/4-4-1"},{"mag":[8,8,2],"path":"/Users/valentin/Documents/scalableminds/webknossos/binaryData/Organization_X/l4_sample/color/8-8-2"},{"mag":[16,16,4],"path":"/Users/valentin/Documents/scalableminds/webknossos/binaryData/Organization_X/l4_sample/color/16-16-4"}],"defaultViewConfiguration":{"color":[255,0,0]},"numChannels":1,"boundingBox":{"topLeft":[3072,3072,512],"width":1024,"height":1024,"depth":1024}},{"largestSegmentId":2504697,"name":"segmentation","elementClass":"uint32","category":"segmentation","dataFormat":"wkw","resolutions":[[1,1,1],[2,2,1],[4,4,1],[8,8,2],[16,16,4]],"attachments":{"meshes":[{"name":"meshfile_4-4-1","path":"/Users/valentin/Documents/scalableminds/webknossos/binaryData/Organization_X/l4_sample-59e9cfbdba632ac2ab8b23b5/segmentation/meshes/meshfile_4-4-1","dataFormat":"zarr3"}],"agglomerates":[],"connectomes":[]},"mags":[{"mag":[1,1,1],"path":"/Users/valentin/Documents/scalableminds/webknossos/binaryData/Organization_X/l4_sample/segmentation/1"},{"mag":[2,2,1],"path":"/Users/valentin/Documents/scalableminds/webknossos/binaryData/Organization_X/l4_sample/segmentation/2-2-1"},{"mag":[4,4,1],"path":"/Users/valentin/Documents/scalableminds/webknossos/binaryData/Organization_X/l4_sample/segmentation/4-4-1"},{"mag":[8,8,2],"path":"/Users/valentin/Documents/scalableminds/webknossos/binaryData/Organization_X/l4_sample/segmentation/8-8-2"},{"mag":[16,16,4],"path":"/Users/valentin/Documents/scalableminds/webknossos/binaryData/Organization_X/l4_sample/segmentation/16-16-4"}],"numChannels":1,"boundingBox":{"topLeft":[3072,3072,512],"width":1024,"height":1024,"depth":1024}}],"scale":{"factor":[11.239999771118164,11.239999771118164,28],"unit":"nanometer"}},"dataStore":{"name":"localhost","url":"http://localhost:9000","allowsUpload":true,"jobsSupportedByAvailableWorkers":[],"jobsEnabled":false},"owningOrganization":"Organization_X","allowedTeams":[{"id":"570b9f4b2a7c0e3b008da6ec","name":"team_X1","organization":"Organization_X","isOrganizationTeam":true}],"allowedTeamsCumulative":[{"id":"570b9f4b2a7c0e3b008da6ec","name":"team_X1","organization":"Organization_X","isOrganizationTeam":true}],"isActive":true,"isPublic":true,"description":null,"directoryName":"l4_sample","created":1508495293789,"isEditable":true,"lastUsedByUser":1758010604915,"logoUrl":"/assets/images/mpi-logos.svg","sortingKey":1508495293789,"metadata":[{"key":"key","type":"string","value":"value"},{"key":"number","type":"number","value":42}],"isUnreported":false,"tags":[],"folderId":"570b9f4e4bb848d0885ea917","usedStorageBytes":0}
=======
          {"id":"59e9cfbdba632ac2ab8b23b5","name":"l4_sample","dataSource":{"id":{"name":"l4_sample","team":"Organization_X"},"dataLayers":[{"name":"color","category":"color","boundingBox":{"topLeft":[3072,3072,512],"width":1024,"height":1024,"depth":1024},"resolutions":[[1,1,1],[2,2,1],[4,4,1],[8,8,2],[16,16,4]],"elementClass":"uint8","defaultViewConfiguration":{"color":[255,0,0]}},{"name":"segmentation","category":"segmentation","boundingBox":{"topLeft":[3072,3072,512],"width":1024,"height":1024,"depth":1024},"resolutions":[[1,1,1],[2,2,1],[4,4,1],[8,8,2],[16,16,4]],"elementClass":"uint32","largestSegmentId":2504697}],"scale":{"factor":[11.239999771118164,11.239999771118164,28],"unit":"nanometer"}},"dataStore":{"name":"localhost","url":"http://localhost:9000","allowsUpload":true,"jobsSupportedByAvailableWorkers":[],"jobsEnabled":false},"owningOrganization":"Organization_X","allowedTeams":[{"id":"570b9f4b2a7c0e3b008da6ec","name":"team_X1","organization":"Organization_X","isOrganizationTeam":true}],"allowedTeamsCumulative":[{"id":"570b9f4b2a7c0e3b008da6ec","name":"team_X1","organization":"Organization_X","isOrganizationTeam":true}],"isActive":true,"isPublic":true,"description":null,"directoryName":"l4_sample","created":1508495293789,"isEditable":true,"lastUsedByUser":1757591244112,"logoUrl":"/assets/images/mpi-logos.svg","sortingKey":1508495293789,"metadata":[{"key":"key","type":"string","value":"value"},{"key":"number","type":"number","value":42}],"isUnreported":false,"tags":[],"folderId":"570b9f4e4bb848d0885ea917","publication":null,"usedStorageBytes":0}
>>>>>>> 9d65d3f3
        compression: none
  - request:
      method: GET
      path: /api/v11/datasets/59e9cfbdba632ac2ab8b23b5
      headers:
        host: localhost:9000
        accept: '*/*'
        accept-encoding: gzip, deflate
        connection: keep-alive
        user-agent: python-httpx/0.27.2
        x-auth-token: >-
          1b88db86331a38c21a0b235794b9e459856490d70408bcffb767f64ade0f83d2bdb4c4e181b9a9a30cdece7cb7c65208cc43b6c1bb5987f5ece00d348b1a905502a266f8fc64f0371cd6559393d72e031d0c2d0cabad58cccf957bb258bc86f05b5dc3d4fff3d5e3d9c0389a6027d861a21e78e3222fb6c5b7944520ef21761e
      body:
        encoding: utf8
        data: ''
        compression: none
    response:
      status:
        code: 200
      headers:
        cache-control: no-cache
        referrer-policy: origin-when-cross-origin, strict-origin-when-cross-origin
        x-permitted-cross-domain-policies: master-only
<<<<<<< HEAD
        date: Tue, 16 Sep 2025 08:16:44 GMT
        connection: close
=======
        date: Thu, 11 Sep 2025 11:47:23 GMT
>>>>>>> 9d65d3f3
        content-type: application/json
        content-length: '3181'
      body:
        encoding: utf8
        data: >-
<<<<<<< HEAD
          {"id":"59e9cfbdba632ac2ab8b23b5","name":"l4_sample","dataSource":{"id":{"name":"l4_sample","team":"Organization_X"},"dataLayers":[{"name":"color","elementClass":"uint8","category":"color","dataFormat":"wkw","resolutions":[[1,1,1],[2,2,1],[4,4,1],[8,8,2],[16,16,4]],"mags":[{"mag":[1,1,1],"path":"/Users/valentin/Documents/scalableminds/webknossos/binaryData/Organization_X/l4_sample/color/1"},{"mag":[2,2,1],"path":"/Users/valentin/Documents/scalableminds/webknossos/binaryData/Organization_X/l4_sample/color/2-2-1"},{"mag":[4,4,1],"path":"/Users/valentin/Documents/scalableminds/webknossos/binaryData/Organization_X/l4_sample/color/4-4-1"},{"mag":[8,8,2],"path":"/Users/valentin/Documents/scalableminds/webknossos/binaryData/Organization_X/l4_sample/color/8-8-2"},{"mag":[16,16,4],"path":"/Users/valentin/Documents/scalableminds/webknossos/binaryData/Organization_X/l4_sample/color/16-16-4"}],"defaultViewConfiguration":{"color":[255,0,0]},"numChannels":1,"boundingBox":{"topLeft":[3072,3072,512],"width":1024,"height":1024,"depth":1024}},{"largestSegmentId":2504697,"name":"segmentation","elementClass":"uint32","category":"segmentation","dataFormat":"wkw","resolutions":[[1,1,1],[2,2,1],[4,4,1],[8,8,2],[16,16,4]],"attachments":{"meshes":[{"name":"meshfile_4-4-1","path":"/Users/valentin/Documents/scalableminds/webknossos/binaryData/Organization_X/l4_sample-59e9cfbdba632ac2ab8b23b5/segmentation/meshes/meshfile_4-4-1","dataFormat":"zarr3"}],"agglomerates":[],"connectomes":[]},"mags":[{"mag":[1,1,1],"path":"/Users/valentin/Documents/scalableminds/webknossos/binaryData/Organization_X/l4_sample/segmentation/1"},{"mag":[2,2,1],"path":"/Users/valentin/Documents/scalableminds/webknossos/binaryData/Organization_X/l4_sample/segmentation/2-2-1"},{"mag":[4,4,1],"path":"/Users/valentin/Documents/scalableminds/webknossos/binaryData/Organization_X/l4_sample/segmentation/4-4-1"},{"mag":[8,8,2],"path":"/Users/valentin/Documents/scalableminds/webknossos/binaryData/Organization_X/l4_sample/segmentation/8-8-2"},{"mag":[16,16,4],"path":"/Users/valentin/Documents/scalableminds/webknossos/binaryData/Organization_X/l4_sample/segmentation/16-16-4"}],"numChannels":1,"boundingBox":{"topLeft":[3072,3072,512],"width":1024,"height":1024,"depth":1024}}],"scale":{"factor":[11.239999771118164,11.239999771118164,28],"unit":"nanometer"}},"dataStore":{"name":"localhost","url":"http://localhost:9000","allowsUpload":true,"jobsSupportedByAvailableWorkers":[],"jobsEnabled":false},"owningOrganization":"Organization_X","allowedTeams":[{"id":"570b9f4b2a7c0e3b008da6ec","name":"team_X1","organization":"Organization_X","isOrganizationTeam":true}],"allowedTeamsCumulative":[{"id":"570b9f4b2a7c0e3b008da6ec","name":"team_X1","organization":"Organization_X","isOrganizationTeam":true}],"isActive":true,"isPublic":true,"description":null,"directoryName":"l4_sample","created":1508495293789,"isEditable":true,"lastUsedByUser":1758010604954,"logoUrl":"/assets/images/mpi-logos.svg","sortingKey":1508495293789,"metadata":[{"key":"key","type":"string","value":"value"},{"key":"number","type":"number","value":42}],"isUnreported":false,"tags":[],"folderId":"570b9f4e4bb848d0885ea917","usedStorageBytes":0}
=======
          {"id":"59e9cfbdba632ac2ab8b23b5","name":"l4_sample","dataSource":{"id":{"name":"l4_sample","team":"Organization_X"},"dataLayers":[{"name":"color","category":"color","boundingBox":{"topLeft":[3072,3072,512],"width":1024,"height":1024,"depth":1024},"resolutions":[[1,1,1],[2,2,1],[4,4,1],[8,8,2],[16,16,4]],"elementClass":"uint8","defaultViewConfiguration":{"color":[255,0,0]}},{"name":"segmentation","category":"segmentation","boundingBox":{"topLeft":[3072,3072,512],"width":1024,"height":1024,"depth":1024},"resolutions":[[1,1,1],[2,2,1],[4,4,1],[8,8,2],[16,16,4]],"elementClass":"uint32","largestSegmentId":2504697}],"scale":{"factor":[11.239999771118164,11.239999771118164,28],"unit":"nanometer"}},"dataStore":{"name":"localhost","url":"http://localhost:9000","allowsUpload":true,"jobsSupportedByAvailableWorkers":[],"jobsEnabled":false},"owningOrganization":"Organization_X","allowedTeams":[{"id":"570b9f4b2a7c0e3b008da6ec","name":"team_X1","organization":"Organization_X","isOrganizationTeam":true}],"allowedTeamsCumulative":[{"id":"570b9f4b2a7c0e3b008da6ec","name":"team_X1","organization":"Organization_X","isOrganizationTeam":true}],"isActive":true,"isPublic":true,"description":null,"directoryName":"l4_sample","created":1508495293789,"isEditable":true,"lastUsedByUser":1757591244159,"logoUrl":"/assets/images/mpi-logos.svg","sortingKey":1508495293789,"metadata":[{"key":"key","type":"string","value":"value"},{"key":"number","type":"number","value":42}],"isUnreported":false,"tags":[],"folderId":"570b9f4e4bb848d0885ea917","publication":null,"usedStorageBytes":0}
>>>>>>> 9d65d3f3
        compression: none
  - request:
      method: GET
      path: /api/v11/datasets/59e9cfbdba632ac2ab8b23b5
      headers:
        host: localhost:9000
        accept: '*/*'
        accept-encoding: gzip, deflate
        connection: keep-alive
        user-agent: python-httpx/0.27.2
        x-auth-token: >-
          1b88db86331a38c21a0b235794b9e459856490d70408bcffb767f64ade0f83d2bdb4c4e181b9a9a30cdece7cb7c65208cc43b6c1bb5987f5ece00d348b1a905502a266f8fc64f0371cd6559393d72e031d0c2d0cabad58cccf957bb258bc86f05b5dc3d4fff3d5e3d9c0389a6027d861a21e78e3222fb6c5b7944520ef21761e
      body:
        encoding: utf8
        data: ''
        compression: none
    response:
      status:
        code: 200
      headers:
        cache-control: no-cache
        referrer-policy: origin-when-cross-origin, strict-origin-when-cross-origin
        x-permitted-cross-domain-policies: master-only
<<<<<<< HEAD
        date: Tue, 16 Sep 2025 08:16:44 GMT
        connection: close
=======
        date: Thu, 11 Sep 2025 11:47:23 GMT
>>>>>>> 9d65d3f3
        content-type: application/json
        content-length: '3181'
      body:
        encoding: utf8
        data: >-
<<<<<<< HEAD
          {"id":"59e9cfbdba632ac2ab8b23b5","name":"l4_sample","dataSource":{"id":{"name":"l4_sample","team":"Organization_X"},"dataLayers":[{"name":"color","elementClass":"uint8","category":"color","dataFormat":"wkw","resolutions":[[1,1,1],[2,2,1],[4,4,1],[8,8,2],[16,16,4]],"mags":[{"mag":[1,1,1],"path":"/Users/valentin/Documents/scalableminds/webknossos/binaryData/Organization_X/l4_sample/color/1"},{"mag":[2,2,1],"path":"/Users/valentin/Documents/scalableminds/webknossos/binaryData/Organization_X/l4_sample/color/2-2-1"},{"mag":[4,4,1],"path":"/Users/valentin/Documents/scalableminds/webknossos/binaryData/Organization_X/l4_sample/color/4-4-1"},{"mag":[8,8,2],"path":"/Users/valentin/Documents/scalableminds/webknossos/binaryData/Organization_X/l4_sample/color/8-8-2"},{"mag":[16,16,4],"path":"/Users/valentin/Documents/scalableminds/webknossos/binaryData/Organization_X/l4_sample/color/16-16-4"}],"defaultViewConfiguration":{"color":[255,0,0]},"numChannels":1,"boundingBox":{"topLeft":[3072,3072,512],"width":1024,"height":1024,"depth":1024}},{"largestSegmentId":2504697,"name":"segmentation","elementClass":"uint32","category":"segmentation","dataFormat":"wkw","resolutions":[[1,1,1],[2,2,1],[4,4,1],[8,8,2],[16,16,4]],"attachments":{"meshes":[{"name":"meshfile_4-4-1","path":"/Users/valentin/Documents/scalableminds/webknossos/binaryData/Organization_X/l4_sample-59e9cfbdba632ac2ab8b23b5/segmentation/meshes/meshfile_4-4-1","dataFormat":"zarr3"}],"agglomerates":[],"connectomes":[]},"mags":[{"mag":[1,1,1],"path":"/Users/valentin/Documents/scalableminds/webknossos/binaryData/Organization_X/l4_sample/segmentation/1"},{"mag":[2,2,1],"path":"/Users/valentin/Documents/scalableminds/webknossos/binaryData/Organization_X/l4_sample/segmentation/2-2-1"},{"mag":[4,4,1],"path":"/Users/valentin/Documents/scalableminds/webknossos/binaryData/Organization_X/l4_sample/segmentation/4-4-1"},{"mag":[8,8,2],"path":"/Users/valentin/Documents/scalableminds/webknossos/binaryData/Organization_X/l4_sample/segmentation/8-8-2"},{"mag":[16,16,4],"path":"/Users/valentin/Documents/scalableminds/webknossos/binaryData/Organization_X/l4_sample/segmentation/16-16-4"}],"numChannels":1,"boundingBox":{"topLeft":[3072,3072,512],"width":1024,"height":1024,"depth":1024}}],"scale":{"factor":[11.239999771118164,11.239999771118164,28],"unit":"nanometer"}},"dataStore":{"name":"localhost","url":"http://localhost:9000","allowsUpload":true,"jobsSupportedByAvailableWorkers":[],"jobsEnabled":false},"owningOrganization":"Organization_X","allowedTeams":[{"id":"570b9f4b2a7c0e3b008da6ec","name":"team_X1","organization":"Organization_X","isOrganizationTeam":true}],"allowedTeamsCumulative":[{"id":"570b9f4b2a7c0e3b008da6ec","name":"team_X1","organization":"Organization_X","isOrganizationTeam":true}],"isActive":true,"isPublic":true,"description":null,"directoryName":"l4_sample","created":1508495293789,"isEditable":true,"lastUsedByUser":1758010604972,"logoUrl":"/assets/images/mpi-logos.svg","sortingKey":1508495293789,"metadata":[{"key":"key","type":"string","value":"value"},{"key":"number","type":"number","value":42}],"isUnreported":false,"tags":[],"folderId":"570b9f4e4bb848d0885ea917","usedStorageBytes":0}
=======
          {"id":"59e9cfbdba632ac2ab8b23b5","name":"l4_sample","dataSource":{"id":{"name":"l4_sample","team":"Organization_X"},"dataLayers":[{"name":"color","category":"color","boundingBox":{"topLeft":[3072,3072,512],"width":1024,"height":1024,"depth":1024},"resolutions":[[1,1,1],[2,2,1],[4,4,1],[8,8,2],[16,16,4]],"elementClass":"uint8","defaultViewConfiguration":{"color":[255,0,0]}},{"name":"segmentation","category":"segmentation","boundingBox":{"topLeft":[3072,3072,512],"width":1024,"height":1024,"depth":1024},"resolutions":[[1,1,1],[2,2,1],[4,4,1],[8,8,2],[16,16,4]],"elementClass":"uint32","largestSegmentId":2504697}],"scale":{"factor":[11.239999771118164,11.239999771118164,28],"unit":"nanometer"}},"dataStore":{"name":"localhost","url":"http://localhost:9000","allowsUpload":true,"jobsSupportedByAvailableWorkers":[],"jobsEnabled":false},"owningOrganization":"Organization_X","allowedTeams":[{"id":"570b9f4b2a7c0e3b008da6ec","name":"team_X1","organization":"Organization_X","isOrganizationTeam":true}],"allowedTeamsCumulative":[{"id":"570b9f4b2a7c0e3b008da6ec","name":"team_X1","organization":"Organization_X","isOrganizationTeam":true}],"isActive":true,"isPublic":true,"description":null,"directoryName":"l4_sample","created":1508495293789,"isEditable":true,"lastUsedByUser":1757591244180,"logoUrl":"/assets/images/mpi-logos.svg","sortingKey":1508495293789,"metadata":[{"key":"key","type":"string","value":"value"},{"key":"number","type":"number","value":42}],"isUnreported":false,"tags":[],"folderId":"570b9f4e4bb848d0885ea917","publication":null,"usedStorageBytes":0}
>>>>>>> 9d65d3f3
        compression: none
  - request:
      method: PATCH
      path: /api/v11/datasets/59e9cfbdba632ac2ab8b23b5
      headers:
        host: localhost:9000
        accept: '*/*'
        accept-encoding: gzip, deflate
        connection: keep-alive
        user-agent: python-httpx/0.27.2
        x-auth-token: >-
          1b88db86331a38c21a0b235794b9e459856490d70408bcffb767f64ade0f83d2bdb4c4e181b9a9a30cdece7cb7c65208cc43b6c1bb5987f5ece00d348b1a905502a266f8fc64f0371cd6559393d72e031d0c2d0cabad58cccf957bb258bc86f05b5dc3d4fff3d5e3d9c0389a6027d861a21e78e3222fb6c5b7944520ef21761e
        content-length: '3009'
        content-type: application/json
      body:
        encoding: utf8
        data: >-
          {"id": "59e9cfbdba632ac2ab8b23b5", "name": "l4_sample", "isPublic":
          true, "folderId": "570b9f4e4bb848d0885ea917", "allowedTeams": [{"id":
          "570b9f4b2a7c0e3b008da6ec", "name": "team_X1", "organization":
          "Organization_X"}], "tags": [], "directoryName": "l4_sample",
          "owningOrganization": "Organization_X", "dataStore": {"url":
          "http://localhost:9000", "name": "localhost", "allowsUpload": true},
          "dataSource": {"id": {"name": "l4_sample", "team": "Organization_X"},
          "scale": {"factor": [11.239999771118164, 11.239999771118164, 28.0],
          "unit": "nanometer"}, "dataLayers": [{"name": "color", "category":
          "color", "boundingBox": {"topLeft": [3072, 3072, 512], "width": 1024,
          "height": 1024, "depth": 1024}, "elementClass": "uint8", "dataFormat":
          "wkw", "numChannels": 1, "defaultViewConfiguration": {"color": [255,
          0, 0]}, "wkwResolutions": [{"path":
          "/Users/valentin/Documents/scalableminds/webknossos/binaryData/Organization_X/l4_sample/color/1",
          "resolution": [1, 1, 1]}, {"path":
          "/Users/valentin/Documents/scalableminds/webknossos/binaryData/Organization_X/l4_sample/color/2-2-1",
          "resolution": [2, 2, 1]}, {"path":
          "/Users/valentin/Documents/scalableminds/webknossos/binaryData/Organization_X/l4_sample/color/4-4-1",
          "resolution": [4, 4, 1]}, {"path":
          "/Users/valentin/Documents/scalableminds/webknossos/binaryData/Organization_X/l4_sample/color/8-8-2",
          "resolution": [8, 8, 2]}, {"path":
          "/Users/valentin/Documents/scalableminds/webknossos/binaryData/Organization_X/l4_sample/color/16-16-4",
          "resolution": [16, 16, 4]}]}, {"name": "segmentation", "category":
          "segmentation", "boundingBox": {"topLeft": [3072, 3072, 512], "width":
          1024, "height": 1024, "depth": 1024}, "elementClass": "uint32",
          "dataFormat": "wkw", "numChannels": 1, "largestSegmentId": 2504697,
          "attachments": {"meshes": [{"name": "meshfile_4-4-1", "path":
          "/Users/valentin/Documents/scalableminds/webknossos/binaryData/Organization_X/l4_sample-59e9cfbdba632ac2ab8b23b5/segmentation/meshes/meshfile_4-4-1",
          "dataFormat": "zarr3"}], "agglomerates": [], "connectomes": []},
          "wkwResolutions": [{"path":
          "/Users/valentin/Documents/scalableminds/webknossos/binaryData/Organization_X/l4_sample/segmentation/1",
          "resolution": [1, 1, 1]}, {"path":
          "/Users/valentin/Documents/scalableminds/webknossos/binaryData/Organization_X/l4_sample/segmentation/2-2-1",
          "resolution": [2, 2, 1]}, {"path":
          "/Users/valentin/Documents/scalableminds/webknossos/binaryData/Organization_X/l4_sample/segmentation/4-4-1",
          "resolution": [4, 4, 1]}, {"path":
          "/Users/valentin/Documents/scalableminds/webknossos/binaryData/Organization_X/l4_sample/segmentation/8-8-2",
          "resolution": [8, 8, 2]}, {"path":
          "/Users/valentin/Documents/scalableminds/webknossos/binaryData/Organization_X/l4_sample/segmentation/16-16-4",
          "resolution": [16, 16, 4]}]}]}, "created": 1508495293789.0,
          "metadata": [{"key": "key", "type": "string", "value": "value"},
          {"key": "number", "type": "number", "value": 42}, {"key": "list",
          "type": "string[]", "value": ["a", "b", "c"]}], "description": null}
        compression: none
    response:
      status:
        code: 200
      headers:
        cache-control: no-cache
        referrer-policy: origin-when-cross-origin, strict-origin-when-cross-origin
        x-permitted-cross-domain-policies: master-only
<<<<<<< HEAD
        date: Tue, 16 Sep 2025 08:16:44 GMT
        connection: close
=======
        date: Thu, 11 Sep 2025 11:47:23 GMT
>>>>>>> 9d65d3f3
        content-type: application/json
        content-length: '3236'
      body:
        encoding: utf8
        data: >-
<<<<<<< HEAD
          {"id":"59e9cfbdba632ac2ab8b23b5","name":"l4_sample","dataSource":{"id":{"name":"l4_sample","team":"Organization_X"},"dataLayers":[{"name":"color","elementClass":"uint8","category":"color","dataFormat":"wkw","resolutions":[[1,1,1],[2,2,1],[4,4,1],[8,8,2],[16,16,4]],"mags":[{"mag":[1,1,1],"path":"/Users/valentin/Documents/scalableminds/webknossos/binaryData/Organization_X/l4_sample/color/1"},{"mag":[2,2,1],"path":"/Users/valentin/Documents/scalableminds/webknossos/binaryData/Organization_X/l4_sample/color/2-2-1"},{"mag":[4,4,1],"path":"/Users/valentin/Documents/scalableminds/webknossos/binaryData/Organization_X/l4_sample/color/4-4-1"},{"mag":[8,8,2],"path":"/Users/valentin/Documents/scalableminds/webknossos/binaryData/Organization_X/l4_sample/color/8-8-2"},{"mag":[16,16,4],"path":"/Users/valentin/Documents/scalableminds/webknossos/binaryData/Organization_X/l4_sample/color/16-16-4"}],"defaultViewConfiguration":{"color":[255,0,0]},"numChannels":1,"boundingBox":{"topLeft":[3072,3072,512],"width":1024,"height":1024,"depth":1024}},{"largestSegmentId":2504697,"name":"segmentation","elementClass":"uint32","category":"segmentation","dataFormat":"wkw","resolutions":[[1,1,1],[2,2,1],[4,4,1],[8,8,2],[16,16,4]],"attachments":{"meshes":[{"name":"meshfile_4-4-1","path":"/Users/valentin/Documents/scalableminds/webknossos/binaryData/Organization_X/l4_sample-59e9cfbdba632ac2ab8b23b5/segmentation/meshes/meshfile_4-4-1","dataFormat":"zarr3"}],"agglomerates":[],"connectomes":[]},"mags":[{"mag":[1,1,1],"path":"/Users/valentin/Documents/scalableminds/webknossos/binaryData/Organization_X/l4_sample/segmentation/1"},{"mag":[2,2,1],"path":"/Users/valentin/Documents/scalableminds/webknossos/binaryData/Organization_X/l4_sample/segmentation/2-2-1"},{"mag":[4,4,1],"path":"/Users/valentin/Documents/scalableminds/webknossos/binaryData/Organization_X/l4_sample/segmentation/4-4-1"},{"mag":[8,8,2],"path":"/Users/valentin/Documents/scalableminds/webknossos/binaryData/Organization_X/l4_sample/segmentation/8-8-2"},{"mag":[16,16,4],"path":"/Users/valentin/Documents/scalableminds/webknossos/binaryData/Organization_X/l4_sample/segmentation/16-16-4"}],"numChannels":1,"boundingBox":{"topLeft":[3072,3072,512],"width":1024,"height":1024,"depth":1024}}],"scale":{"factor":[11.239999771118164,11.239999771118164,28],"unit":"nanometer"}},"dataStore":{"name":"localhost","url":"http://localhost:9000","allowsUpload":true,"jobsSupportedByAvailableWorkers":[],"jobsEnabled":false},"owningOrganization":"Organization_X","allowedTeams":[{"id":"570b9f4b2a7c0e3b008da6ec","name":"team_X1","organization":"Organization_X","isOrganizationTeam":true}],"allowedTeamsCumulative":[{"id":"570b9f4b2a7c0e3b008da6ec","name":"team_X1","organization":"Organization_X","isOrganizationTeam":true}],"isActive":true,"isPublic":true,"description":null,"directoryName":"l4_sample","created":1508495293789,"isEditable":true,"lastUsedByUser":1758010604972,"logoUrl":"/assets/images/mpi-logos.svg","sortingKey":1508495293789,"metadata":[{"key":"key","type":"string","value":"value"},{"key":"number","type":"number","value":42},{"key":"list","type":"string[]","value":["a","b","c"]}],"isUnreported":false,"tags":[],"folderId":"570b9f4e4bb848d0885ea917","usedStorageBytes":0}
=======
          {"id":"59e9cfbdba632ac2ab8b23b5","name":"l4_sample","dataSource":{"id":{"name":"l4_sample","team":"Organization_X"},"dataLayers":[{"name":"color","category":"color","boundingBox":{"topLeft":[3072,3072,512],"width":1024,"height":1024,"depth":1024},"resolutions":[[1,1,1],[2,2,1],[4,4,1],[8,8,2],[16,16,4]],"elementClass":"uint8","defaultViewConfiguration":{"color":[255,0,0]}},{"name":"segmentation","category":"segmentation","boundingBox":{"topLeft":[3072,3072,512],"width":1024,"height":1024,"depth":1024},"resolutions":[[1,1,1],[2,2,1],[4,4,1],[8,8,2],[16,16,4]],"elementClass":"uint32","largestSegmentId":2504697}],"scale":{"factor":[11.239999771118164,11.239999771118164,28],"unit":"nanometer"}},"dataStore":{"name":"localhost","url":"http://localhost:9000","allowsUpload":true,"jobsSupportedByAvailableWorkers":[],"jobsEnabled":false},"owningOrganization":"Organization_X","allowedTeams":[{"id":"570b9f4b2a7c0e3b008da6ec","name":"team_X1","organization":"Organization_X","isOrganizationTeam":true}],"allowedTeamsCumulative":[{"id":"570b9f4b2a7c0e3b008da6ec","name":"team_X1","organization":"Organization_X","isOrganizationTeam":true}],"isActive":true,"isPublic":true,"description":null,"directoryName":"l4_sample","created":1508495293789,"isEditable":true,"lastUsedByUser":1757591244180,"logoUrl":"/assets/images/mpi-logos.svg","sortingKey":1508495293789,"metadata":[{"key":"key","type":"string","value":"value"},{"key":"number","type":"number","value":42},{"key":"list","type":"string[]","value":["a","b","c"]}],"isUnreported":false,"tags":[],"folderId":"570b9f4e4bb848d0885ea917","publication":null,"usedStorageBytes":0}
>>>>>>> 9d65d3f3
        compression: none
  - request:
      method: GET
      path: /api/v11/datasets/59e9cfbdba632ac2ab8b23b5
      headers:
        host: localhost:9000
        accept: '*/*'
        accept-encoding: gzip, deflate
        connection: keep-alive
        user-agent: python-httpx/0.27.2
        x-auth-token: >-
          1b88db86331a38c21a0b235794b9e459856490d70408bcffb767f64ade0f83d2bdb4c4e181b9a9a30cdece7cb7c65208cc43b6c1bb5987f5ece00d348b1a905502a266f8fc64f0371cd6559393d72e031d0c2d0cabad58cccf957bb258bc86f05b5dc3d4fff3d5e3d9c0389a6027d861a21e78e3222fb6c5b7944520ef21761e
      body:
        encoding: utf8
        data: ''
        compression: none
    response:
      status:
        code: 200
      headers:
        cache-control: no-cache
        referrer-policy: origin-when-cross-origin, strict-origin-when-cross-origin
        x-permitted-cross-domain-policies: master-only
<<<<<<< HEAD
        date: Tue, 16 Sep 2025 08:16:44 GMT
        connection: close
=======
        date: Thu, 11 Sep 2025 11:47:23 GMT
>>>>>>> 9d65d3f3
        content-type: application/json
        content-length: '3236'
      body:
        encoding: utf8
        data: >-
<<<<<<< HEAD
          {"id":"59e9cfbdba632ac2ab8b23b5","name":"l4_sample","dataSource":{"id":{"name":"l4_sample","team":"Organization_X"},"dataLayers":[{"name":"color","elementClass":"uint8","category":"color","dataFormat":"wkw","resolutions":[[1,1,1],[2,2,1],[4,4,1],[8,8,2],[16,16,4]],"mags":[{"mag":[1,1,1],"path":"/Users/valentin/Documents/scalableminds/webknossos/binaryData/Organization_X/l4_sample/color/1"},{"mag":[2,2,1],"path":"/Users/valentin/Documents/scalableminds/webknossos/binaryData/Organization_X/l4_sample/color/2-2-1"},{"mag":[4,4,1],"path":"/Users/valentin/Documents/scalableminds/webknossos/binaryData/Organization_X/l4_sample/color/4-4-1"},{"mag":[8,8,2],"path":"/Users/valentin/Documents/scalableminds/webknossos/binaryData/Organization_X/l4_sample/color/8-8-2"},{"mag":[16,16,4],"path":"/Users/valentin/Documents/scalableminds/webknossos/binaryData/Organization_X/l4_sample/color/16-16-4"}],"defaultViewConfiguration":{"color":[255,0,0]},"numChannels":1,"boundingBox":{"topLeft":[3072,3072,512],"width":1024,"height":1024,"depth":1024}},{"largestSegmentId":2504697,"name":"segmentation","elementClass":"uint32","category":"segmentation","dataFormat":"wkw","resolutions":[[1,1,1],[2,2,1],[4,4,1],[8,8,2],[16,16,4]],"attachments":{"meshes":[{"name":"meshfile_4-4-1","path":"/Users/valentin/Documents/scalableminds/webknossos/binaryData/Organization_X/l4_sample-59e9cfbdba632ac2ab8b23b5/segmentation/meshes/meshfile_4-4-1","dataFormat":"zarr3"}],"agglomerates":[],"connectomes":[]},"mags":[{"mag":[1,1,1],"path":"/Users/valentin/Documents/scalableminds/webknossos/binaryData/Organization_X/l4_sample/segmentation/1"},{"mag":[2,2,1],"path":"/Users/valentin/Documents/scalableminds/webknossos/binaryData/Organization_X/l4_sample/segmentation/2-2-1"},{"mag":[4,4,1],"path":"/Users/valentin/Documents/scalableminds/webknossos/binaryData/Organization_X/l4_sample/segmentation/4-4-1"},{"mag":[8,8,2],"path":"/Users/valentin/Documents/scalableminds/webknossos/binaryData/Organization_X/l4_sample/segmentation/8-8-2"},{"mag":[16,16,4],"path":"/Users/valentin/Documents/scalableminds/webknossos/binaryData/Organization_X/l4_sample/segmentation/16-16-4"}],"numChannels":1,"boundingBox":{"topLeft":[3072,3072,512],"width":1024,"height":1024,"depth":1024}}],"scale":{"factor":[11.239999771118164,11.239999771118164,28],"unit":"nanometer"}},"dataStore":{"name":"localhost","url":"http://localhost:9000","allowsUpload":true,"jobsSupportedByAvailableWorkers":[],"jobsEnabled":false},"owningOrganization":"Organization_X","allowedTeams":[{"id":"570b9f4b2a7c0e3b008da6ec","name":"team_X1","organization":"Organization_X","isOrganizationTeam":true}],"allowedTeamsCumulative":[{"id":"570b9f4b2a7c0e3b008da6ec","name":"team_X1","organization":"Organization_X","isOrganizationTeam":true}],"isActive":true,"isPublic":true,"description":null,"directoryName":"l4_sample","created":1508495293789,"isEditable":true,"lastUsedByUser":1758010605018,"logoUrl":"/assets/images/mpi-logos.svg","sortingKey":1508495293789,"metadata":[{"key":"key","type":"string","value":"value"},{"key":"number","type":"number","value":42},{"key":"list","type":"string[]","value":["a","b","c"]}],"isUnreported":false,"tags":[],"folderId":"570b9f4e4bb848d0885ea917","usedStorageBytes":0}
=======
          {"id":"59e9cfbdba632ac2ab8b23b5","name":"l4_sample","dataSource":{"id":{"name":"l4_sample","team":"Organization_X"},"dataLayers":[{"name":"color","category":"color","boundingBox":{"topLeft":[3072,3072,512],"width":1024,"height":1024,"depth":1024},"resolutions":[[1,1,1],[2,2,1],[4,4,1],[8,8,2],[16,16,4]],"elementClass":"uint8","defaultViewConfiguration":{"color":[255,0,0]}},{"name":"segmentation","category":"segmentation","boundingBox":{"topLeft":[3072,3072,512],"width":1024,"height":1024,"depth":1024},"resolutions":[[1,1,1],[2,2,1],[4,4,1],[8,8,2],[16,16,4]],"elementClass":"uint32","largestSegmentId":2504697}],"scale":{"factor":[11.239999771118164,11.239999771118164,28],"unit":"nanometer"}},"dataStore":{"name":"localhost","url":"http://localhost:9000","allowsUpload":true,"jobsSupportedByAvailableWorkers":[],"jobsEnabled":false},"owningOrganization":"Organization_X","allowedTeams":[{"id":"570b9f4b2a7c0e3b008da6ec","name":"team_X1","organization":"Organization_X","isOrganizationTeam":true}],"allowedTeamsCumulative":[{"id":"570b9f4b2a7c0e3b008da6ec","name":"team_X1","organization":"Organization_X","isOrganizationTeam":true}],"isActive":true,"isPublic":true,"description":null,"directoryName":"l4_sample","created":1508495293789,"isEditable":true,"lastUsedByUser":1757591244230,"logoUrl":"/assets/images/mpi-logos.svg","sortingKey":1508495293789,"metadata":[{"key":"key","type":"string","value":"value"},{"key":"number","type":"number","value":42},{"key":"list","type":"string[]","value":["a","b","c"]}],"isUnreported":false,"tags":[],"folderId":"570b9f4e4bb848d0885ea917","publication":null,"usedStorageBytes":0}
>>>>>>> 9d65d3f3
        compression: none
  - request:
      method: GET
      path: /api/v11/datasets/59e9cfbdba632ac2ab8b23b5
      headers:
        host: localhost:9000
        accept: '*/*'
        accept-encoding: gzip, deflate
        connection: keep-alive
        user-agent: python-httpx/0.27.2
        x-auth-token: >-
          1b88db86331a38c21a0b235794b9e459856490d70408bcffb767f64ade0f83d2bdb4c4e181b9a9a30cdece7cb7c65208cc43b6c1bb5987f5ece00d348b1a905502a266f8fc64f0371cd6559393d72e031d0c2d0cabad58cccf957bb258bc86f05b5dc3d4fff3d5e3d9c0389a6027d861a21e78e3222fb6c5b7944520ef21761e
      body:
        encoding: utf8
        data: ''
        compression: none
    response:
      status:
        code: 200
      headers:
        cache-control: no-cache
        referrer-policy: origin-when-cross-origin, strict-origin-when-cross-origin
        x-permitted-cross-domain-policies: master-only
<<<<<<< HEAD
        date: Tue, 16 Sep 2025 08:16:44 GMT
        connection: close
=======
        date: Thu, 11 Sep 2025 11:47:23 GMT
>>>>>>> 9d65d3f3
        content-type: application/json
        content-length: '3236'
      body:
        encoding: utf8
        data: >-
<<<<<<< HEAD
          {"id":"59e9cfbdba632ac2ab8b23b5","name":"l4_sample","dataSource":{"id":{"name":"l4_sample","team":"Organization_X"},"dataLayers":[{"name":"color","elementClass":"uint8","category":"color","dataFormat":"wkw","resolutions":[[1,1,1],[2,2,1],[4,4,1],[8,8,2],[16,16,4]],"mags":[{"mag":[1,1,1],"path":"/Users/valentin/Documents/scalableminds/webknossos/binaryData/Organization_X/l4_sample/color/1"},{"mag":[2,2,1],"path":"/Users/valentin/Documents/scalableminds/webknossos/binaryData/Organization_X/l4_sample/color/2-2-1"},{"mag":[4,4,1],"path":"/Users/valentin/Documents/scalableminds/webknossos/binaryData/Organization_X/l4_sample/color/4-4-1"},{"mag":[8,8,2],"path":"/Users/valentin/Documents/scalableminds/webknossos/binaryData/Organization_X/l4_sample/color/8-8-2"},{"mag":[16,16,4],"path":"/Users/valentin/Documents/scalableminds/webknossos/binaryData/Organization_X/l4_sample/color/16-16-4"}],"defaultViewConfiguration":{"color":[255,0,0]},"numChannels":1,"boundingBox":{"topLeft":[3072,3072,512],"width":1024,"height":1024,"depth":1024}},{"largestSegmentId":2504697,"name":"segmentation","elementClass":"uint32","category":"segmentation","dataFormat":"wkw","resolutions":[[1,1,1],[2,2,1],[4,4,1],[8,8,2],[16,16,4]],"attachments":{"meshes":[{"name":"meshfile_4-4-1","path":"/Users/valentin/Documents/scalableminds/webknossos/binaryData/Organization_X/l4_sample-59e9cfbdba632ac2ab8b23b5/segmentation/meshes/meshfile_4-4-1","dataFormat":"zarr3"}],"agglomerates":[],"connectomes":[]},"mags":[{"mag":[1,1,1],"path":"/Users/valentin/Documents/scalableminds/webknossos/binaryData/Organization_X/l4_sample/segmentation/1"},{"mag":[2,2,1],"path":"/Users/valentin/Documents/scalableminds/webknossos/binaryData/Organization_X/l4_sample/segmentation/2-2-1"},{"mag":[4,4,1],"path":"/Users/valentin/Documents/scalableminds/webknossos/binaryData/Organization_X/l4_sample/segmentation/4-4-1"},{"mag":[8,8,2],"path":"/Users/valentin/Documents/scalableminds/webknossos/binaryData/Organization_X/l4_sample/segmentation/8-8-2"},{"mag":[16,16,4],"path":"/Users/valentin/Documents/scalableminds/webknossos/binaryData/Organization_X/l4_sample/segmentation/16-16-4"}],"numChannels":1,"boundingBox":{"topLeft":[3072,3072,512],"width":1024,"height":1024,"depth":1024}}],"scale":{"factor":[11.239999771118164,11.239999771118164,28],"unit":"nanometer"}},"dataStore":{"name":"localhost","url":"http://localhost:9000","allowsUpload":true,"jobsSupportedByAvailableWorkers":[],"jobsEnabled":false},"owningOrganization":"Organization_X","allowedTeams":[{"id":"570b9f4b2a7c0e3b008da6ec","name":"team_X1","organization":"Organization_X","isOrganizationTeam":true}],"allowedTeamsCumulative":[{"id":"570b9f4b2a7c0e3b008da6ec","name":"team_X1","organization":"Organization_X","isOrganizationTeam":true}],"isActive":true,"isPublic":true,"description":null,"directoryName":"l4_sample","created":1508495293789,"isEditable":true,"lastUsedByUser":1758010605037,"logoUrl":"/assets/images/mpi-logos.svg","sortingKey":1508495293789,"metadata":[{"key":"key","type":"string","value":"value"},{"key":"number","type":"number","value":42},{"key":"list","type":"string[]","value":["a","b","c"]}],"isUnreported":false,"tags":[],"folderId":"570b9f4e4bb848d0885ea917","usedStorageBytes":0}
=======
          {"id":"59e9cfbdba632ac2ab8b23b5","name":"l4_sample","dataSource":{"id":{"name":"l4_sample","team":"Organization_X"},"dataLayers":[{"name":"color","category":"color","boundingBox":{"topLeft":[3072,3072,512],"width":1024,"height":1024,"depth":1024},"resolutions":[[1,1,1],[2,2,1],[4,4,1],[8,8,2],[16,16,4]],"elementClass":"uint8","defaultViewConfiguration":{"color":[255,0,0]}},{"name":"segmentation","category":"segmentation","boundingBox":{"topLeft":[3072,3072,512],"width":1024,"height":1024,"depth":1024},"resolutions":[[1,1,1],[2,2,1],[4,4,1],[8,8,2],[16,16,4]],"elementClass":"uint32","largestSegmentId":2504697}],"scale":{"factor":[11.239999771118164,11.239999771118164,28],"unit":"nanometer"}},"dataStore":{"name":"localhost","url":"http://localhost:9000","allowsUpload":true,"jobsSupportedByAvailableWorkers":[],"jobsEnabled":false},"owningOrganization":"Organization_X","allowedTeams":[{"id":"570b9f4b2a7c0e3b008da6ec","name":"team_X1","organization":"Organization_X","isOrganizationTeam":true}],"allowedTeamsCumulative":[{"id":"570b9f4b2a7c0e3b008da6ec","name":"team_X1","organization":"Organization_X","isOrganizationTeam":true}],"isActive":true,"isPublic":true,"description":null,"directoryName":"l4_sample","created":1508495293789,"isEditable":true,"lastUsedByUser":1757591244254,"logoUrl":"/assets/images/mpi-logos.svg","sortingKey":1508495293789,"metadata":[{"key":"key","type":"string","value":"value"},{"key":"number","type":"number","value":42},{"key":"list","type":"string[]","value":["a","b","c"]}],"isUnreported":false,"tags":[],"folderId":"570b9f4e4bb848d0885ea917","publication":null,"usedStorageBytes":0}
>>>>>>> 9d65d3f3
        compression: none
  - request:
      method: GET
      path: /api/v11/folders/tree
      headers:
        host: localhost:9000
        accept: '*/*'
        accept-encoding: gzip, deflate
        connection: keep-alive
        user-agent: python-httpx/0.27.2
        x-auth-token: >-
          1b88db86331a38c21a0b235794b9e459856490d70408bcffb767f64ade0f83d2bdb4c4e181b9a9a30cdece7cb7c65208cc43b6c1bb5987f5ece00d348b1a905502a266f8fc64f0371cd6559393d72e031d0c2d0cabad58cccf957bb258bc86f05b5dc3d4fff3d5e3d9c0389a6027d861a21e78e3222fb6c5b7944520ef21761e
      body:
        encoding: utf8
        data: ''
        compression: none
    response:
      status:
        code: 200
      headers:
        cache-control: no-cache
        referrer-policy: origin-when-cross-origin, strict-origin-when-cross-origin
        x-permitted-cross-domain-policies: master-only
<<<<<<< HEAD
        date: Tue, 16 Sep 2025 08:16:44 GMT
        connection: close
=======
        date: Thu, 11 Sep 2025 11:47:23 GMT
>>>>>>> 9d65d3f3
        content-type: application/json
        content-length: '399'
      body:
        encoding: utf8
        data: >-
          [{"id":"570b9f4e4bb848d08880712a","name":"A
          subfolder!","parent":"570b9f4e4bb848d0885ea917","metadata":[],"isEditable":true},{"id":"570b9f4e4bb848d08880712b","name":"Another
          subfolder!","parent":"570b9f4e4bb848d0885ea917","metadata":[],"isEditable":true},{"id":"570b9f4e4bb848d0885ea917","name":"Organization_X","parent":null,"metadata":[{"key":"key","type":"number","value":10}],"isEditable":true}]
        compression: none
  - request:
      method: GET
      path: /api/v11/folders/570b9f4e4bb848d0885ea917
      headers:
        host: localhost:9000
        accept: '*/*'
        accept-encoding: gzip, deflate
        connection: keep-alive
        user-agent: python-httpx/0.27.2
        x-auth-token: >-
          1b88db86331a38c21a0b235794b9e459856490d70408bcffb767f64ade0f83d2bdb4c4e181b9a9a30cdece7cb7c65208cc43b6c1bb5987f5ece00d348b1a905502a266f8fc64f0371cd6559393d72e031d0c2d0cabad58cccf957bb258bc86f05b5dc3d4fff3d5e3d9c0389a6027d861a21e78e3222fb6c5b7944520ef21761e
      body:
        encoding: utf8
        data: ''
        compression: none
    response:
      status:
        code: 200
      headers:
        cache-control: no-cache
        referrer-policy: origin-when-cross-origin, strict-origin-when-cross-origin
        x-permitted-cross-domain-policies: master-only
<<<<<<< HEAD
        date: Tue, 16 Sep 2025 08:16:44 GMT
        connection: close
=======
        date: Thu, 11 Sep 2025 11:47:23 GMT
>>>>>>> 9d65d3f3
        content-type: application/json
        content-length: '175'
      body:
        encoding: utf8
        data: >-
          {"id":"570b9f4e4bb848d0885ea917","name":"Organization_X","metadata":[{"key":"key","type":"number","value":10}],"allowedTeams":[],"allowedTeamsCumulative":[],"isEditable":true}
        compression: none
  - request:
      method: GET
      path: /api/v11/datasets/59e9cfbdba632ac2ab8b23b5
      headers:
        host: localhost:9000
        accept: '*/*'
        accept-encoding: gzip, deflate
        connection: keep-alive
        user-agent: python-httpx/0.27.2
        x-auth-token: >-
          1b88db86331a38c21a0b235794b9e459856490d70408bcffb767f64ade0f83d2bdb4c4e181b9a9a30cdece7cb7c65208cc43b6c1bb5987f5ece00d348b1a905502a266f8fc64f0371cd6559393d72e031d0c2d0cabad58cccf957bb258bc86f05b5dc3d4fff3d5e3d9c0389a6027d861a21e78e3222fb6c5b7944520ef21761e
      body:
        encoding: utf8
        data: ''
        compression: none
    response:
      status:
        code: 200
      headers:
        cache-control: no-cache
        referrer-policy: origin-when-cross-origin, strict-origin-when-cross-origin
        x-permitted-cross-domain-policies: master-only
<<<<<<< HEAD
        date: Tue, 16 Sep 2025 08:16:44 GMT
        connection: close
=======
        date: Thu, 11 Sep 2025 11:47:23 GMT
>>>>>>> 9d65d3f3
        content-type: application/json
        content-length: '3236'
      body:
        encoding: utf8
        data: >-
<<<<<<< HEAD
          {"id":"59e9cfbdba632ac2ab8b23b5","name":"l4_sample","dataSource":{"id":{"name":"l4_sample","team":"Organization_X"},"dataLayers":[{"name":"color","elementClass":"uint8","category":"color","dataFormat":"wkw","resolutions":[[1,1,1],[2,2,1],[4,4,1],[8,8,2],[16,16,4]],"mags":[{"mag":[1,1,1],"path":"/Users/valentin/Documents/scalableminds/webknossos/binaryData/Organization_X/l4_sample/color/1"},{"mag":[2,2,1],"path":"/Users/valentin/Documents/scalableminds/webknossos/binaryData/Organization_X/l4_sample/color/2-2-1"},{"mag":[4,4,1],"path":"/Users/valentin/Documents/scalableminds/webknossos/binaryData/Organization_X/l4_sample/color/4-4-1"},{"mag":[8,8,2],"path":"/Users/valentin/Documents/scalableminds/webknossos/binaryData/Organization_X/l4_sample/color/8-8-2"},{"mag":[16,16,4],"path":"/Users/valentin/Documents/scalableminds/webknossos/binaryData/Organization_X/l4_sample/color/16-16-4"}],"defaultViewConfiguration":{"color":[255,0,0]},"numChannels":1,"boundingBox":{"topLeft":[3072,3072,512],"width":1024,"height":1024,"depth":1024}},{"largestSegmentId":2504697,"name":"segmentation","elementClass":"uint32","category":"segmentation","dataFormat":"wkw","resolutions":[[1,1,1],[2,2,1],[4,4,1],[8,8,2],[16,16,4]],"attachments":{"meshes":[{"name":"meshfile_4-4-1","path":"/Users/valentin/Documents/scalableminds/webknossos/binaryData/Organization_X/l4_sample-59e9cfbdba632ac2ab8b23b5/segmentation/meshes/meshfile_4-4-1","dataFormat":"zarr3"}],"agglomerates":[],"connectomes":[]},"mags":[{"mag":[1,1,1],"path":"/Users/valentin/Documents/scalableminds/webknossos/binaryData/Organization_X/l4_sample/segmentation/1"},{"mag":[2,2,1],"path":"/Users/valentin/Documents/scalableminds/webknossos/binaryData/Organization_X/l4_sample/segmentation/2-2-1"},{"mag":[4,4,1],"path":"/Users/valentin/Documents/scalableminds/webknossos/binaryData/Organization_X/l4_sample/segmentation/4-4-1"},{"mag":[8,8,2],"path":"/Users/valentin/Documents/scalableminds/webknossos/binaryData/Organization_X/l4_sample/segmentation/8-8-2"},{"mag":[16,16,4],"path":"/Users/valentin/Documents/scalableminds/webknossos/binaryData/Organization_X/l4_sample/segmentation/16-16-4"}],"numChannels":1,"boundingBox":{"topLeft":[3072,3072,512],"width":1024,"height":1024,"depth":1024}}],"scale":{"factor":[11.239999771118164,11.239999771118164,28],"unit":"nanometer"}},"dataStore":{"name":"localhost","url":"http://localhost:9000","allowsUpload":true,"jobsSupportedByAvailableWorkers":[],"jobsEnabled":false},"owningOrganization":"Organization_X","allowedTeams":[{"id":"570b9f4b2a7c0e3b008da6ec","name":"team_X1","organization":"Organization_X","isOrganizationTeam":true}],"allowedTeamsCumulative":[{"id":"570b9f4b2a7c0e3b008da6ec","name":"team_X1","organization":"Organization_X","isOrganizationTeam":true}],"isActive":true,"isPublic":true,"description":null,"directoryName":"l4_sample","created":1508495293789,"isEditable":true,"lastUsedByUser":1758010605097,"logoUrl":"/assets/images/mpi-logos.svg","sortingKey":1508495293789,"metadata":[{"key":"key","type":"string","value":"value"},{"key":"number","type":"number","value":42},{"key":"list","type":"string[]","value":["a","b","c"]}],"isUnreported":false,"tags":[],"folderId":"570b9f4e4bb848d0885ea917","usedStorageBytes":0}
=======
          {"id":"59e9cfbdba632ac2ab8b23b5","name":"l4_sample","dataSource":{"id":{"name":"l4_sample","team":"Organization_X"},"dataLayers":[{"name":"color","category":"color","boundingBox":{"topLeft":[3072,3072,512],"width":1024,"height":1024,"depth":1024},"resolutions":[[1,1,1],[2,2,1],[4,4,1],[8,8,2],[16,16,4]],"elementClass":"uint8","defaultViewConfiguration":{"color":[255,0,0]}},{"name":"segmentation","category":"segmentation","boundingBox":{"topLeft":[3072,3072,512],"width":1024,"height":1024,"depth":1024},"resolutions":[[1,1,1],[2,2,1],[4,4,1],[8,8,2],[16,16,4]],"elementClass":"uint32","largestSegmentId":2504697}],"scale":{"factor":[11.239999771118164,11.239999771118164,28],"unit":"nanometer"}},"dataStore":{"name":"localhost","url":"http://localhost:9000","allowsUpload":true,"jobsSupportedByAvailableWorkers":[],"jobsEnabled":false},"owningOrganization":"Organization_X","allowedTeams":[{"id":"570b9f4b2a7c0e3b008da6ec","name":"team_X1","organization":"Organization_X","isOrganizationTeam":true}],"allowedTeamsCumulative":[{"id":"570b9f4b2a7c0e3b008da6ec","name":"team_X1","organization":"Organization_X","isOrganizationTeam":true}],"isActive":true,"isPublic":true,"description":null,"directoryName":"l4_sample","created":1508495293789,"isEditable":true,"lastUsedByUser":1757591244315,"logoUrl":"/assets/images/mpi-logos.svg","sortingKey":1508495293789,"metadata":[{"key":"key","type":"string","value":"value"},{"key":"number","type":"number","value":42},{"key":"list","type":"string[]","value":["a","b","c"]}],"isUnreported":false,"tags":[],"folderId":"570b9f4e4bb848d0885ea917","publication":null,"usedStorageBytes":0}
>>>>>>> 9d65d3f3
        compression: none
  - request:
      method: GET
      path: /api/v11/folders/tree
      headers:
        host: localhost:9000
        accept: '*/*'
        accept-encoding: gzip, deflate
        connection: keep-alive
        user-agent: python-httpx/0.27.2
        x-auth-token: >-
          1b88db86331a38c21a0b235794b9e459856490d70408bcffb767f64ade0f83d2bdb4c4e181b9a9a30cdece7cb7c65208cc43b6c1bb5987f5ece00d348b1a905502a266f8fc64f0371cd6559393d72e031d0c2d0cabad58cccf957bb258bc86f05b5dc3d4fff3d5e3d9c0389a6027d861a21e78e3222fb6c5b7944520ef21761e
      body:
        encoding: utf8
        data: ''
        compression: none
    response:
      status:
        code: 200
      headers:
        cache-control: no-cache
        referrer-policy: origin-when-cross-origin, strict-origin-when-cross-origin
        x-permitted-cross-domain-policies: master-only
<<<<<<< HEAD
        date: Tue, 16 Sep 2025 08:16:44 GMT
        connection: close
=======
        date: Thu, 11 Sep 2025 11:47:23 GMT
>>>>>>> 9d65d3f3
        content-type: application/json
        content-length: '399'
      body:
        encoding: utf8
        data: >-
          [{"id":"570b9f4e4bb848d08880712a","name":"A
          subfolder!","parent":"570b9f4e4bb848d0885ea917","metadata":[],"isEditable":true},{"id":"570b9f4e4bb848d08880712b","name":"Another
          subfolder!","parent":"570b9f4e4bb848d0885ea917","metadata":[],"isEditable":true},{"id":"570b9f4e4bb848d0885ea917","name":"Organization_X","parent":null,"metadata":[{"key":"key","type":"number","value":10}],"isEditable":true}]
        compression: none
  - request:
      method: GET
      path: /api/v11/folders/570b9f4e4bb848d0885ea917
      headers:
        host: localhost:9000
        accept: '*/*'
        accept-encoding: gzip, deflate
        connection: keep-alive
        user-agent: python-httpx/0.27.2
        x-auth-token: >-
          1b88db86331a38c21a0b235794b9e459856490d70408bcffb767f64ade0f83d2bdb4c4e181b9a9a30cdece7cb7c65208cc43b6c1bb5987f5ece00d348b1a905502a266f8fc64f0371cd6559393d72e031d0c2d0cabad58cccf957bb258bc86f05b5dc3d4fff3d5e3d9c0389a6027d861a21e78e3222fb6c5b7944520ef21761e
      body:
        encoding: utf8
        data: ''
        compression: none
    response:
      status:
        code: 200
      headers:
        cache-control: no-cache
        referrer-policy: origin-when-cross-origin, strict-origin-when-cross-origin
        x-permitted-cross-domain-policies: master-only
<<<<<<< HEAD
        date: Tue, 16 Sep 2025 08:16:44 GMT
        connection: close
=======
        date: Thu, 11 Sep 2025 11:47:23 GMT
>>>>>>> 9d65d3f3
        content-type: application/json
        content-length: '175'
      body:
        encoding: utf8
        data: >-
          {"id":"570b9f4e4bb848d0885ea917","name":"Organization_X","metadata":[{"key":"key","type":"number","value":10}],"allowedTeams":[],"allowedTeamsCumulative":[],"isEditable":true}
        compression: none
  - request:
      method: PUT
      path: /api/v11/folders/570b9f4e4bb848d0885ea917
      headers:
        host: localhost:9000
        accept: '*/*'
        accept-encoding: gzip, deflate
        connection: keep-alive
        user-agent: python-httpx/0.27.2
        x-auth-token: >-
          1b88db86331a38c21a0b235794b9e459856490d70408bcffb767f64ade0f83d2bdb4c4e181b9a9a30cdece7cb7c65208cc43b6c1bb5987f5ece00d348b1a905502a266f8fc64f0371cd6559393d72e031d0c2d0cabad58cccf957bb258bc86f05b5dc3d4fff3d5e3d9c0389a6027d861a21e78e3222fb6c5b7944520ef21761e
        content-length: '257'
        content-type: application/json
      body:
        encoding: utf8
        data: >-
          {"id": "570b9f4e4bb848d0885ea917", "name": "Organization_X",
          "allowedTeams": [], "allowedTeamsCumulative": [], "isEditable": true,
          "metadata": [{"key": "key", "type": "number", "value": 10}, {"key":
          "folder_key", "type": "string", "value": "folder_value"}]}
        compression: none
    response:
      status:
        code: 200
      headers:
        cache-control: no-cache
        referrer-policy: origin-when-cross-origin, strict-origin-when-cross-origin
        x-permitted-cross-domain-policies: master-only
<<<<<<< HEAD
        date: Tue, 16 Sep 2025 08:16:44 GMT
        connection: close
=======
        date: Thu, 11 Sep 2025 11:47:23 GMT
>>>>>>> 9d65d3f3
        content-type: application/json
        content-length: '235'
      body:
        encoding: utf8
        data: >-
          {"id":"570b9f4e4bb848d0885ea917","name":"Organization_X","metadata":[{"key":"key","type":"number","value":10},{"key":"folder_key","type":"string","value":"folder_value"}],"allowedTeams":[],"allowedTeamsCumulative":[],"isEditable":true}
        compression: none
  - request:
      method: GET
      path: /api/v11/datasets/59e9cfbdba632ac2ab8b23b5
      headers:
        host: localhost:9000
        accept: '*/*'
        accept-encoding: gzip, deflate
        connection: keep-alive
        user-agent: python-httpx/0.27.2
        x-auth-token: >-
          1b88db86331a38c21a0b235794b9e459856490d70408bcffb767f64ade0f83d2bdb4c4e181b9a9a30cdece7cb7c65208cc43b6c1bb5987f5ece00d348b1a905502a266f8fc64f0371cd6559393d72e031d0c2d0cabad58cccf957bb258bc86f05b5dc3d4fff3d5e3d9c0389a6027d861a21e78e3222fb6c5b7944520ef21761e
      body:
        encoding: utf8
        data: ''
        compression: none
    response:
      status:
        code: 200
      headers:
        cache-control: no-cache
        referrer-policy: origin-when-cross-origin, strict-origin-when-cross-origin
        x-permitted-cross-domain-policies: master-only
<<<<<<< HEAD
        date: Tue, 16 Sep 2025 08:16:44 GMT
        connection: close
=======
        date: Thu, 11 Sep 2025 11:47:23 GMT
>>>>>>> 9d65d3f3
        content-type: application/json
        content-length: '3236'
      body:
        encoding: utf8
        data: >-
<<<<<<< HEAD
          {"id":"59e9cfbdba632ac2ab8b23b5","name":"l4_sample","dataSource":{"id":{"name":"l4_sample","team":"Organization_X"},"dataLayers":[{"name":"color","elementClass":"uint8","category":"color","dataFormat":"wkw","resolutions":[[1,1,1],[2,2,1],[4,4,1],[8,8,2],[16,16,4]],"mags":[{"mag":[1,1,1],"path":"/Users/valentin/Documents/scalableminds/webknossos/binaryData/Organization_X/l4_sample/color/1"},{"mag":[2,2,1],"path":"/Users/valentin/Documents/scalableminds/webknossos/binaryData/Organization_X/l4_sample/color/2-2-1"},{"mag":[4,4,1],"path":"/Users/valentin/Documents/scalableminds/webknossos/binaryData/Organization_X/l4_sample/color/4-4-1"},{"mag":[8,8,2],"path":"/Users/valentin/Documents/scalableminds/webknossos/binaryData/Organization_X/l4_sample/color/8-8-2"},{"mag":[16,16,4],"path":"/Users/valentin/Documents/scalableminds/webknossos/binaryData/Organization_X/l4_sample/color/16-16-4"}],"defaultViewConfiguration":{"color":[255,0,0]},"numChannels":1,"boundingBox":{"topLeft":[3072,3072,512],"width":1024,"height":1024,"depth":1024}},{"largestSegmentId":2504697,"name":"segmentation","elementClass":"uint32","category":"segmentation","dataFormat":"wkw","resolutions":[[1,1,1],[2,2,1],[4,4,1],[8,8,2],[16,16,4]],"attachments":{"meshes":[{"name":"meshfile_4-4-1","path":"/Users/valentin/Documents/scalableminds/webknossos/binaryData/Organization_X/l4_sample-59e9cfbdba632ac2ab8b23b5/segmentation/meshes/meshfile_4-4-1","dataFormat":"zarr3"}],"agglomerates":[],"connectomes":[]},"mags":[{"mag":[1,1,1],"path":"/Users/valentin/Documents/scalableminds/webknossos/binaryData/Organization_X/l4_sample/segmentation/1"},{"mag":[2,2,1],"path":"/Users/valentin/Documents/scalableminds/webknossos/binaryData/Organization_X/l4_sample/segmentation/2-2-1"},{"mag":[4,4,1],"path":"/Users/valentin/Documents/scalableminds/webknossos/binaryData/Organization_X/l4_sample/segmentation/4-4-1"},{"mag":[8,8,2],"path":"/Users/valentin/Documents/scalableminds/webknossos/binaryData/Organization_X/l4_sample/segmentation/8-8-2"},{"mag":[16,16,4],"path":"/Users/valentin/Documents/scalableminds/webknossos/binaryData/Organization_X/l4_sample/segmentation/16-16-4"}],"numChannels":1,"boundingBox":{"topLeft":[3072,3072,512],"width":1024,"height":1024,"depth":1024}}],"scale":{"factor":[11.239999771118164,11.239999771118164,28],"unit":"nanometer"}},"dataStore":{"name":"localhost","url":"http://localhost:9000","allowsUpload":true,"jobsSupportedByAvailableWorkers":[],"jobsEnabled":false},"owningOrganization":"Organization_X","allowedTeams":[{"id":"570b9f4b2a7c0e3b008da6ec","name":"team_X1","organization":"Organization_X","isOrganizationTeam":true}],"allowedTeamsCumulative":[{"id":"570b9f4b2a7c0e3b008da6ec","name":"team_X1","organization":"Organization_X","isOrganizationTeam":true}],"isActive":true,"isPublic":true,"description":null,"directoryName":"l4_sample","created":1508495293789,"isEditable":true,"lastUsedByUser":1758010605195,"logoUrl":"/assets/images/mpi-logos.svg","sortingKey":1508495293789,"metadata":[{"key":"key","type":"string","value":"value"},{"key":"number","type":"number","value":42},{"key":"list","type":"string[]","value":["a","b","c"]}],"isUnreported":false,"tags":[],"folderId":"570b9f4e4bb848d0885ea917","usedStorageBytes":0}
=======
          {"id":"59e9cfbdba632ac2ab8b23b5","name":"l4_sample","dataSource":{"id":{"name":"l4_sample","team":"Organization_X"},"dataLayers":[{"name":"color","category":"color","boundingBox":{"topLeft":[3072,3072,512],"width":1024,"height":1024,"depth":1024},"resolutions":[[1,1,1],[2,2,1],[4,4,1],[8,8,2],[16,16,4]],"elementClass":"uint8","defaultViewConfiguration":{"color":[255,0,0]}},{"name":"segmentation","category":"segmentation","boundingBox":{"topLeft":[3072,3072,512],"width":1024,"height":1024,"depth":1024},"resolutions":[[1,1,1],[2,2,1],[4,4,1],[8,8,2],[16,16,4]],"elementClass":"uint32","largestSegmentId":2504697}],"scale":{"factor":[11.239999771118164,11.239999771118164,28],"unit":"nanometer"}},"dataStore":{"name":"localhost","url":"http://localhost:9000","allowsUpload":true,"jobsSupportedByAvailableWorkers":[],"jobsEnabled":false},"owningOrganization":"Organization_X","allowedTeams":[{"id":"570b9f4b2a7c0e3b008da6ec","name":"team_X1","organization":"Organization_X","isOrganizationTeam":true}],"allowedTeamsCumulative":[{"id":"570b9f4b2a7c0e3b008da6ec","name":"team_X1","organization":"Organization_X","isOrganizationTeam":true}],"isActive":true,"isPublic":true,"description":null,"directoryName":"l4_sample","created":1508495293789,"isEditable":true,"lastUsedByUser":1757591244403,"logoUrl":"/assets/images/mpi-logos.svg","sortingKey":1508495293789,"metadata":[{"key":"key","type":"string","value":"value"},{"key":"number","type":"number","value":42},{"key":"list","type":"string[]","value":["a","b","c"]}],"isUnreported":false,"tags":[],"folderId":"570b9f4e4bb848d0885ea917","publication":null,"usedStorageBytes":0}
>>>>>>> 9d65d3f3
        compression: none
  - request:
      method: GET
      path: /api/v11/folders/tree
      headers:
        host: localhost:9000
        accept: '*/*'
        accept-encoding: gzip, deflate
        connection: keep-alive
        user-agent: python-httpx/0.27.2
        x-auth-token: >-
          1b88db86331a38c21a0b235794b9e459856490d70408bcffb767f64ade0f83d2bdb4c4e181b9a9a30cdece7cb7c65208cc43b6c1bb5987f5ece00d348b1a905502a266f8fc64f0371cd6559393d72e031d0c2d0cabad58cccf957bb258bc86f05b5dc3d4fff3d5e3d9c0389a6027d861a21e78e3222fb6c5b7944520ef21761e
      body:
        encoding: utf8
        data: ''
        compression: none
    response:
      status:
        code: 200
      headers:
        cache-control: no-cache
        referrer-policy: origin-when-cross-origin, strict-origin-when-cross-origin
        x-permitted-cross-domain-policies: master-only
<<<<<<< HEAD
        date: Tue, 16 Sep 2025 08:16:44 GMT
        connection: close
=======
        date: Thu, 11 Sep 2025 11:47:23 GMT
>>>>>>> 9d65d3f3
        content-type: application/json
        content-length: '459'
      body:
        encoding: utf8
        data: >-
          [{"id":"570b9f4e4bb848d08880712a","name":"A
          subfolder!","parent":"570b9f4e4bb848d0885ea917","metadata":[],"isEditable":true},{"id":"570b9f4e4bb848d08880712b","name":"Another
          subfolder!","parent":"570b9f4e4bb848d0885ea917","metadata":[],"isEditable":true},{"id":"570b9f4e4bb848d0885ea917","name":"Organization_X","parent":null,"metadata":[{"key":"key","type":"number","value":10},{"key":"folder_key","type":"string","value":"folder_value"}],"isEditable":true}]
        compression: none
  - request:
      method: GET
      path: /api/v11/folders/570b9f4e4bb848d0885ea917
      headers:
        host: localhost:9000
        accept: '*/*'
        accept-encoding: gzip, deflate
        connection: keep-alive
        user-agent: python-httpx/0.27.2
        x-auth-token: >-
          1b88db86331a38c21a0b235794b9e459856490d70408bcffb767f64ade0f83d2bdb4c4e181b9a9a30cdece7cb7c65208cc43b6c1bb5987f5ece00d348b1a905502a266f8fc64f0371cd6559393d72e031d0c2d0cabad58cccf957bb258bc86f05b5dc3d4fff3d5e3d9c0389a6027d861a21e78e3222fb6c5b7944520ef21761e
      body:
        encoding: utf8
        data: ''
        compression: none
    response:
      status:
        code: 200
      headers:
        cache-control: no-cache
        referrer-policy: origin-when-cross-origin, strict-origin-when-cross-origin
        x-permitted-cross-domain-policies: master-only
<<<<<<< HEAD
        date: Tue, 16 Sep 2025 08:16:44 GMT
        connection: close
=======
        date: Thu, 11 Sep 2025 11:47:23 GMT
>>>>>>> 9d65d3f3
        content-type: application/json
        content-length: '235'
      body:
        encoding: utf8
        data: >-
          {"id":"570b9f4e4bb848d0885ea917","name":"Organization_X","metadata":[{"key":"key","type":"number","value":10},{"key":"folder_key","type":"string","value":"folder_value"}],"allowedTeams":[],"allowedTeamsCumulative":[],"isEditable":true}
        compression: none
  - request:
      method: GET
      path: /api/v11/datasets/59e9cfbdba632ac2ab8b23b5
      headers:
        host: localhost:9000
        accept: '*/*'
        accept-encoding: gzip, deflate
        connection: keep-alive
        user-agent: python-httpx/0.27.2
        x-auth-token: >-
          1b88db86331a38c21a0b235794b9e459856490d70408bcffb767f64ade0f83d2bdb4c4e181b9a9a30cdece7cb7c65208cc43b6c1bb5987f5ece00d348b1a905502a266f8fc64f0371cd6559393d72e031d0c2d0cabad58cccf957bb258bc86f05b5dc3d4fff3d5e3d9c0389a6027d861a21e78e3222fb6c5b7944520ef21761e
      body:
        encoding: utf8
        data: ''
        compression: none
    response:
      status:
        code: 200
      headers:
        cache-control: no-cache
        referrer-policy: origin-when-cross-origin, strict-origin-when-cross-origin
        x-permitted-cross-domain-policies: master-only
<<<<<<< HEAD
        date: Tue, 16 Sep 2025 08:16:44 GMT
        connection: close
=======
        date: Thu, 11 Sep 2025 11:47:23 GMT
>>>>>>> 9d65d3f3
        content-type: application/json
        content-length: '3236'
      body:
        encoding: utf8
        data: >-
<<<<<<< HEAD
          {"id":"59e9cfbdba632ac2ab8b23b5","name":"l4_sample","dataSource":{"id":{"name":"l4_sample","team":"Organization_X"},"dataLayers":[{"name":"color","elementClass":"uint8","category":"color","dataFormat":"wkw","resolutions":[[1,1,1],[2,2,1],[4,4,1],[8,8,2],[16,16,4]],"mags":[{"mag":[1,1,1],"path":"/Users/valentin/Documents/scalableminds/webknossos/binaryData/Organization_X/l4_sample/color/1"},{"mag":[2,2,1],"path":"/Users/valentin/Documents/scalableminds/webknossos/binaryData/Organization_X/l4_sample/color/2-2-1"},{"mag":[4,4,1],"path":"/Users/valentin/Documents/scalableminds/webknossos/binaryData/Organization_X/l4_sample/color/4-4-1"},{"mag":[8,8,2],"path":"/Users/valentin/Documents/scalableminds/webknossos/binaryData/Organization_X/l4_sample/color/8-8-2"},{"mag":[16,16,4],"path":"/Users/valentin/Documents/scalableminds/webknossos/binaryData/Organization_X/l4_sample/color/16-16-4"}],"defaultViewConfiguration":{"color":[255,0,0]},"numChannels":1,"boundingBox":{"topLeft":[3072,3072,512],"width":1024,"height":1024,"depth":1024}},{"largestSegmentId":2504697,"name":"segmentation","elementClass":"uint32","category":"segmentation","dataFormat":"wkw","resolutions":[[1,1,1],[2,2,1],[4,4,1],[8,8,2],[16,16,4]],"attachments":{"meshes":[{"name":"meshfile_4-4-1","path":"/Users/valentin/Documents/scalableminds/webknossos/binaryData/Organization_X/l4_sample-59e9cfbdba632ac2ab8b23b5/segmentation/meshes/meshfile_4-4-1","dataFormat":"zarr3"}],"agglomerates":[],"connectomes":[]},"mags":[{"mag":[1,1,1],"path":"/Users/valentin/Documents/scalableminds/webknossos/binaryData/Organization_X/l4_sample/segmentation/1"},{"mag":[2,2,1],"path":"/Users/valentin/Documents/scalableminds/webknossos/binaryData/Organization_X/l4_sample/segmentation/2-2-1"},{"mag":[4,4,1],"path":"/Users/valentin/Documents/scalableminds/webknossos/binaryData/Organization_X/l4_sample/segmentation/4-4-1"},{"mag":[8,8,2],"path":"/Users/valentin/Documents/scalableminds/webknossos/binaryData/Organization_X/l4_sample/segmentation/8-8-2"},{"mag":[16,16,4],"path":"/Users/valentin/Documents/scalableminds/webknossos/binaryData/Organization_X/l4_sample/segmentation/16-16-4"}],"numChannels":1,"boundingBox":{"topLeft":[3072,3072,512],"width":1024,"height":1024,"depth":1024}}],"scale":{"factor":[11.239999771118164,11.239999771118164,28],"unit":"nanometer"}},"dataStore":{"name":"localhost","url":"http://localhost:9000","allowsUpload":true,"jobsSupportedByAvailableWorkers":[],"jobsEnabled":false},"owningOrganization":"Organization_X","allowedTeams":[{"id":"570b9f4b2a7c0e3b008da6ec","name":"team_X1","organization":"Organization_X","isOrganizationTeam":true}],"allowedTeamsCumulative":[{"id":"570b9f4b2a7c0e3b008da6ec","name":"team_X1","organization":"Organization_X","isOrganizationTeam":true}],"isActive":true,"isPublic":true,"description":null,"directoryName":"l4_sample","created":1508495293789,"isEditable":true,"lastUsedByUser":1758010605249,"logoUrl":"/assets/images/mpi-logos.svg","sortingKey":1508495293789,"metadata":[{"key":"key","type":"string","value":"value"},{"key":"number","type":"number","value":42},{"key":"list","type":"string[]","value":["a","b","c"]}],"isUnreported":false,"tags":[],"folderId":"570b9f4e4bb848d0885ea917","usedStorageBytes":0}
=======
          {"id":"59e9cfbdba632ac2ab8b23b5","name":"l4_sample","dataSource":{"id":{"name":"l4_sample","team":"Organization_X"},"dataLayers":[{"name":"color","category":"color","boundingBox":{"topLeft":[3072,3072,512],"width":1024,"height":1024,"depth":1024},"resolutions":[[1,1,1],[2,2,1],[4,4,1],[8,8,2],[16,16,4]],"elementClass":"uint8","defaultViewConfiguration":{"color":[255,0,0]}},{"name":"segmentation","category":"segmentation","boundingBox":{"topLeft":[3072,3072,512],"width":1024,"height":1024,"depth":1024},"resolutions":[[1,1,1],[2,2,1],[4,4,1],[8,8,2],[16,16,4]],"elementClass":"uint32","largestSegmentId":2504697}],"scale":{"factor":[11.239999771118164,11.239999771118164,28],"unit":"nanometer"}},"dataStore":{"name":"localhost","url":"http://localhost:9000","allowsUpload":true,"jobsSupportedByAvailableWorkers":[],"jobsEnabled":false},"owningOrganization":"Organization_X","allowedTeams":[{"id":"570b9f4b2a7c0e3b008da6ec","name":"team_X1","organization":"Organization_X","isOrganizationTeam":true}],"allowedTeamsCumulative":[{"id":"570b9f4b2a7c0e3b008da6ec","name":"team_X1","organization":"Organization_X","isOrganizationTeam":true}],"isActive":true,"isPublic":true,"description":null,"directoryName":"l4_sample","created":1508495293789,"isEditable":true,"lastUsedByUser":1757591244450,"logoUrl":"/assets/images/mpi-logos.svg","sortingKey":1508495293789,"metadata":[{"key":"key","type":"string","value":"value"},{"key":"number","type":"number","value":42},{"key":"list","type":"string[]","value":["a","b","c"]}],"isUnreported":false,"tags":[],"folderId":"570b9f4e4bb848d0885ea917","publication":null,"usedStorageBytes":0}
>>>>>>> 9d65d3f3
        compression: none
  - request:
      method: GET
      path: /api/v11/folders/tree
      headers:
        host: localhost:9000
        accept: '*/*'
        accept-encoding: gzip, deflate
        connection: keep-alive
        user-agent: python-httpx/0.27.2
        x-auth-token: >-
          1b88db86331a38c21a0b235794b9e459856490d70408bcffb767f64ade0f83d2bdb4c4e181b9a9a30cdece7cb7c65208cc43b6c1bb5987f5ece00d348b1a905502a266f8fc64f0371cd6559393d72e031d0c2d0cabad58cccf957bb258bc86f05b5dc3d4fff3d5e3d9c0389a6027d861a21e78e3222fb6c5b7944520ef21761e
      body:
        encoding: utf8
        data: ''
        compression: none
    response:
      status:
        code: 200
      headers:
        cache-control: no-cache
        referrer-policy: origin-when-cross-origin, strict-origin-when-cross-origin
        x-permitted-cross-domain-policies: master-only
<<<<<<< HEAD
        date: Tue, 16 Sep 2025 08:16:44 GMT
        connection: close
=======
        date: Thu, 11 Sep 2025 11:47:23 GMT
>>>>>>> 9d65d3f3
        content-type: application/json
        content-length: '459'
      body:
        encoding: utf8
        data: >-
          [{"id":"570b9f4e4bb848d08880712a","name":"A
          subfolder!","parent":"570b9f4e4bb848d0885ea917","metadata":[],"isEditable":true},{"id":"570b9f4e4bb848d08880712b","name":"Another
          subfolder!","parent":"570b9f4e4bb848d0885ea917","metadata":[],"isEditable":true},{"id":"570b9f4e4bb848d0885ea917","name":"Organization_X","parent":null,"metadata":[{"key":"key","type":"number","value":10},{"key":"folder_key","type":"string","value":"folder_value"}],"isEditable":true}]
        compression: none
  - request:
      method: GET
      path: /api/v11/folders/570b9f4e4bb848d0885ea917
      headers:
        host: localhost:9000
        accept: '*/*'
        accept-encoding: gzip, deflate
        connection: keep-alive
        user-agent: python-httpx/0.27.2
        x-auth-token: >-
          1b88db86331a38c21a0b235794b9e459856490d70408bcffb767f64ade0f83d2bdb4c4e181b9a9a30cdece7cb7c65208cc43b6c1bb5987f5ece00d348b1a905502a266f8fc64f0371cd6559393d72e031d0c2d0cabad58cccf957bb258bc86f05b5dc3d4fff3d5e3d9c0389a6027d861a21e78e3222fb6c5b7944520ef21761e
      body:
        encoding: utf8
        data: ''
        compression: none
    response:
      status:
        code: 200
      headers:
        cache-control: no-cache
        referrer-policy: origin-when-cross-origin, strict-origin-when-cross-origin
        x-permitted-cross-domain-policies: master-only
<<<<<<< HEAD
        date: Tue, 16 Sep 2025 08:16:44 GMT
        connection: close
=======
        date: Thu, 11 Sep 2025 11:47:23 GMT
>>>>>>> 9d65d3f3
        content-type: application/json
        content-length: '235'
      body:
        encoding: utf8
        data: >-
          {"id":"570b9f4e4bb848d0885ea917","name":"Organization_X","metadata":[{"key":"key","type":"number","value":10},{"key":"folder_key","type":"string","value":"folder_value"}],"allowedTeams":[],"allowedTeamsCumulative":[],"isEditable":true}
        compression: none<|MERGE_RESOLUTION|>--- conflicted
+++ resolved
@@ -2,7 +2,7 @@
   - request:
       method: GET
       path: >-
-        /api/v11/datasets?isActive=true&organizationId=Organization_X&searchQuery=l4_sample
+        /api/v10/datasets?isActive=true&organizationId=Organization_X&searchQuery=l4_sample
       headers:
         host: localhost:9000
         accept: '*/*'
@@ -24,110 +24,52 @@
         access-control-max-age: '600'
         access-control-allow-origin: '*'
         x-permitted-cross-domain-policies: master-only
-<<<<<<< HEAD
-        date: Tue, 16 Sep 2025 08:16:44 GMT
-        connection: close
-=======
-        date: Thu, 11 Sep 2025 11:47:23 GMT
->>>>>>> 9d65d3f3
-        content-type: application/json
-        content-length: '3094'
-      body:
-        encoding: utf8
-        data: >-
-<<<<<<< HEAD
-          [{"id":"59e9cfbdba632ac2ab8b23b5","name":"l4_sample","dataSource":{"id":{"name":"l4_sample","team":"Organization_X"},"dataLayers":[{"name":"color","elementClass":"uint8","category":"color","dataFormat":"wkw","resolutions":[[1,1,1],[2,2,1],[4,4,1],[8,8,2],[16,16,4]],"mags":[{"mag":[1,1,1],"path":"/Users/valentin/Documents/scalableminds/webknossos/binaryData/Organization_X/l4_sample/color/1"},{"mag":[2,2,1],"path":"/Users/valentin/Documents/scalableminds/webknossos/binaryData/Organization_X/l4_sample/color/2-2-1"},{"mag":[4,4,1],"path":"/Users/valentin/Documents/scalableminds/webknossos/binaryData/Organization_X/l4_sample/color/4-4-1"},{"mag":[8,8,2],"path":"/Users/valentin/Documents/scalableminds/webknossos/binaryData/Organization_X/l4_sample/color/8-8-2"},{"mag":[16,16,4],"path":"/Users/valentin/Documents/scalableminds/webknossos/binaryData/Organization_X/l4_sample/color/16-16-4"}],"defaultViewConfiguration":{"color":[255,0,0]},"numChannels":1,"boundingBox":{"topLeft":[3072,3072,512],"width":1024,"height":1024,"depth":1024}},{"largestSegmentId":2504697,"name":"segmentation","elementClass":"uint32","category":"segmentation","dataFormat":"wkw","resolutions":[[1,1,1],[2,2,1],[4,4,1],[8,8,2],[16,16,4]],"attachments":{"meshes":[{"name":"meshfile_4-4-1","path":"/Users/valentin/Documents/scalableminds/webknossos/binaryData/Organization_X/l4_sample-59e9cfbdba632ac2ab8b23b5/segmentation/meshes/meshfile_4-4-1","dataFormat":"zarr3"}],"agglomerates":[],"connectomes":[]},"mags":[{"mag":[1,1,1],"path":"/Users/valentin/Documents/scalableminds/webknossos/binaryData/Organization_X/l4_sample/segmentation/1"},{"mag":[2,2,1],"path":"/Users/valentin/Documents/scalableminds/webknossos/binaryData/Organization_X/l4_sample/segmentation/2-2-1"},{"mag":[4,4,1],"path":"/Users/valentin/Documents/scalableminds/webknossos/binaryData/Organization_X/l4_sample/segmentation/4-4-1"},{"mag":[8,8,2],"path":"/Users/valentin/Documents/scalableminds/webknossos/binaryData/Organization_X/l4_sample/segmentation/8-8-2"},{"mag":[16,16,4],"path":"/Users/valentin/Documents/scalableminds/webknossos/binaryData/Organization_X/l4_sample/segmentation/16-16-4"}],"numChannels":1,"boundingBox":{"topLeft":[3072,3072,512],"width":1024,"height":1024,"depth":1024}}],"scale":{"factor":[11.239999771118164,11.239999771118164,28],"unit":"nanometer"}},"dataStore":{"name":"localhost","url":"http://localhost:9000","allowsUpload":true,"jobsSupportedByAvailableWorkers":[],"jobsEnabled":false},"owningOrganization":"Organization_X","allowedTeams":[{"id":"570b9f4b2a7c0e3b008da6ec","name":"team_X1","organization":"Organization_X","isOrganizationTeam":true}],"allowedTeamsCumulative":[{"id":"570b9f4b2a7c0e3b008da6ec","name":"team_X1","organization":"Organization_X","isOrganizationTeam":true}],"isActive":true,"isPublic":true,"description":null,"directoryName":"l4_sample","created":1508495293789,"isEditable":true,"lastUsedByUser":1758010600643,"logoUrl":"/assets/images/mpi-logos.svg","sortingKey":1508495293789,"metadata":[],"isUnreported":false,"tags":[],"folderId":"570b9f4e4bb848d0885ea917","usedStorageBytes":0}]
-        compression: none
-  - request:
-      method: POST
-      path: /api/v11/userToken/generate
-      headers:
-        host: localhost:9000
-        content-length: '0'
-        accept: '*/*'
-        accept-encoding: gzip, deflate
-        connection: keep-alive
-        user-agent: python-httpx/0.27.2
-        x-auth-token: >-
-          1b88db86331a38c21a0b235794b9e459856490d70408bcffb767f64ade0f83d2bdb4c4e181b9a9a30cdece7cb7c65208cc43b6c1bb5987f5ece00d348b1a905502a266f8fc64f0371cd6559393d72e031d0c2d0cabad58cccf957bb258bc86f05b5dc3d4fff3d5e3d9c0389a6027d861a21e78e3222fb6c5b7944520ef21761e
-      body:
-        encoding: utf8
-        data: ''
-        compression: none
-    response:
-      status:
-        code: 200
-      headers:
-        x-powered-by: Express
-        cache-control: no-cache
-        referrer-policy: origin-when-cross-origin, strict-origin-when-cross-origin
-        x-permitted-cross-domain-policies: master-only
-        date: Tue, 16 Sep 2025 08:16:44 GMT
-        connection: close
-        content-type: application/json
-        content-length: '34'
-      body:
-        encoding: utf8
-        data: '{"token":"MJRXBeYxf-K1yfmZRmUnYQ"}'
-=======
+        date: Thu, 11 Sep 2025 11:47:23 GMT
+        content-type: application/json
+        content-length: '1485'
+      body:
+        encoding: utf8
+        data: >-
           [{"id":"59e9cfbdba632ac2ab8b23b5","name":"l4_sample","dataSource":{"id":{"name":"l4_sample","team":"Organization_X"},"dataLayers":[{"name":"color","category":"color","boundingBox":{"topLeft":[3072,3072,512],"width":1024,"height":1024,"depth":1024},"resolutions":[[1,1,1],[2,2,1],[4,4,1],[8,8,2],[16,16,4]],"elementClass":"uint8","defaultViewConfiguration":{"color":[255,0,0]}},{"name":"segmentation","category":"segmentation","boundingBox":{"topLeft":[3072,3072,512],"width":1024,"height":1024,"depth":1024},"resolutions":[[1,1,1],[2,2,1],[4,4,1],[8,8,2],[16,16,4]],"elementClass":"uint32","largestSegmentId":2504697}],"scale":{"factor":[11.239999771118164,11.239999771118164,28],"unit":"nanometer"}},"dataStore":{"name":"localhost","url":"http://localhost:9000","allowsUpload":true,"jobsSupportedByAvailableWorkers":[],"jobsEnabled":false},"owningOrganization":"Organization_X","allowedTeams":[{"id":"570b9f4b2a7c0e3b008da6ec","name":"team_X1","organization":"Organization_X","isOrganizationTeam":true}],"allowedTeamsCumulative":[{"id":"570b9f4b2a7c0e3b008da6ec","name":"team_X1","organization":"Organization_X","isOrganizationTeam":true}],"isActive":true,"isPublic":true,"description":null,"directoryName":"l4_sample","created":1508495293789,"isEditable":true,"lastUsedByUser":1757591241666,"logoUrl":"/assets/images/mpi-logos.svg","sortingKey":1508495293789,"metadata":[],"isUnreported":false,"tags":[],"folderId":"570b9f4e4bb848d0885ea917","publication":null,"usedStorageBytes":0}]
->>>>>>> 9d65d3f3
         compression: none
   - request:
       method: GET
       path: >-
-<<<<<<< HEAD
-        /api/v11/datasets/59e9cfbdba632ac2ab8b23b5?sharingToken=MJRXBeYxf-K1yfmZRmUnYQ
-=======
         /api/v10/datasets/59e9cfbdba632ac2ab8b23b5?sharingToken=1b88db86331a38c21a0b235794b9e459856490d70408bcffb767f64ade0f83d2bdb4c4e181b9a9a30cdece7cb7c65208cc43b6c1bb5987f5ece00d348b1a905502a266f8fc64f0371cd6559393d72e031d0c2d0cabad58cccf957bb258bc86f05b5dc3d4fff3d5e3d9c0389a6027d861a21e78e3222fb6c5b7944520ef21761e
->>>>>>> 9d65d3f3
-      headers:
-        host: localhost:9000
-        accept: '*/*'
-        accept-encoding: gzip, deflate
-        connection: keep-alive
-        user-agent: python-httpx/0.27.2
-        x-auth-token: >-
-          1b88db86331a38c21a0b235794b9e459856490d70408bcffb767f64ade0f83d2bdb4c4e181b9a9a30cdece7cb7c65208cc43b6c1bb5987f5ece00d348b1a905502a266f8fc64f0371cd6559393d72e031d0c2d0cabad58cccf957bb258bc86f05b5dc3d4fff3d5e3d9c0389a6027d861a21e78e3222fb6c5b7944520ef21761e
-      body:
-        encoding: utf8
-        data: ''
-        compression: none
-    response:
-      status:
-        code: 200
-      headers:
-        cache-control: no-cache
-        referrer-policy: origin-when-cross-origin, strict-origin-when-cross-origin
-        x-permitted-cross-domain-policies: master-only
-<<<<<<< HEAD
-        date: Tue, 16 Sep 2025 08:16:44 GMT
-        connection: close
-=======
-        date: Thu, 11 Sep 2025 11:47:23 GMT
->>>>>>> 9d65d3f3
-        content-type: application/json
-        content-length: '3092'
-      body:
-        encoding: utf8
-        data: >-
-<<<<<<< HEAD
-          {"id":"59e9cfbdba632ac2ab8b23b5","name":"l4_sample","dataSource":{"id":{"name":"l4_sample","team":"Organization_X"},"dataLayers":[{"name":"color","elementClass":"uint8","category":"color","dataFormat":"wkw","resolutions":[[1,1,1],[2,2,1],[4,4,1],[8,8,2],[16,16,4]],"mags":[{"mag":[1,1,1],"path":"/Users/valentin/Documents/scalableminds/webknossos/binaryData/Organization_X/l4_sample/color/1"},{"mag":[2,2,1],"path":"/Users/valentin/Documents/scalableminds/webknossos/binaryData/Organization_X/l4_sample/color/2-2-1"},{"mag":[4,4,1],"path":"/Users/valentin/Documents/scalableminds/webknossos/binaryData/Organization_X/l4_sample/color/4-4-1"},{"mag":[8,8,2],"path":"/Users/valentin/Documents/scalableminds/webknossos/binaryData/Organization_X/l4_sample/color/8-8-2"},{"mag":[16,16,4],"path":"/Users/valentin/Documents/scalableminds/webknossos/binaryData/Organization_X/l4_sample/color/16-16-4"}],"defaultViewConfiguration":{"color":[255,0,0]},"numChannels":1,"boundingBox":{"topLeft":[3072,3072,512],"width":1024,"height":1024,"depth":1024}},{"largestSegmentId":2504697,"name":"segmentation","elementClass":"uint32","category":"segmentation","dataFormat":"wkw","resolutions":[[1,1,1],[2,2,1],[4,4,1],[8,8,2],[16,16,4]],"attachments":{"meshes":[{"name":"meshfile_4-4-1","path":"/Users/valentin/Documents/scalableminds/webknossos/binaryData/Organization_X/l4_sample-59e9cfbdba632ac2ab8b23b5/segmentation/meshes/meshfile_4-4-1","dataFormat":"zarr3"}],"agglomerates":[],"connectomes":[]},"mags":[{"mag":[1,1,1],"path":"/Users/valentin/Documents/scalableminds/webknossos/binaryData/Organization_X/l4_sample/segmentation/1"},{"mag":[2,2,1],"path":"/Users/valentin/Documents/scalableminds/webknossos/binaryData/Organization_X/l4_sample/segmentation/2-2-1"},{"mag":[4,4,1],"path":"/Users/valentin/Documents/scalableminds/webknossos/binaryData/Organization_X/l4_sample/segmentation/4-4-1"},{"mag":[8,8,2],"path":"/Users/valentin/Documents/scalableminds/webknossos/binaryData/Organization_X/l4_sample/segmentation/8-8-2"},{"mag":[16,16,4],"path":"/Users/valentin/Documents/scalableminds/webknossos/binaryData/Organization_X/l4_sample/segmentation/16-16-4"}],"numChannels":1,"boundingBox":{"topLeft":[3072,3072,512],"width":1024,"height":1024,"depth":1024}}],"scale":{"factor":[11.239999771118164,11.239999771118164,28],"unit":"nanometer"}},"dataStore":{"name":"localhost","url":"http://localhost:9000","allowsUpload":true,"jobsSupportedByAvailableWorkers":[],"jobsEnabled":false},"owningOrganization":"Organization_X","allowedTeams":[{"id":"570b9f4b2a7c0e3b008da6ec","name":"team_X1","organization":"Organization_X","isOrganizationTeam":true}],"allowedTeamsCumulative":[{"id":"570b9f4b2a7c0e3b008da6ec","name":"team_X1","organization":"Organization_X","isOrganizationTeam":true}],"isActive":true,"isPublic":true,"description":null,"directoryName":"l4_sample","created":1508495293789,"isEditable":true,"lastUsedByUser":1758010604789,"logoUrl":"/assets/images/mpi-logos.svg","sortingKey":1508495293789,"metadata":[],"isUnreported":false,"tags":[],"folderId":"570b9f4e4bb848d0885ea917","usedStorageBytes":0}
-=======
+      headers:
+        host: localhost:9000
+        accept: '*/*'
+        accept-encoding: gzip, deflate
+        connection: keep-alive
+        user-agent: python-httpx/0.27.2
+        x-auth-token: >-
+          1b88db86331a38c21a0b235794b9e459856490d70408bcffb767f64ade0f83d2bdb4c4e181b9a9a30cdece7cb7c65208cc43b6c1bb5987f5ece00d348b1a905502a266f8fc64f0371cd6559393d72e031d0c2d0cabad58cccf957bb258bc86f05b5dc3d4fff3d5e3d9c0389a6027d861a21e78e3222fb6c5b7944520ef21761e
+      body:
+        encoding: utf8
+        data: ''
+        compression: none
+    response:
+      status:
+        code: 200
+      headers:
+        cache-control: no-cache
+        referrer-policy: origin-when-cross-origin, strict-origin-when-cross-origin
+        x-permitted-cross-domain-policies: master-only
+        date: Thu, 11 Sep 2025 11:47:23 GMT
+        content-type: application/json
+        content-length: '1483'
+      body:
+        encoding: utf8
+        data: >-
           {"id":"59e9cfbdba632ac2ab8b23b5","name":"l4_sample","dataSource":{"id":{"name":"l4_sample","team":"Organization_X"},"dataLayers":[{"name":"color","category":"color","boundingBox":{"topLeft":[3072,3072,512],"width":1024,"height":1024,"depth":1024},"resolutions":[[1,1,1],[2,2,1],[4,4,1],[8,8,2],[16,16,4]],"elementClass":"uint8","defaultViewConfiguration":{"color":[255,0,0]}},{"name":"segmentation","category":"segmentation","boundingBox":{"topLeft":[3072,3072,512],"width":1024,"height":1024,"depth":1024},"resolutions":[[1,1,1],[2,2,1],[4,4,1],[8,8,2],[16,16,4]],"elementClass":"uint32","largestSegmentId":2504697}],"scale":{"factor":[11.239999771118164,11.239999771118164,28],"unit":"nanometer"}},"dataStore":{"name":"localhost","url":"http://localhost:9000","allowsUpload":true,"jobsSupportedByAvailableWorkers":[],"jobsEnabled":false},"owningOrganization":"Organization_X","allowedTeams":[{"id":"570b9f4b2a7c0e3b008da6ec","name":"team_X1","organization":"Organization_X","isOrganizationTeam":true}],"allowedTeamsCumulative":[{"id":"570b9f4b2a7c0e3b008da6ec","name":"team_X1","organization":"Organization_X","isOrganizationTeam":true}],"isActive":true,"isPublic":true,"description":null,"directoryName":"l4_sample","created":1508495293789,"isEditable":true,"lastUsedByUser":1757591243979,"logoUrl":"/assets/images/mpi-logos.svg","sortingKey":1508495293789,"metadata":[],"isUnreported":false,"tags":[],"folderId":"570b9f4e4bb848d0885ea917","publication":null,"usedStorageBytes":0}
->>>>>>> 9d65d3f3
         compression: none
   - request:
       method: HEAD
-      path: /data/v11/zarr/59e9cfbdba632ac2ab8b23b5/datasource-properties.json
-      headers:
-        host: localhost:9000
-<<<<<<< HEAD
-        x-auth-token: MJRXBeYxf-K1yfmZRmUnYQ
-=======
-        x-auth-token: >-
-          1b88db86331a38c21a0b235794b9e459856490d70408bcffb767f64ade0f83d2bdb4c4e181b9a9a30cdece7cb7c65208cc43b6c1bb5987f5ece00d348b1a905502a266f8fc64f0371cd6559393d72e031d0c2d0cabad58cccf957bb258bc86f05b5dc3d4fff3d5e3d9c0389a6027d861a21e78e3222fb6c5b7944520ef21761e
->>>>>>> 9d65d3f3
+      path: /data/v10/zarr/59e9cfbdba632ac2ab8b23b5/datasource-properties.json
+      headers:
+        host: localhost:9000
+        x-auth-token: >-
+          1b88db86331a38c21a0b235794b9e459856490d70408bcffb767f64ade0f83d2bdb4c4e181b9a9a30cdece7cb7c65208cc43b6c1bb5987f5ece00d348b1a905502a266f8fc64f0371cd6559393d72e031d0c2d0cabad58cccf957bb258bc86f05b5dc3d4fff3d5e3d9c0389a6027d861a21e78e3222fb6c5b7944520ef21761e
         accept-encoding: identity
         accept: '*/*'
         user-agent: Python/3.13 aiohttp/3.10.11
@@ -144,31 +86,21 @@
         access-control-max-age: '600'
         access-control-allow-origin: '*'
         x-permitted-cross-domain-policies: master-only
-<<<<<<< HEAD
-        date: Tue, 16 Sep 2025 08:16:44 GMT
-        connection: close
-=======
-        date: Thu, 11 Sep 2025 11:47:23 GMT
->>>>>>> 9d65d3f3
-        content-type: application/json
-        content-length: '1529'
-      body:
-        encoding: utf8
-        data: ''
-        compression: none
-  - request:
-      method: GET
-      path: /data/v11/zarr/59e9cfbdba632ac2ab8b23b5/datasource-properties.json
-      headers:
-        host: localhost:9000
-<<<<<<< HEAD
-        x-auth-token: MJRXBeYxf-K1yfmZRmUnYQ
-        range: bytes=0-1528
-=======
+        date: Thu, 11 Sep 2025 11:47:23 GMT
+        content-type: application/json
+        content-length: '1413'
+      body:
+        encoding: utf8
+        data: ''
+        compression: none
+  - request:
+      method: GET
+      path: /data/v10/zarr/59e9cfbdba632ac2ab8b23b5/datasource-properties.json
+      headers:
+        host: localhost:9000
         x-auth-token: >-
           1b88db86331a38c21a0b235794b9e459856490d70408bcffb767f64ade0f83d2bdb4c4e181b9a9a30cdece7cb7c65208cc43b6c1bb5987f5ece00d348b1a905502a266f8fc64f0371cd6559393d72e031d0c2d0cabad58cccf957bb258bc86f05b5dc3d4fff3d5e3d9c0389a6027d861a21e78e3222fb6c5b7944520ef21761e
         range: bytes=0-1412
->>>>>>> 9d65d3f3
         accept: '*/*'
         accept-encoding: gzip, deflate
         user-agent: Python/3.13 aiohttp/3.10.11
@@ -185,109 +117,86 @@
         access-control-max-age: '600'
         access-control-allow-origin: '*'
         x-permitted-cross-domain-policies: master-only
-<<<<<<< HEAD
-        date: Tue, 16 Sep 2025 08:16:44 GMT
-        connection: close
-=======
-        date: Thu, 11 Sep 2025 11:47:23 GMT
->>>>>>> 9d65d3f3
-        content-type: application/json
-        content-length: '1529'
-      body:
-        encoding: utf8
-        data: >-
-          {"id":{"name":"l4_sample","team":"Organization_X"},"dataLayers":[{"category":"color","name":"color","dataFormat":"zarr","boundingBox":{"topLeft":[3072,3072,512],"width":1024,"height":1024,"depth":1024},"elementClass":"uint8","mags":[{"mag":[1,1,1],"path":"./color/1","axisOrder":{"x":1,"y":2,"z":3,"c":0}},{"mag":[2,2,1],"path":"./color/2-2-1","axisOrder":{"x":1,"y":2,"z":3,"c":0}},{"mag":[4,4,1],"path":"./color/4-4-1","axisOrder":{"x":1,"y":2,"z":3,"c":0}},{"mag":[8,8,2],"path":"./color/8-8-2","axisOrder":{"x":1,"y":2,"z":3,"c":0}},{"mag":[16,16,4],"path":"./color/16-16-4","axisOrder":{"x":1,"y":2,"z":3,"c":0}}],"defaultViewConfiguration":{"color":[255,0,0]},"resolutions":[[1,1,1],[2,2,1],[4,4,1],[8,8,2],[16,16,4]],"numChannels":1},{"category":"segmentation","name":"segmentation","dataFormat":"zarr","boundingBox":{"topLeft":[3072,3072,512],"width":1024,"height":1024,"depth":1024},"elementClass":"uint32","mags":[{"mag":[1,1,1],"path":"./segmentation/1","axisOrder":{"x":1,"y":2,"z":3,"c":0}},{"mag":[2,2,1],"path":"./segmentation/2-2-1","axisOrder":{"x":1,"y":2,"z":3,"c":0}},{"mag":[4,4,1],"path":"./segmentation/4-4-1","axisOrder":{"x":1,"y":2,"z":3,"c":0}},{"mag":[8,8,2],"path":"./segmentation/8-8-2","axisOrder":{"x":1,"y":2,"z":3,"c":0}},{"mag":[16,16,4],"path":"./segmentation/16-16-4","axisOrder":{"x":1,"y":2,"z":3,"c":0}}],"largestSegmentId":2504697,"resolutions":[[1,1,1],[2,2,1],[4,4,1],[8,8,2],[16,16,4]],"numChannels":1}],"scale":{"factor":[11.239999771118164,11.239999771118164,28],"unit":"nanometer"}}
-        compression: none
-  - request:
-      method: GET
-      path: /api/v11/datasets/59e9cfbdba632ac2ab8b23b5
-      headers:
-        host: localhost:9000
-        accept: '*/*'
-        accept-encoding: gzip, deflate
-        connection: keep-alive
-        user-agent: python-httpx/0.27.2
-        x-auth-token: >-
-          1b88db86331a38c21a0b235794b9e459856490d70408bcffb767f64ade0f83d2bdb4c4e181b9a9a30cdece7cb7c65208cc43b6c1bb5987f5ece00d348b1a905502a266f8fc64f0371cd6559393d72e031d0c2d0cabad58cccf957bb258bc86f05b5dc3d4fff3d5e3d9c0389a6027d861a21e78e3222fb6c5b7944520ef21761e
-      body:
-        encoding: utf8
-        data: ''
-        compression: none
-    response:
-      status:
-        code: 200
-      headers:
-        cache-control: no-cache
-        referrer-policy: origin-when-cross-origin, strict-origin-when-cross-origin
-        x-permitted-cross-domain-policies: master-only
-<<<<<<< HEAD
-        date: Tue, 16 Sep 2025 08:16:44 GMT
-        connection: close
-=======
-        date: Thu, 11 Sep 2025 11:47:23 GMT
->>>>>>> 9d65d3f3
-        content-type: application/json
-        content-length: '3092'
-      body:
-        encoding: utf8
-        data: >-
-<<<<<<< HEAD
-          {"id":"59e9cfbdba632ac2ab8b23b5","name":"l4_sample","dataSource":{"id":{"name":"l4_sample","team":"Organization_X"},"dataLayers":[{"name":"color","elementClass":"uint8","category":"color","dataFormat":"wkw","resolutions":[[1,1,1],[2,2,1],[4,4,1],[8,8,2],[16,16,4]],"mags":[{"mag":[1,1,1],"path":"/Users/valentin/Documents/scalableminds/webknossos/binaryData/Organization_X/l4_sample/color/1"},{"mag":[2,2,1],"path":"/Users/valentin/Documents/scalableminds/webknossos/binaryData/Organization_X/l4_sample/color/2-2-1"},{"mag":[4,4,1],"path":"/Users/valentin/Documents/scalableminds/webknossos/binaryData/Organization_X/l4_sample/color/4-4-1"},{"mag":[8,8,2],"path":"/Users/valentin/Documents/scalableminds/webknossos/binaryData/Organization_X/l4_sample/color/8-8-2"},{"mag":[16,16,4],"path":"/Users/valentin/Documents/scalableminds/webknossos/binaryData/Organization_X/l4_sample/color/16-16-4"}],"defaultViewConfiguration":{"color":[255,0,0]},"numChannels":1,"boundingBox":{"topLeft":[3072,3072,512],"width":1024,"height":1024,"depth":1024}},{"largestSegmentId":2504697,"name":"segmentation","elementClass":"uint32","category":"segmentation","dataFormat":"wkw","resolutions":[[1,1,1],[2,2,1],[4,4,1],[8,8,2],[16,16,4]],"attachments":{"meshes":[{"name":"meshfile_4-4-1","path":"/Users/valentin/Documents/scalableminds/webknossos/binaryData/Organization_X/l4_sample-59e9cfbdba632ac2ab8b23b5/segmentation/meshes/meshfile_4-4-1","dataFormat":"zarr3"}],"agglomerates":[],"connectomes":[]},"mags":[{"mag":[1,1,1],"path":"/Users/valentin/Documents/scalableminds/webknossos/binaryData/Organization_X/l4_sample/segmentation/1"},{"mag":[2,2,1],"path":"/Users/valentin/Documents/scalableminds/webknossos/binaryData/Organization_X/l4_sample/segmentation/2-2-1"},{"mag":[4,4,1],"path":"/Users/valentin/Documents/scalableminds/webknossos/binaryData/Organization_X/l4_sample/segmentation/4-4-1"},{"mag":[8,8,2],"path":"/Users/valentin/Documents/scalableminds/webknossos/binaryData/Organization_X/l4_sample/segmentation/8-8-2"},{"mag":[16,16,4],"path":"/Users/valentin/Documents/scalableminds/webknossos/binaryData/Organization_X/l4_sample/segmentation/16-16-4"}],"numChannels":1,"boundingBox":{"topLeft":[3072,3072,512],"width":1024,"height":1024,"depth":1024}}],"scale":{"factor":[11.239999771118164,11.239999771118164,28],"unit":"nanometer"}},"dataStore":{"name":"localhost","url":"http://localhost:9000","allowsUpload":true,"jobsSupportedByAvailableWorkers":[],"jobsEnabled":false},"owningOrganization":"Organization_X","allowedTeams":[{"id":"570b9f4b2a7c0e3b008da6ec","name":"team_X1","organization":"Organization_X","isOrganizationTeam":true}],"allowedTeamsCumulative":[{"id":"570b9f4b2a7c0e3b008da6ec","name":"team_X1","organization":"Organization_X","isOrganizationTeam":true}],"isActive":true,"isPublic":true,"description":null,"directoryName":"l4_sample","created":1508495293789,"isEditable":true,"lastUsedByUser":1758010604830,"logoUrl":"/assets/images/mpi-logos.svg","sortingKey":1508495293789,"metadata":[],"isUnreported":false,"tags":[],"folderId":"570b9f4e4bb848d0885ea917","usedStorageBytes":0}
-=======
+        date: Thu, 11 Sep 2025 11:47:23 GMT
+        content-type: application/json
+        content-length: '1413'
+      body:
+        encoding: utf8
+        data: >-
+          {"id":{"name":"l4_sample","team":"Organization_X"},"dataLayers":[{"name":"color","category":"color","boundingBox":{"topLeft":[3072,3072,512],"width":1024,"height":1024,"depth":1024},"elementClass":"uint8","mags":[{"mag":[1,1,1],"path":"./color/1","axisOrder":{"x":1,"y":2,"z":3,"c":0}},{"mag":[2,2,1],"path":"./color/2-2-1","axisOrder":{"x":1,"y":2,"z":3,"c":0}},{"mag":[4,4,1],"path":"./color/4-4-1","axisOrder":{"x":1,"y":2,"z":3,"c":0}},{"mag":[8,8,2],"path":"./color/8-8-2","axisOrder":{"x":1,"y":2,"z":3,"c":0}},{"mag":[16,16,4],"path":"./color/16-16-4","axisOrder":{"x":1,"y":2,"z":3,"c":0}}],"defaultViewConfiguration":{"color":[255,0,0]},"numChannels":1,"dataFormat":"zarr"},{"name":"segmentation","boundingBox":{"topLeft":[3072,3072,512],"width":1024,"height":1024,"depth":1024},"elementClass":"uint32","mags":[{"mag":[1,1,1],"path":"./segmentation/1","axisOrder":{"x":1,"y":2,"z":3,"c":0}},{"mag":[2,2,1],"path":"./segmentation/2-2-1","axisOrder":{"x":1,"y":2,"z":3,"c":0}},{"mag":[4,4,1],"path":"./segmentation/4-4-1","axisOrder":{"x":1,"y":2,"z":3,"c":0}},{"mag":[8,8,2],"path":"./segmentation/8-8-2","axisOrder":{"x":1,"y":2,"z":3,"c":0}},{"mag":[16,16,4],"path":"./segmentation/16-16-4","axisOrder":{"x":1,"y":2,"z":3,"c":0}}],"largestSegmentId":2504697,"numChannels":1,"dataFormat":"zarr","category":"segmentation"}],"scale":{"factor":[11.239999771118164,11.239999771118164,28],"unit":"nanometer"}}
+        compression: none
+  - request:
+      method: GET
+      path: /api/v10/datasets/59e9cfbdba632ac2ab8b23b5
+      headers:
+        host: localhost:9000
+        accept: '*/*'
+        accept-encoding: gzip, deflate
+        connection: keep-alive
+        user-agent: python-httpx/0.27.2
+        x-auth-token: >-
+          1b88db86331a38c21a0b235794b9e459856490d70408bcffb767f64ade0f83d2bdb4c4e181b9a9a30cdece7cb7c65208cc43b6c1bb5987f5ece00d348b1a905502a266f8fc64f0371cd6559393d72e031d0c2d0cabad58cccf957bb258bc86f05b5dc3d4fff3d5e3d9c0389a6027d861a21e78e3222fb6c5b7944520ef21761e
+      body:
+        encoding: utf8
+        data: ''
+        compression: none
+    response:
+      status:
+        code: 200
+      headers:
+        cache-control: no-cache
+        referrer-policy: origin-when-cross-origin, strict-origin-when-cross-origin
+        x-permitted-cross-domain-policies: master-only
+        date: Thu, 11 Sep 2025 11:47:23 GMT
+        content-type: application/json
+        content-length: '1483'
+      body:
+        encoding: utf8
+        data: >-
           {"id":"59e9cfbdba632ac2ab8b23b5","name":"l4_sample","dataSource":{"id":{"name":"l4_sample","team":"Organization_X"},"dataLayers":[{"name":"color","category":"color","boundingBox":{"topLeft":[3072,3072,512],"width":1024,"height":1024,"depth":1024},"resolutions":[[1,1,1],[2,2,1],[4,4,1],[8,8,2],[16,16,4]],"elementClass":"uint8","defaultViewConfiguration":{"color":[255,0,0]}},{"name":"segmentation","category":"segmentation","boundingBox":{"topLeft":[3072,3072,512],"width":1024,"height":1024,"depth":1024},"resolutions":[[1,1,1],[2,2,1],[4,4,1],[8,8,2],[16,16,4]],"elementClass":"uint32","largestSegmentId":2504697}],"scale":{"factor":[11.239999771118164,11.239999771118164,28],"unit":"nanometer"}},"dataStore":{"name":"localhost","url":"http://localhost:9000","allowsUpload":true,"jobsSupportedByAvailableWorkers":[],"jobsEnabled":false},"owningOrganization":"Organization_X","allowedTeams":[{"id":"570b9f4b2a7c0e3b008da6ec","name":"team_X1","organization":"Organization_X","isOrganizationTeam":true}],"allowedTeamsCumulative":[{"id":"570b9f4b2a7c0e3b008da6ec","name":"team_X1","organization":"Organization_X","isOrganizationTeam":true}],"isActive":true,"isPublic":true,"description":null,"directoryName":"l4_sample","created":1508495293789,"isEditable":true,"lastUsedByUser":1757591244015,"logoUrl":"/assets/images/mpi-logos.svg","sortingKey":1508495293789,"metadata":[],"isUnreported":false,"tags":[],"folderId":"570b9f4e4bb848d0885ea917","publication":null,"usedStorageBytes":0}
->>>>>>> 9d65d3f3
-        compression: none
-  - request:
-      method: GET
-      path: /api/v11/datasets/59e9cfbdba632ac2ab8b23b5
-      headers:
-        host: localhost:9000
-        accept: '*/*'
-        accept-encoding: gzip, deflate
-        connection: keep-alive
-        user-agent: python-httpx/0.27.2
-        x-auth-token: >-
-          1b88db86331a38c21a0b235794b9e459856490d70408bcffb767f64ade0f83d2bdb4c4e181b9a9a30cdece7cb7c65208cc43b6c1bb5987f5ece00d348b1a905502a266f8fc64f0371cd6559393d72e031d0c2d0cabad58cccf957bb258bc86f05b5dc3d4fff3d5e3d9c0389a6027d861a21e78e3222fb6c5b7944520ef21761e
-      body:
-        encoding: utf8
-        data: ''
-        compression: none
-    response:
-      status:
-        code: 200
-      headers:
-        cache-control: no-cache
-        referrer-policy: origin-when-cross-origin, strict-origin-when-cross-origin
-        x-permitted-cross-domain-policies: master-only
-<<<<<<< HEAD
-        date: Tue, 16 Sep 2025 08:16:44 GMT
-        connection: close
-=======
-        date: Thu, 11 Sep 2025 11:47:23 GMT
->>>>>>> 9d65d3f3
-        content-type: application/json
-        content-length: '3092'
-      body:
-        encoding: utf8
-        data: >-
-<<<<<<< HEAD
-          {"id":"59e9cfbdba632ac2ab8b23b5","name":"l4_sample","dataSource":{"id":{"name":"l4_sample","team":"Organization_X"},"dataLayers":[{"name":"color","elementClass":"uint8","category":"color","dataFormat":"wkw","resolutions":[[1,1,1],[2,2,1],[4,4,1],[8,8,2],[16,16,4]],"mags":[{"mag":[1,1,1],"path":"/Users/valentin/Documents/scalableminds/webknossos/binaryData/Organization_X/l4_sample/color/1"},{"mag":[2,2,1],"path":"/Users/valentin/Documents/scalableminds/webknossos/binaryData/Organization_X/l4_sample/color/2-2-1"},{"mag":[4,4,1],"path":"/Users/valentin/Documents/scalableminds/webknossos/binaryData/Organization_X/l4_sample/color/4-4-1"},{"mag":[8,8,2],"path":"/Users/valentin/Documents/scalableminds/webknossos/binaryData/Organization_X/l4_sample/color/8-8-2"},{"mag":[16,16,4],"path":"/Users/valentin/Documents/scalableminds/webknossos/binaryData/Organization_X/l4_sample/color/16-16-4"}],"defaultViewConfiguration":{"color":[255,0,0]},"numChannels":1,"boundingBox":{"topLeft":[3072,3072,512],"width":1024,"height":1024,"depth":1024}},{"largestSegmentId":2504697,"name":"segmentation","elementClass":"uint32","category":"segmentation","dataFormat":"wkw","resolutions":[[1,1,1],[2,2,1],[4,4,1],[8,8,2],[16,16,4]],"attachments":{"meshes":[{"name":"meshfile_4-4-1","path":"/Users/valentin/Documents/scalableminds/webknossos/binaryData/Organization_X/l4_sample-59e9cfbdba632ac2ab8b23b5/segmentation/meshes/meshfile_4-4-1","dataFormat":"zarr3"}],"agglomerates":[],"connectomes":[]},"mags":[{"mag":[1,1,1],"path":"/Users/valentin/Documents/scalableminds/webknossos/binaryData/Organization_X/l4_sample/segmentation/1"},{"mag":[2,2,1],"path":"/Users/valentin/Documents/scalableminds/webknossos/binaryData/Organization_X/l4_sample/segmentation/2-2-1"},{"mag":[4,4,1],"path":"/Users/valentin/Documents/scalableminds/webknossos/binaryData/Organization_X/l4_sample/segmentation/4-4-1"},{"mag":[8,8,2],"path":"/Users/valentin/Documents/scalableminds/webknossos/binaryData/Organization_X/l4_sample/segmentation/8-8-2"},{"mag":[16,16,4],"path":"/Users/valentin/Documents/scalableminds/webknossos/binaryData/Organization_X/l4_sample/segmentation/16-16-4"}],"numChannels":1,"boundingBox":{"topLeft":[3072,3072,512],"width":1024,"height":1024,"depth":1024}}],"scale":{"factor":[11.239999771118164,11.239999771118164,28],"unit":"nanometer"}},"dataStore":{"name":"localhost","url":"http://localhost:9000","allowsUpload":true,"jobsSupportedByAvailableWorkers":[],"jobsEnabled":false},"owningOrganization":"Organization_X","allowedTeams":[{"id":"570b9f4b2a7c0e3b008da6ec","name":"team_X1","organization":"Organization_X","isOrganizationTeam":true}],"allowedTeamsCumulative":[{"id":"570b9f4b2a7c0e3b008da6ec","name":"team_X1","organization":"Organization_X","isOrganizationTeam":true}],"isActive":true,"isPublic":true,"description":null,"directoryName":"l4_sample","created":1508495293789,"isEditable":true,"lastUsedByUser":1758010604848,"logoUrl":"/assets/images/mpi-logos.svg","sortingKey":1508495293789,"metadata":[],"isUnreported":false,"tags":[],"folderId":"570b9f4e4bb848d0885ea917","usedStorageBytes":0}
-=======
+        compression: none
+  - request:
+      method: GET
+      path: /api/v10/datasets/59e9cfbdba632ac2ab8b23b5
+      headers:
+        host: localhost:9000
+        accept: '*/*'
+        accept-encoding: gzip, deflate
+        connection: keep-alive
+        user-agent: python-httpx/0.27.2
+        x-auth-token: >-
+          1b88db86331a38c21a0b235794b9e459856490d70408bcffb767f64ade0f83d2bdb4c4e181b9a9a30cdece7cb7c65208cc43b6c1bb5987f5ece00d348b1a905502a266f8fc64f0371cd6559393d72e031d0c2d0cabad58cccf957bb258bc86f05b5dc3d4fff3d5e3d9c0389a6027d861a21e78e3222fb6c5b7944520ef21761e
+      body:
+        encoding: utf8
+        data: ''
+        compression: none
+    response:
+      status:
+        code: 200
+      headers:
+        cache-control: no-cache
+        referrer-policy: origin-when-cross-origin, strict-origin-when-cross-origin
+        x-permitted-cross-domain-policies: master-only
+        date: Thu, 11 Sep 2025 11:47:23 GMT
+        content-type: application/json
+        content-length: '1483'
+      body:
+        encoding: utf8
+        data: >-
           {"id":"59e9cfbdba632ac2ab8b23b5","name":"l4_sample","dataSource":{"id":{"name":"l4_sample","team":"Organization_X"},"dataLayers":[{"name":"color","category":"color","boundingBox":{"topLeft":[3072,3072,512],"width":1024,"height":1024,"depth":1024},"resolutions":[[1,1,1],[2,2,1],[4,4,1],[8,8,2],[16,16,4]],"elementClass":"uint8","defaultViewConfiguration":{"color":[255,0,0]}},{"name":"segmentation","category":"segmentation","boundingBox":{"topLeft":[3072,3072,512],"width":1024,"height":1024,"depth":1024},"resolutions":[[1,1,1],[2,2,1],[4,4,1],[8,8,2],[16,16,4]],"elementClass":"uint32","largestSegmentId":2504697}],"scale":{"factor":[11.239999771118164,11.239999771118164,28],"unit":"nanometer"}},"dataStore":{"name":"localhost","url":"http://localhost:9000","allowsUpload":true,"jobsSupportedByAvailableWorkers":[],"jobsEnabled":false},"owningOrganization":"Organization_X","allowedTeams":[{"id":"570b9f4b2a7c0e3b008da6ec","name":"team_X1","organization":"Organization_X","isOrganizationTeam":true}],"allowedTeamsCumulative":[{"id":"570b9f4b2a7c0e3b008da6ec","name":"team_X1","organization":"Organization_X","isOrganizationTeam":true}],"isActive":true,"isPublic":true,"description":null,"directoryName":"l4_sample","created":1508495293789,"isEditable":true,"lastUsedByUser":1757591244034,"logoUrl":"/assets/images/mpi-logos.svg","sortingKey":1508495293789,"metadata":[],"isUnreported":false,"tags":[],"folderId":"570b9f4e4bb848d0885ea917","publication":null,"usedStorageBytes":0}
->>>>>>> 9d65d3f3
         compression: none
   - request:
       method: PATCH
-      path: /api/v11/datasets/59e9cfbdba632ac2ab8b23b5
-      headers:
-        host: localhost:9000
-        accept: '*/*'
-        accept-encoding: gzip, deflate
-        connection: keep-alive
-        user-agent: python-httpx/0.27.2
-        x-auth-token: >-
-          1b88db86331a38c21a0b235794b9e459856490d70408bcffb767f64ade0f83d2bdb4c4e181b9a9a30cdece7cb7c65208cc43b6c1bb5987f5ece00d348b1a905502a266f8fc64f0371cd6559393d72e031d0c2d0cabad58cccf957bb258bc86f05b5dc3d4fff3d5e3d9c0389a6027d861a21e78e3222fb6c5b7944520ef21761e
-        content-length: '2896'
+      path: /api/v10/datasets/59e9cfbdba632ac2ab8b23b5
+      headers:
+        host: localhost:9000
+        accept: '*/*'
+        accept-encoding: gzip, deflate
+        connection: keep-alive
+        user-agent: python-httpx/0.27.2
+        x-auth-token: >-
+          1b88db86331a38c21a0b235794b9e459856490d70408bcffb767f64ade0f83d2bdb4c4e181b9a9a30cdece7cb7c65208cc43b6c1bb5987f5ece00d348b1a905502a266f8fc64f0371cd6559393d72e031d0c2d0cabad58cccf957bb258bc86f05b5dc3d4fff3d5e3d9c0389a6027d861a21e78e3222fb6c5b7944520ef21761e
+        content-length: '1313'
         content-type: application/json
       body:
         encoding: utf8
@@ -298,157 +207,108 @@
           "Organization_X"}], "tags": [], "directoryName": "l4_sample",
           "owningOrganization": "Organization_X", "dataStore": {"url":
           "http://localhost:9000", "name": "localhost", "allowsUpload": true},
-          "dataSource": {"id": {"name": "l4_sample", "team": "Organization_X"},
-          "scale": {"factor": [11.239999771118164, 11.239999771118164, 28.0],
-          "unit": "nanometer"}, "dataLayers": [{"name": "color", "category":
-          "color", "boundingBox": {"topLeft": [3072, 3072, 512], "width": 1024,
-          "height": 1024, "depth": 1024}, "elementClass": "uint8", "dataFormat":
-          "wkw", "numChannels": 1, "defaultViewConfiguration": {"color": [255,
-          0, 0]}, "wkwResolutions": [{"path":
-          "/Users/valentin/Documents/scalableminds/webknossos/binaryData/Organization_X/l4_sample/color/1",
-          "resolution": [1, 1, 1]}, {"path":
-          "/Users/valentin/Documents/scalableminds/webknossos/binaryData/Organization_X/l4_sample/color/2-2-1",
-          "resolution": [2, 2, 1]}, {"path":
-          "/Users/valentin/Documents/scalableminds/webknossos/binaryData/Organization_X/l4_sample/color/4-4-1",
-          "resolution": [4, 4, 1]}, {"path":
-          "/Users/valentin/Documents/scalableminds/webknossos/binaryData/Organization_X/l4_sample/color/8-8-2",
-          "resolution": [8, 8, 2]}, {"path":
-          "/Users/valentin/Documents/scalableminds/webknossos/binaryData/Organization_X/l4_sample/color/16-16-4",
-          "resolution": [16, 16, 4]}]}, {"name": "segmentation", "category":
-          "segmentation", "boundingBox": {"topLeft": [3072, 3072, 512], "width":
-          1024, "height": 1024, "depth": 1024}, "elementClass": "uint32",
-          "dataFormat": "wkw", "numChannels": 1, "largestSegmentId": 2504697,
-          "attachments": {"meshes": [{"name": "meshfile_4-4-1", "path":
-          "/Users/valentin/Documents/scalableminds/webknossos/binaryData/Organization_X/l4_sample-59e9cfbdba632ac2ab8b23b5/segmentation/meshes/meshfile_4-4-1",
-          "dataFormat": "zarr3"}], "agglomerates": [], "connectomes": []},
-          "wkwResolutions": [{"path":
-          "/Users/valentin/Documents/scalableminds/webknossos/binaryData/Organization_X/l4_sample/segmentation/1",
-          "resolution": [1, 1, 1]}, {"path":
-          "/Users/valentin/Documents/scalableminds/webknossos/binaryData/Organization_X/l4_sample/segmentation/2-2-1",
-          "resolution": [2, 2, 1]}, {"path":
-          "/Users/valentin/Documents/scalableminds/webknossos/binaryData/Organization_X/l4_sample/segmentation/4-4-1",
-          "resolution": [4, 4, 1]}, {"path":
-          "/Users/valentin/Documents/scalableminds/webknossos/binaryData/Organization_X/l4_sample/segmentation/8-8-2",
-          "resolution": [8, 8, 2]}, {"path":
-          "/Users/valentin/Documents/scalableminds/webknossos/binaryData/Organization_X/l4_sample/segmentation/16-16-4",
-          "resolution": [16, 16, 4]}]}]}, "created": 1508495293789.0,
-          "metadata": [{"key": "key", "type": "string", "value": "value"}],
-          "description": null}
-        compression: none
-    response:
-      status:
-        code: 200
-      headers:
-        cache-control: no-cache
-        referrer-policy: origin-when-cross-origin, strict-origin-when-cross-origin
-        x-permitted-cross-domain-policies: master-only
-<<<<<<< HEAD
-        date: Tue, 16 Sep 2025 08:16:44 GMT
-        connection: close
-=======
-        date: Thu, 11 Sep 2025 11:47:23 GMT
->>>>>>> 9d65d3f3
-        content-type: application/json
-        content-length: '3137'
-      body:
-        encoding: utf8
-        data: >-
-<<<<<<< HEAD
-          {"id":"59e9cfbdba632ac2ab8b23b5","name":"l4_sample","dataSource":{"id":{"name":"l4_sample","team":"Organization_X"},"dataLayers":[{"name":"color","elementClass":"uint8","category":"color","dataFormat":"wkw","resolutions":[[1,1,1],[2,2,1],[4,4,1],[8,8,2],[16,16,4]],"mags":[{"mag":[1,1,1],"path":"/Users/valentin/Documents/scalableminds/webknossos/binaryData/Organization_X/l4_sample/color/1"},{"mag":[2,2,1],"path":"/Users/valentin/Documents/scalableminds/webknossos/binaryData/Organization_X/l4_sample/color/2-2-1"},{"mag":[4,4,1],"path":"/Users/valentin/Documents/scalableminds/webknossos/binaryData/Organization_X/l4_sample/color/4-4-1"},{"mag":[8,8,2],"path":"/Users/valentin/Documents/scalableminds/webknossos/binaryData/Organization_X/l4_sample/color/8-8-2"},{"mag":[16,16,4],"path":"/Users/valentin/Documents/scalableminds/webknossos/binaryData/Organization_X/l4_sample/color/16-16-4"}],"defaultViewConfiguration":{"color":[255,0,0]},"numChannels":1,"boundingBox":{"topLeft":[3072,3072,512],"width":1024,"height":1024,"depth":1024}},{"largestSegmentId":2504697,"name":"segmentation","elementClass":"uint32","category":"segmentation","dataFormat":"wkw","resolutions":[[1,1,1],[2,2,1],[4,4,1],[8,8,2],[16,16,4]],"attachments":{"meshes":[{"name":"meshfile_4-4-1","path":"/Users/valentin/Documents/scalableminds/webknossos/binaryData/Organization_X/l4_sample-59e9cfbdba632ac2ab8b23b5/segmentation/meshes/meshfile_4-4-1","dataFormat":"zarr3"}],"agglomerates":[],"connectomes":[]},"mags":[{"mag":[1,1,1],"path":"/Users/valentin/Documents/scalableminds/webknossos/binaryData/Organization_X/l4_sample/segmentation/1"},{"mag":[2,2,1],"path":"/Users/valentin/Documents/scalableminds/webknossos/binaryData/Organization_X/l4_sample/segmentation/2-2-1"},{"mag":[4,4,1],"path":"/Users/valentin/Documents/scalableminds/webknossos/binaryData/Organization_X/l4_sample/segmentation/4-4-1"},{"mag":[8,8,2],"path":"/Users/valentin/Documents/scalableminds/webknossos/binaryData/Organization_X/l4_sample/segmentation/8-8-2"},{"mag":[16,16,4],"path":"/Users/valentin/Documents/scalableminds/webknossos/binaryData/Organization_X/l4_sample/segmentation/16-16-4"}],"numChannels":1,"boundingBox":{"topLeft":[3072,3072,512],"width":1024,"height":1024,"depth":1024}}],"scale":{"factor":[11.239999771118164,11.239999771118164,28],"unit":"nanometer"}},"dataStore":{"name":"localhost","url":"http://localhost:9000","allowsUpload":true,"jobsSupportedByAvailableWorkers":[],"jobsEnabled":false},"owningOrganization":"Organization_X","allowedTeams":[{"id":"570b9f4b2a7c0e3b008da6ec","name":"team_X1","organization":"Organization_X","isOrganizationTeam":true}],"allowedTeamsCumulative":[{"id":"570b9f4b2a7c0e3b008da6ec","name":"team_X1","organization":"Organization_X","isOrganizationTeam":true}],"isActive":true,"isPublic":true,"description":null,"directoryName":"l4_sample","created":1508495293789,"isEditable":true,"lastUsedByUser":1758010604848,"logoUrl":"/assets/images/mpi-logos.svg","sortingKey":1508495293789,"metadata":[{"key":"key","type":"string","value":"value"}],"isUnreported":false,"tags":[],"folderId":"570b9f4e4bb848d0885ea917","usedStorageBytes":0}
-=======
+          "dataSource": {"dataLayers": [{"name": "color", "category": "color",
+          "elementClass": "uint8", "boundingBox": {"topLeft": [3072, 3072, 512],
+          "width": 1024, "height": 1024, "depth": 1024}, "resolutions": [[1, 1,
+          1], [2, 2, 1], [4, 4, 1], [8, 8, 2], [16, 16, 4]], "additionalAxes":
+          null, "largestSegmentId": null, "defaultViewConfiguration": {"color":
+          [255, 0, 0]}}, {"name": "segmentation", "category": "segmentation",
+          "elementClass": "uint32", "boundingBox": {"topLeft": [3072, 3072,
+          512], "width": 1024, "height": 1024, "depth": 1024}, "resolutions":
+          [[1, 1, 1], [2, 2, 1], [4, 4, 1], [8, 8, 2], [16, 16, 4]],
+          "additionalAxes": null, "largestSegmentId": 2504697,
+          "defaultViewConfiguration": null}], "status": null, "scale": {"unit":
+          "nanometer", "factor": [11.239999771118164, 11.239999771118164,
+          28.0]}}, "created": 1508495293789.0, "metadata": [{"key": "key",
+          "type": "string", "value": "value"}], "description": null}
+        compression: none
+    response:
+      status:
+        code: 200
+      headers:
+        cache-control: no-cache
+        referrer-policy: origin-when-cross-origin, strict-origin-when-cross-origin
+        x-permitted-cross-domain-policies: master-only
+        date: Thu, 11 Sep 2025 11:47:23 GMT
+        content-type: application/json
+        content-length: '1528'
+      body:
+        encoding: utf8
+        data: >-
           {"id":"59e9cfbdba632ac2ab8b23b5","name":"l4_sample","dataSource":{"id":{"name":"l4_sample","team":"Organization_X"},"dataLayers":[{"name":"color","category":"color","boundingBox":{"topLeft":[3072,3072,512],"width":1024,"height":1024,"depth":1024},"resolutions":[[1,1,1],[2,2,1],[4,4,1],[8,8,2],[16,16,4]],"elementClass":"uint8","defaultViewConfiguration":{"color":[255,0,0]}},{"name":"segmentation","category":"segmentation","boundingBox":{"topLeft":[3072,3072,512],"width":1024,"height":1024,"depth":1024},"resolutions":[[1,1,1],[2,2,1],[4,4,1],[8,8,2],[16,16,4]],"elementClass":"uint32","largestSegmentId":2504697}],"scale":{"factor":[11.239999771118164,11.239999771118164,28],"unit":"nanometer"}},"dataStore":{"name":"localhost","url":"http://localhost:9000","allowsUpload":true,"jobsSupportedByAvailableWorkers":[],"jobsEnabled":false},"owningOrganization":"Organization_X","allowedTeams":[{"id":"570b9f4b2a7c0e3b008da6ec","name":"team_X1","organization":"Organization_X","isOrganizationTeam":true}],"allowedTeamsCumulative":[{"id":"570b9f4b2a7c0e3b008da6ec","name":"team_X1","organization":"Organization_X","isOrganizationTeam":true}],"isActive":true,"isPublic":true,"description":null,"directoryName":"l4_sample","created":1508495293789,"isEditable":true,"lastUsedByUser":1757591244034,"logoUrl":"/assets/images/mpi-logos.svg","sortingKey":1508495293789,"metadata":[{"key":"key","type":"string","value":"value"}],"isUnreported":false,"tags":[],"folderId":"570b9f4e4bb848d0885ea917","publication":null,"usedStorageBytes":0}
->>>>>>> 9d65d3f3
-        compression: none
-  - request:
-      method: GET
-      path: /api/v11/datasets/59e9cfbdba632ac2ab8b23b5
-      headers:
-        host: localhost:9000
-        accept: '*/*'
-        accept-encoding: gzip, deflate
-        connection: keep-alive
-        user-agent: python-httpx/0.27.2
-        x-auth-token: >-
-          1b88db86331a38c21a0b235794b9e459856490d70408bcffb767f64ade0f83d2bdb4c4e181b9a9a30cdece7cb7c65208cc43b6c1bb5987f5ece00d348b1a905502a266f8fc64f0371cd6559393d72e031d0c2d0cabad58cccf957bb258bc86f05b5dc3d4fff3d5e3d9c0389a6027d861a21e78e3222fb6c5b7944520ef21761e
-      body:
-        encoding: utf8
-        data: ''
-        compression: none
-    response:
-      status:
-        code: 200
-      headers:
-        cache-control: no-cache
-        referrer-policy: origin-when-cross-origin, strict-origin-when-cross-origin
-        x-permitted-cross-domain-policies: master-only
-<<<<<<< HEAD
-        date: Tue, 16 Sep 2025 08:16:44 GMT
-        connection: close
-=======
-        date: Thu, 11 Sep 2025 11:47:23 GMT
->>>>>>> 9d65d3f3
-        content-type: application/json
-        content-length: '3137'
-      body:
-        encoding: utf8
-        data: >-
-<<<<<<< HEAD
-          {"id":"59e9cfbdba632ac2ab8b23b5","name":"l4_sample","dataSource":{"id":{"name":"l4_sample","team":"Organization_X"},"dataLayers":[{"name":"color","elementClass":"uint8","category":"color","dataFormat":"wkw","resolutions":[[1,1,1],[2,2,1],[4,4,1],[8,8,2],[16,16,4]],"mags":[{"mag":[1,1,1],"path":"/Users/valentin/Documents/scalableminds/webknossos/binaryData/Organization_X/l4_sample/color/1"},{"mag":[2,2,1],"path":"/Users/valentin/Documents/scalableminds/webknossos/binaryData/Organization_X/l4_sample/color/2-2-1"},{"mag":[4,4,1],"path":"/Users/valentin/Documents/scalableminds/webknossos/binaryData/Organization_X/l4_sample/color/4-4-1"},{"mag":[8,8,2],"path":"/Users/valentin/Documents/scalableminds/webknossos/binaryData/Organization_X/l4_sample/color/8-8-2"},{"mag":[16,16,4],"path":"/Users/valentin/Documents/scalableminds/webknossos/binaryData/Organization_X/l4_sample/color/16-16-4"}],"defaultViewConfiguration":{"color":[255,0,0]},"numChannels":1,"boundingBox":{"topLeft":[3072,3072,512],"width":1024,"height":1024,"depth":1024}},{"largestSegmentId":2504697,"name":"segmentation","elementClass":"uint32","category":"segmentation","dataFormat":"wkw","resolutions":[[1,1,1],[2,2,1],[4,4,1],[8,8,2],[16,16,4]],"attachments":{"meshes":[{"name":"meshfile_4-4-1","path":"/Users/valentin/Documents/scalableminds/webknossos/binaryData/Organization_X/l4_sample-59e9cfbdba632ac2ab8b23b5/segmentation/meshes/meshfile_4-4-1","dataFormat":"zarr3"}],"agglomerates":[],"connectomes":[]},"mags":[{"mag":[1,1,1],"path":"/Users/valentin/Documents/scalableminds/webknossos/binaryData/Organization_X/l4_sample/segmentation/1"},{"mag":[2,2,1],"path":"/Users/valentin/Documents/scalableminds/webknossos/binaryData/Organization_X/l4_sample/segmentation/2-2-1"},{"mag":[4,4,1],"path":"/Users/valentin/Documents/scalableminds/webknossos/binaryData/Organization_X/l4_sample/segmentation/4-4-1"},{"mag":[8,8,2],"path":"/Users/valentin/Documents/scalableminds/webknossos/binaryData/Organization_X/l4_sample/segmentation/8-8-2"},{"mag":[16,16,4],"path":"/Users/valentin/Documents/scalableminds/webknossos/binaryData/Organization_X/l4_sample/segmentation/16-16-4"}],"numChannels":1,"boundingBox":{"topLeft":[3072,3072,512],"width":1024,"height":1024,"depth":1024}}],"scale":{"factor":[11.239999771118164,11.239999771118164,28],"unit":"nanometer"}},"dataStore":{"name":"localhost","url":"http://localhost:9000","allowsUpload":true,"jobsSupportedByAvailableWorkers":[],"jobsEnabled":false},"owningOrganization":"Organization_X","allowedTeams":[{"id":"570b9f4b2a7c0e3b008da6ec","name":"team_X1","organization":"Organization_X","isOrganizationTeam":true}],"allowedTeamsCumulative":[{"id":"570b9f4b2a7c0e3b008da6ec","name":"team_X1","organization":"Organization_X","isOrganizationTeam":true}],"isActive":true,"isPublic":true,"description":null,"directoryName":"l4_sample","created":1508495293789,"isEditable":true,"lastUsedByUser":1758010604898,"logoUrl":"/assets/images/mpi-logos.svg","sortingKey":1508495293789,"metadata":[{"key":"key","type":"string","value":"value"}],"isUnreported":false,"tags":[],"folderId":"570b9f4e4bb848d0885ea917","usedStorageBytes":0}
-=======
+        compression: none
+  - request:
+      method: GET
+      path: /api/v10/datasets/59e9cfbdba632ac2ab8b23b5
+      headers:
+        host: localhost:9000
+        accept: '*/*'
+        accept-encoding: gzip, deflate
+        connection: keep-alive
+        user-agent: python-httpx/0.27.2
+        x-auth-token: >-
+          1b88db86331a38c21a0b235794b9e459856490d70408bcffb767f64ade0f83d2bdb4c4e181b9a9a30cdece7cb7c65208cc43b6c1bb5987f5ece00d348b1a905502a266f8fc64f0371cd6559393d72e031d0c2d0cabad58cccf957bb258bc86f05b5dc3d4fff3d5e3d9c0389a6027d861a21e78e3222fb6c5b7944520ef21761e
+      body:
+        encoding: utf8
+        data: ''
+        compression: none
+    response:
+      status:
+        code: 200
+      headers:
+        cache-control: no-cache
+        referrer-policy: origin-when-cross-origin, strict-origin-when-cross-origin
+        x-permitted-cross-domain-policies: master-only
+        date: Thu, 11 Sep 2025 11:47:23 GMT
+        content-type: application/json
+        content-length: '1528'
+      body:
+        encoding: utf8
+        data: >-
           {"id":"59e9cfbdba632ac2ab8b23b5","name":"l4_sample","dataSource":{"id":{"name":"l4_sample","team":"Organization_X"},"dataLayers":[{"name":"color","category":"color","boundingBox":{"topLeft":[3072,3072,512],"width":1024,"height":1024,"depth":1024},"resolutions":[[1,1,1],[2,2,1],[4,4,1],[8,8,2],[16,16,4]],"elementClass":"uint8","defaultViewConfiguration":{"color":[255,0,0]}},{"name":"segmentation","category":"segmentation","boundingBox":{"topLeft":[3072,3072,512],"width":1024,"height":1024,"depth":1024},"resolutions":[[1,1,1],[2,2,1],[4,4,1],[8,8,2],[16,16,4]],"elementClass":"uint32","largestSegmentId":2504697}],"scale":{"factor":[11.239999771118164,11.239999771118164,28],"unit":"nanometer"}},"dataStore":{"name":"localhost","url":"http://localhost:9000","allowsUpload":true,"jobsSupportedByAvailableWorkers":[],"jobsEnabled":false},"owningOrganization":"Organization_X","allowedTeams":[{"id":"570b9f4b2a7c0e3b008da6ec","name":"team_X1","organization":"Organization_X","isOrganizationTeam":true}],"allowedTeamsCumulative":[{"id":"570b9f4b2a7c0e3b008da6ec","name":"team_X1","organization":"Organization_X","isOrganizationTeam":true}],"isActive":true,"isPublic":true,"description":null,"directoryName":"l4_sample","created":1508495293789,"isEditable":true,"lastUsedByUser":1757591244089,"logoUrl":"/assets/images/mpi-logos.svg","sortingKey":1508495293789,"metadata":[{"key":"key","type":"string","value":"value"}],"isUnreported":false,"tags":[],"folderId":"570b9f4e4bb848d0885ea917","publication":null,"usedStorageBytes":0}
->>>>>>> 9d65d3f3
-        compression: none
-  - request:
-      method: GET
-      path: /api/v11/datasets/59e9cfbdba632ac2ab8b23b5
-      headers:
-        host: localhost:9000
-        accept: '*/*'
-        accept-encoding: gzip, deflate
-        connection: keep-alive
-        user-agent: python-httpx/0.27.2
-        x-auth-token: >-
-          1b88db86331a38c21a0b235794b9e459856490d70408bcffb767f64ade0f83d2bdb4c4e181b9a9a30cdece7cb7c65208cc43b6c1bb5987f5ece00d348b1a905502a266f8fc64f0371cd6559393d72e031d0c2d0cabad58cccf957bb258bc86f05b5dc3d4fff3d5e3d9c0389a6027d861a21e78e3222fb6c5b7944520ef21761e
-      body:
-        encoding: utf8
-        data: ''
-        compression: none
-    response:
-      status:
-        code: 200
-      headers:
-        cache-control: no-cache
-        referrer-policy: origin-when-cross-origin, strict-origin-when-cross-origin
-        x-permitted-cross-domain-policies: master-only
-<<<<<<< HEAD
-        date: Tue, 16 Sep 2025 08:16:44 GMT
-        connection: close
-=======
-        date: Thu, 11 Sep 2025 11:47:23 GMT
->>>>>>> 9d65d3f3
-        content-type: application/json
-        content-length: '3137'
-      body:
-        encoding: utf8
-        data: >-
-<<<<<<< HEAD
-          {"id":"59e9cfbdba632ac2ab8b23b5","name":"l4_sample","dataSource":{"id":{"name":"l4_sample","team":"Organization_X"},"dataLayers":[{"name":"color","elementClass":"uint8","category":"color","dataFormat":"wkw","resolutions":[[1,1,1],[2,2,1],[4,4,1],[8,8,2],[16,16,4]],"mags":[{"mag":[1,1,1],"path":"/Users/valentin/Documents/scalableminds/webknossos/binaryData/Organization_X/l4_sample/color/1"},{"mag":[2,2,1],"path":"/Users/valentin/Documents/scalableminds/webknossos/binaryData/Organization_X/l4_sample/color/2-2-1"},{"mag":[4,4,1],"path":"/Users/valentin/Documents/scalableminds/webknossos/binaryData/Organization_X/l4_sample/color/4-4-1"},{"mag":[8,8,2],"path":"/Users/valentin/Documents/scalableminds/webknossos/binaryData/Organization_X/l4_sample/color/8-8-2"},{"mag":[16,16,4],"path":"/Users/valentin/Documents/scalableminds/webknossos/binaryData/Organization_X/l4_sample/color/16-16-4"}],"defaultViewConfiguration":{"color":[255,0,0]},"numChannels":1,"boundingBox":{"topLeft":[3072,3072,512],"width":1024,"height":1024,"depth":1024}},{"largestSegmentId":2504697,"name":"segmentation","elementClass":"uint32","category":"segmentation","dataFormat":"wkw","resolutions":[[1,1,1],[2,2,1],[4,4,1],[8,8,2],[16,16,4]],"attachments":{"meshes":[{"name":"meshfile_4-4-1","path":"/Users/valentin/Documents/scalableminds/webknossos/binaryData/Organization_X/l4_sample-59e9cfbdba632ac2ab8b23b5/segmentation/meshes/meshfile_4-4-1","dataFormat":"zarr3"}],"agglomerates":[],"connectomes":[]},"mags":[{"mag":[1,1,1],"path":"/Users/valentin/Documents/scalableminds/webknossos/binaryData/Organization_X/l4_sample/segmentation/1"},{"mag":[2,2,1],"path":"/Users/valentin/Documents/scalableminds/webknossos/binaryData/Organization_X/l4_sample/segmentation/2-2-1"},{"mag":[4,4,1],"path":"/Users/valentin/Documents/scalableminds/webknossos/binaryData/Organization_X/l4_sample/segmentation/4-4-1"},{"mag":[8,8,2],"path":"/Users/valentin/Documents/scalableminds/webknossos/binaryData/Organization_X/l4_sample/segmentation/8-8-2"},{"mag":[16,16,4],"path":"/Users/valentin/Documents/scalableminds/webknossos/binaryData/Organization_X/l4_sample/segmentation/16-16-4"}],"numChannels":1,"boundingBox":{"topLeft":[3072,3072,512],"width":1024,"height":1024,"depth":1024}}],"scale":{"factor":[11.239999771118164,11.239999771118164,28],"unit":"nanometer"}},"dataStore":{"name":"localhost","url":"http://localhost:9000","allowsUpload":true,"jobsSupportedByAvailableWorkers":[],"jobsEnabled":false},"owningOrganization":"Organization_X","allowedTeams":[{"id":"570b9f4b2a7c0e3b008da6ec","name":"team_X1","organization":"Organization_X","isOrganizationTeam":true}],"allowedTeamsCumulative":[{"id":"570b9f4b2a7c0e3b008da6ec","name":"team_X1","organization":"Organization_X","isOrganizationTeam":true}],"isActive":true,"isPublic":true,"description":null,"directoryName":"l4_sample","created":1508495293789,"isEditable":true,"lastUsedByUser":1758010604915,"logoUrl":"/assets/images/mpi-logos.svg","sortingKey":1508495293789,"metadata":[{"key":"key","type":"string","value":"value"}],"isUnreported":false,"tags":[],"folderId":"570b9f4e4bb848d0885ea917","usedStorageBytes":0}
-=======
+        compression: none
+  - request:
+      method: GET
+      path: /api/v10/datasets/59e9cfbdba632ac2ab8b23b5
+      headers:
+        host: localhost:9000
+        accept: '*/*'
+        accept-encoding: gzip, deflate
+        connection: keep-alive
+        user-agent: python-httpx/0.27.2
+        x-auth-token: >-
+          1b88db86331a38c21a0b235794b9e459856490d70408bcffb767f64ade0f83d2bdb4c4e181b9a9a30cdece7cb7c65208cc43b6c1bb5987f5ece00d348b1a905502a266f8fc64f0371cd6559393d72e031d0c2d0cabad58cccf957bb258bc86f05b5dc3d4fff3d5e3d9c0389a6027d861a21e78e3222fb6c5b7944520ef21761e
+      body:
+        encoding: utf8
+        data: ''
+        compression: none
+    response:
+      status:
+        code: 200
+      headers:
+        cache-control: no-cache
+        referrer-policy: origin-when-cross-origin, strict-origin-when-cross-origin
+        x-permitted-cross-domain-policies: master-only
+        date: Thu, 11 Sep 2025 11:47:23 GMT
+        content-type: application/json
+        content-length: '1528'
+      body:
+        encoding: utf8
+        data: >-
           {"id":"59e9cfbdba632ac2ab8b23b5","name":"l4_sample","dataSource":{"id":{"name":"l4_sample","team":"Organization_X"},"dataLayers":[{"name":"color","category":"color","boundingBox":{"topLeft":[3072,3072,512],"width":1024,"height":1024,"depth":1024},"resolutions":[[1,1,1],[2,2,1],[4,4,1],[8,8,2],[16,16,4]],"elementClass":"uint8","defaultViewConfiguration":{"color":[255,0,0]}},{"name":"segmentation","category":"segmentation","boundingBox":{"topLeft":[3072,3072,512],"width":1024,"height":1024,"depth":1024},"resolutions":[[1,1,1],[2,2,1],[4,4,1],[8,8,2],[16,16,4]],"elementClass":"uint32","largestSegmentId":2504697}],"scale":{"factor":[11.239999771118164,11.239999771118164,28],"unit":"nanometer"}},"dataStore":{"name":"localhost","url":"http://localhost:9000","allowsUpload":true,"jobsSupportedByAvailableWorkers":[],"jobsEnabled":false},"owningOrganization":"Organization_X","allowedTeams":[{"id":"570b9f4b2a7c0e3b008da6ec","name":"team_X1","organization":"Organization_X","isOrganizationTeam":true}],"allowedTeamsCumulative":[{"id":"570b9f4b2a7c0e3b008da6ec","name":"team_X1","organization":"Organization_X","isOrganizationTeam":true}],"isActive":true,"isPublic":true,"description":null,"directoryName":"l4_sample","created":1508495293789,"isEditable":true,"lastUsedByUser":1757591244112,"logoUrl":"/assets/images/mpi-logos.svg","sortingKey":1508495293789,"metadata":[{"key":"key","type":"string","value":"value"}],"isUnreported":false,"tags":[],"folderId":"570b9f4e4bb848d0885ea917","publication":null,"usedStorageBytes":0}
->>>>>>> 9d65d3f3
         compression: none
   - request:
       method: PATCH
-      path: /api/v11/datasets/59e9cfbdba632ac2ab8b23b5
-      headers:
-        host: localhost:9000
-        accept: '*/*'
-        accept-encoding: gzip, deflate
-        connection: keep-alive
-        user-agent: python-httpx/0.27.2
-        x-auth-token: >-
-          1b88db86331a38c21a0b235794b9e459856490d70408bcffb767f64ade0f83d2bdb4c4e181b9a9a30cdece7cb7c65208cc43b6c1bb5987f5ece00d348b1a905502a266f8fc64f0371cd6559393d72e031d0c2d0cabad58cccf957bb258bc86f05b5dc3d4fff3d5e3d9c0389a6027d861a21e78e3222fb6c5b7944520ef21761e
-        content-length: '2946'
+      path: /api/v10/datasets/59e9cfbdba632ac2ab8b23b5
+      headers:
+        host: localhost:9000
+        accept: '*/*'
+        accept-encoding: gzip, deflate
+        connection: keep-alive
+        user-agent: python-httpx/0.27.2
+        x-auth-token: >-
+          1b88db86331a38c21a0b235794b9e459856490d70408bcffb767f64ade0f83d2bdb4c4e181b9a9a30cdece7cb7c65208cc43b6c1bb5987f5ece00d348b1a905502a266f8fc64f0371cd6559393d72e031d0c2d0cabad58cccf957bb258bc86f05b5dc3d4fff3d5e3d9c0389a6027d861a21e78e3222fb6c5b7944520ef21761e
+        content-length: '1363'
         content-type: application/json
       body:
         encoding: utf8
@@ -459,158 +319,109 @@
           "Organization_X"}], "tags": [], "directoryName": "l4_sample",
           "owningOrganization": "Organization_X", "dataStore": {"url":
           "http://localhost:9000", "name": "localhost", "allowsUpload": true},
-          "dataSource": {"id": {"name": "l4_sample", "team": "Organization_X"},
-          "scale": {"factor": [11.239999771118164, 11.239999771118164, 28.0],
-          "unit": "nanometer"}, "dataLayers": [{"name": "color", "category":
-          "color", "boundingBox": {"topLeft": [3072, 3072, 512], "width": 1024,
-          "height": 1024, "depth": 1024}, "elementClass": "uint8", "dataFormat":
-          "wkw", "numChannels": 1, "defaultViewConfiguration": {"color": [255,
-          0, 0]}, "wkwResolutions": [{"path":
-          "/Users/valentin/Documents/scalableminds/webknossos/binaryData/Organization_X/l4_sample/color/1",
-          "resolution": [1, 1, 1]}, {"path":
-          "/Users/valentin/Documents/scalableminds/webknossos/binaryData/Organization_X/l4_sample/color/2-2-1",
-          "resolution": [2, 2, 1]}, {"path":
-          "/Users/valentin/Documents/scalableminds/webknossos/binaryData/Organization_X/l4_sample/color/4-4-1",
-          "resolution": [4, 4, 1]}, {"path":
-          "/Users/valentin/Documents/scalableminds/webknossos/binaryData/Organization_X/l4_sample/color/8-8-2",
-          "resolution": [8, 8, 2]}, {"path":
-          "/Users/valentin/Documents/scalableminds/webknossos/binaryData/Organization_X/l4_sample/color/16-16-4",
-          "resolution": [16, 16, 4]}]}, {"name": "segmentation", "category":
-          "segmentation", "boundingBox": {"topLeft": [3072, 3072, 512], "width":
-          1024, "height": 1024, "depth": 1024}, "elementClass": "uint32",
-          "dataFormat": "wkw", "numChannels": 1, "largestSegmentId": 2504697,
-          "attachments": {"meshes": [{"name": "meshfile_4-4-1", "path":
-          "/Users/valentin/Documents/scalableminds/webknossos/binaryData/Organization_X/l4_sample-59e9cfbdba632ac2ab8b23b5/segmentation/meshes/meshfile_4-4-1",
-          "dataFormat": "zarr3"}], "agglomerates": [], "connectomes": []},
-          "wkwResolutions": [{"path":
-          "/Users/valentin/Documents/scalableminds/webknossos/binaryData/Organization_X/l4_sample/segmentation/1",
-          "resolution": [1, 1, 1]}, {"path":
-          "/Users/valentin/Documents/scalableminds/webknossos/binaryData/Organization_X/l4_sample/segmentation/2-2-1",
-          "resolution": [2, 2, 1]}, {"path":
-          "/Users/valentin/Documents/scalableminds/webknossos/binaryData/Organization_X/l4_sample/segmentation/4-4-1",
-          "resolution": [4, 4, 1]}, {"path":
-          "/Users/valentin/Documents/scalableminds/webknossos/binaryData/Organization_X/l4_sample/segmentation/8-8-2",
-          "resolution": [8, 8, 2]}, {"path":
-          "/Users/valentin/Documents/scalableminds/webknossos/binaryData/Organization_X/l4_sample/segmentation/16-16-4",
-          "resolution": [16, 16, 4]}]}]}, "created": 1508495293789.0,
-          "metadata": [{"key": "key", "type": "string", "value": "value"},
-          {"key": "number", "type": "number", "value": 42}], "description":
-          null}
-        compression: none
-    response:
-      status:
-        code: 200
-      headers:
-        cache-control: no-cache
-        referrer-policy: origin-when-cross-origin, strict-origin-when-cross-origin
-        x-permitted-cross-domain-policies: master-only
-<<<<<<< HEAD
-        date: Tue, 16 Sep 2025 08:16:44 GMT
-        connection: close
-=======
-        date: Thu, 11 Sep 2025 11:47:23 GMT
->>>>>>> 9d65d3f3
-        content-type: application/json
-        content-length: '3181'
-      body:
-        encoding: utf8
-        data: >-
-<<<<<<< HEAD
-          {"id":"59e9cfbdba632ac2ab8b23b5","name":"l4_sample","dataSource":{"id":{"name":"l4_sample","team":"Organization_X"},"dataLayers":[{"name":"color","elementClass":"uint8","category":"color","dataFormat":"wkw","resolutions":[[1,1,1],[2,2,1],[4,4,1],[8,8,2],[16,16,4]],"mags":[{"mag":[1,1,1],"path":"/Users/valentin/Documents/scalableminds/webknossos/binaryData/Organization_X/l4_sample/color/1"},{"mag":[2,2,1],"path":"/Users/valentin/Documents/scalableminds/webknossos/binaryData/Organization_X/l4_sample/color/2-2-1"},{"mag":[4,4,1],"path":"/Users/valentin/Documents/scalableminds/webknossos/binaryData/Organization_X/l4_sample/color/4-4-1"},{"mag":[8,8,2],"path":"/Users/valentin/Documents/scalableminds/webknossos/binaryData/Organization_X/l4_sample/color/8-8-2"},{"mag":[16,16,4],"path":"/Users/valentin/Documents/scalableminds/webknossos/binaryData/Organization_X/l4_sample/color/16-16-4"}],"defaultViewConfiguration":{"color":[255,0,0]},"numChannels":1,"boundingBox":{"topLeft":[3072,3072,512],"width":1024,"height":1024,"depth":1024}},{"largestSegmentId":2504697,"name":"segmentation","elementClass":"uint32","category":"segmentation","dataFormat":"wkw","resolutions":[[1,1,1],[2,2,1],[4,4,1],[8,8,2],[16,16,4]],"attachments":{"meshes":[{"name":"meshfile_4-4-1","path":"/Users/valentin/Documents/scalableminds/webknossos/binaryData/Organization_X/l4_sample-59e9cfbdba632ac2ab8b23b5/segmentation/meshes/meshfile_4-4-1","dataFormat":"zarr3"}],"agglomerates":[],"connectomes":[]},"mags":[{"mag":[1,1,1],"path":"/Users/valentin/Documents/scalableminds/webknossos/binaryData/Organization_X/l4_sample/segmentation/1"},{"mag":[2,2,1],"path":"/Users/valentin/Documents/scalableminds/webknossos/binaryData/Organization_X/l4_sample/segmentation/2-2-1"},{"mag":[4,4,1],"path":"/Users/valentin/Documents/scalableminds/webknossos/binaryData/Organization_X/l4_sample/segmentation/4-4-1"},{"mag":[8,8,2],"path":"/Users/valentin/Documents/scalableminds/webknossos/binaryData/Organization_X/l4_sample/segmentation/8-8-2"},{"mag":[16,16,4],"path":"/Users/valentin/Documents/scalableminds/webknossos/binaryData/Organization_X/l4_sample/segmentation/16-16-4"}],"numChannels":1,"boundingBox":{"topLeft":[3072,3072,512],"width":1024,"height":1024,"depth":1024}}],"scale":{"factor":[11.239999771118164,11.239999771118164,28],"unit":"nanometer"}},"dataStore":{"name":"localhost","url":"http://localhost:9000","allowsUpload":true,"jobsSupportedByAvailableWorkers":[],"jobsEnabled":false},"owningOrganization":"Organization_X","allowedTeams":[{"id":"570b9f4b2a7c0e3b008da6ec","name":"team_X1","organization":"Organization_X","isOrganizationTeam":true}],"allowedTeamsCumulative":[{"id":"570b9f4b2a7c0e3b008da6ec","name":"team_X1","organization":"Organization_X","isOrganizationTeam":true}],"isActive":true,"isPublic":true,"description":null,"directoryName":"l4_sample","created":1508495293789,"isEditable":true,"lastUsedByUser":1758010604915,"logoUrl":"/assets/images/mpi-logos.svg","sortingKey":1508495293789,"metadata":[{"key":"key","type":"string","value":"value"},{"key":"number","type":"number","value":42}],"isUnreported":false,"tags":[],"folderId":"570b9f4e4bb848d0885ea917","usedStorageBytes":0}
-=======
+          "dataSource": {"dataLayers": [{"name": "color", "category": "color",
+          "elementClass": "uint8", "boundingBox": {"topLeft": [3072, 3072, 512],
+          "width": 1024, "height": 1024, "depth": 1024}, "resolutions": [[1, 1,
+          1], [2, 2, 1], [4, 4, 1], [8, 8, 2], [16, 16, 4]], "additionalAxes":
+          null, "largestSegmentId": null, "defaultViewConfiguration": {"color":
+          [255, 0, 0]}}, {"name": "segmentation", "category": "segmentation",
+          "elementClass": "uint32", "boundingBox": {"topLeft": [3072, 3072,
+          512], "width": 1024, "height": 1024, "depth": 1024}, "resolutions":
+          [[1, 1, 1], [2, 2, 1], [4, 4, 1], [8, 8, 2], [16, 16, 4]],
+          "additionalAxes": null, "largestSegmentId": 2504697,
+          "defaultViewConfiguration": null}], "status": null, "scale": {"unit":
+          "nanometer", "factor": [11.239999771118164, 11.239999771118164,
+          28.0]}}, "created": 1508495293789.0, "metadata": [{"key": "key",
+          "type": "string", "value": "value"}, {"key": "number", "type":
+          "number", "value": 42}], "description": null}
+        compression: none
+    response:
+      status:
+        code: 200
+      headers:
+        cache-control: no-cache
+        referrer-policy: origin-when-cross-origin, strict-origin-when-cross-origin
+        x-permitted-cross-domain-policies: master-only
+        date: Thu, 11 Sep 2025 11:47:23 GMT
+        content-type: application/json
+        content-length: '1572'
+      body:
+        encoding: utf8
+        data: >-
           {"id":"59e9cfbdba632ac2ab8b23b5","name":"l4_sample","dataSource":{"id":{"name":"l4_sample","team":"Organization_X"},"dataLayers":[{"name":"color","category":"color","boundingBox":{"topLeft":[3072,3072,512],"width":1024,"height":1024,"depth":1024},"resolutions":[[1,1,1],[2,2,1],[4,4,1],[8,8,2],[16,16,4]],"elementClass":"uint8","defaultViewConfiguration":{"color":[255,0,0]}},{"name":"segmentation","category":"segmentation","boundingBox":{"topLeft":[3072,3072,512],"width":1024,"height":1024,"depth":1024},"resolutions":[[1,1,1],[2,2,1],[4,4,1],[8,8,2],[16,16,4]],"elementClass":"uint32","largestSegmentId":2504697}],"scale":{"factor":[11.239999771118164,11.239999771118164,28],"unit":"nanometer"}},"dataStore":{"name":"localhost","url":"http://localhost:9000","allowsUpload":true,"jobsSupportedByAvailableWorkers":[],"jobsEnabled":false},"owningOrganization":"Organization_X","allowedTeams":[{"id":"570b9f4b2a7c0e3b008da6ec","name":"team_X1","organization":"Organization_X","isOrganizationTeam":true}],"allowedTeamsCumulative":[{"id":"570b9f4b2a7c0e3b008da6ec","name":"team_X1","organization":"Organization_X","isOrganizationTeam":true}],"isActive":true,"isPublic":true,"description":null,"directoryName":"l4_sample","created":1508495293789,"isEditable":true,"lastUsedByUser":1757591244112,"logoUrl":"/assets/images/mpi-logos.svg","sortingKey":1508495293789,"metadata":[{"key":"key","type":"string","value":"value"},{"key":"number","type":"number","value":42}],"isUnreported":false,"tags":[],"folderId":"570b9f4e4bb848d0885ea917","publication":null,"usedStorageBytes":0}
->>>>>>> 9d65d3f3
-        compression: none
-  - request:
-      method: GET
-      path: /api/v11/datasets/59e9cfbdba632ac2ab8b23b5
-      headers:
-        host: localhost:9000
-        accept: '*/*'
-        accept-encoding: gzip, deflate
-        connection: keep-alive
-        user-agent: python-httpx/0.27.2
-        x-auth-token: >-
-          1b88db86331a38c21a0b235794b9e459856490d70408bcffb767f64ade0f83d2bdb4c4e181b9a9a30cdece7cb7c65208cc43b6c1bb5987f5ece00d348b1a905502a266f8fc64f0371cd6559393d72e031d0c2d0cabad58cccf957bb258bc86f05b5dc3d4fff3d5e3d9c0389a6027d861a21e78e3222fb6c5b7944520ef21761e
-      body:
-        encoding: utf8
-        data: ''
-        compression: none
-    response:
-      status:
-        code: 200
-      headers:
-        cache-control: no-cache
-        referrer-policy: origin-when-cross-origin, strict-origin-when-cross-origin
-        x-permitted-cross-domain-policies: master-only
-<<<<<<< HEAD
-        date: Tue, 16 Sep 2025 08:16:44 GMT
-        connection: close
-=======
-        date: Thu, 11 Sep 2025 11:47:23 GMT
->>>>>>> 9d65d3f3
-        content-type: application/json
-        content-length: '3181'
-      body:
-        encoding: utf8
-        data: >-
-<<<<<<< HEAD
-          {"id":"59e9cfbdba632ac2ab8b23b5","name":"l4_sample","dataSource":{"id":{"name":"l4_sample","team":"Organization_X"},"dataLayers":[{"name":"color","elementClass":"uint8","category":"color","dataFormat":"wkw","resolutions":[[1,1,1],[2,2,1],[4,4,1],[8,8,2],[16,16,4]],"mags":[{"mag":[1,1,1],"path":"/Users/valentin/Documents/scalableminds/webknossos/binaryData/Organization_X/l4_sample/color/1"},{"mag":[2,2,1],"path":"/Users/valentin/Documents/scalableminds/webknossos/binaryData/Organization_X/l4_sample/color/2-2-1"},{"mag":[4,4,1],"path":"/Users/valentin/Documents/scalableminds/webknossos/binaryData/Organization_X/l4_sample/color/4-4-1"},{"mag":[8,8,2],"path":"/Users/valentin/Documents/scalableminds/webknossos/binaryData/Organization_X/l4_sample/color/8-8-2"},{"mag":[16,16,4],"path":"/Users/valentin/Documents/scalableminds/webknossos/binaryData/Organization_X/l4_sample/color/16-16-4"}],"defaultViewConfiguration":{"color":[255,0,0]},"numChannels":1,"boundingBox":{"topLeft":[3072,3072,512],"width":1024,"height":1024,"depth":1024}},{"largestSegmentId":2504697,"name":"segmentation","elementClass":"uint32","category":"segmentation","dataFormat":"wkw","resolutions":[[1,1,1],[2,2,1],[4,4,1],[8,8,2],[16,16,4]],"attachments":{"meshes":[{"name":"meshfile_4-4-1","path":"/Users/valentin/Documents/scalableminds/webknossos/binaryData/Organization_X/l4_sample-59e9cfbdba632ac2ab8b23b5/segmentation/meshes/meshfile_4-4-1","dataFormat":"zarr3"}],"agglomerates":[],"connectomes":[]},"mags":[{"mag":[1,1,1],"path":"/Users/valentin/Documents/scalableminds/webknossos/binaryData/Organization_X/l4_sample/segmentation/1"},{"mag":[2,2,1],"path":"/Users/valentin/Documents/scalableminds/webknossos/binaryData/Organization_X/l4_sample/segmentation/2-2-1"},{"mag":[4,4,1],"path":"/Users/valentin/Documents/scalableminds/webknossos/binaryData/Organization_X/l4_sample/segmentation/4-4-1"},{"mag":[8,8,2],"path":"/Users/valentin/Documents/scalableminds/webknossos/binaryData/Organization_X/l4_sample/segmentation/8-8-2"},{"mag":[16,16,4],"path":"/Users/valentin/Documents/scalableminds/webknossos/binaryData/Organization_X/l4_sample/segmentation/16-16-4"}],"numChannels":1,"boundingBox":{"topLeft":[3072,3072,512],"width":1024,"height":1024,"depth":1024}}],"scale":{"factor":[11.239999771118164,11.239999771118164,28],"unit":"nanometer"}},"dataStore":{"name":"localhost","url":"http://localhost:9000","allowsUpload":true,"jobsSupportedByAvailableWorkers":[],"jobsEnabled":false},"owningOrganization":"Organization_X","allowedTeams":[{"id":"570b9f4b2a7c0e3b008da6ec","name":"team_X1","organization":"Organization_X","isOrganizationTeam":true}],"allowedTeamsCumulative":[{"id":"570b9f4b2a7c0e3b008da6ec","name":"team_X1","organization":"Organization_X","isOrganizationTeam":true}],"isActive":true,"isPublic":true,"description":null,"directoryName":"l4_sample","created":1508495293789,"isEditable":true,"lastUsedByUser":1758010604954,"logoUrl":"/assets/images/mpi-logos.svg","sortingKey":1508495293789,"metadata":[{"key":"key","type":"string","value":"value"},{"key":"number","type":"number","value":42}],"isUnreported":false,"tags":[],"folderId":"570b9f4e4bb848d0885ea917","usedStorageBytes":0}
-=======
+        compression: none
+  - request:
+      method: GET
+      path: /api/v10/datasets/59e9cfbdba632ac2ab8b23b5
+      headers:
+        host: localhost:9000
+        accept: '*/*'
+        accept-encoding: gzip, deflate
+        connection: keep-alive
+        user-agent: python-httpx/0.27.2
+        x-auth-token: >-
+          1b88db86331a38c21a0b235794b9e459856490d70408bcffb767f64ade0f83d2bdb4c4e181b9a9a30cdece7cb7c65208cc43b6c1bb5987f5ece00d348b1a905502a266f8fc64f0371cd6559393d72e031d0c2d0cabad58cccf957bb258bc86f05b5dc3d4fff3d5e3d9c0389a6027d861a21e78e3222fb6c5b7944520ef21761e
+      body:
+        encoding: utf8
+        data: ''
+        compression: none
+    response:
+      status:
+        code: 200
+      headers:
+        cache-control: no-cache
+        referrer-policy: origin-when-cross-origin, strict-origin-when-cross-origin
+        x-permitted-cross-domain-policies: master-only
+        date: Thu, 11 Sep 2025 11:47:23 GMT
+        content-type: application/json
+        content-length: '1572'
+      body:
+        encoding: utf8
+        data: >-
           {"id":"59e9cfbdba632ac2ab8b23b5","name":"l4_sample","dataSource":{"id":{"name":"l4_sample","team":"Organization_X"},"dataLayers":[{"name":"color","category":"color","boundingBox":{"topLeft":[3072,3072,512],"width":1024,"height":1024,"depth":1024},"resolutions":[[1,1,1],[2,2,1],[4,4,1],[8,8,2],[16,16,4]],"elementClass":"uint8","defaultViewConfiguration":{"color":[255,0,0]}},{"name":"segmentation","category":"segmentation","boundingBox":{"topLeft":[3072,3072,512],"width":1024,"height":1024,"depth":1024},"resolutions":[[1,1,1],[2,2,1],[4,4,1],[8,8,2],[16,16,4]],"elementClass":"uint32","largestSegmentId":2504697}],"scale":{"factor":[11.239999771118164,11.239999771118164,28],"unit":"nanometer"}},"dataStore":{"name":"localhost","url":"http://localhost:9000","allowsUpload":true,"jobsSupportedByAvailableWorkers":[],"jobsEnabled":false},"owningOrganization":"Organization_X","allowedTeams":[{"id":"570b9f4b2a7c0e3b008da6ec","name":"team_X1","organization":"Organization_X","isOrganizationTeam":true}],"allowedTeamsCumulative":[{"id":"570b9f4b2a7c0e3b008da6ec","name":"team_X1","organization":"Organization_X","isOrganizationTeam":true}],"isActive":true,"isPublic":true,"description":null,"directoryName":"l4_sample","created":1508495293789,"isEditable":true,"lastUsedByUser":1757591244159,"logoUrl":"/assets/images/mpi-logos.svg","sortingKey":1508495293789,"metadata":[{"key":"key","type":"string","value":"value"},{"key":"number","type":"number","value":42}],"isUnreported":false,"tags":[],"folderId":"570b9f4e4bb848d0885ea917","publication":null,"usedStorageBytes":0}
->>>>>>> 9d65d3f3
-        compression: none
-  - request:
-      method: GET
-      path: /api/v11/datasets/59e9cfbdba632ac2ab8b23b5
-      headers:
-        host: localhost:9000
-        accept: '*/*'
-        accept-encoding: gzip, deflate
-        connection: keep-alive
-        user-agent: python-httpx/0.27.2
-        x-auth-token: >-
-          1b88db86331a38c21a0b235794b9e459856490d70408bcffb767f64ade0f83d2bdb4c4e181b9a9a30cdece7cb7c65208cc43b6c1bb5987f5ece00d348b1a905502a266f8fc64f0371cd6559393d72e031d0c2d0cabad58cccf957bb258bc86f05b5dc3d4fff3d5e3d9c0389a6027d861a21e78e3222fb6c5b7944520ef21761e
-      body:
-        encoding: utf8
-        data: ''
-        compression: none
-    response:
-      status:
-        code: 200
-      headers:
-        cache-control: no-cache
-        referrer-policy: origin-when-cross-origin, strict-origin-when-cross-origin
-        x-permitted-cross-domain-policies: master-only
-<<<<<<< HEAD
-        date: Tue, 16 Sep 2025 08:16:44 GMT
-        connection: close
-=======
-        date: Thu, 11 Sep 2025 11:47:23 GMT
->>>>>>> 9d65d3f3
-        content-type: application/json
-        content-length: '3181'
-      body:
-        encoding: utf8
-        data: >-
-<<<<<<< HEAD
-          {"id":"59e9cfbdba632ac2ab8b23b5","name":"l4_sample","dataSource":{"id":{"name":"l4_sample","team":"Organization_X"},"dataLayers":[{"name":"color","elementClass":"uint8","category":"color","dataFormat":"wkw","resolutions":[[1,1,1],[2,2,1],[4,4,1],[8,8,2],[16,16,4]],"mags":[{"mag":[1,1,1],"path":"/Users/valentin/Documents/scalableminds/webknossos/binaryData/Organization_X/l4_sample/color/1"},{"mag":[2,2,1],"path":"/Users/valentin/Documents/scalableminds/webknossos/binaryData/Organization_X/l4_sample/color/2-2-1"},{"mag":[4,4,1],"path":"/Users/valentin/Documents/scalableminds/webknossos/binaryData/Organization_X/l4_sample/color/4-4-1"},{"mag":[8,8,2],"path":"/Users/valentin/Documents/scalableminds/webknossos/binaryData/Organization_X/l4_sample/color/8-8-2"},{"mag":[16,16,4],"path":"/Users/valentin/Documents/scalableminds/webknossos/binaryData/Organization_X/l4_sample/color/16-16-4"}],"defaultViewConfiguration":{"color":[255,0,0]},"numChannels":1,"boundingBox":{"topLeft":[3072,3072,512],"width":1024,"height":1024,"depth":1024}},{"largestSegmentId":2504697,"name":"segmentation","elementClass":"uint32","category":"segmentation","dataFormat":"wkw","resolutions":[[1,1,1],[2,2,1],[4,4,1],[8,8,2],[16,16,4]],"attachments":{"meshes":[{"name":"meshfile_4-4-1","path":"/Users/valentin/Documents/scalableminds/webknossos/binaryData/Organization_X/l4_sample-59e9cfbdba632ac2ab8b23b5/segmentation/meshes/meshfile_4-4-1","dataFormat":"zarr3"}],"agglomerates":[],"connectomes":[]},"mags":[{"mag":[1,1,1],"path":"/Users/valentin/Documents/scalableminds/webknossos/binaryData/Organization_X/l4_sample/segmentation/1"},{"mag":[2,2,1],"path":"/Users/valentin/Documents/scalableminds/webknossos/binaryData/Organization_X/l4_sample/segmentation/2-2-1"},{"mag":[4,4,1],"path":"/Users/valentin/Documents/scalableminds/webknossos/binaryData/Organization_X/l4_sample/segmentation/4-4-1"},{"mag":[8,8,2],"path":"/Users/valentin/Documents/scalableminds/webknossos/binaryData/Organization_X/l4_sample/segmentation/8-8-2"},{"mag":[16,16,4],"path":"/Users/valentin/Documents/scalableminds/webknossos/binaryData/Organization_X/l4_sample/segmentation/16-16-4"}],"numChannels":1,"boundingBox":{"topLeft":[3072,3072,512],"width":1024,"height":1024,"depth":1024}}],"scale":{"factor":[11.239999771118164,11.239999771118164,28],"unit":"nanometer"}},"dataStore":{"name":"localhost","url":"http://localhost:9000","allowsUpload":true,"jobsSupportedByAvailableWorkers":[],"jobsEnabled":false},"owningOrganization":"Organization_X","allowedTeams":[{"id":"570b9f4b2a7c0e3b008da6ec","name":"team_X1","organization":"Organization_X","isOrganizationTeam":true}],"allowedTeamsCumulative":[{"id":"570b9f4b2a7c0e3b008da6ec","name":"team_X1","organization":"Organization_X","isOrganizationTeam":true}],"isActive":true,"isPublic":true,"description":null,"directoryName":"l4_sample","created":1508495293789,"isEditable":true,"lastUsedByUser":1758010604972,"logoUrl":"/assets/images/mpi-logos.svg","sortingKey":1508495293789,"metadata":[{"key":"key","type":"string","value":"value"},{"key":"number","type":"number","value":42}],"isUnreported":false,"tags":[],"folderId":"570b9f4e4bb848d0885ea917","usedStorageBytes":0}
-=======
+        compression: none
+  - request:
+      method: GET
+      path: /api/v10/datasets/59e9cfbdba632ac2ab8b23b5
+      headers:
+        host: localhost:9000
+        accept: '*/*'
+        accept-encoding: gzip, deflate
+        connection: keep-alive
+        user-agent: python-httpx/0.27.2
+        x-auth-token: >-
+          1b88db86331a38c21a0b235794b9e459856490d70408bcffb767f64ade0f83d2bdb4c4e181b9a9a30cdece7cb7c65208cc43b6c1bb5987f5ece00d348b1a905502a266f8fc64f0371cd6559393d72e031d0c2d0cabad58cccf957bb258bc86f05b5dc3d4fff3d5e3d9c0389a6027d861a21e78e3222fb6c5b7944520ef21761e
+      body:
+        encoding: utf8
+        data: ''
+        compression: none
+    response:
+      status:
+        code: 200
+      headers:
+        cache-control: no-cache
+        referrer-policy: origin-when-cross-origin, strict-origin-when-cross-origin
+        x-permitted-cross-domain-policies: master-only
+        date: Thu, 11 Sep 2025 11:47:23 GMT
+        content-type: application/json
+        content-length: '1572'
+      body:
+        encoding: utf8
+        data: >-
           {"id":"59e9cfbdba632ac2ab8b23b5","name":"l4_sample","dataSource":{"id":{"name":"l4_sample","team":"Organization_X"},"dataLayers":[{"name":"color","category":"color","boundingBox":{"topLeft":[3072,3072,512],"width":1024,"height":1024,"depth":1024},"resolutions":[[1,1,1],[2,2,1],[4,4,1],[8,8,2],[16,16,4]],"elementClass":"uint8","defaultViewConfiguration":{"color":[255,0,0]}},{"name":"segmentation","category":"segmentation","boundingBox":{"topLeft":[3072,3072,512],"width":1024,"height":1024,"depth":1024},"resolutions":[[1,1,1],[2,2,1],[4,4,1],[8,8,2],[16,16,4]],"elementClass":"uint32","largestSegmentId":2504697}],"scale":{"factor":[11.239999771118164,11.239999771118164,28],"unit":"nanometer"}},"dataStore":{"name":"localhost","url":"http://localhost:9000","allowsUpload":true,"jobsSupportedByAvailableWorkers":[],"jobsEnabled":false},"owningOrganization":"Organization_X","allowedTeams":[{"id":"570b9f4b2a7c0e3b008da6ec","name":"team_X1","organization":"Organization_X","isOrganizationTeam":true}],"allowedTeamsCumulative":[{"id":"570b9f4b2a7c0e3b008da6ec","name":"team_X1","organization":"Organization_X","isOrganizationTeam":true}],"isActive":true,"isPublic":true,"description":null,"directoryName":"l4_sample","created":1508495293789,"isEditable":true,"lastUsedByUser":1757591244180,"logoUrl":"/assets/images/mpi-logos.svg","sortingKey":1508495293789,"metadata":[{"key":"key","type":"string","value":"value"},{"key":"number","type":"number","value":42}],"isUnreported":false,"tags":[],"folderId":"570b9f4e4bb848d0885ea917","publication":null,"usedStorageBytes":0}
->>>>>>> 9d65d3f3
         compression: none
   - request:
       method: PATCH
-      path: /api/v11/datasets/59e9cfbdba632ac2ab8b23b5
-      headers:
-        host: localhost:9000
-        accept: '*/*'
-        accept-encoding: gzip, deflate
-        connection: keep-alive
-        user-agent: python-httpx/0.27.2
-        x-auth-token: >-
-          1b88db86331a38c21a0b235794b9e459856490d70408bcffb767f64ade0f83d2bdb4c4e181b9a9a30cdece7cb7c65208cc43b6c1bb5987f5ece00d348b1a905502a266f8fc64f0371cd6559393d72e031d0c2d0cabad58cccf957bb258bc86f05b5dc3d4fff3d5e3d9c0389a6027d861a21e78e3222fb6c5b7944520ef21761e
-        content-length: '3009'
+      path: /api/v10/datasets/59e9cfbdba632ac2ab8b23b5
+      headers:
+        host: localhost:9000
+        accept: '*/*'
+        accept-encoding: gzip, deflate
+        connection: keep-alive
+        user-agent: python-httpx/0.27.2
+        x-auth-token: >-
+          1b88db86331a38c21a0b235794b9e459856490d70408bcffb767f64ade0f83d2bdb4c4e181b9a9a30cdece7cb7c65208cc43b6c1bb5987f5ece00d348b1a905502a266f8fc64f0371cd6559393d72e031d0c2d0cabad58cccf957bb258bc86f05b5dc3d4fff3d5e3d9c0389a6027d861a21e78e3222fb6c5b7944520ef21761e
+        content-length: '1426'
         content-type: application/json
       body:
         encoding: utf8
@@ -621,174 +432,121 @@
           "Organization_X"}], "tags": [], "directoryName": "l4_sample",
           "owningOrganization": "Organization_X", "dataStore": {"url":
           "http://localhost:9000", "name": "localhost", "allowsUpload": true},
-          "dataSource": {"id": {"name": "l4_sample", "team": "Organization_X"},
-          "scale": {"factor": [11.239999771118164, 11.239999771118164, 28.0],
-          "unit": "nanometer"}, "dataLayers": [{"name": "color", "category":
-          "color", "boundingBox": {"topLeft": [3072, 3072, 512], "width": 1024,
-          "height": 1024, "depth": 1024}, "elementClass": "uint8", "dataFormat":
-          "wkw", "numChannels": 1, "defaultViewConfiguration": {"color": [255,
-          0, 0]}, "wkwResolutions": [{"path":
-          "/Users/valentin/Documents/scalableminds/webknossos/binaryData/Organization_X/l4_sample/color/1",
-          "resolution": [1, 1, 1]}, {"path":
-          "/Users/valentin/Documents/scalableminds/webknossos/binaryData/Organization_X/l4_sample/color/2-2-1",
-          "resolution": [2, 2, 1]}, {"path":
-          "/Users/valentin/Documents/scalableminds/webknossos/binaryData/Organization_X/l4_sample/color/4-4-1",
-          "resolution": [4, 4, 1]}, {"path":
-          "/Users/valentin/Documents/scalableminds/webknossos/binaryData/Organization_X/l4_sample/color/8-8-2",
-          "resolution": [8, 8, 2]}, {"path":
-          "/Users/valentin/Documents/scalableminds/webknossos/binaryData/Organization_X/l4_sample/color/16-16-4",
-          "resolution": [16, 16, 4]}]}, {"name": "segmentation", "category":
-          "segmentation", "boundingBox": {"topLeft": [3072, 3072, 512], "width":
-          1024, "height": 1024, "depth": 1024}, "elementClass": "uint32",
-          "dataFormat": "wkw", "numChannels": 1, "largestSegmentId": 2504697,
-          "attachments": {"meshes": [{"name": "meshfile_4-4-1", "path":
-          "/Users/valentin/Documents/scalableminds/webknossos/binaryData/Organization_X/l4_sample-59e9cfbdba632ac2ab8b23b5/segmentation/meshes/meshfile_4-4-1",
-          "dataFormat": "zarr3"}], "agglomerates": [], "connectomes": []},
-          "wkwResolutions": [{"path":
-          "/Users/valentin/Documents/scalableminds/webknossos/binaryData/Organization_X/l4_sample/segmentation/1",
-          "resolution": [1, 1, 1]}, {"path":
-          "/Users/valentin/Documents/scalableminds/webknossos/binaryData/Organization_X/l4_sample/segmentation/2-2-1",
-          "resolution": [2, 2, 1]}, {"path":
-          "/Users/valentin/Documents/scalableminds/webknossos/binaryData/Organization_X/l4_sample/segmentation/4-4-1",
-          "resolution": [4, 4, 1]}, {"path":
-          "/Users/valentin/Documents/scalableminds/webknossos/binaryData/Organization_X/l4_sample/segmentation/8-8-2",
-          "resolution": [8, 8, 2]}, {"path":
-          "/Users/valentin/Documents/scalableminds/webknossos/binaryData/Organization_X/l4_sample/segmentation/16-16-4",
-          "resolution": [16, 16, 4]}]}]}, "created": 1508495293789.0,
-          "metadata": [{"key": "key", "type": "string", "value": "value"},
-          {"key": "number", "type": "number", "value": 42}, {"key": "list",
-          "type": "string[]", "value": ["a", "b", "c"]}], "description": null}
-        compression: none
-    response:
-      status:
-        code: 200
-      headers:
-        cache-control: no-cache
-        referrer-policy: origin-when-cross-origin, strict-origin-when-cross-origin
-        x-permitted-cross-domain-policies: master-only
-<<<<<<< HEAD
-        date: Tue, 16 Sep 2025 08:16:44 GMT
-        connection: close
-=======
-        date: Thu, 11 Sep 2025 11:47:23 GMT
->>>>>>> 9d65d3f3
-        content-type: application/json
-        content-length: '3236'
-      body:
-        encoding: utf8
-        data: >-
-<<<<<<< HEAD
-          {"id":"59e9cfbdba632ac2ab8b23b5","name":"l4_sample","dataSource":{"id":{"name":"l4_sample","team":"Organization_X"},"dataLayers":[{"name":"color","elementClass":"uint8","category":"color","dataFormat":"wkw","resolutions":[[1,1,1],[2,2,1],[4,4,1],[8,8,2],[16,16,4]],"mags":[{"mag":[1,1,1],"path":"/Users/valentin/Documents/scalableminds/webknossos/binaryData/Organization_X/l4_sample/color/1"},{"mag":[2,2,1],"path":"/Users/valentin/Documents/scalableminds/webknossos/binaryData/Organization_X/l4_sample/color/2-2-1"},{"mag":[4,4,1],"path":"/Users/valentin/Documents/scalableminds/webknossos/binaryData/Organization_X/l4_sample/color/4-4-1"},{"mag":[8,8,2],"path":"/Users/valentin/Documents/scalableminds/webknossos/binaryData/Organization_X/l4_sample/color/8-8-2"},{"mag":[16,16,4],"path":"/Users/valentin/Documents/scalableminds/webknossos/binaryData/Organization_X/l4_sample/color/16-16-4"}],"defaultViewConfiguration":{"color":[255,0,0]},"numChannels":1,"boundingBox":{"topLeft":[3072,3072,512],"width":1024,"height":1024,"depth":1024}},{"largestSegmentId":2504697,"name":"segmentation","elementClass":"uint32","category":"segmentation","dataFormat":"wkw","resolutions":[[1,1,1],[2,2,1],[4,4,1],[8,8,2],[16,16,4]],"attachments":{"meshes":[{"name":"meshfile_4-4-1","path":"/Users/valentin/Documents/scalableminds/webknossos/binaryData/Organization_X/l4_sample-59e9cfbdba632ac2ab8b23b5/segmentation/meshes/meshfile_4-4-1","dataFormat":"zarr3"}],"agglomerates":[],"connectomes":[]},"mags":[{"mag":[1,1,1],"path":"/Users/valentin/Documents/scalableminds/webknossos/binaryData/Organization_X/l4_sample/segmentation/1"},{"mag":[2,2,1],"path":"/Users/valentin/Documents/scalableminds/webknossos/binaryData/Organization_X/l4_sample/segmentation/2-2-1"},{"mag":[4,4,1],"path":"/Users/valentin/Documents/scalableminds/webknossos/binaryData/Organization_X/l4_sample/segmentation/4-4-1"},{"mag":[8,8,2],"path":"/Users/valentin/Documents/scalableminds/webknossos/binaryData/Organization_X/l4_sample/segmentation/8-8-2"},{"mag":[16,16,4],"path":"/Users/valentin/Documents/scalableminds/webknossos/binaryData/Organization_X/l4_sample/segmentation/16-16-4"}],"numChannels":1,"boundingBox":{"topLeft":[3072,3072,512],"width":1024,"height":1024,"depth":1024}}],"scale":{"factor":[11.239999771118164,11.239999771118164,28],"unit":"nanometer"}},"dataStore":{"name":"localhost","url":"http://localhost:9000","allowsUpload":true,"jobsSupportedByAvailableWorkers":[],"jobsEnabled":false},"owningOrganization":"Organization_X","allowedTeams":[{"id":"570b9f4b2a7c0e3b008da6ec","name":"team_X1","organization":"Organization_X","isOrganizationTeam":true}],"allowedTeamsCumulative":[{"id":"570b9f4b2a7c0e3b008da6ec","name":"team_X1","organization":"Organization_X","isOrganizationTeam":true}],"isActive":true,"isPublic":true,"description":null,"directoryName":"l4_sample","created":1508495293789,"isEditable":true,"lastUsedByUser":1758010604972,"logoUrl":"/assets/images/mpi-logos.svg","sortingKey":1508495293789,"metadata":[{"key":"key","type":"string","value":"value"},{"key":"number","type":"number","value":42},{"key":"list","type":"string[]","value":["a","b","c"]}],"isUnreported":false,"tags":[],"folderId":"570b9f4e4bb848d0885ea917","usedStorageBytes":0}
-=======
+          "dataSource": {"dataLayers": [{"name": "color", "category": "color",
+          "elementClass": "uint8", "boundingBox": {"topLeft": [3072, 3072, 512],
+          "width": 1024, "height": 1024, "depth": 1024}, "resolutions": [[1, 1,
+          1], [2, 2, 1], [4, 4, 1], [8, 8, 2], [16, 16, 4]], "additionalAxes":
+          null, "largestSegmentId": null, "defaultViewConfiguration": {"color":
+          [255, 0, 0]}}, {"name": "segmentation", "category": "segmentation",
+          "elementClass": "uint32", "boundingBox": {"topLeft": [3072, 3072,
+          512], "width": 1024, "height": 1024, "depth": 1024}, "resolutions":
+          [[1, 1, 1], [2, 2, 1], [4, 4, 1], [8, 8, 2], [16, 16, 4]],
+          "additionalAxes": null, "largestSegmentId": 2504697,
+          "defaultViewConfiguration": null}], "status": null, "scale": {"unit":
+          "nanometer", "factor": [11.239999771118164, 11.239999771118164,
+          28.0]}}, "created": 1508495293789.0, "metadata": [{"key": "key",
+          "type": "string", "value": "value"}, {"key": "number", "type":
+          "number", "value": 42}, {"key": "list", "type": "string[]", "value":
+          ["a", "b", "c"]}], "description": null}
+        compression: none
+    response:
+      status:
+        code: 200
+      headers:
+        cache-control: no-cache
+        referrer-policy: origin-when-cross-origin, strict-origin-when-cross-origin
+        x-permitted-cross-domain-policies: master-only
+        date: Thu, 11 Sep 2025 11:47:23 GMT
+        content-type: application/json
+        content-length: '1627'
+      body:
+        encoding: utf8
+        data: >-
           {"id":"59e9cfbdba632ac2ab8b23b5","name":"l4_sample","dataSource":{"id":{"name":"l4_sample","team":"Organization_X"},"dataLayers":[{"name":"color","category":"color","boundingBox":{"topLeft":[3072,3072,512],"width":1024,"height":1024,"depth":1024},"resolutions":[[1,1,1],[2,2,1],[4,4,1],[8,8,2],[16,16,4]],"elementClass":"uint8","defaultViewConfiguration":{"color":[255,0,0]}},{"name":"segmentation","category":"segmentation","boundingBox":{"topLeft":[3072,3072,512],"width":1024,"height":1024,"depth":1024},"resolutions":[[1,1,1],[2,2,1],[4,4,1],[8,8,2],[16,16,4]],"elementClass":"uint32","largestSegmentId":2504697}],"scale":{"factor":[11.239999771118164,11.239999771118164,28],"unit":"nanometer"}},"dataStore":{"name":"localhost","url":"http://localhost:9000","allowsUpload":true,"jobsSupportedByAvailableWorkers":[],"jobsEnabled":false},"owningOrganization":"Organization_X","allowedTeams":[{"id":"570b9f4b2a7c0e3b008da6ec","name":"team_X1","organization":"Organization_X","isOrganizationTeam":true}],"allowedTeamsCumulative":[{"id":"570b9f4b2a7c0e3b008da6ec","name":"team_X1","organization":"Organization_X","isOrganizationTeam":true}],"isActive":true,"isPublic":true,"description":null,"directoryName":"l4_sample","created":1508495293789,"isEditable":true,"lastUsedByUser":1757591244180,"logoUrl":"/assets/images/mpi-logos.svg","sortingKey":1508495293789,"metadata":[{"key":"key","type":"string","value":"value"},{"key":"number","type":"number","value":42},{"key":"list","type":"string[]","value":["a","b","c"]}],"isUnreported":false,"tags":[],"folderId":"570b9f4e4bb848d0885ea917","publication":null,"usedStorageBytes":0}
->>>>>>> 9d65d3f3
-        compression: none
-  - request:
-      method: GET
-      path: /api/v11/datasets/59e9cfbdba632ac2ab8b23b5
-      headers:
-        host: localhost:9000
-        accept: '*/*'
-        accept-encoding: gzip, deflate
-        connection: keep-alive
-        user-agent: python-httpx/0.27.2
-        x-auth-token: >-
-          1b88db86331a38c21a0b235794b9e459856490d70408bcffb767f64ade0f83d2bdb4c4e181b9a9a30cdece7cb7c65208cc43b6c1bb5987f5ece00d348b1a905502a266f8fc64f0371cd6559393d72e031d0c2d0cabad58cccf957bb258bc86f05b5dc3d4fff3d5e3d9c0389a6027d861a21e78e3222fb6c5b7944520ef21761e
-      body:
-        encoding: utf8
-        data: ''
-        compression: none
-    response:
-      status:
-        code: 200
-      headers:
-        cache-control: no-cache
-        referrer-policy: origin-when-cross-origin, strict-origin-when-cross-origin
-        x-permitted-cross-domain-policies: master-only
-<<<<<<< HEAD
-        date: Tue, 16 Sep 2025 08:16:44 GMT
-        connection: close
-=======
-        date: Thu, 11 Sep 2025 11:47:23 GMT
->>>>>>> 9d65d3f3
-        content-type: application/json
-        content-length: '3236'
-      body:
-        encoding: utf8
-        data: >-
-<<<<<<< HEAD
-          {"id":"59e9cfbdba632ac2ab8b23b5","name":"l4_sample","dataSource":{"id":{"name":"l4_sample","team":"Organization_X"},"dataLayers":[{"name":"color","elementClass":"uint8","category":"color","dataFormat":"wkw","resolutions":[[1,1,1],[2,2,1],[4,4,1],[8,8,2],[16,16,4]],"mags":[{"mag":[1,1,1],"path":"/Users/valentin/Documents/scalableminds/webknossos/binaryData/Organization_X/l4_sample/color/1"},{"mag":[2,2,1],"path":"/Users/valentin/Documents/scalableminds/webknossos/binaryData/Organization_X/l4_sample/color/2-2-1"},{"mag":[4,4,1],"path":"/Users/valentin/Documents/scalableminds/webknossos/binaryData/Organization_X/l4_sample/color/4-4-1"},{"mag":[8,8,2],"path":"/Users/valentin/Documents/scalableminds/webknossos/binaryData/Organization_X/l4_sample/color/8-8-2"},{"mag":[16,16,4],"path":"/Users/valentin/Documents/scalableminds/webknossos/binaryData/Organization_X/l4_sample/color/16-16-4"}],"defaultViewConfiguration":{"color":[255,0,0]},"numChannels":1,"boundingBox":{"topLeft":[3072,3072,512],"width":1024,"height":1024,"depth":1024}},{"largestSegmentId":2504697,"name":"segmentation","elementClass":"uint32","category":"segmentation","dataFormat":"wkw","resolutions":[[1,1,1],[2,2,1],[4,4,1],[8,8,2],[16,16,4]],"attachments":{"meshes":[{"name":"meshfile_4-4-1","path":"/Users/valentin/Documents/scalableminds/webknossos/binaryData/Organization_X/l4_sample-59e9cfbdba632ac2ab8b23b5/segmentation/meshes/meshfile_4-4-1","dataFormat":"zarr3"}],"agglomerates":[],"connectomes":[]},"mags":[{"mag":[1,1,1],"path":"/Users/valentin/Documents/scalableminds/webknossos/binaryData/Organization_X/l4_sample/segmentation/1"},{"mag":[2,2,1],"path":"/Users/valentin/Documents/scalableminds/webknossos/binaryData/Organization_X/l4_sample/segmentation/2-2-1"},{"mag":[4,4,1],"path":"/Users/valentin/Documents/scalableminds/webknossos/binaryData/Organization_X/l4_sample/segmentation/4-4-1"},{"mag":[8,8,2],"path":"/Users/valentin/Documents/scalableminds/webknossos/binaryData/Organization_X/l4_sample/segmentation/8-8-2"},{"mag":[16,16,4],"path":"/Users/valentin/Documents/scalableminds/webknossos/binaryData/Organization_X/l4_sample/segmentation/16-16-4"}],"numChannels":1,"boundingBox":{"topLeft":[3072,3072,512],"width":1024,"height":1024,"depth":1024}}],"scale":{"factor":[11.239999771118164,11.239999771118164,28],"unit":"nanometer"}},"dataStore":{"name":"localhost","url":"http://localhost:9000","allowsUpload":true,"jobsSupportedByAvailableWorkers":[],"jobsEnabled":false},"owningOrganization":"Organization_X","allowedTeams":[{"id":"570b9f4b2a7c0e3b008da6ec","name":"team_X1","organization":"Organization_X","isOrganizationTeam":true}],"allowedTeamsCumulative":[{"id":"570b9f4b2a7c0e3b008da6ec","name":"team_X1","organization":"Organization_X","isOrganizationTeam":true}],"isActive":true,"isPublic":true,"description":null,"directoryName":"l4_sample","created":1508495293789,"isEditable":true,"lastUsedByUser":1758010605018,"logoUrl":"/assets/images/mpi-logos.svg","sortingKey":1508495293789,"metadata":[{"key":"key","type":"string","value":"value"},{"key":"number","type":"number","value":42},{"key":"list","type":"string[]","value":["a","b","c"]}],"isUnreported":false,"tags":[],"folderId":"570b9f4e4bb848d0885ea917","usedStorageBytes":0}
-=======
+        compression: none
+  - request:
+      method: GET
+      path: /api/v10/datasets/59e9cfbdba632ac2ab8b23b5
+      headers:
+        host: localhost:9000
+        accept: '*/*'
+        accept-encoding: gzip, deflate
+        connection: keep-alive
+        user-agent: python-httpx/0.27.2
+        x-auth-token: >-
+          1b88db86331a38c21a0b235794b9e459856490d70408bcffb767f64ade0f83d2bdb4c4e181b9a9a30cdece7cb7c65208cc43b6c1bb5987f5ece00d348b1a905502a266f8fc64f0371cd6559393d72e031d0c2d0cabad58cccf957bb258bc86f05b5dc3d4fff3d5e3d9c0389a6027d861a21e78e3222fb6c5b7944520ef21761e
+      body:
+        encoding: utf8
+        data: ''
+        compression: none
+    response:
+      status:
+        code: 200
+      headers:
+        cache-control: no-cache
+        referrer-policy: origin-when-cross-origin, strict-origin-when-cross-origin
+        x-permitted-cross-domain-policies: master-only
+        date: Thu, 11 Sep 2025 11:47:23 GMT
+        content-type: application/json
+        content-length: '1627'
+      body:
+        encoding: utf8
+        data: >-
           {"id":"59e9cfbdba632ac2ab8b23b5","name":"l4_sample","dataSource":{"id":{"name":"l4_sample","team":"Organization_X"},"dataLayers":[{"name":"color","category":"color","boundingBox":{"topLeft":[3072,3072,512],"width":1024,"height":1024,"depth":1024},"resolutions":[[1,1,1],[2,2,1],[4,4,1],[8,8,2],[16,16,4]],"elementClass":"uint8","defaultViewConfiguration":{"color":[255,0,0]}},{"name":"segmentation","category":"segmentation","boundingBox":{"topLeft":[3072,3072,512],"width":1024,"height":1024,"depth":1024},"resolutions":[[1,1,1],[2,2,1],[4,4,1],[8,8,2],[16,16,4]],"elementClass":"uint32","largestSegmentId":2504697}],"scale":{"factor":[11.239999771118164,11.239999771118164,28],"unit":"nanometer"}},"dataStore":{"name":"localhost","url":"http://localhost:9000","allowsUpload":true,"jobsSupportedByAvailableWorkers":[],"jobsEnabled":false},"owningOrganization":"Organization_X","allowedTeams":[{"id":"570b9f4b2a7c0e3b008da6ec","name":"team_X1","organization":"Organization_X","isOrganizationTeam":true}],"allowedTeamsCumulative":[{"id":"570b9f4b2a7c0e3b008da6ec","name":"team_X1","organization":"Organization_X","isOrganizationTeam":true}],"isActive":true,"isPublic":true,"description":null,"directoryName":"l4_sample","created":1508495293789,"isEditable":true,"lastUsedByUser":1757591244230,"logoUrl":"/assets/images/mpi-logos.svg","sortingKey":1508495293789,"metadata":[{"key":"key","type":"string","value":"value"},{"key":"number","type":"number","value":42},{"key":"list","type":"string[]","value":["a","b","c"]}],"isUnreported":false,"tags":[],"folderId":"570b9f4e4bb848d0885ea917","publication":null,"usedStorageBytes":0}
->>>>>>> 9d65d3f3
-        compression: none
-  - request:
-      method: GET
-      path: /api/v11/datasets/59e9cfbdba632ac2ab8b23b5
-      headers:
-        host: localhost:9000
-        accept: '*/*'
-        accept-encoding: gzip, deflate
-        connection: keep-alive
-        user-agent: python-httpx/0.27.2
-        x-auth-token: >-
-          1b88db86331a38c21a0b235794b9e459856490d70408bcffb767f64ade0f83d2bdb4c4e181b9a9a30cdece7cb7c65208cc43b6c1bb5987f5ece00d348b1a905502a266f8fc64f0371cd6559393d72e031d0c2d0cabad58cccf957bb258bc86f05b5dc3d4fff3d5e3d9c0389a6027d861a21e78e3222fb6c5b7944520ef21761e
-      body:
-        encoding: utf8
-        data: ''
-        compression: none
-    response:
-      status:
-        code: 200
-      headers:
-        cache-control: no-cache
-        referrer-policy: origin-when-cross-origin, strict-origin-when-cross-origin
-        x-permitted-cross-domain-policies: master-only
-<<<<<<< HEAD
-        date: Tue, 16 Sep 2025 08:16:44 GMT
-        connection: close
-=======
-        date: Thu, 11 Sep 2025 11:47:23 GMT
->>>>>>> 9d65d3f3
-        content-type: application/json
-        content-length: '3236'
-      body:
-        encoding: utf8
-        data: >-
-<<<<<<< HEAD
-          {"id":"59e9cfbdba632ac2ab8b23b5","name":"l4_sample","dataSource":{"id":{"name":"l4_sample","team":"Organization_X"},"dataLayers":[{"name":"color","elementClass":"uint8","category":"color","dataFormat":"wkw","resolutions":[[1,1,1],[2,2,1],[4,4,1],[8,8,2],[16,16,4]],"mags":[{"mag":[1,1,1],"path":"/Users/valentin/Documents/scalableminds/webknossos/binaryData/Organization_X/l4_sample/color/1"},{"mag":[2,2,1],"path":"/Users/valentin/Documents/scalableminds/webknossos/binaryData/Organization_X/l4_sample/color/2-2-1"},{"mag":[4,4,1],"path":"/Users/valentin/Documents/scalableminds/webknossos/binaryData/Organization_X/l4_sample/color/4-4-1"},{"mag":[8,8,2],"path":"/Users/valentin/Documents/scalableminds/webknossos/binaryData/Organization_X/l4_sample/color/8-8-2"},{"mag":[16,16,4],"path":"/Users/valentin/Documents/scalableminds/webknossos/binaryData/Organization_X/l4_sample/color/16-16-4"}],"defaultViewConfiguration":{"color":[255,0,0]},"numChannels":1,"boundingBox":{"topLeft":[3072,3072,512],"width":1024,"height":1024,"depth":1024}},{"largestSegmentId":2504697,"name":"segmentation","elementClass":"uint32","category":"segmentation","dataFormat":"wkw","resolutions":[[1,1,1],[2,2,1],[4,4,1],[8,8,2],[16,16,4]],"attachments":{"meshes":[{"name":"meshfile_4-4-1","path":"/Users/valentin/Documents/scalableminds/webknossos/binaryData/Organization_X/l4_sample-59e9cfbdba632ac2ab8b23b5/segmentation/meshes/meshfile_4-4-1","dataFormat":"zarr3"}],"agglomerates":[],"connectomes":[]},"mags":[{"mag":[1,1,1],"path":"/Users/valentin/Documents/scalableminds/webknossos/binaryData/Organization_X/l4_sample/segmentation/1"},{"mag":[2,2,1],"path":"/Users/valentin/Documents/scalableminds/webknossos/binaryData/Organization_X/l4_sample/segmentation/2-2-1"},{"mag":[4,4,1],"path":"/Users/valentin/Documents/scalableminds/webknossos/binaryData/Organization_X/l4_sample/segmentation/4-4-1"},{"mag":[8,8,2],"path":"/Users/valentin/Documents/scalableminds/webknossos/binaryData/Organization_X/l4_sample/segmentation/8-8-2"},{"mag":[16,16,4],"path":"/Users/valentin/Documents/scalableminds/webknossos/binaryData/Organization_X/l4_sample/segmentation/16-16-4"}],"numChannels":1,"boundingBox":{"topLeft":[3072,3072,512],"width":1024,"height":1024,"depth":1024}}],"scale":{"factor":[11.239999771118164,11.239999771118164,28],"unit":"nanometer"}},"dataStore":{"name":"localhost","url":"http://localhost:9000","allowsUpload":true,"jobsSupportedByAvailableWorkers":[],"jobsEnabled":false},"owningOrganization":"Organization_X","allowedTeams":[{"id":"570b9f4b2a7c0e3b008da6ec","name":"team_X1","organization":"Organization_X","isOrganizationTeam":true}],"allowedTeamsCumulative":[{"id":"570b9f4b2a7c0e3b008da6ec","name":"team_X1","organization":"Organization_X","isOrganizationTeam":true}],"isActive":true,"isPublic":true,"description":null,"directoryName":"l4_sample","created":1508495293789,"isEditable":true,"lastUsedByUser":1758010605037,"logoUrl":"/assets/images/mpi-logos.svg","sortingKey":1508495293789,"metadata":[{"key":"key","type":"string","value":"value"},{"key":"number","type":"number","value":42},{"key":"list","type":"string[]","value":["a","b","c"]}],"isUnreported":false,"tags":[],"folderId":"570b9f4e4bb848d0885ea917","usedStorageBytes":0}
-=======
+        compression: none
+  - request:
+      method: GET
+      path: /api/v10/datasets/59e9cfbdba632ac2ab8b23b5
+      headers:
+        host: localhost:9000
+        accept: '*/*'
+        accept-encoding: gzip, deflate
+        connection: keep-alive
+        user-agent: python-httpx/0.27.2
+        x-auth-token: >-
+          1b88db86331a38c21a0b235794b9e459856490d70408bcffb767f64ade0f83d2bdb4c4e181b9a9a30cdece7cb7c65208cc43b6c1bb5987f5ece00d348b1a905502a266f8fc64f0371cd6559393d72e031d0c2d0cabad58cccf957bb258bc86f05b5dc3d4fff3d5e3d9c0389a6027d861a21e78e3222fb6c5b7944520ef21761e
+      body:
+        encoding: utf8
+        data: ''
+        compression: none
+    response:
+      status:
+        code: 200
+      headers:
+        cache-control: no-cache
+        referrer-policy: origin-when-cross-origin, strict-origin-when-cross-origin
+        x-permitted-cross-domain-policies: master-only
+        date: Thu, 11 Sep 2025 11:47:23 GMT
+        content-type: application/json
+        content-length: '1627'
+      body:
+        encoding: utf8
+        data: >-
           {"id":"59e9cfbdba632ac2ab8b23b5","name":"l4_sample","dataSource":{"id":{"name":"l4_sample","team":"Organization_X"},"dataLayers":[{"name":"color","category":"color","boundingBox":{"topLeft":[3072,3072,512],"width":1024,"height":1024,"depth":1024},"resolutions":[[1,1,1],[2,2,1],[4,4,1],[8,8,2],[16,16,4]],"elementClass":"uint8","defaultViewConfiguration":{"color":[255,0,0]}},{"name":"segmentation","category":"segmentation","boundingBox":{"topLeft":[3072,3072,512],"width":1024,"height":1024,"depth":1024},"resolutions":[[1,1,1],[2,2,1],[4,4,1],[8,8,2],[16,16,4]],"elementClass":"uint32","largestSegmentId":2504697}],"scale":{"factor":[11.239999771118164,11.239999771118164,28],"unit":"nanometer"}},"dataStore":{"name":"localhost","url":"http://localhost:9000","allowsUpload":true,"jobsSupportedByAvailableWorkers":[],"jobsEnabled":false},"owningOrganization":"Organization_X","allowedTeams":[{"id":"570b9f4b2a7c0e3b008da6ec","name":"team_X1","organization":"Organization_X","isOrganizationTeam":true}],"allowedTeamsCumulative":[{"id":"570b9f4b2a7c0e3b008da6ec","name":"team_X1","organization":"Organization_X","isOrganizationTeam":true}],"isActive":true,"isPublic":true,"description":null,"directoryName":"l4_sample","created":1508495293789,"isEditable":true,"lastUsedByUser":1757591244254,"logoUrl":"/assets/images/mpi-logos.svg","sortingKey":1508495293789,"metadata":[{"key":"key","type":"string","value":"value"},{"key":"number","type":"number","value":42},{"key":"list","type":"string[]","value":["a","b","c"]}],"isUnreported":false,"tags":[],"folderId":"570b9f4e4bb848d0885ea917","publication":null,"usedStorageBytes":0}
->>>>>>> 9d65d3f3
-        compression: none
-  - request:
-      method: GET
-      path: /api/v11/folders/tree
-      headers:
-        host: localhost:9000
-        accept: '*/*'
-        accept-encoding: gzip, deflate
-        connection: keep-alive
-        user-agent: python-httpx/0.27.2
-        x-auth-token: >-
-          1b88db86331a38c21a0b235794b9e459856490d70408bcffb767f64ade0f83d2bdb4c4e181b9a9a30cdece7cb7c65208cc43b6c1bb5987f5ece00d348b1a905502a266f8fc64f0371cd6559393d72e031d0c2d0cabad58cccf957bb258bc86f05b5dc3d4fff3d5e3d9c0389a6027d861a21e78e3222fb6c5b7944520ef21761e
-      body:
-        encoding: utf8
-        data: ''
-        compression: none
-    response:
-      status:
-        code: 200
-      headers:
-        cache-control: no-cache
-        referrer-policy: origin-when-cross-origin, strict-origin-when-cross-origin
-        x-permitted-cross-domain-policies: master-only
-<<<<<<< HEAD
-        date: Tue, 16 Sep 2025 08:16:44 GMT
-        connection: close
-=======
-        date: Thu, 11 Sep 2025 11:47:23 GMT
->>>>>>> 9d65d3f3
+        compression: none
+  - request:
+      method: GET
+      path: /api/v10/folders/tree
+      headers:
+        host: localhost:9000
+        accept: '*/*'
+        accept-encoding: gzip, deflate
+        connection: keep-alive
+        user-agent: python-httpx/0.27.2
+        x-auth-token: >-
+          1b88db86331a38c21a0b235794b9e459856490d70408bcffb767f64ade0f83d2bdb4c4e181b9a9a30cdece7cb7c65208cc43b6c1bb5987f5ece00d348b1a905502a266f8fc64f0371cd6559393d72e031d0c2d0cabad58cccf957bb258bc86f05b5dc3d4fff3d5e3d9c0389a6027d861a21e78e3222fb6c5b7944520ef21761e
+      body:
+        encoding: utf8
+        data: ''
+        compression: none
+    response:
+      status:
+        code: 200
+      headers:
+        cache-control: no-cache
+        referrer-policy: origin-when-cross-origin, strict-origin-when-cross-origin
+        x-permitted-cross-domain-policies: master-only
+        date: Thu, 11 Sep 2025 11:47:23 GMT
         content-type: application/json
         content-length: '399'
       body:
@@ -800,32 +558,27 @@
         compression: none
   - request:
       method: GET
-      path: /api/v11/folders/570b9f4e4bb848d0885ea917
-      headers:
-        host: localhost:9000
-        accept: '*/*'
-        accept-encoding: gzip, deflate
-        connection: keep-alive
-        user-agent: python-httpx/0.27.2
-        x-auth-token: >-
-          1b88db86331a38c21a0b235794b9e459856490d70408bcffb767f64ade0f83d2bdb4c4e181b9a9a30cdece7cb7c65208cc43b6c1bb5987f5ece00d348b1a905502a266f8fc64f0371cd6559393d72e031d0c2d0cabad58cccf957bb258bc86f05b5dc3d4fff3d5e3d9c0389a6027d861a21e78e3222fb6c5b7944520ef21761e
-      body:
-        encoding: utf8
-        data: ''
-        compression: none
-    response:
-      status:
-        code: 200
-      headers:
-        cache-control: no-cache
-        referrer-policy: origin-when-cross-origin, strict-origin-when-cross-origin
-        x-permitted-cross-domain-policies: master-only
-<<<<<<< HEAD
-        date: Tue, 16 Sep 2025 08:16:44 GMT
-        connection: close
-=======
-        date: Thu, 11 Sep 2025 11:47:23 GMT
->>>>>>> 9d65d3f3
+      path: /api/v10/folders/570b9f4e4bb848d0885ea917
+      headers:
+        host: localhost:9000
+        accept: '*/*'
+        accept-encoding: gzip, deflate
+        connection: keep-alive
+        user-agent: python-httpx/0.27.2
+        x-auth-token: >-
+          1b88db86331a38c21a0b235794b9e459856490d70408bcffb767f64ade0f83d2bdb4c4e181b9a9a30cdece7cb7c65208cc43b6c1bb5987f5ece00d348b1a905502a266f8fc64f0371cd6559393d72e031d0c2d0cabad58cccf957bb258bc86f05b5dc3d4fff3d5e3d9c0389a6027d861a21e78e3222fb6c5b7944520ef21761e
+      body:
+        encoding: utf8
+        data: ''
+        compression: none
+    response:
+      status:
+        code: 200
+      headers:
+        cache-control: no-cache
+        referrer-policy: origin-when-cross-origin, strict-origin-when-cross-origin
+        x-permitted-cross-domain-policies: master-only
+        date: Thu, 11 Sep 2025 11:47:23 GMT
         content-type: application/json
         content-length: '175'
       body:
@@ -835,71 +588,57 @@
         compression: none
   - request:
       method: GET
-      path: /api/v11/datasets/59e9cfbdba632ac2ab8b23b5
-      headers:
-        host: localhost:9000
-        accept: '*/*'
-        accept-encoding: gzip, deflate
-        connection: keep-alive
-        user-agent: python-httpx/0.27.2
-        x-auth-token: >-
-          1b88db86331a38c21a0b235794b9e459856490d70408bcffb767f64ade0f83d2bdb4c4e181b9a9a30cdece7cb7c65208cc43b6c1bb5987f5ece00d348b1a905502a266f8fc64f0371cd6559393d72e031d0c2d0cabad58cccf957bb258bc86f05b5dc3d4fff3d5e3d9c0389a6027d861a21e78e3222fb6c5b7944520ef21761e
-      body:
-        encoding: utf8
-        data: ''
-        compression: none
-    response:
-      status:
-        code: 200
-      headers:
-        cache-control: no-cache
-        referrer-policy: origin-when-cross-origin, strict-origin-when-cross-origin
-        x-permitted-cross-domain-policies: master-only
-<<<<<<< HEAD
-        date: Tue, 16 Sep 2025 08:16:44 GMT
-        connection: close
-=======
-        date: Thu, 11 Sep 2025 11:47:23 GMT
->>>>>>> 9d65d3f3
-        content-type: application/json
-        content-length: '3236'
-      body:
-        encoding: utf8
-        data: >-
-<<<<<<< HEAD
-          {"id":"59e9cfbdba632ac2ab8b23b5","name":"l4_sample","dataSource":{"id":{"name":"l4_sample","team":"Organization_X"},"dataLayers":[{"name":"color","elementClass":"uint8","category":"color","dataFormat":"wkw","resolutions":[[1,1,1],[2,2,1],[4,4,1],[8,8,2],[16,16,4]],"mags":[{"mag":[1,1,1],"path":"/Users/valentin/Documents/scalableminds/webknossos/binaryData/Organization_X/l4_sample/color/1"},{"mag":[2,2,1],"path":"/Users/valentin/Documents/scalableminds/webknossos/binaryData/Organization_X/l4_sample/color/2-2-1"},{"mag":[4,4,1],"path":"/Users/valentin/Documents/scalableminds/webknossos/binaryData/Organization_X/l4_sample/color/4-4-1"},{"mag":[8,8,2],"path":"/Users/valentin/Documents/scalableminds/webknossos/binaryData/Organization_X/l4_sample/color/8-8-2"},{"mag":[16,16,4],"path":"/Users/valentin/Documents/scalableminds/webknossos/binaryData/Organization_X/l4_sample/color/16-16-4"}],"defaultViewConfiguration":{"color":[255,0,0]},"numChannels":1,"boundingBox":{"topLeft":[3072,3072,512],"width":1024,"height":1024,"depth":1024}},{"largestSegmentId":2504697,"name":"segmentation","elementClass":"uint32","category":"segmentation","dataFormat":"wkw","resolutions":[[1,1,1],[2,2,1],[4,4,1],[8,8,2],[16,16,4]],"attachments":{"meshes":[{"name":"meshfile_4-4-1","path":"/Users/valentin/Documents/scalableminds/webknossos/binaryData/Organization_X/l4_sample-59e9cfbdba632ac2ab8b23b5/segmentation/meshes/meshfile_4-4-1","dataFormat":"zarr3"}],"agglomerates":[],"connectomes":[]},"mags":[{"mag":[1,1,1],"path":"/Users/valentin/Documents/scalableminds/webknossos/binaryData/Organization_X/l4_sample/segmentation/1"},{"mag":[2,2,1],"path":"/Users/valentin/Documents/scalableminds/webknossos/binaryData/Organization_X/l4_sample/segmentation/2-2-1"},{"mag":[4,4,1],"path":"/Users/valentin/Documents/scalableminds/webknossos/binaryData/Organization_X/l4_sample/segmentation/4-4-1"},{"mag":[8,8,2],"path":"/Users/valentin/Documents/scalableminds/webknossos/binaryData/Organization_X/l4_sample/segmentation/8-8-2"},{"mag":[16,16,4],"path":"/Users/valentin/Documents/scalableminds/webknossos/binaryData/Organization_X/l4_sample/segmentation/16-16-4"}],"numChannels":1,"boundingBox":{"topLeft":[3072,3072,512],"width":1024,"height":1024,"depth":1024}}],"scale":{"factor":[11.239999771118164,11.239999771118164,28],"unit":"nanometer"}},"dataStore":{"name":"localhost","url":"http://localhost:9000","allowsUpload":true,"jobsSupportedByAvailableWorkers":[],"jobsEnabled":false},"owningOrganization":"Organization_X","allowedTeams":[{"id":"570b9f4b2a7c0e3b008da6ec","name":"team_X1","organization":"Organization_X","isOrganizationTeam":true}],"allowedTeamsCumulative":[{"id":"570b9f4b2a7c0e3b008da6ec","name":"team_X1","organization":"Organization_X","isOrganizationTeam":true}],"isActive":true,"isPublic":true,"description":null,"directoryName":"l4_sample","created":1508495293789,"isEditable":true,"lastUsedByUser":1758010605097,"logoUrl":"/assets/images/mpi-logos.svg","sortingKey":1508495293789,"metadata":[{"key":"key","type":"string","value":"value"},{"key":"number","type":"number","value":42},{"key":"list","type":"string[]","value":["a","b","c"]}],"isUnreported":false,"tags":[],"folderId":"570b9f4e4bb848d0885ea917","usedStorageBytes":0}
-=======
+      path: /api/v10/datasets/59e9cfbdba632ac2ab8b23b5
+      headers:
+        host: localhost:9000
+        accept: '*/*'
+        accept-encoding: gzip, deflate
+        connection: keep-alive
+        user-agent: python-httpx/0.27.2
+        x-auth-token: >-
+          1b88db86331a38c21a0b235794b9e459856490d70408bcffb767f64ade0f83d2bdb4c4e181b9a9a30cdece7cb7c65208cc43b6c1bb5987f5ece00d348b1a905502a266f8fc64f0371cd6559393d72e031d0c2d0cabad58cccf957bb258bc86f05b5dc3d4fff3d5e3d9c0389a6027d861a21e78e3222fb6c5b7944520ef21761e
+      body:
+        encoding: utf8
+        data: ''
+        compression: none
+    response:
+      status:
+        code: 200
+      headers:
+        cache-control: no-cache
+        referrer-policy: origin-when-cross-origin, strict-origin-when-cross-origin
+        x-permitted-cross-domain-policies: master-only
+        date: Thu, 11 Sep 2025 11:47:23 GMT
+        content-type: application/json
+        content-length: '1627'
+      body:
+        encoding: utf8
+        data: >-
           {"id":"59e9cfbdba632ac2ab8b23b5","name":"l4_sample","dataSource":{"id":{"name":"l4_sample","team":"Organization_X"},"dataLayers":[{"name":"color","category":"color","boundingBox":{"topLeft":[3072,3072,512],"width":1024,"height":1024,"depth":1024},"resolutions":[[1,1,1],[2,2,1],[4,4,1],[8,8,2],[16,16,4]],"elementClass":"uint8","defaultViewConfiguration":{"color":[255,0,0]}},{"name":"segmentation","category":"segmentation","boundingBox":{"topLeft":[3072,3072,512],"width":1024,"height":1024,"depth":1024},"resolutions":[[1,1,1],[2,2,1],[4,4,1],[8,8,2],[16,16,4]],"elementClass":"uint32","largestSegmentId":2504697}],"scale":{"factor":[11.239999771118164,11.239999771118164,28],"unit":"nanometer"}},"dataStore":{"name":"localhost","url":"http://localhost:9000","allowsUpload":true,"jobsSupportedByAvailableWorkers":[],"jobsEnabled":false},"owningOrganization":"Organization_X","allowedTeams":[{"id":"570b9f4b2a7c0e3b008da6ec","name":"team_X1","organization":"Organization_X","isOrganizationTeam":true}],"allowedTeamsCumulative":[{"id":"570b9f4b2a7c0e3b008da6ec","name":"team_X1","organization":"Organization_X","isOrganizationTeam":true}],"isActive":true,"isPublic":true,"description":null,"directoryName":"l4_sample","created":1508495293789,"isEditable":true,"lastUsedByUser":1757591244315,"logoUrl":"/assets/images/mpi-logos.svg","sortingKey":1508495293789,"metadata":[{"key":"key","type":"string","value":"value"},{"key":"number","type":"number","value":42},{"key":"list","type":"string[]","value":["a","b","c"]}],"isUnreported":false,"tags":[],"folderId":"570b9f4e4bb848d0885ea917","publication":null,"usedStorageBytes":0}
->>>>>>> 9d65d3f3
-        compression: none
-  - request:
-      method: GET
-      path: /api/v11/folders/tree
-      headers:
-        host: localhost:9000
-        accept: '*/*'
-        accept-encoding: gzip, deflate
-        connection: keep-alive
-        user-agent: python-httpx/0.27.2
-        x-auth-token: >-
-          1b88db86331a38c21a0b235794b9e459856490d70408bcffb767f64ade0f83d2bdb4c4e181b9a9a30cdece7cb7c65208cc43b6c1bb5987f5ece00d348b1a905502a266f8fc64f0371cd6559393d72e031d0c2d0cabad58cccf957bb258bc86f05b5dc3d4fff3d5e3d9c0389a6027d861a21e78e3222fb6c5b7944520ef21761e
-      body:
-        encoding: utf8
-        data: ''
-        compression: none
-    response:
-      status:
-        code: 200
-      headers:
-        cache-control: no-cache
-        referrer-policy: origin-when-cross-origin, strict-origin-when-cross-origin
-        x-permitted-cross-domain-policies: master-only
-<<<<<<< HEAD
-        date: Tue, 16 Sep 2025 08:16:44 GMT
-        connection: close
-=======
-        date: Thu, 11 Sep 2025 11:47:23 GMT
->>>>>>> 9d65d3f3
+        compression: none
+  - request:
+      method: GET
+      path: /api/v10/folders/tree
+      headers:
+        host: localhost:9000
+        accept: '*/*'
+        accept-encoding: gzip, deflate
+        connection: keep-alive
+        user-agent: python-httpx/0.27.2
+        x-auth-token: >-
+          1b88db86331a38c21a0b235794b9e459856490d70408bcffb767f64ade0f83d2bdb4c4e181b9a9a30cdece7cb7c65208cc43b6c1bb5987f5ece00d348b1a905502a266f8fc64f0371cd6559393d72e031d0c2d0cabad58cccf957bb258bc86f05b5dc3d4fff3d5e3d9c0389a6027d861a21e78e3222fb6c5b7944520ef21761e
+      body:
+        encoding: utf8
+        data: ''
+        compression: none
+    response:
+      status:
+        code: 200
+      headers:
+        cache-control: no-cache
+        referrer-policy: origin-when-cross-origin, strict-origin-when-cross-origin
+        x-permitted-cross-domain-policies: master-only
+        date: Thu, 11 Sep 2025 11:47:23 GMT
         content-type: application/json
         content-length: '399'
       body:
@@ -911,32 +650,27 @@
         compression: none
   - request:
       method: GET
-      path: /api/v11/folders/570b9f4e4bb848d0885ea917
-      headers:
-        host: localhost:9000
-        accept: '*/*'
-        accept-encoding: gzip, deflate
-        connection: keep-alive
-        user-agent: python-httpx/0.27.2
-        x-auth-token: >-
-          1b88db86331a38c21a0b235794b9e459856490d70408bcffb767f64ade0f83d2bdb4c4e181b9a9a30cdece7cb7c65208cc43b6c1bb5987f5ece00d348b1a905502a266f8fc64f0371cd6559393d72e031d0c2d0cabad58cccf957bb258bc86f05b5dc3d4fff3d5e3d9c0389a6027d861a21e78e3222fb6c5b7944520ef21761e
-      body:
-        encoding: utf8
-        data: ''
-        compression: none
-    response:
-      status:
-        code: 200
-      headers:
-        cache-control: no-cache
-        referrer-policy: origin-when-cross-origin, strict-origin-when-cross-origin
-        x-permitted-cross-domain-policies: master-only
-<<<<<<< HEAD
-        date: Tue, 16 Sep 2025 08:16:44 GMT
-        connection: close
-=======
-        date: Thu, 11 Sep 2025 11:47:23 GMT
->>>>>>> 9d65d3f3
+      path: /api/v10/folders/570b9f4e4bb848d0885ea917
+      headers:
+        host: localhost:9000
+        accept: '*/*'
+        accept-encoding: gzip, deflate
+        connection: keep-alive
+        user-agent: python-httpx/0.27.2
+        x-auth-token: >-
+          1b88db86331a38c21a0b235794b9e459856490d70408bcffb767f64ade0f83d2bdb4c4e181b9a9a30cdece7cb7c65208cc43b6c1bb5987f5ece00d348b1a905502a266f8fc64f0371cd6559393d72e031d0c2d0cabad58cccf957bb258bc86f05b5dc3d4fff3d5e3d9c0389a6027d861a21e78e3222fb6c5b7944520ef21761e
+      body:
+        encoding: utf8
+        data: ''
+        compression: none
+    response:
+      status:
+        code: 200
+      headers:
+        cache-control: no-cache
+        referrer-policy: origin-when-cross-origin, strict-origin-when-cross-origin
+        x-permitted-cross-domain-policies: master-only
+        date: Thu, 11 Sep 2025 11:47:23 GMT
         content-type: application/json
         content-length: '175'
       body:
@@ -946,7 +680,7 @@
         compression: none
   - request:
       method: PUT
-      path: /api/v11/folders/570b9f4e4bb848d0885ea917
+      path: /api/v10/folders/570b9f4e4bb848d0885ea917
       headers:
         host: localhost:9000
         accept: '*/*'
@@ -972,12 +706,7 @@
         cache-control: no-cache
         referrer-policy: origin-when-cross-origin, strict-origin-when-cross-origin
         x-permitted-cross-domain-policies: master-only
-<<<<<<< HEAD
-        date: Tue, 16 Sep 2025 08:16:44 GMT
-        connection: close
-=======
-        date: Thu, 11 Sep 2025 11:47:23 GMT
->>>>>>> 9d65d3f3
+        date: Thu, 11 Sep 2025 11:47:23 GMT
         content-type: application/json
         content-length: '235'
       body:
@@ -987,71 +716,57 @@
         compression: none
   - request:
       method: GET
-      path: /api/v11/datasets/59e9cfbdba632ac2ab8b23b5
-      headers:
-        host: localhost:9000
-        accept: '*/*'
-        accept-encoding: gzip, deflate
-        connection: keep-alive
-        user-agent: python-httpx/0.27.2
-        x-auth-token: >-
-          1b88db86331a38c21a0b235794b9e459856490d70408bcffb767f64ade0f83d2bdb4c4e181b9a9a30cdece7cb7c65208cc43b6c1bb5987f5ece00d348b1a905502a266f8fc64f0371cd6559393d72e031d0c2d0cabad58cccf957bb258bc86f05b5dc3d4fff3d5e3d9c0389a6027d861a21e78e3222fb6c5b7944520ef21761e
-      body:
-        encoding: utf8
-        data: ''
-        compression: none
-    response:
-      status:
-        code: 200
-      headers:
-        cache-control: no-cache
-        referrer-policy: origin-when-cross-origin, strict-origin-when-cross-origin
-        x-permitted-cross-domain-policies: master-only
-<<<<<<< HEAD
-        date: Tue, 16 Sep 2025 08:16:44 GMT
-        connection: close
-=======
-        date: Thu, 11 Sep 2025 11:47:23 GMT
->>>>>>> 9d65d3f3
-        content-type: application/json
-        content-length: '3236'
-      body:
-        encoding: utf8
-        data: >-
-<<<<<<< HEAD
-          {"id":"59e9cfbdba632ac2ab8b23b5","name":"l4_sample","dataSource":{"id":{"name":"l4_sample","team":"Organization_X"},"dataLayers":[{"name":"color","elementClass":"uint8","category":"color","dataFormat":"wkw","resolutions":[[1,1,1],[2,2,1],[4,4,1],[8,8,2],[16,16,4]],"mags":[{"mag":[1,1,1],"path":"/Users/valentin/Documents/scalableminds/webknossos/binaryData/Organization_X/l4_sample/color/1"},{"mag":[2,2,1],"path":"/Users/valentin/Documents/scalableminds/webknossos/binaryData/Organization_X/l4_sample/color/2-2-1"},{"mag":[4,4,1],"path":"/Users/valentin/Documents/scalableminds/webknossos/binaryData/Organization_X/l4_sample/color/4-4-1"},{"mag":[8,8,2],"path":"/Users/valentin/Documents/scalableminds/webknossos/binaryData/Organization_X/l4_sample/color/8-8-2"},{"mag":[16,16,4],"path":"/Users/valentin/Documents/scalableminds/webknossos/binaryData/Organization_X/l4_sample/color/16-16-4"}],"defaultViewConfiguration":{"color":[255,0,0]},"numChannels":1,"boundingBox":{"topLeft":[3072,3072,512],"width":1024,"height":1024,"depth":1024}},{"largestSegmentId":2504697,"name":"segmentation","elementClass":"uint32","category":"segmentation","dataFormat":"wkw","resolutions":[[1,1,1],[2,2,1],[4,4,1],[8,8,2],[16,16,4]],"attachments":{"meshes":[{"name":"meshfile_4-4-1","path":"/Users/valentin/Documents/scalableminds/webknossos/binaryData/Organization_X/l4_sample-59e9cfbdba632ac2ab8b23b5/segmentation/meshes/meshfile_4-4-1","dataFormat":"zarr3"}],"agglomerates":[],"connectomes":[]},"mags":[{"mag":[1,1,1],"path":"/Users/valentin/Documents/scalableminds/webknossos/binaryData/Organization_X/l4_sample/segmentation/1"},{"mag":[2,2,1],"path":"/Users/valentin/Documents/scalableminds/webknossos/binaryData/Organization_X/l4_sample/segmentation/2-2-1"},{"mag":[4,4,1],"path":"/Users/valentin/Documents/scalableminds/webknossos/binaryData/Organization_X/l4_sample/segmentation/4-4-1"},{"mag":[8,8,2],"path":"/Users/valentin/Documents/scalableminds/webknossos/binaryData/Organization_X/l4_sample/segmentation/8-8-2"},{"mag":[16,16,4],"path":"/Users/valentin/Documents/scalableminds/webknossos/binaryData/Organization_X/l4_sample/segmentation/16-16-4"}],"numChannels":1,"boundingBox":{"topLeft":[3072,3072,512],"width":1024,"height":1024,"depth":1024}}],"scale":{"factor":[11.239999771118164,11.239999771118164,28],"unit":"nanometer"}},"dataStore":{"name":"localhost","url":"http://localhost:9000","allowsUpload":true,"jobsSupportedByAvailableWorkers":[],"jobsEnabled":false},"owningOrganization":"Organization_X","allowedTeams":[{"id":"570b9f4b2a7c0e3b008da6ec","name":"team_X1","organization":"Organization_X","isOrganizationTeam":true}],"allowedTeamsCumulative":[{"id":"570b9f4b2a7c0e3b008da6ec","name":"team_X1","organization":"Organization_X","isOrganizationTeam":true}],"isActive":true,"isPublic":true,"description":null,"directoryName":"l4_sample","created":1508495293789,"isEditable":true,"lastUsedByUser":1758010605195,"logoUrl":"/assets/images/mpi-logos.svg","sortingKey":1508495293789,"metadata":[{"key":"key","type":"string","value":"value"},{"key":"number","type":"number","value":42},{"key":"list","type":"string[]","value":["a","b","c"]}],"isUnreported":false,"tags":[],"folderId":"570b9f4e4bb848d0885ea917","usedStorageBytes":0}
-=======
+      path: /api/v10/datasets/59e9cfbdba632ac2ab8b23b5
+      headers:
+        host: localhost:9000
+        accept: '*/*'
+        accept-encoding: gzip, deflate
+        connection: keep-alive
+        user-agent: python-httpx/0.27.2
+        x-auth-token: >-
+          1b88db86331a38c21a0b235794b9e459856490d70408bcffb767f64ade0f83d2bdb4c4e181b9a9a30cdece7cb7c65208cc43b6c1bb5987f5ece00d348b1a905502a266f8fc64f0371cd6559393d72e031d0c2d0cabad58cccf957bb258bc86f05b5dc3d4fff3d5e3d9c0389a6027d861a21e78e3222fb6c5b7944520ef21761e
+      body:
+        encoding: utf8
+        data: ''
+        compression: none
+    response:
+      status:
+        code: 200
+      headers:
+        cache-control: no-cache
+        referrer-policy: origin-when-cross-origin, strict-origin-when-cross-origin
+        x-permitted-cross-domain-policies: master-only
+        date: Thu, 11 Sep 2025 11:47:23 GMT
+        content-type: application/json
+        content-length: '1627'
+      body:
+        encoding: utf8
+        data: >-
           {"id":"59e9cfbdba632ac2ab8b23b5","name":"l4_sample","dataSource":{"id":{"name":"l4_sample","team":"Organization_X"},"dataLayers":[{"name":"color","category":"color","boundingBox":{"topLeft":[3072,3072,512],"width":1024,"height":1024,"depth":1024},"resolutions":[[1,1,1],[2,2,1],[4,4,1],[8,8,2],[16,16,4]],"elementClass":"uint8","defaultViewConfiguration":{"color":[255,0,0]}},{"name":"segmentation","category":"segmentation","boundingBox":{"topLeft":[3072,3072,512],"width":1024,"height":1024,"depth":1024},"resolutions":[[1,1,1],[2,2,1],[4,4,1],[8,8,2],[16,16,4]],"elementClass":"uint32","largestSegmentId":2504697}],"scale":{"factor":[11.239999771118164,11.239999771118164,28],"unit":"nanometer"}},"dataStore":{"name":"localhost","url":"http://localhost:9000","allowsUpload":true,"jobsSupportedByAvailableWorkers":[],"jobsEnabled":false},"owningOrganization":"Organization_X","allowedTeams":[{"id":"570b9f4b2a7c0e3b008da6ec","name":"team_X1","organization":"Organization_X","isOrganizationTeam":true}],"allowedTeamsCumulative":[{"id":"570b9f4b2a7c0e3b008da6ec","name":"team_X1","organization":"Organization_X","isOrganizationTeam":true}],"isActive":true,"isPublic":true,"description":null,"directoryName":"l4_sample","created":1508495293789,"isEditable":true,"lastUsedByUser":1757591244403,"logoUrl":"/assets/images/mpi-logos.svg","sortingKey":1508495293789,"metadata":[{"key":"key","type":"string","value":"value"},{"key":"number","type":"number","value":42},{"key":"list","type":"string[]","value":["a","b","c"]}],"isUnreported":false,"tags":[],"folderId":"570b9f4e4bb848d0885ea917","publication":null,"usedStorageBytes":0}
->>>>>>> 9d65d3f3
-        compression: none
-  - request:
-      method: GET
-      path: /api/v11/folders/tree
-      headers:
-        host: localhost:9000
-        accept: '*/*'
-        accept-encoding: gzip, deflate
-        connection: keep-alive
-        user-agent: python-httpx/0.27.2
-        x-auth-token: >-
-          1b88db86331a38c21a0b235794b9e459856490d70408bcffb767f64ade0f83d2bdb4c4e181b9a9a30cdece7cb7c65208cc43b6c1bb5987f5ece00d348b1a905502a266f8fc64f0371cd6559393d72e031d0c2d0cabad58cccf957bb258bc86f05b5dc3d4fff3d5e3d9c0389a6027d861a21e78e3222fb6c5b7944520ef21761e
-      body:
-        encoding: utf8
-        data: ''
-        compression: none
-    response:
-      status:
-        code: 200
-      headers:
-        cache-control: no-cache
-        referrer-policy: origin-when-cross-origin, strict-origin-when-cross-origin
-        x-permitted-cross-domain-policies: master-only
-<<<<<<< HEAD
-        date: Tue, 16 Sep 2025 08:16:44 GMT
-        connection: close
-=======
-        date: Thu, 11 Sep 2025 11:47:23 GMT
->>>>>>> 9d65d3f3
+        compression: none
+  - request:
+      method: GET
+      path: /api/v10/folders/tree
+      headers:
+        host: localhost:9000
+        accept: '*/*'
+        accept-encoding: gzip, deflate
+        connection: keep-alive
+        user-agent: python-httpx/0.27.2
+        x-auth-token: >-
+          1b88db86331a38c21a0b235794b9e459856490d70408bcffb767f64ade0f83d2bdb4c4e181b9a9a30cdece7cb7c65208cc43b6c1bb5987f5ece00d348b1a905502a266f8fc64f0371cd6559393d72e031d0c2d0cabad58cccf957bb258bc86f05b5dc3d4fff3d5e3d9c0389a6027d861a21e78e3222fb6c5b7944520ef21761e
+      body:
+        encoding: utf8
+        data: ''
+        compression: none
+    response:
+      status:
+        code: 200
+      headers:
+        cache-control: no-cache
+        referrer-policy: origin-when-cross-origin, strict-origin-when-cross-origin
+        x-permitted-cross-domain-policies: master-only
+        date: Thu, 11 Sep 2025 11:47:23 GMT
         content-type: application/json
         content-length: '459'
       body:
@@ -1063,32 +778,27 @@
         compression: none
   - request:
       method: GET
-      path: /api/v11/folders/570b9f4e4bb848d0885ea917
-      headers:
-        host: localhost:9000
-        accept: '*/*'
-        accept-encoding: gzip, deflate
-        connection: keep-alive
-        user-agent: python-httpx/0.27.2
-        x-auth-token: >-
-          1b88db86331a38c21a0b235794b9e459856490d70408bcffb767f64ade0f83d2bdb4c4e181b9a9a30cdece7cb7c65208cc43b6c1bb5987f5ece00d348b1a905502a266f8fc64f0371cd6559393d72e031d0c2d0cabad58cccf957bb258bc86f05b5dc3d4fff3d5e3d9c0389a6027d861a21e78e3222fb6c5b7944520ef21761e
-      body:
-        encoding: utf8
-        data: ''
-        compression: none
-    response:
-      status:
-        code: 200
-      headers:
-        cache-control: no-cache
-        referrer-policy: origin-when-cross-origin, strict-origin-when-cross-origin
-        x-permitted-cross-domain-policies: master-only
-<<<<<<< HEAD
-        date: Tue, 16 Sep 2025 08:16:44 GMT
-        connection: close
-=======
-        date: Thu, 11 Sep 2025 11:47:23 GMT
->>>>>>> 9d65d3f3
+      path: /api/v10/folders/570b9f4e4bb848d0885ea917
+      headers:
+        host: localhost:9000
+        accept: '*/*'
+        accept-encoding: gzip, deflate
+        connection: keep-alive
+        user-agent: python-httpx/0.27.2
+        x-auth-token: >-
+          1b88db86331a38c21a0b235794b9e459856490d70408bcffb767f64ade0f83d2bdb4c4e181b9a9a30cdece7cb7c65208cc43b6c1bb5987f5ece00d348b1a905502a266f8fc64f0371cd6559393d72e031d0c2d0cabad58cccf957bb258bc86f05b5dc3d4fff3d5e3d9c0389a6027d861a21e78e3222fb6c5b7944520ef21761e
+      body:
+        encoding: utf8
+        data: ''
+        compression: none
+    response:
+      status:
+        code: 200
+      headers:
+        cache-control: no-cache
+        referrer-policy: origin-when-cross-origin, strict-origin-when-cross-origin
+        x-permitted-cross-domain-policies: master-only
+        date: Thu, 11 Sep 2025 11:47:23 GMT
         content-type: application/json
         content-length: '235'
       body:
@@ -1098,71 +808,57 @@
         compression: none
   - request:
       method: GET
-      path: /api/v11/datasets/59e9cfbdba632ac2ab8b23b5
-      headers:
-        host: localhost:9000
-        accept: '*/*'
-        accept-encoding: gzip, deflate
-        connection: keep-alive
-        user-agent: python-httpx/0.27.2
-        x-auth-token: >-
-          1b88db86331a38c21a0b235794b9e459856490d70408bcffb767f64ade0f83d2bdb4c4e181b9a9a30cdece7cb7c65208cc43b6c1bb5987f5ece00d348b1a905502a266f8fc64f0371cd6559393d72e031d0c2d0cabad58cccf957bb258bc86f05b5dc3d4fff3d5e3d9c0389a6027d861a21e78e3222fb6c5b7944520ef21761e
-      body:
-        encoding: utf8
-        data: ''
-        compression: none
-    response:
-      status:
-        code: 200
-      headers:
-        cache-control: no-cache
-        referrer-policy: origin-when-cross-origin, strict-origin-when-cross-origin
-        x-permitted-cross-domain-policies: master-only
-<<<<<<< HEAD
-        date: Tue, 16 Sep 2025 08:16:44 GMT
-        connection: close
-=======
-        date: Thu, 11 Sep 2025 11:47:23 GMT
->>>>>>> 9d65d3f3
-        content-type: application/json
-        content-length: '3236'
-      body:
-        encoding: utf8
-        data: >-
-<<<<<<< HEAD
-          {"id":"59e9cfbdba632ac2ab8b23b5","name":"l4_sample","dataSource":{"id":{"name":"l4_sample","team":"Organization_X"},"dataLayers":[{"name":"color","elementClass":"uint8","category":"color","dataFormat":"wkw","resolutions":[[1,1,1],[2,2,1],[4,4,1],[8,8,2],[16,16,4]],"mags":[{"mag":[1,1,1],"path":"/Users/valentin/Documents/scalableminds/webknossos/binaryData/Organization_X/l4_sample/color/1"},{"mag":[2,2,1],"path":"/Users/valentin/Documents/scalableminds/webknossos/binaryData/Organization_X/l4_sample/color/2-2-1"},{"mag":[4,4,1],"path":"/Users/valentin/Documents/scalableminds/webknossos/binaryData/Organization_X/l4_sample/color/4-4-1"},{"mag":[8,8,2],"path":"/Users/valentin/Documents/scalableminds/webknossos/binaryData/Organization_X/l4_sample/color/8-8-2"},{"mag":[16,16,4],"path":"/Users/valentin/Documents/scalableminds/webknossos/binaryData/Organization_X/l4_sample/color/16-16-4"}],"defaultViewConfiguration":{"color":[255,0,0]},"numChannels":1,"boundingBox":{"topLeft":[3072,3072,512],"width":1024,"height":1024,"depth":1024}},{"largestSegmentId":2504697,"name":"segmentation","elementClass":"uint32","category":"segmentation","dataFormat":"wkw","resolutions":[[1,1,1],[2,2,1],[4,4,1],[8,8,2],[16,16,4]],"attachments":{"meshes":[{"name":"meshfile_4-4-1","path":"/Users/valentin/Documents/scalableminds/webknossos/binaryData/Organization_X/l4_sample-59e9cfbdba632ac2ab8b23b5/segmentation/meshes/meshfile_4-4-1","dataFormat":"zarr3"}],"agglomerates":[],"connectomes":[]},"mags":[{"mag":[1,1,1],"path":"/Users/valentin/Documents/scalableminds/webknossos/binaryData/Organization_X/l4_sample/segmentation/1"},{"mag":[2,2,1],"path":"/Users/valentin/Documents/scalableminds/webknossos/binaryData/Organization_X/l4_sample/segmentation/2-2-1"},{"mag":[4,4,1],"path":"/Users/valentin/Documents/scalableminds/webknossos/binaryData/Organization_X/l4_sample/segmentation/4-4-1"},{"mag":[8,8,2],"path":"/Users/valentin/Documents/scalableminds/webknossos/binaryData/Organization_X/l4_sample/segmentation/8-8-2"},{"mag":[16,16,4],"path":"/Users/valentin/Documents/scalableminds/webknossos/binaryData/Organization_X/l4_sample/segmentation/16-16-4"}],"numChannels":1,"boundingBox":{"topLeft":[3072,3072,512],"width":1024,"height":1024,"depth":1024}}],"scale":{"factor":[11.239999771118164,11.239999771118164,28],"unit":"nanometer"}},"dataStore":{"name":"localhost","url":"http://localhost:9000","allowsUpload":true,"jobsSupportedByAvailableWorkers":[],"jobsEnabled":false},"owningOrganization":"Organization_X","allowedTeams":[{"id":"570b9f4b2a7c0e3b008da6ec","name":"team_X1","organization":"Organization_X","isOrganizationTeam":true}],"allowedTeamsCumulative":[{"id":"570b9f4b2a7c0e3b008da6ec","name":"team_X1","organization":"Organization_X","isOrganizationTeam":true}],"isActive":true,"isPublic":true,"description":null,"directoryName":"l4_sample","created":1508495293789,"isEditable":true,"lastUsedByUser":1758010605249,"logoUrl":"/assets/images/mpi-logos.svg","sortingKey":1508495293789,"metadata":[{"key":"key","type":"string","value":"value"},{"key":"number","type":"number","value":42},{"key":"list","type":"string[]","value":["a","b","c"]}],"isUnreported":false,"tags":[],"folderId":"570b9f4e4bb848d0885ea917","usedStorageBytes":0}
-=======
+      path: /api/v10/datasets/59e9cfbdba632ac2ab8b23b5
+      headers:
+        host: localhost:9000
+        accept: '*/*'
+        accept-encoding: gzip, deflate
+        connection: keep-alive
+        user-agent: python-httpx/0.27.2
+        x-auth-token: >-
+          1b88db86331a38c21a0b235794b9e459856490d70408bcffb767f64ade0f83d2bdb4c4e181b9a9a30cdece7cb7c65208cc43b6c1bb5987f5ece00d348b1a905502a266f8fc64f0371cd6559393d72e031d0c2d0cabad58cccf957bb258bc86f05b5dc3d4fff3d5e3d9c0389a6027d861a21e78e3222fb6c5b7944520ef21761e
+      body:
+        encoding: utf8
+        data: ''
+        compression: none
+    response:
+      status:
+        code: 200
+      headers:
+        cache-control: no-cache
+        referrer-policy: origin-when-cross-origin, strict-origin-when-cross-origin
+        x-permitted-cross-domain-policies: master-only
+        date: Thu, 11 Sep 2025 11:47:23 GMT
+        content-type: application/json
+        content-length: '1627'
+      body:
+        encoding: utf8
+        data: >-
           {"id":"59e9cfbdba632ac2ab8b23b5","name":"l4_sample","dataSource":{"id":{"name":"l4_sample","team":"Organization_X"},"dataLayers":[{"name":"color","category":"color","boundingBox":{"topLeft":[3072,3072,512],"width":1024,"height":1024,"depth":1024},"resolutions":[[1,1,1],[2,2,1],[4,4,1],[8,8,2],[16,16,4]],"elementClass":"uint8","defaultViewConfiguration":{"color":[255,0,0]}},{"name":"segmentation","category":"segmentation","boundingBox":{"topLeft":[3072,3072,512],"width":1024,"height":1024,"depth":1024},"resolutions":[[1,1,1],[2,2,1],[4,4,1],[8,8,2],[16,16,4]],"elementClass":"uint32","largestSegmentId":2504697}],"scale":{"factor":[11.239999771118164,11.239999771118164,28],"unit":"nanometer"}},"dataStore":{"name":"localhost","url":"http://localhost:9000","allowsUpload":true,"jobsSupportedByAvailableWorkers":[],"jobsEnabled":false},"owningOrganization":"Organization_X","allowedTeams":[{"id":"570b9f4b2a7c0e3b008da6ec","name":"team_X1","organization":"Organization_X","isOrganizationTeam":true}],"allowedTeamsCumulative":[{"id":"570b9f4b2a7c0e3b008da6ec","name":"team_X1","organization":"Organization_X","isOrganizationTeam":true}],"isActive":true,"isPublic":true,"description":null,"directoryName":"l4_sample","created":1508495293789,"isEditable":true,"lastUsedByUser":1757591244450,"logoUrl":"/assets/images/mpi-logos.svg","sortingKey":1508495293789,"metadata":[{"key":"key","type":"string","value":"value"},{"key":"number","type":"number","value":42},{"key":"list","type":"string[]","value":["a","b","c"]}],"isUnreported":false,"tags":[],"folderId":"570b9f4e4bb848d0885ea917","publication":null,"usedStorageBytes":0}
->>>>>>> 9d65d3f3
-        compression: none
-  - request:
-      method: GET
-      path: /api/v11/folders/tree
-      headers:
-        host: localhost:9000
-        accept: '*/*'
-        accept-encoding: gzip, deflate
-        connection: keep-alive
-        user-agent: python-httpx/0.27.2
-        x-auth-token: >-
-          1b88db86331a38c21a0b235794b9e459856490d70408bcffb767f64ade0f83d2bdb4c4e181b9a9a30cdece7cb7c65208cc43b6c1bb5987f5ece00d348b1a905502a266f8fc64f0371cd6559393d72e031d0c2d0cabad58cccf957bb258bc86f05b5dc3d4fff3d5e3d9c0389a6027d861a21e78e3222fb6c5b7944520ef21761e
-      body:
-        encoding: utf8
-        data: ''
-        compression: none
-    response:
-      status:
-        code: 200
-      headers:
-        cache-control: no-cache
-        referrer-policy: origin-when-cross-origin, strict-origin-when-cross-origin
-        x-permitted-cross-domain-policies: master-only
-<<<<<<< HEAD
-        date: Tue, 16 Sep 2025 08:16:44 GMT
-        connection: close
-=======
-        date: Thu, 11 Sep 2025 11:47:23 GMT
->>>>>>> 9d65d3f3
+        compression: none
+  - request:
+      method: GET
+      path: /api/v10/folders/tree
+      headers:
+        host: localhost:9000
+        accept: '*/*'
+        accept-encoding: gzip, deflate
+        connection: keep-alive
+        user-agent: python-httpx/0.27.2
+        x-auth-token: >-
+          1b88db86331a38c21a0b235794b9e459856490d70408bcffb767f64ade0f83d2bdb4c4e181b9a9a30cdece7cb7c65208cc43b6c1bb5987f5ece00d348b1a905502a266f8fc64f0371cd6559393d72e031d0c2d0cabad58cccf957bb258bc86f05b5dc3d4fff3d5e3d9c0389a6027d861a21e78e3222fb6c5b7944520ef21761e
+      body:
+        encoding: utf8
+        data: ''
+        compression: none
+    response:
+      status:
+        code: 200
+      headers:
+        cache-control: no-cache
+        referrer-policy: origin-when-cross-origin, strict-origin-when-cross-origin
+        x-permitted-cross-domain-policies: master-only
+        date: Thu, 11 Sep 2025 11:47:23 GMT
         content-type: application/json
         content-length: '459'
       body:
@@ -1174,32 +870,27 @@
         compression: none
   - request:
       method: GET
-      path: /api/v11/folders/570b9f4e4bb848d0885ea917
-      headers:
-        host: localhost:9000
-        accept: '*/*'
-        accept-encoding: gzip, deflate
-        connection: keep-alive
-        user-agent: python-httpx/0.27.2
-        x-auth-token: >-
-          1b88db86331a38c21a0b235794b9e459856490d70408bcffb767f64ade0f83d2bdb4c4e181b9a9a30cdece7cb7c65208cc43b6c1bb5987f5ece00d348b1a905502a266f8fc64f0371cd6559393d72e031d0c2d0cabad58cccf957bb258bc86f05b5dc3d4fff3d5e3d9c0389a6027d861a21e78e3222fb6c5b7944520ef21761e
-      body:
-        encoding: utf8
-        data: ''
-        compression: none
-    response:
-      status:
-        code: 200
-      headers:
-        cache-control: no-cache
-        referrer-policy: origin-when-cross-origin, strict-origin-when-cross-origin
-        x-permitted-cross-domain-policies: master-only
-<<<<<<< HEAD
-        date: Tue, 16 Sep 2025 08:16:44 GMT
-        connection: close
-=======
-        date: Thu, 11 Sep 2025 11:47:23 GMT
->>>>>>> 9d65d3f3
+      path: /api/v10/folders/570b9f4e4bb848d0885ea917
+      headers:
+        host: localhost:9000
+        accept: '*/*'
+        accept-encoding: gzip, deflate
+        connection: keep-alive
+        user-agent: python-httpx/0.27.2
+        x-auth-token: >-
+          1b88db86331a38c21a0b235794b9e459856490d70408bcffb767f64ade0f83d2bdb4c4e181b9a9a30cdece7cb7c65208cc43b6c1bb5987f5ece00d348b1a905502a266f8fc64f0371cd6559393d72e031d0c2d0cabad58cccf957bb258bc86f05b5dc3d4fff3d5e3d9c0389a6027d861a21e78e3222fb6c5b7944520ef21761e
+      body:
+        encoding: utf8
+        data: ''
+        compression: none
+    response:
+      status:
+        code: 200
+      headers:
+        cache-control: no-cache
+        referrer-policy: origin-when-cross-origin, strict-origin-when-cross-origin
+        x-permitted-cross-domain-policies: master-only
+        date: Thu, 11 Sep 2025 11:47:23 GMT
         content-type: application/json
         content-length: '235'
       body:
