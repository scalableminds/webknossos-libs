--- conflicted
+++ resolved
@@ -22,12 +22,8 @@
         cache-control: no-cache
         referrer-policy: origin-when-cross-origin, strict-origin-when-cross-origin
         x-permitted-cross-domain-policies: master-only
-<<<<<<< HEAD
-        date: Wed, 08 Oct 2025 07:33:29 GMT
+        date: Wed, 08 Oct 2025 08:04:57 GMT
         connection: close
-=======
-        date: Tue, 23 Sep 2025 07:33:50 GMT
->>>>>>> fdd827a8
         content-type: application/json
         content-length: '440'
       body:
@@ -58,12 +54,8 @@
         cache-control: no-cache
         referrer-policy: origin-when-cross-origin, strict-origin-when-cross-origin
         x-permitted-cross-domain-policies: master-only
-<<<<<<< HEAD
-        date: Wed, 08 Oct 2025 07:33:29 GMT
+        date: Wed, 08 Oct 2025 08:04:57 GMT
         connection: close
-=======
-        date: Tue, 23 Sep 2025 07:33:50 GMT
->>>>>>> fdd827a8
         content-type: application/json
         content-length: '717'
       body:
@@ -99,22 +91,14 @@
         cache-control: no-cache
         referrer-policy: origin-when-cross-origin, strict-origin-when-cross-origin
         x-permitted-cross-domain-policies: master-only
-<<<<<<< HEAD
-        date: Wed, 08 Oct 2025 07:33:29 GMT
+        date: Wed, 08 Oct 2025 08:04:57 GMT
         connection: close
-=======
-        date: Tue, 23 Sep 2025 07:33:50 GMT
->>>>>>> fdd827a8
         content-type: application/json
         content-length: '625'
       body:
         encoding: utf8
         data: >-
-<<<<<<< HEAD
-          {"name":"test_create_project","team":"570b9f4b2a7c0e3b008da6ec","teamName":"team_X1","owner":{"id":"570b9f4d2a7c0e4d008da6ef","email":"user_a@scalableminds.com","firstName":"user_A","lastName":"last_A","isAdmin":true,"isDatasetManager":true,"isAnonymous":false,"teams":[{"id":"570b9f4b2a7c0e3b008da6ec","name":"team_X1","isTeamManager":true},{"id":"59882b370d889b84020efd3f","name":"team_X3","isTeamManager":false},{"id":"59882b370d889b84020efd6f","name":"team_X4","isTeamManager":true}]},"priority":1,"paused":false,"expectedTime":1234,"isBlacklistedFromReport":false,"id":"68e613cae10000bd14c0b691","created":1759908810187}
-=======
-          {"name":"test_create_project","team":"570b9f4b2a7c0e3b008da6ec","teamName":"team_X1","owner":{"id":"570b9f4d2a7c0e4d008da6ef","email":"user_a@scalableminds.com","firstName":"user_A","lastName":"last_A","isAdmin":true,"isDatasetManager":true,"isAnonymous":false,"teams":[{"id":"570b9f4b2a7c0e3b008da6ec","name":"team_X1","isTeamManager":true},{"id":"59882b370d889b84020efd3f","name":"team_X3","isTeamManager":false},{"id":"59882b370d889b84020efd6f","name":"team_X4","isTeamManager":true}]},"priority":1,"paused":false,"expectedTime":1234,"isBlacklistedFromReport":false,"id":"68d24d5f010000bb00de7b85","created":1758612831197}
->>>>>>> fdd827a8
+          {"name":"test_create_project","team":"570b9f4b2a7c0e3b008da6ec","teamName":"team_X1","owner":{"id":"570b9f4d2a7c0e4d008da6ef","email":"user_a@scalableminds.com","firstName":"user_A","lastName":"last_A","isAdmin":true,"isDatasetManager":true,"isAnonymous":false,"teams":[{"id":"570b9f4b2a7c0e3b008da6ec","name":"team_X1","isTeamManager":true},{"id":"59882b370d889b84020efd3f","name":"team_X3","isTeamManager":false},{"id":"59882b370d889b84020efd6f","name":"team_X4","isTeamManager":true}]},"priority":1,"paused":false,"expectedTime":1234,"isBlacklistedFromReport":false,"id":"68e61b29e10000f913c0b6d8","created":1759910697804}
         compression: none
   - request:
       method: GET
@@ -139,12 +123,8 @@
         cache-control: no-cache
         referrer-policy: origin-when-cross-origin, strict-origin-when-cross-origin
         x-permitted-cross-domain-policies: master-only
-<<<<<<< HEAD
-        date: Wed, 08 Oct 2025 07:33:29 GMT
+        date: Wed, 08 Oct 2025 08:04:57 GMT
         connection: close
-=======
-        date: Tue, 23 Sep 2025 07:33:50 GMT
->>>>>>> fdd827a8
         content-type: application/json
         content-length: '717'
       body:
