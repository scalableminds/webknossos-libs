--- conflicted
+++ resolved
@@ -22,12 +22,8 @@
         cache-control: no-cache
         referrer-policy: origin-when-cross-origin, strict-origin-when-cross-origin
         x-permitted-cross-domain-policies: master-only
-<<<<<<< HEAD
-        date: Wed, 08 Oct 2025 07:33:29 GMT
+        date: Wed, 08 Oct 2025 08:04:56 GMT
         connection: close
-=======
-        date: Tue, 23 Sep 2025 07:33:50 GMT
->>>>>>> fdd827a8
         content-type: application/json
         content-length: '440'
       body:
@@ -58,12 +54,8 @@
         cache-control: no-cache
         referrer-policy: origin-when-cross-origin, strict-origin-when-cross-origin
         x-permitted-cross-domain-policies: master-only
-<<<<<<< HEAD
-        date: Wed, 08 Oct 2025 07:33:29 GMT
+        date: Wed, 08 Oct 2025 08:04:56 GMT
         connection: close
-=======
-        date: Tue, 23 Sep 2025 07:33:50 GMT
->>>>>>> fdd827a8
         content-type: application/json
         content-length: '717'
       body:
@@ -99,22 +91,14 @@
         cache-control: no-cache
         referrer-policy: origin-when-cross-origin, strict-origin-when-cross-origin
         x-permitted-cross-domain-policies: master-only
-<<<<<<< HEAD
-        date: Wed, 08 Oct 2025 07:33:29 GMT
+        date: Wed, 08 Oct 2025 08:04:56 GMT
         connection: close
-=======
-        date: Tue, 23 Sep 2025 07:33:50 GMT
->>>>>>> fdd827a8
         content-type: application/json
         content-length: '622'
       body:
         encoding: utf8
         data: >-
-<<<<<<< HEAD
-          {"name":"test_get_project","team":"570b9f4b2a7c0e3b008da6ec","teamName":"team_X1","owner":{"id":"570b9f4d2a7c0e4d008da6ef","email":"user_a@scalableminds.com","firstName":"user_A","lastName":"last_A","isAdmin":true,"isDatasetManager":true,"isAnonymous":false,"teams":[{"id":"570b9f4b2a7c0e3b008da6ec","name":"team_X1","isTeamManager":true},{"id":"59882b370d889b84020efd3f","name":"team_X3","isTeamManager":false},{"id":"59882b370d889b84020efd6f","name":"team_X4","isTeamManager":true}]},"priority":1,"paused":false,"expectedTime":1234,"isBlacklistedFromReport":false,"id":"68e613cae100009b14c0b690","created":1759908810088}
-=======
-          {"name":"test_get_project","team":"570b9f4b2a7c0e3b008da6ec","teamName":"team_X1","owner":{"id":"570b9f4d2a7c0e4d008da6ef","email":"user_a@scalableminds.com","firstName":"user_A","lastName":"last_A","isAdmin":true,"isDatasetManager":true,"isAnonymous":false,"teams":[{"id":"570b9f4b2a7c0e3b008da6ec","name":"team_X1","isTeamManager":true},{"id":"59882b370d889b84020efd3f","name":"team_X3","isTeamManager":false},{"id":"59882b370d889b84020efd6f","name":"team_X4","isTeamManager":true}]},"priority":1,"paused":false,"expectedTime":1234,"isBlacklistedFromReport":false,"id":"68d24d5e010000bb00de7b84","created":1758612830953}
->>>>>>> fdd827a8
+          {"name":"test_get_project","team":"570b9f4b2a7c0e3b008da6ec","teamName":"team_X1","owner":{"id":"570b9f4d2a7c0e4d008da6ef","email":"user_a@scalableminds.com","firstName":"user_A","lastName":"last_A","isAdmin":true,"isDatasetManager":true,"isAnonymous":false,"teams":[{"id":"570b9f4b2a7c0e3b008da6ec","name":"team_X1","isTeamManager":true},{"id":"59882b370d889b84020efd3f","name":"team_X3","isTeamManager":false},{"id":"59882b370d889b84020efd6f","name":"team_X4","isTeamManager":true}]},"priority":1,"paused":false,"expectedTime":1234,"isBlacklistedFromReport":false,"id":"68e61b29e10000f913c0b6d7","created":1759910697705}
         compression: none
   - request:
       method: GET
@@ -139,30 +123,18 @@
         cache-control: no-cache
         referrer-policy: origin-when-cross-origin, strict-origin-when-cross-origin
         x-permitted-cross-domain-policies: master-only
-<<<<<<< HEAD
-        date: Wed, 08 Oct 2025 07:33:29 GMT
+        date: Wed, 08 Oct 2025 08:04:56 GMT
         connection: close
-=======
-        date: Tue, 23 Sep 2025 07:33:50 GMT
->>>>>>> fdd827a8
         content-type: application/json
         content-length: '622'
       body:
         encoding: utf8
         data: >-
-<<<<<<< HEAD
-          {"name":"test_get_project","team":"570b9f4b2a7c0e3b008da6ec","teamName":"team_X1","owner":{"id":"570b9f4d2a7c0e4d008da6ef","email":"user_a@scalableminds.com","firstName":"user_A","lastName":"last_A","isAdmin":true,"isDatasetManager":true,"isAnonymous":false,"teams":[{"id":"570b9f4b2a7c0e3b008da6ec","name":"team_X1","isTeamManager":true},{"id":"59882b370d889b84020efd3f","name":"team_X3","isTeamManager":false},{"id":"59882b370d889b84020efd6f","name":"team_X4","isTeamManager":true}]},"priority":1,"paused":false,"expectedTime":1234,"isBlacklistedFromReport":false,"id":"68e613cae100009b14c0b690","created":1759908810088}
+          {"name":"test_get_project","team":"570b9f4b2a7c0e3b008da6ec","teamName":"team_X1","owner":{"id":"570b9f4d2a7c0e4d008da6ef","email":"user_a@scalableminds.com","firstName":"user_A","lastName":"last_A","isAdmin":true,"isDatasetManager":true,"isAnonymous":false,"teams":[{"id":"570b9f4b2a7c0e3b008da6ec","name":"team_X1","isTeamManager":true},{"id":"59882b370d889b84020efd3f","name":"team_X3","isTeamManager":false},{"id":"59882b370d889b84020efd6f","name":"team_X4","isTeamManager":true}]},"priority":1,"paused":false,"expectedTime":1234,"isBlacklistedFromReport":false,"id":"68e61b29e10000f913c0b6d7","created":1759910697705}
         compression: none
   - request:
       method: GET
-      path: /api/v11/projects/68e613cae100009b14c0b690
-=======
-          {"name":"test_get_project","team":"570b9f4b2a7c0e3b008da6ec","teamName":"team_X1","owner":{"id":"570b9f4d2a7c0e4d008da6ef","email":"user_a@scalableminds.com","firstName":"user_A","lastName":"last_A","isAdmin":true,"isDatasetManager":true,"isAnonymous":false,"teams":[{"id":"570b9f4b2a7c0e3b008da6ec","name":"team_X1","isTeamManager":true},{"id":"59882b370d889b84020efd3f","name":"team_X3","isTeamManager":false},{"id":"59882b370d889b84020efd6f","name":"team_X4","isTeamManager":true}]},"priority":1,"paused":false,"expectedTime":1234,"isBlacklistedFromReport":false,"id":"68d24d5e010000bb00de7b84","created":1758612830953}
-        compression: none
-  - request:
-      method: GET
-      path: /api/v10/projects/68d24d5e010000bb00de7b84
->>>>>>> fdd827a8
+      path: /api/v11/projects/68e61b29e10000f913c0b6d7
       headers:
         host: localhost:9000
         accept: '*/*'
@@ -183,20 +155,12 @@
         cache-control: no-cache
         referrer-policy: origin-when-cross-origin, strict-origin-when-cross-origin
         x-permitted-cross-domain-policies: master-only
-<<<<<<< HEAD
-        date: Wed, 08 Oct 2025 07:33:29 GMT
+        date: Wed, 08 Oct 2025 08:04:56 GMT
         connection: close
-=======
-        date: Tue, 23 Sep 2025 07:33:50 GMT
->>>>>>> fdd827a8
         content-type: application/json
         content-length: '622'
       body:
         encoding: utf8
         data: >-
-<<<<<<< HEAD
-          {"name":"test_get_project","team":"570b9f4b2a7c0e3b008da6ec","teamName":"team_X1","owner":{"id":"570b9f4d2a7c0e4d008da6ef","email":"user_a@scalableminds.com","firstName":"user_A","lastName":"last_A","isAdmin":true,"isDatasetManager":true,"isAnonymous":false,"teams":[{"id":"570b9f4b2a7c0e3b008da6ec","name":"team_X1","isTeamManager":true},{"id":"59882b370d889b84020efd3f","name":"team_X3","isTeamManager":false},{"id":"59882b370d889b84020efd6f","name":"team_X4","isTeamManager":true}]},"priority":1,"paused":false,"expectedTime":1234,"isBlacklistedFromReport":false,"id":"68e613cae100009b14c0b690","created":1759908810088}
-=======
-          {"name":"test_get_project","team":"570b9f4b2a7c0e3b008da6ec","teamName":"team_X1","owner":{"id":"570b9f4d2a7c0e4d008da6ef","email":"user_a@scalableminds.com","firstName":"user_A","lastName":"last_A","isAdmin":true,"isDatasetManager":true,"isAnonymous":false,"teams":[{"id":"570b9f4b2a7c0e3b008da6ec","name":"team_X1","isTeamManager":true},{"id":"59882b370d889b84020efd3f","name":"team_X3","isTeamManager":false},{"id":"59882b370d889b84020efd6f","name":"team_X4","isTeamManager":true}]},"priority":1,"paused":false,"expectedTime":1234,"isBlacklistedFromReport":false,"id":"68d24d5e010000bb00de7b84","created":1758612830953}
->>>>>>> fdd827a8
+          {"name":"test_get_project","team":"570b9f4b2a7c0e3b008da6ec","teamName":"team_X1","owner":{"id":"570b9f4d2a7c0e4d008da6ef","email":"user_a@scalableminds.com","firstName":"user_A","lastName":"last_A","isAdmin":true,"isDatasetManager":true,"isAnonymous":false,"teams":[{"id":"570b9f4b2a7c0e3b008da6ec","name":"team_X1","isTeamManager":true},{"id":"59882b370d889b84020efd3f","name":"team_X3","isTeamManager":false},{"id":"59882b370d889b84020efd6f","name":"team_X4","isTeamManager":true}]},"priority":1,"paused":false,"expectedTime":1234,"isBlacklistedFromReport":false,"id":"68e61b29e10000f913c0b6d7","created":1759910697705}
         compression: none