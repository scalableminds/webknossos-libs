--- conflicted
+++ resolved
@@ -24,11 +24,7 @@
       Content-Type:
       - application/json
       Date:
-<<<<<<< HEAD
-      - Fri, 26 Nov 2021 10:57:34 GMT
-=======
       - Wed, 01 Dec 2021 11:22:19 GMT
->>>>>>> 29ae1326
       Referrer-Policy:
       - origin-when-cross-origin, strict-origin-when-cross-origin
       Server:
