--- conflicted
+++ resolved
@@ -24,21 +24,13 @@
         access-control-max-age: '600'
         access-control-allow-origin: '*'
         x-permitted-cross-domain-policies: master-only
-<<<<<<< HEAD
-        date: Thu, 26 Jun 2025 13:16:36 GMT
-=======
-        date: Mon, 28 Apr 2025 14:34:46 GMT
->>>>>>> b2ee3a86
+        date: Thu, 03 Jul 2025 12:08:30 GMT
         content-type: application/json
-        content-length: '1433'
-      body:
-        encoding: utf8
-        data: >-
-<<<<<<< HEAD
-          [{"id":"59e9cfbdba632ac2ab8b23b5","name":"l4_sample","dataSource":{"id":{"name":"l4_sample","team":"Organization_X"},"dataLayers":[{"name":"color","category":"color","boundingBox":{"topLeft":[3072,3072,512],"width":1024,"height":1024,"depth":1024},"resolutions":[[1,1,1],[2,2,1],[4,4,1],[8,8,2],[16,16,4]],"elementClass":"uint8","defaultViewConfiguration":{"color":[255,0,0]}},{"name":"segmentation","category":"segmentation","boundingBox":{"topLeft":[3072,3072,512],"width":1024,"height":1024,"depth":1024},"resolutions":[[1,1,1],[2,2,1],[4,4,1],[8,8,2],[16,16,4]],"elementClass":"uint32","largestSegmentId":2504697}],"scale":{"factor":[11.239999771118164,11.239999771118164,28],"unit":"nanometer"}},"dataStore":{"name":"localhost","url":"http://localhost:9000","allowsUpload":true,"jobsSupportedByAvailableWorkers":[],"jobsEnabled":false},"owningOrganization":"Organization_X","allowedTeams":[{"id":"570b9f4b2a7c0e3b008da6ec","name":"team_X1","organization":"Organization_X"}],"allowedTeamsCumulative":[{"id":"570b9f4b2a7c0e3b008da6ec","name":"team_X1","organization":"Organization_X"}],"isActive":true,"isPublic":true,"description":null,"directoryName":"l4_sample","created":1508495293789,"isEditable":true,"lastUsedByUser":1750943795196,"logoUrl":"/assets/images/mpi-logos.svg","sortingKey":1508495293789,"metadata":[],"isUnreported":false,"tags":[],"folderId":"570b9f4e4bb848d0885ea917","publication":null,"usedStorageBytes":0}]
-=======
-          [{"id":"59e9cfbdba632ac2ab8b23b5","name":"l4_sample","dataSource":{"id":{"name":"l4_sample","team":"Organization_X"},"dataLayers":[{"name":"color","category":"color","boundingBox":{"topLeft":[3072,3072,512],"width":1024,"height":1024,"depth":1024},"resolutions":[[1,1,1],[2,2,1],[4,4,1],[8,8,2],[16,16,4]],"elementClass":"uint8","defaultViewConfiguration":{"color":[255,0,0]}},{"name":"segmentation","category":"segmentation","boundingBox":{"topLeft":[3072,3072,512],"width":1024,"height":1024,"depth":1024},"resolutions":[[1,1,1],[2,2,1],[4,4,1],[8,8,2],[16,16,4]],"elementClass":"uint32","largestSegmentId":2504697}],"scale":{"factor":[11.239999771118164,11.239999771118164,28],"unit":"nanometer"}},"dataStore":{"name":"localhost","url":"http://localhost:9000","allowsUpload":true,"jobsSupportedByAvailableWorkers":[],"jobsEnabled":false},"owningOrganization":"Organization_X","allowedTeams":[{"id":"570b9f4b2a7c0e3b008da6ec","name":"team_X1","organization":"Organization_X"}],"allowedTeamsCumulative":[{"id":"570b9f4b2a7c0e3b008da6ec","name":"team_X1","organization":"Organization_X"}],"isActive":true,"isPublic":true,"description":null,"directoryName":"l4_sample","created":1508495293789,"isEditable":true,"lastUsedByUser":1745850883183,"logoUrl":"/assets/images/mpi-logos.svg","sortingKey":1508495293789,"metadata":[],"isUnreported":false,"tags":[],"folderId":"570b9f4e4bb848d0885ea917","publication":null,"usedStorageBytes":0}]
->>>>>>> b2ee3a86
+        content-length: '1577'
+      body:
+        encoding: utf8
+        data: >-
+          [{"id":"59e9cfbdba632ac2ab8b23b5","name":"l4_sample","dataSource":{"id":{"name":"l4_sample","team":"Organization_X"},"dataLayers":[{"name":"color","category":"color","boundingBox":{"topLeft":[3072,3072,512],"width":1024,"height":1024,"depth":1024},"resolutions":[[1,1,1],[2,2,1],[4,4,1],[8,8,2],[16,16,4]],"elementClass":"uint8","defaultViewConfiguration":{"color":[255,0,0]}},{"name":"segmentation","category":"segmentation","boundingBox":{"topLeft":[3072,3072,512],"width":1024,"height":1024,"depth":1024},"resolutions":[[1,1,1],[2,2,1],[4,4,1],[8,8,2],[16,16,4]],"elementClass":"uint32","largestSegmentId":2504697}],"scale":{"factor":[11.239999771118164,11.239999771118164,28],"unit":"nanometer"}},"dataStore":{"name":"localhost","url":"http://localhost:9000","allowsUpload":true,"jobsSupportedByAvailableWorkers":[],"jobsEnabled":false},"owningOrganization":"Organization_X","allowedTeams":[{"id":"570b9f4b2a7c0e3b008da6ec","name":"team_X1","organization":"Organization_X"}],"allowedTeamsCumulative":[{"id":"570b9f4b2a7c0e3b008da6ec","name":"team_X1","organization":"Organization_X"}],"isActive":true,"isPublic":true,"description":null,"directoryName":"l4_sample","created":1508495293789,"isEditable":true,"lastUsedByUser":1751544510434,"logoUrl":"/assets/images/mpi-logos.svg","sortingKey":1508495293789,"metadata":[{"key":"key","type":"string","value":"value"},{"key":"number","type":"number","value":42},{"key":"list","type":"string[]","value":["a","b","c"]}],"isUnreported":false,"tags":[],"folderId":"570b9f4e4bb848d0885ea917","publication":null,"usedStorageBytes":0}]
         compression: none
   - request:
       method: GET
@@ -62,21 +54,13 @@
         cache-control: no-cache
         referrer-policy: origin-when-cross-origin, strict-origin-when-cross-origin
         x-permitted-cross-domain-policies: master-only
-<<<<<<< HEAD
-        date: Thu, 26 Jun 2025 13:16:36 GMT
-=======
-        date: Mon, 28 Apr 2025 14:34:46 GMT
->>>>>>> b2ee3a86
+        date: Thu, 03 Jul 2025 12:08:30 GMT
         content-type: application/json
-        content-length: '1431'
-      body:
-        encoding: utf8
-        data: >-
-<<<<<<< HEAD
-          {"id":"59e9cfbdba632ac2ab8b23b5","name":"l4_sample","dataSource":{"id":{"name":"l4_sample","team":"Organization_X"},"dataLayers":[{"name":"color","category":"color","boundingBox":{"topLeft":[3072,3072,512],"width":1024,"height":1024,"depth":1024},"resolutions":[[1,1,1],[2,2,1],[4,4,1],[8,8,2],[16,16,4]],"elementClass":"uint8","defaultViewConfiguration":{"color":[255,0,0]}},{"name":"segmentation","category":"segmentation","boundingBox":{"topLeft":[3072,3072,512],"width":1024,"height":1024,"depth":1024},"resolutions":[[1,1,1],[2,2,1],[4,4,1],[8,8,2],[16,16,4]],"elementClass":"uint32","largestSegmentId":2504697}],"scale":{"factor":[11.239999771118164,11.239999771118164,28],"unit":"nanometer"}},"dataStore":{"name":"localhost","url":"http://localhost:9000","allowsUpload":true,"jobsSupportedByAvailableWorkers":[],"jobsEnabled":false},"owningOrganization":"Organization_X","allowedTeams":[{"id":"570b9f4b2a7c0e3b008da6ec","name":"team_X1","organization":"Organization_X"}],"allowedTeamsCumulative":[{"id":"570b9f4b2a7c0e3b008da6ec","name":"team_X1","organization":"Organization_X"}],"isActive":true,"isPublic":true,"description":null,"directoryName":"l4_sample","created":1508495293789,"isEditable":true,"lastUsedByUser":1750943796731,"logoUrl":"/assets/images/mpi-logos.svg","sortingKey":1508495293789,"metadata":[],"isUnreported":false,"tags":[],"folderId":"570b9f4e4bb848d0885ea917","publication":null,"usedStorageBytes":0}
-=======
-          {"id":"59e9cfbdba632ac2ab8b23b5","name":"l4_sample","dataSource":{"id":{"name":"l4_sample","team":"Organization_X"},"dataLayers":[{"name":"color","category":"color","boundingBox":{"topLeft":[3072,3072,512],"width":1024,"height":1024,"depth":1024},"resolutions":[[1,1,1],[2,2,1],[4,4,1],[8,8,2],[16,16,4]],"elementClass":"uint8","defaultViewConfiguration":{"color":[255,0,0]}},{"name":"segmentation","category":"segmentation","boundingBox":{"topLeft":[3072,3072,512],"width":1024,"height":1024,"depth":1024},"resolutions":[[1,1,1],[2,2,1],[4,4,1],[8,8,2],[16,16,4]],"elementClass":"uint32","largestSegmentId":2504697}],"scale":{"factor":[11.239999771118164,11.239999771118164,28],"unit":"nanometer"}},"dataStore":{"name":"localhost","url":"http://localhost:9000","allowsUpload":true,"jobsSupportedByAvailableWorkers":[],"jobsEnabled":false},"owningOrganization":"Organization_X","allowedTeams":[{"id":"570b9f4b2a7c0e3b008da6ec","name":"team_X1","organization":"Organization_X"}],"allowedTeamsCumulative":[{"id":"570b9f4b2a7c0e3b008da6ec","name":"team_X1","organization":"Organization_X"}],"isActive":true,"isPublic":true,"description":null,"directoryName":"l4_sample","created":1508495293789,"isEditable":true,"lastUsedByUser":1745850887257,"logoUrl":"/assets/images/mpi-logos.svg","sortingKey":1508495293789,"metadata":[],"isUnreported":false,"tags":[],"folderId":"570b9f4e4bb848d0885ea917","publication":null,"usedStorageBytes":0}
->>>>>>> b2ee3a86
+        content-length: '1575'
+      body:
+        encoding: utf8
+        data: >-
+          {"id":"59e9cfbdba632ac2ab8b23b5","name":"l4_sample","dataSource":{"id":{"name":"l4_sample","team":"Organization_X"},"dataLayers":[{"name":"color","category":"color","boundingBox":{"topLeft":[3072,3072,512],"width":1024,"height":1024,"depth":1024},"resolutions":[[1,1,1],[2,2,1],[4,4,1],[8,8,2],[16,16,4]],"elementClass":"uint8","defaultViewConfiguration":{"color":[255,0,0]}},{"name":"segmentation","category":"segmentation","boundingBox":{"topLeft":[3072,3072,512],"width":1024,"height":1024,"depth":1024},"resolutions":[[1,1,1],[2,2,1],[4,4,1],[8,8,2],[16,16,4]],"elementClass":"uint32","largestSegmentId":2504697}],"scale":{"factor":[11.239999771118164,11.239999771118164,28],"unit":"nanometer"}},"dataStore":{"name":"localhost","url":"http://localhost:9000","allowsUpload":true,"jobsSupportedByAvailableWorkers":[],"jobsEnabled":false},"owningOrganization":"Organization_X","allowedTeams":[{"id":"570b9f4b2a7c0e3b008da6ec","name":"team_X1","organization":"Organization_X"}],"allowedTeamsCumulative":[{"id":"570b9f4b2a7c0e3b008da6ec","name":"team_X1","organization":"Organization_X"}],"isActive":true,"isPublic":true,"description":null,"directoryName":"l4_sample","created":1508495293789,"isEditable":true,"lastUsedByUser":1751544511826,"logoUrl":"/assets/images/mpi-logos.svg","sortingKey":1508495293789,"metadata":[{"key":"key","type":"string","value":"value"},{"key":"number","type":"number","value":42},{"key":"list","type":"string[]","value":["a","b","c"]}],"isUnreported":false,"tags":[],"folderId":"570b9f4e4bb848d0885ea917","publication":null,"usedStorageBytes":0}
         compression: none
   - request:
       method: POST
@@ -101,20 +85,12 @@
         cache-control: no-cache
         referrer-policy: origin-when-cross-origin, strict-origin-when-cross-origin
         x-permitted-cross-domain-policies: master-only
-<<<<<<< HEAD
-        date: Thu, 26 Jun 2025 13:16:36 GMT
-=======
-        date: Mon, 28 Apr 2025 14:34:46 GMT
->>>>>>> b2ee3a86
+        date: Thu, 03 Jul 2025 12:08:30 GMT
         content-type: application/json
         content-length: '34'
       body:
         encoding: utf8
-<<<<<<< HEAD
-        data: '{"token":"HxRa2DjBbqVXoQEWGsvNUA"}'
-=======
-        data: '{"token":"blBIbPA_IU0Cx4GRLGwpeQ"}'
->>>>>>> b2ee3a86
+        data: '{"token":"w9ruTwlRluMHQbOAQoqjWw"}'
         compression: none
   - request:
       method: GET
@@ -126,31 +102,23 @@
         accept-encoding: gzip, deflate
         connection: keep-alive
         user-agent: python-httpx/0.27.2
-<<<<<<< HEAD
-        x-auth-token: HxRa2DjBbqVXoQEWGsvNUA
-=======
-        x-auth-token: blBIbPA_IU0Cx4GRLGwpeQ
->>>>>>> b2ee3a86
-      body:
-        encoding: utf8
-        data: ''
-        compression: none
-    response:
-      status:
-        code: 200
-      headers:
-        cache-control: no-cache
-        missing-buckets: '[]'
-        referrer-policy: origin-when-cross-origin, strict-origin-when-cross-origin
-        access-control-max-age: '600'
-        access-control-allow-origin: '*'
-        access-control-expose-headers: MISSING-BUCKETS
-        x-permitted-cross-domain-policies: master-only
-<<<<<<< HEAD
-        date: Thu, 26 Jun 2025 13:16:36 GMT
-=======
-        date: Mon, 28 Apr 2025 14:34:46 GMT
->>>>>>> b2ee3a86
+        x-auth-token: w9ruTwlRluMHQbOAQoqjWw
+      body:
+        encoding: utf8
+        data: ''
+        compression: none
+    response:
+      status:
+        code: 200
+      headers:
+        cache-control: no-cache
+        missing-buckets: '[]'
+        referrer-policy: origin-when-cross-origin, strict-origin-when-cross-origin
+        access-control-max-age: '600'
+        access-control-allow-origin: '*'
+        access-control-expose-headers: MISSING-BUCKETS
+        x-permitted-cross-domain-policies: master-only
+        date: Thu, 03 Jul 2025 12:08:30 GMT
         content-type: application/octet-stream
         content-length: '700'
       body:
@@ -167,31 +135,23 @@
         accept-encoding: gzip, deflate
         connection: keep-alive
         user-agent: python-httpx/0.27.2
-<<<<<<< HEAD
-        x-auth-token: HxRa2DjBbqVXoQEWGsvNUA
-=======
-        x-auth-token: blBIbPA_IU0Cx4GRLGwpeQ
->>>>>>> b2ee3a86
-      body:
-        encoding: utf8
-        data: ''
-        compression: none
-    response:
-      status:
-        code: 200
-      headers:
-        cache-control: no-cache
-        missing-buckets: '[]'
-        referrer-policy: origin-when-cross-origin, strict-origin-when-cross-origin
-        access-control-max-age: '600'
-        access-control-allow-origin: '*'
-        access-control-expose-headers: MISSING-BUCKETS
-        x-permitted-cross-domain-policies: master-only
-<<<<<<< HEAD
-        date: Thu, 26 Jun 2025 13:16:36 GMT
-=======
-        date: Mon, 28 Apr 2025 14:34:46 GMT
->>>>>>> b2ee3a86
+        x-auth-token: w9ruTwlRluMHQbOAQoqjWw
+      body:
+        encoding: utf8
+        data: ''
+        compression: none
+    response:
+      status:
+        code: 200
+      headers:
+        cache-control: no-cache
+        missing-buckets: '[]'
+        referrer-policy: origin-when-cross-origin, strict-origin-when-cross-origin
+        access-control-max-age: '600'
+        access-control-allow-origin: '*'
+        access-control-expose-headers: MISSING-BUCKETS
+        x-permitted-cross-domain-policies: master-only
+        date: Thu, 03 Jul 2025 12:08:31 GMT
         content-type: application/octet-stream
         content-length: '300'
       body:
@@ -208,31 +168,23 @@
         accept-encoding: gzip, deflate
         connection: keep-alive
         user-agent: python-httpx/0.27.2
-<<<<<<< HEAD
-        x-auth-token: HxRa2DjBbqVXoQEWGsvNUA
-=======
-        x-auth-token: blBIbPA_IU0Cx4GRLGwpeQ
->>>>>>> b2ee3a86
-      body:
-        encoding: utf8
-        data: ''
-        compression: none
-    response:
-      status:
-        code: 200
-      headers:
-        cache-control: no-cache
-        missing-buckets: '[]'
-        referrer-policy: origin-when-cross-origin, strict-origin-when-cross-origin
-        access-control-max-age: '600'
-        access-control-allow-origin: '*'
-        access-control-expose-headers: MISSING-BUCKETS
-        x-permitted-cross-domain-policies: master-only
-<<<<<<< HEAD
-        date: Thu, 26 Jun 2025 13:16:36 GMT
-=======
-        date: Mon, 28 Apr 2025 14:34:47 GMT
->>>>>>> b2ee3a86
+        x-auth-token: w9ruTwlRluMHQbOAQoqjWw
+      body:
+        encoding: utf8
+        data: ''
+        compression: none
+    response:
+      status:
+        code: 200
+      headers:
+        cache-control: no-cache
+        missing-buckets: '[]'
+        referrer-policy: origin-when-cross-origin, strict-origin-when-cross-origin
+        access-control-max-age: '600'
+        access-control-allow-origin: '*'
+        access-control-expose-headers: MISSING-BUCKETS
+        x-permitted-cross-domain-policies: master-only
+        date: Thu, 03 Jul 2025 12:08:31 GMT
         content-type: application/octet-stream
         content-length: '175'
       body:
@@ -249,31 +201,23 @@
         accept-encoding: gzip, deflate
         connection: keep-alive
         user-agent: python-httpx/0.27.2
-<<<<<<< HEAD
-        x-auth-token: HxRa2DjBbqVXoQEWGsvNUA
-=======
-        x-auth-token: blBIbPA_IU0Cx4GRLGwpeQ
->>>>>>> b2ee3a86
-      body:
-        encoding: utf8
-        data: ''
-        compression: none
-    response:
-      status:
-        code: 200
-      headers:
-        cache-control: no-cache
-        missing-buckets: '[]'
-        referrer-policy: origin-when-cross-origin, strict-origin-when-cross-origin
-        access-control-max-age: '600'
-        access-control-allow-origin: '*'
-        access-control-expose-headers: MISSING-BUCKETS
-        x-permitted-cross-domain-policies: master-only
-<<<<<<< HEAD
-        date: Thu, 26 Jun 2025 13:16:36 GMT
-=======
-        date: Mon, 28 Apr 2025 14:34:47 GMT
->>>>>>> b2ee3a86
+        x-auth-token: w9ruTwlRluMHQbOAQoqjWw
+      body:
+        encoding: utf8
+        data: ''
+        compression: none
+    response:
+      status:
+        code: 200
+      headers:
+        cache-control: no-cache
+        missing-buckets: '[]'
+        referrer-policy: origin-when-cross-origin, strict-origin-when-cross-origin
+        access-control-max-age: '600'
+        access-control-allow-origin: '*'
+        access-control-expose-headers: MISSING-BUCKETS
+        x-permitted-cross-domain-policies: master-only
+        date: Thu, 03 Jul 2025 12:08:31 GMT
         content-type: application/octet-stream
         content-length: '75'
       body:
@@ -290,31 +234,23 @@
         accept-encoding: gzip, deflate
         connection: keep-alive
         user-agent: python-httpx/0.27.2
-<<<<<<< HEAD
-        x-auth-token: HxRa2DjBbqVXoQEWGsvNUA
-=======
-        x-auth-token: blBIbPA_IU0Cx4GRLGwpeQ
->>>>>>> b2ee3a86
-      body:
-        encoding: utf8
-        data: ''
-        compression: none
-    response:
-      status:
-        code: 200
-      headers:
-        cache-control: no-cache
-        missing-buckets: '[]'
-        referrer-policy: origin-when-cross-origin, strict-origin-when-cross-origin
-        access-control-max-age: '600'
-        access-control-allow-origin: '*'
-        access-control-expose-headers: MISSING-BUCKETS
-        x-permitted-cross-domain-policies: master-only
-<<<<<<< HEAD
-        date: Thu, 26 Jun 2025 13:16:36 GMT
-=======
-        date: Mon, 28 Apr 2025 14:34:47 GMT
->>>>>>> b2ee3a86
+        x-auth-token: w9ruTwlRluMHQbOAQoqjWw
+      body:
+        encoding: utf8
+        data: ''
+        compression: none
+    response:
+      status:
+        code: 200
+      headers:
+        cache-control: no-cache
+        missing-buckets: '[]'
+        referrer-policy: origin-when-cross-origin, strict-origin-when-cross-origin
+        access-control-max-age: '600'
+        access-control-allow-origin: '*'
+        access-control-expose-headers: MISSING-BUCKETS
+        x-permitted-cross-domain-policies: master-only
+        date: Thu, 03 Jul 2025 12:08:31 GMT
         content-type: application/octet-stream
         content-length: '63'
       body:
@@ -331,31 +267,23 @@
         accept-encoding: gzip, deflate
         connection: keep-alive
         user-agent: python-httpx/0.27.2
-<<<<<<< HEAD
-        x-auth-token: HxRa2DjBbqVXoQEWGsvNUA
-=======
-        x-auth-token: blBIbPA_IU0Cx4GRLGwpeQ
->>>>>>> b2ee3a86
-      body:
-        encoding: utf8
-        data: ''
-        compression: none
-    response:
-      status:
-        code: 200
-      headers:
-        cache-control: no-cache
-        missing-buckets: '[]'
-        referrer-policy: origin-when-cross-origin, strict-origin-when-cross-origin
-        access-control-max-age: '600'
-        access-control-allow-origin: '*'
-        access-control-expose-headers: MISSING-BUCKETS
-        x-permitted-cross-domain-policies: master-only
-<<<<<<< HEAD
-        date: Thu, 26 Jun 2025 13:16:36 GMT
-=======
-        date: Mon, 28 Apr 2025 14:34:48 GMT
->>>>>>> b2ee3a86
+        x-auth-token: w9ruTwlRluMHQbOAQoqjWw
+      body:
+        encoding: utf8
+        data: ''
+        compression: none
+    response:
+      status:
+        code: 200
+      headers:
+        cache-control: no-cache
+        missing-buckets: '[]'
+        referrer-policy: origin-when-cross-origin, strict-origin-when-cross-origin
+        access-control-max-age: '600'
+        access-control-allow-origin: '*'
+        access-control-expose-headers: MISSING-BUCKETS
+        x-permitted-cross-domain-policies: master-only
+        date: Thu, 03 Jul 2025 12:08:31 GMT
         content-type: application/octet-stream
         content-length: '27'
       body:
@@ -371,31 +299,23 @@
         accept-encoding: gzip, deflate
         connection: keep-alive
         user-agent: python-httpx/0.27.2
-<<<<<<< HEAD
-        x-auth-token: HxRa2DjBbqVXoQEWGsvNUA
-=======
-        x-auth-token: blBIbPA_IU0Cx4GRLGwpeQ
->>>>>>> b2ee3a86
-      body:
-        encoding: utf8
-        data: ''
-        compression: none
-    response:
-      status:
-        code: 200
-      headers:
-        cache-control: no-cache
-        missing-buckets: '[]'
-        referrer-policy: origin-when-cross-origin, strict-origin-when-cross-origin
-        access-control-max-age: '600'
-        access-control-allow-origin: '*'
-        access-control-expose-headers: MISSING-BUCKETS
-        x-permitted-cross-domain-policies: master-only
-<<<<<<< HEAD
-        date: Thu, 26 Jun 2025 13:16:37 GMT
-=======
-        date: Mon, 28 Apr 2025 14:34:48 GMT
->>>>>>> b2ee3a86
+        x-auth-token: w9ruTwlRluMHQbOAQoqjWw
+      body:
+        encoding: utf8
+        data: ''
+        compression: none
+    response:
+      status:
+        code: 200
+      headers:
+        cache-control: no-cache
+        missing-buckets: '[]'
+        referrer-policy: origin-when-cross-origin, strict-origin-when-cross-origin
+        access-control-max-age: '600'
+        access-control-allow-origin: '*'
+        access-control-expose-headers: MISSING-BUCKETS
+        x-permitted-cross-domain-policies: master-only
+        date: Thu, 03 Jul 2025 12:08:31 GMT
         content-type: application/octet-stream
         content-length: '16'
       body:
@@ -411,31 +331,23 @@
         accept-encoding: gzip, deflate
         connection: keep-alive
         user-agent: python-httpx/0.27.2
-<<<<<<< HEAD
-        x-auth-token: HxRa2DjBbqVXoQEWGsvNUA
-=======
-        x-auth-token: blBIbPA_IU0Cx4GRLGwpeQ
->>>>>>> b2ee3a86
-      body:
-        encoding: utf8
-        data: ''
-        compression: none
-    response:
-      status:
-        code: 200
-      headers:
-        cache-control: no-cache
-        missing-buckets: '[]'
-        referrer-policy: origin-when-cross-origin, strict-origin-when-cross-origin
-        access-control-max-age: '600'
-        access-control-allow-origin: '*'
-        access-control-expose-headers: MISSING-BUCKETS
-        x-permitted-cross-domain-policies: master-only
-<<<<<<< HEAD
-        date: Thu, 26 Jun 2025 13:16:37 GMT
-=======
-        date: Mon, 28 Apr 2025 14:34:48 GMT
->>>>>>> b2ee3a86
+        x-auth-token: w9ruTwlRluMHQbOAQoqjWw
+      body:
+        encoding: utf8
+        data: ''
+        compression: none
+    response:
+      status:
+        code: 200
+      headers:
+        cache-control: no-cache
+        missing-buckets: '[]'
+        referrer-policy: origin-when-cross-origin, strict-origin-when-cross-origin
+        access-control-max-age: '600'
+        access-control-allow-origin: '*'
+        access-control-expose-headers: MISSING-BUCKETS
+        x-permitted-cross-domain-policies: master-only
+        date: Thu, 03 Jul 2025 12:08:33 GMT
         content-type: application/octet-stream
         content-length: '8'
       body:
@@ -452,31 +364,23 @@
         accept-encoding: gzip, deflate
         connection: keep-alive
         user-agent: python-httpx/0.27.2
-<<<<<<< HEAD
-        x-auth-token: HxRa2DjBbqVXoQEWGsvNUA
-=======
-        x-auth-token: blBIbPA_IU0Cx4GRLGwpeQ
->>>>>>> b2ee3a86
-      body:
-        encoding: utf8
-        data: ''
-        compression: none
-    response:
-      status:
-        code: 200
-      headers:
-        cache-control: no-cache
-        missing-buckets: '[]'
-        referrer-policy: origin-when-cross-origin, strict-origin-when-cross-origin
-        access-control-max-age: '600'
-        access-control-allow-origin: '*'
-        access-control-expose-headers: MISSING-BUCKETS
-        x-permitted-cross-domain-policies: master-only
-<<<<<<< HEAD
-        date: Thu, 26 Jun 2025 13:16:37 GMT
-=======
-        date: Mon, 28 Apr 2025 14:34:48 GMT
->>>>>>> b2ee3a86
+        x-auth-token: w9ruTwlRluMHQbOAQoqjWw
+      body:
+        encoding: utf8
+        data: ''
+        compression: none
+    response:
+      status:
+        code: 200
+      headers:
+        cache-control: no-cache
+        missing-buckets: '[]'
+        referrer-policy: origin-when-cross-origin, strict-origin-when-cross-origin
+        access-control-max-age: '600'
+        access-control-allow-origin: '*'
+        access-control-expose-headers: MISSING-BUCKETS
+        x-permitted-cross-domain-policies: master-only
+        date: Thu, 03 Jul 2025 12:08:33 GMT
         content-type: application/octet-stream
         content-length: '12'
       body:
@@ -492,31 +396,23 @@
         accept-encoding: gzip, deflate
         connection: keep-alive
         user-agent: python-httpx/0.27.2
-<<<<<<< HEAD
-        x-auth-token: HxRa2DjBbqVXoQEWGsvNUA
-=======
-        x-auth-token: blBIbPA_IU0Cx4GRLGwpeQ
->>>>>>> b2ee3a86
-      body:
-        encoding: utf8
-        data: ''
-        compression: none
-    response:
-      status:
-        code: 200
-      headers:
-        cache-control: no-cache
-        missing-buckets: '[]'
-        referrer-policy: origin-when-cross-origin, strict-origin-when-cross-origin
-        access-control-max-age: '600'
-        access-control-allow-origin: '*'
-        access-control-expose-headers: MISSING-BUCKETS
-        x-permitted-cross-domain-policies: master-only
-<<<<<<< HEAD
-        date: Thu, 26 Jun 2025 13:16:37 GMT
-=======
-        date: Mon, 28 Apr 2025 14:34:49 GMT
->>>>>>> b2ee3a86
+        x-auth-token: w9ruTwlRluMHQbOAQoqjWw
+      body:
+        encoding: utf8
+        data: ''
+        compression: none
+    response:
+      status:
+        code: 200
+      headers:
+        cache-control: no-cache
+        missing-buckets: '[]'
+        referrer-policy: origin-when-cross-origin, strict-origin-when-cross-origin
+        access-control-max-age: '600'
+        access-control-allow-origin: '*'
+        access-control-expose-headers: MISSING-BUCKETS
+        x-permitted-cross-domain-policies: master-only
+        date: Thu, 03 Jul 2025 12:08:33 GMT
         content-type: application/octet-stream
         content-length: '2800'
       body:
@@ -533,31 +429,23 @@
         accept-encoding: gzip, deflate
         connection: keep-alive
         user-agent: python-httpx/0.27.2
-<<<<<<< HEAD
-        x-auth-token: HxRa2DjBbqVXoQEWGsvNUA
-=======
-        x-auth-token: blBIbPA_IU0Cx4GRLGwpeQ
->>>>>>> b2ee3a86
-      body:
-        encoding: utf8
-        data: ''
-        compression: none
-    response:
-      status:
-        code: 200
-      headers:
-        cache-control: no-cache
-        missing-buckets: '[]'
-        referrer-policy: origin-when-cross-origin, strict-origin-when-cross-origin
-        access-control-max-age: '600'
-        access-control-allow-origin: '*'
-        access-control-expose-headers: MISSING-BUCKETS
-        x-permitted-cross-domain-policies: master-only
-<<<<<<< HEAD
-        date: Thu, 26 Jun 2025 13:16:37 GMT
-=======
-        date: Mon, 28 Apr 2025 14:34:50 GMT
->>>>>>> b2ee3a86
+        x-auth-token: w9ruTwlRluMHQbOAQoqjWw
+      body:
+        encoding: utf8
+        data: ''
+        compression: none
+    response:
+      status:
+        code: 200
+      headers:
+        cache-control: no-cache
+        missing-buckets: '[]'
+        referrer-policy: origin-when-cross-origin, strict-origin-when-cross-origin
+        access-control-max-age: '600'
+        access-control-allow-origin: '*'
+        access-control-expose-headers: MISSING-BUCKETS
+        x-permitted-cross-domain-policies: master-only
+        date: Thu, 03 Jul 2025 12:08:33 GMT
         content-type: application/octet-stream
         content-length: '1200'
       body:
@@ -574,31 +462,23 @@
         accept-encoding: gzip, deflate
         connection: keep-alive
         user-agent: python-httpx/0.27.2
-<<<<<<< HEAD
-        x-auth-token: HxRa2DjBbqVXoQEWGsvNUA
-=======
-        x-auth-token: blBIbPA_IU0Cx4GRLGwpeQ
->>>>>>> b2ee3a86
-      body:
-        encoding: utf8
-        data: ''
-        compression: none
-    response:
-      status:
-        code: 200
-      headers:
-        cache-control: no-cache
-        missing-buckets: '[]'
-        referrer-policy: origin-when-cross-origin, strict-origin-when-cross-origin
-        access-control-max-age: '600'
-        access-control-allow-origin: '*'
-        access-control-expose-headers: MISSING-BUCKETS
-        x-permitted-cross-domain-policies: master-only
-<<<<<<< HEAD
-        date: Thu, 26 Jun 2025 13:16:38 GMT
-=======
-        date: Mon, 28 Apr 2025 14:34:50 GMT
->>>>>>> b2ee3a86
+        x-auth-token: w9ruTwlRluMHQbOAQoqjWw
+      body:
+        encoding: utf8
+        data: ''
+        compression: none
+    response:
+      status:
+        code: 200
+      headers:
+        cache-control: no-cache
+        missing-buckets: '[]'
+        referrer-policy: origin-when-cross-origin, strict-origin-when-cross-origin
+        access-control-max-age: '600'
+        access-control-allow-origin: '*'
+        access-control-expose-headers: MISSING-BUCKETS
+        x-permitted-cross-domain-policies: master-only
+        date: Thu, 03 Jul 2025 12:08:34 GMT
         content-type: application/octet-stream
         content-length: '700'
       body:
@@ -615,31 +495,23 @@
         accept-encoding: gzip, deflate
         connection: keep-alive
         user-agent: python-httpx/0.27.2
-<<<<<<< HEAD
-        x-auth-token: HxRa2DjBbqVXoQEWGsvNUA
-=======
-        x-auth-token: blBIbPA_IU0Cx4GRLGwpeQ
->>>>>>> b2ee3a86
-      body:
-        encoding: utf8
-        data: ''
-        compression: none
-    response:
-      status:
-        code: 200
-      headers:
-        cache-control: no-cache
-        missing-buckets: '[]'
-        referrer-policy: origin-when-cross-origin, strict-origin-when-cross-origin
-        access-control-max-age: '600'
-        access-control-allow-origin: '*'
-        access-control-expose-headers: MISSING-BUCKETS
-        x-permitted-cross-domain-policies: master-only
-<<<<<<< HEAD
-        date: Thu, 26 Jun 2025 13:16:38 GMT
-=======
-        date: Mon, 28 Apr 2025 14:34:51 GMT
->>>>>>> b2ee3a86
+        x-auth-token: w9ruTwlRluMHQbOAQoqjWw
+      body:
+        encoding: utf8
+        data: ''
+        compression: none
+    response:
+      status:
+        code: 200
+      headers:
+        cache-control: no-cache
+        missing-buckets: '[]'
+        referrer-policy: origin-when-cross-origin, strict-origin-when-cross-origin
+        access-control-max-age: '600'
+        access-control-allow-origin: '*'
+        access-control-expose-headers: MISSING-BUCKETS
+        x-permitted-cross-domain-policies: master-only
+        date: Thu, 03 Jul 2025 12:08:34 GMT
         content-type: application/octet-stream
         content-length: '300'
       body:
@@ -656,31 +528,23 @@
         accept-encoding: gzip, deflate
         connection: keep-alive
         user-agent: python-httpx/0.27.2
-<<<<<<< HEAD
-        x-auth-token: HxRa2DjBbqVXoQEWGsvNUA
-=======
-        x-auth-token: blBIbPA_IU0Cx4GRLGwpeQ
->>>>>>> b2ee3a86
-      body:
-        encoding: utf8
-        data: ''
-        compression: none
-    response:
-      status:
-        code: 200
-      headers:
-        cache-control: no-cache
-        missing-buckets: '[]'
-        referrer-policy: origin-when-cross-origin, strict-origin-when-cross-origin
-        access-control-max-age: '600'
-        access-control-allow-origin: '*'
-        access-control-expose-headers: MISSING-BUCKETS
-        x-permitted-cross-domain-policies: master-only
-<<<<<<< HEAD
-        date: Thu, 26 Jun 2025 13:16:38 GMT
-=======
-        date: Mon, 28 Apr 2025 14:34:52 GMT
->>>>>>> b2ee3a86
+        x-auth-token: w9ruTwlRluMHQbOAQoqjWw
+      body:
+        encoding: utf8
+        data: ''
+        compression: none
+    response:
+      status:
+        code: 200
+      headers:
+        cache-control: no-cache
+        missing-buckets: '[]'
+        referrer-policy: origin-when-cross-origin, strict-origin-when-cross-origin
+        access-control-max-age: '600'
+        access-control-allow-origin: '*'
+        access-control-expose-headers: MISSING-BUCKETS
+        x-permitted-cross-domain-policies: master-only
+        date: Thu, 03 Jul 2025 12:08:35 GMT
         content-type: application/octet-stream
         content-length: '252'
       body:
@@ -697,31 +561,23 @@
         accept-encoding: gzip, deflate
         connection: keep-alive
         user-agent: python-httpx/0.27.2
-<<<<<<< HEAD
-        x-auth-token: HxRa2DjBbqVXoQEWGsvNUA
-=======
-        x-auth-token: blBIbPA_IU0Cx4GRLGwpeQ
->>>>>>> b2ee3a86
-      body:
-        encoding: utf8
-        data: ''
-        compression: none
-    response:
-      status:
-        code: 200
-      headers:
-        cache-control: no-cache
-        missing-buckets: '[]'
-        referrer-policy: origin-when-cross-origin, strict-origin-when-cross-origin
-        access-control-max-age: '600'
-        access-control-allow-origin: '*'
-        access-control-expose-headers: MISSING-BUCKETS
-        x-permitted-cross-domain-policies: master-only
-<<<<<<< HEAD
-        date: Thu, 26 Jun 2025 13:16:39 GMT
-=======
-        date: Mon, 28 Apr 2025 14:34:53 GMT
->>>>>>> b2ee3a86
+        x-auth-token: w9ruTwlRluMHQbOAQoqjWw
+      body:
+        encoding: utf8
+        data: ''
+        compression: none
+    response:
+      status:
+        code: 200
+      headers:
+        cache-control: no-cache
+        missing-buckets: '[]'
+        referrer-policy: origin-when-cross-origin, strict-origin-when-cross-origin
+        access-control-max-age: '600'
+        access-control-allow-origin: '*'
+        access-control-expose-headers: MISSING-BUCKETS
+        x-permitted-cross-domain-policies: master-only
+        date: Thu, 03 Jul 2025 12:08:35 GMT
         content-type: application/octet-stream
         content-length: '108'
       body:
@@ -738,31 +594,23 @@
         accept-encoding: gzip, deflate
         connection: keep-alive
         user-agent: python-httpx/0.27.2
-<<<<<<< HEAD
-        x-auth-token: HxRa2DjBbqVXoQEWGsvNUA
-=======
-        x-auth-token: blBIbPA_IU0Cx4GRLGwpeQ
->>>>>>> b2ee3a86
-      body:
-        encoding: utf8
-        data: ''
-        compression: none
-    response:
-      status:
-        code: 200
-      headers:
-        cache-control: no-cache
-        missing-buckets: '[]'
-        referrer-policy: origin-when-cross-origin, strict-origin-when-cross-origin
-        access-control-max-age: '600'
-        access-control-allow-origin: '*'
-        access-control-expose-headers: MISSING-BUCKETS
-        x-permitted-cross-domain-policies: master-only
-<<<<<<< HEAD
-        date: Thu, 26 Jun 2025 13:16:39 GMT
-=======
-        date: Mon, 28 Apr 2025 14:34:54 GMT
->>>>>>> b2ee3a86
+        x-auth-token: w9ruTwlRluMHQbOAQoqjWw
+      body:
+        encoding: utf8
+        data: ''
+        compression: none
+    response:
+      status:
+        code: 200
+      headers:
+        cache-control: no-cache
+        missing-buckets: '[]'
+        referrer-policy: origin-when-cross-origin, strict-origin-when-cross-origin
+        access-control-max-age: '600'
+        access-control-allow-origin: '*'
+        access-control-expose-headers: MISSING-BUCKETS
+        x-permitted-cross-domain-policies: master-only
+        date: Thu, 03 Jul 2025 12:08:36 GMT
         content-type: application/octet-stream
         content-length: '64'
       body:
@@ -779,31 +627,23 @@
         accept-encoding: gzip, deflate
         connection: keep-alive
         user-agent: python-httpx/0.27.2
-<<<<<<< HEAD
-        x-auth-token: HxRa2DjBbqVXoQEWGsvNUA
-=======
-        x-auth-token: blBIbPA_IU0Cx4GRLGwpeQ
->>>>>>> b2ee3a86
-      body:
-        encoding: utf8
-        data: ''
-        compression: none
-    response:
-      status:
-        code: 200
-      headers:
-        cache-control: no-cache
-        missing-buckets: '[]'
-        referrer-policy: origin-when-cross-origin, strict-origin-when-cross-origin
-        access-control-max-age: '600'
-        access-control-allow-origin: '*'
-        access-control-expose-headers: MISSING-BUCKETS
-        x-permitted-cross-domain-policies: master-only
-<<<<<<< HEAD
-        date: Thu, 26 Jun 2025 13:16:39 GMT
-=======
-        date: Mon, 28 Apr 2025 14:34:55 GMT
->>>>>>> b2ee3a86
+        x-auth-token: w9ruTwlRluMHQbOAQoqjWw
+      body:
+        encoding: utf8
+        data: ''
+        compression: none
+    response:
+      status:
+        code: 200
+      headers:
+        cache-control: no-cache
+        missing-buckets: '[]'
+        referrer-policy: origin-when-cross-origin, strict-origin-when-cross-origin
+        access-control-max-age: '600'
+        access-control-allow-origin: '*'
+        access-control-expose-headers: MISSING-BUCKETS
+        x-permitted-cross-domain-policies: master-only
+        date: Thu, 03 Jul 2025 12:08:36 GMT
         content-type: application/octet-stream
         content-length: '32'
       body:
@@ -819,31 +659,23 @@
         accept-encoding: gzip, deflate
         connection: keep-alive
         user-agent: python-httpx/0.27.2
-<<<<<<< HEAD
-        x-auth-token: HxRa2DjBbqVXoQEWGsvNUA
-=======
-        x-auth-token: blBIbPA_IU0Cx4GRLGwpeQ
->>>>>>> b2ee3a86
-      body:
-        encoding: utf8
-        data: ''
-        compression: none
-    response:
-      status:
-        code: 200
-      headers:
-        cache-control: no-cache
-        missing-buckets: '[]'
-        referrer-policy: origin-when-cross-origin, strict-origin-when-cross-origin
-        access-control-max-age: '600'
-        access-control-allow-origin: '*'
-        access-control-expose-headers: MISSING-BUCKETS
-        x-permitted-cross-domain-policies: master-only
-<<<<<<< HEAD
-        date: Thu, 26 Jun 2025 13:16:40 GMT
-=======
-        date: Mon, 28 Apr 2025 14:34:56 GMT
->>>>>>> b2ee3a86
+        x-auth-token: w9ruTwlRluMHQbOAQoqjWw
+      body:
+        encoding: utf8
+        data: ''
+        compression: none
+    response:
+      status:
+        code: 200
+      headers:
+        cache-control: no-cache
+        missing-buckets: '[]'
+        referrer-policy: origin-when-cross-origin, strict-origin-when-cross-origin
+        access-control-max-age: '600'
+        access-control-allow-origin: '*'
+        access-control-expose-headers: MISSING-BUCKETS
+        x-permitted-cross-domain-policies: master-only
+        date: Thu, 03 Jul 2025 12:08:36 GMT
         content-type: application/octet-stream
         content-length: '48'
       body:
@@ -874,21 +706,13 @@
         access-control-max-age: '600'
         access-control-allow-origin: '*'
         x-permitted-cross-domain-policies: master-only
-<<<<<<< HEAD
-        date: Thu, 26 Jun 2025 13:16:40 GMT
-=======
-        date: Mon, 28 Apr 2025 14:34:56 GMT
->>>>>>> b2ee3a86
+        date: Thu, 03 Jul 2025 12:08:37 GMT
         content-type: application/json
-        content-length: '1433'
-      body:
-        encoding: utf8
-        data: >-
-<<<<<<< HEAD
-          [{"id":"59e9cfbdba632ac2ab8b23b5","name":"l4_sample","dataSource":{"id":{"name":"l4_sample","team":"Organization_X"},"dataLayers":[{"name":"color","category":"color","boundingBox":{"topLeft":[3072,3072,512],"width":1024,"height":1024,"depth":1024},"resolutions":[[1,1,1],[2,2,1],[4,4,1],[8,8,2],[16,16,4]],"elementClass":"uint8","defaultViewConfiguration":{"color":[255,0,0]}},{"name":"segmentation","category":"segmentation","boundingBox":{"topLeft":[3072,3072,512],"width":1024,"height":1024,"depth":1024},"resolutions":[[1,1,1],[2,2,1],[4,4,1],[8,8,2],[16,16,4]],"elementClass":"uint32","largestSegmentId":2504697}],"scale":{"factor":[11.239999771118164,11.239999771118164,28],"unit":"nanometer"}},"dataStore":{"name":"localhost","url":"http://localhost:9000","allowsUpload":true,"jobsSupportedByAvailableWorkers":[],"jobsEnabled":false},"owningOrganization":"Organization_X","allowedTeams":[{"id":"570b9f4b2a7c0e3b008da6ec","name":"team_X1","organization":"Organization_X"}],"allowedTeamsCumulative":[{"id":"570b9f4b2a7c0e3b008da6ec","name":"team_X1","organization":"Organization_X"}],"isActive":true,"isPublic":true,"description":null,"directoryName":"l4_sample","created":1508495293789,"isEditable":true,"lastUsedByUser":1750943796731,"logoUrl":"/assets/images/mpi-logos.svg","sortingKey":1508495293789,"metadata":[],"isUnreported":false,"tags":[],"folderId":"570b9f4e4bb848d0885ea917","publication":null,"usedStorageBytes":0}]
-=======
-          [{"id":"59e9cfbdba632ac2ab8b23b5","name":"l4_sample","dataSource":{"id":{"name":"l4_sample","team":"Organization_X"},"dataLayers":[{"name":"color","category":"color","boundingBox":{"topLeft":[3072,3072,512],"width":1024,"height":1024,"depth":1024},"resolutions":[[1,1,1],[2,2,1],[4,4,1],[8,8,2],[16,16,4]],"elementClass":"uint8","defaultViewConfiguration":{"color":[255,0,0]}},{"name":"segmentation","category":"segmentation","boundingBox":{"topLeft":[3072,3072,512],"width":1024,"height":1024,"depth":1024},"resolutions":[[1,1,1],[2,2,1],[4,4,1],[8,8,2],[16,16,4]],"elementClass":"uint32","largestSegmentId":2504697}],"scale":{"factor":[11.239999771118164,11.239999771118164,28],"unit":"nanometer"}},"dataStore":{"name":"localhost","url":"http://localhost:9000","allowsUpload":true,"jobsSupportedByAvailableWorkers":[],"jobsEnabled":false},"owningOrganization":"Organization_X","allowedTeams":[{"id":"570b9f4b2a7c0e3b008da6ec","name":"team_X1","organization":"Organization_X"}],"allowedTeamsCumulative":[{"id":"570b9f4b2a7c0e3b008da6ec","name":"team_X1","organization":"Organization_X"}],"isActive":true,"isPublic":true,"description":null,"directoryName":"l4_sample","created":1508495293789,"isEditable":true,"lastUsedByUser":1745850887257,"logoUrl":"/assets/images/mpi-logos.svg","sortingKey":1508495293789,"metadata":[],"isUnreported":false,"tags":[],"folderId":"570b9f4e4bb848d0885ea917","publication":null,"usedStorageBytes":0}]
->>>>>>> b2ee3a86
+        content-length: '1577'
+      body:
+        encoding: utf8
+        data: >-
+          [{"id":"59e9cfbdba632ac2ab8b23b5","name":"l4_sample","dataSource":{"id":{"name":"l4_sample","team":"Organization_X"},"dataLayers":[{"name":"color","category":"color","boundingBox":{"topLeft":[3072,3072,512],"width":1024,"height":1024,"depth":1024},"resolutions":[[1,1,1],[2,2,1],[4,4,1],[8,8,2],[16,16,4]],"elementClass":"uint8","defaultViewConfiguration":{"color":[255,0,0]}},{"name":"segmentation","category":"segmentation","boundingBox":{"topLeft":[3072,3072,512],"width":1024,"height":1024,"depth":1024},"resolutions":[[1,1,1],[2,2,1],[4,4,1],[8,8,2],[16,16,4]],"elementClass":"uint32","largestSegmentId":2504697}],"scale":{"factor":[11.239999771118164,11.239999771118164,28],"unit":"nanometer"}},"dataStore":{"name":"localhost","url":"http://localhost:9000","allowsUpload":true,"jobsSupportedByAvailableWorkers":[],"jobsEnabled":false},"owningOrganization":"Organization_X","allowedTeams":[{"id":"570b9f4b2a7c0e3b008da6ec","name":"team_X1","organization":"Organization_X"}],"allowedTeamsCumulative":[{"id":"570b9f4b2a7c0e3b008da6ec","name":"team_X1","organization":"Organization_X"}],"isActive":true,"isPublic":true,"description":null,"directoryName":"l4_sample","created":1508495293789,"isEditable":true,"lastUsedByUser":1751544511826,"logoUrl":"/assets/images/mpi-logos.svg","sortingKey":1508495293789,"metadata":[{"key":"key","type":"string","value":"value"},{"key":"number","type":"number","value":42},{"key":"list","type":"string[]","value":["a","b","c"]}],"isUnreported":false,"tags":[],"folderId":"570b9f4e4bb848d0885ea917","publication":null,"usedStorageBytes":0}]
         compression: none
   - request:
       method: GET
@@ -912,21 +736,13 @@
         cache-control: no-cache
         referrer-policy: origin-when-cross-origin, strict-origin-when-cross-origin
         x-permitted-cross-domain-policies: master-only
-<<<<<<< HEAD
-        date: Thu, 26 Jun 2025 13:16:40 GMT
-=======
-        date: Mon, 28 Apr 2025 14:34:56 GMT
->>>>>>> b2ee3a86
+        date: Thu, 03 Jul 2025 12:08:37 GMT
         content-type: application/json
-        content-length: '1431'
-      body:
-        encoding: utf8
-        data: >-
-<<<<<<< HEAD
-          {"id":"59e9cfbdba632ac2ab8b23b5","name":"l4_sample","dataSource":{"id":{"name":"l4_sample","team":"Organization_X"},"dataLayers":[{"name":"color","category":"color","boundingBox":{"topLeft":[3072,3072,512],"width":1024,"height":1024,"depth":1024},"resolutions":[[1,1,1],[2,2,1],[4,4,1],[8,8,2],[16,16,4]],"elementClass":"uint8","defaultViewConfiguration":{"color":[255,0,0]}},{"name":"segmentation","category":"segmentation","boundingBox":{"topLeft":[3072,3072,512],"width":1024,"height":1024,"depth":1024},"resolutions":[[1,1,1],[2,2,1],[4,4,1],[8,8,2],[16,16,4]],"elementClass":"uint32","largestSegmentId":2504697}],"scale":{"factor":[11.239999771118164,11.239999771118164,28],"unit":"nanometer"}},"dataStore":{"name":"localhost","url":"http://localhost:9000","allowsUpload":true,"jobsSupportedByAvailableWorkers":[],"jobsEnabled":false},"owningOrganization":"Organization_X","allowedTeams":[{"id":"570b9f4b2a7c0e3b008da6ec","name":"team_X1","organization":"Organization_X"}],"allowedTeamsCumulative":[{"id":"570b9f4b2a7c0e3b008da6ec","name":"team_X1","organization":"Organization_X"}],"isActive":true,"isPublic":true,"description":null,"directoryName":"l4_sample","created":1508495293789,"isEditable":true,"lastUsedByUser":1750943801231,"logoUrl":"/assets/images/mpi-logos.svg","sortingKey":1508495293789,"metadata":[],"isUnreported":false,"tags":[],"folderId":"570b9f4e4bb848d0885ea917","publication":null,"usedStorageBytes":0}
-=======
-          {"id":"59e9cfbdba632ac2ab8b23b5","name":"l4_sample","dataSource":{"id":{"name":"l4_sample","team":"Organization_X"},"dataLayers":[{"name":"color","category":"color","boundingBox":{"topLeft":[3072,3072,512],"width":1024,"height":1024,"depth":1024},"resolutions":[[1,1,1],[2,2,1],[4,4,1],[8,8,2],[16,16,4]],"elementClass":"uint8","defaultViewConfiguration":{"color":[255,0,0]}},{"name":"segmentation","category":"segmentation","boundingBox":{"topLeft":[3072,3072,512],"width":1024,"height":1024,"depth":1024},"resolutions":[[1,1,1],[2,2,1],[4,4,1],[8,8,2],[16,16,4]],"elementClass":"uint32","largestSegmentId":2504697}],"scale":{"factor":[11.239999771118164,11.239999771118164,28],"unit":"nanometer"}},"dataStore":{"name":"localhost","url":"http://localhost:9000","allowsUpload":true,"jobsSupportedByAvailableWorkers":[],"jobsEnabled":false},"owningOrganization":"Organization_X","allowedTeams":[{"id":"570b9f4b2a7c0e3b008da6ec","name":"team_X1","organization":"Organization_X"}],"allowedTeamsCumulative":[{"id":"570b9f4b2a7c0e3b008da6ec","name":"team_X1","organization":"Organization_X"}],"isActive":true,"isPublic":true,"description":null,"directoryName":"l4_sample","created":1508495293789,"isEditable":true,"lastUsedByUser":1745850897875,"logoUrl":"/assets/images/mpi-logos.svg","sortingKey":1508495293789,"metadata":[],"isUnreported":false,"tags":[],"folderId":"570b9f4e4bb848d0885ea917","publication":null,"usedStorageBytes":0}
->>>>>>> b2ee3a86
+        content-length: '1575'
+      body:
+        encoding: utf8
+        data: >-
+          {"id":"59e9cfbdba632ac2ab8b23b5","name":"l4_sample","dataSource":{"id":{"name":"l4_sample","team":"Organization_X"},"dataLayers":[{"name":"color","category":"color","boundingBox":{"topLeft":[3072,3072,512],"width":1024,"height":1024,"depth":1024},"resolutions":[[1,1,1],[2,2,1],[4,4,1],[8,8,2],[16,16,4]],"elementClass":"uint8","defaultViewConfiguration":{"color":[255,0,0]}},{"name":"segmentation","category":"segmentation","boundingBox":{"topLeft":[3072,3072,512],"width":1024,"height":1024,"depth":1024},"resolutions":[[1,1,1],[2,2,1],[4,4,1],[8,8,2],[16,16,4]],"elementClass":"uint32","largestSegmentId":2504697}],"scale":{"factor":[11.239999771118164,11.239999771118164,28],"unit":"nanometer"}},"dataStore":{"name":"localhost","url":"http://localhost:9000","allowsUpload":true,"jobsSupportedByAvailableWorkers":[],"jobsEnabled":false},"owningOrganization":"Organization_X","allowedTeams":[{"id":"570b9f4b2a7c0e3b008da6ec","name":"team_X1","organization":"Organization_X"}],"allowedTeamsCumulative":[{"id":"570b9f4b2a7c0e3b008da6ec","name":"team_X1","organization":"Organization_X"}],"isActive":true,"isPublic":true,"description":null,"directoryName":"l4_sample","created":1508495293789,"isEditable":true,"lastUsedByUser":1751544517280,"logoUrl":"/assets/images/mpi-logos.svg","sortingKey":1508495293789,"metadata":[{"key":"key","type":"string","value":"value"},{"key":"number","type":"number","value":42},{"key":"list","type":"string[]","value":["a","b","c"]}],"isUnreported":false,"tags":[],"folderId":"570b9f4e4bb848d0885ea917","publication":null,"usedStorageBytes":0}
         compression: none
   - request:
       method: GET
@@ -938,31 +754,23 @@
         accept-encoding: gzip, deflate
         connection: keep-alive
         user-agent: python-httpx/0.27.2
-<<<<<<< HEAD
-        x-auth-token: HxRa2DjBbqVXoQEWGsvNUA
-=======
-        x-auth-token: blBIbPA_IU0Cx4GRLGwpeQ
->>>>>>> b2ee3a86
-      body:
-        encoding: utf8
-        data: ''
-        compression: none
-    response:
-      status:
-        code: 200
-      headers:
-        cache-control: no-cache
-        missing-buckets: '[]'
-        referrer-policy: origin-when-cross-origin, strict-origin-when-cross-origin
-        access-control-max-age: '600'
-        access-control-allow-origin: '*'
-        access-control-expose-headers: MISSING-BUCKETS
-        x-permitted-cross-domain-policies: master-only
-<<<<<<< HEAD
-        date: Thu, 26 Jun 2025 13:16:40 GMT
-=======
-        date: Mon, 28 Apr 2025 14:34:56 GMT
->>>>>>> b2ee3a86
+        x-auth-token: w9ruTwlRluMHQbOAQoqjWw
+      body:
+        encoding: utf8
+        data: ''
+        compression: none
+    response:
+      status:
+        code: 200
+      headers:
+        cache-control: no-cache
+        missing-buckets: '[]'
+        referrer-policy: origin-when-cross-origin, strict-origin-when-cross-origin
+        access-control-max-age: '600'
+        access-control-allow-origin: '*'
+        access-control-expose-headers: MISSING-BUCKETS
+        x-permitted-cross-domain-policies: master-only
+        date: Thu, 03 Jul 2025 12:08:37 GMT
         content-type: application/octet-stream
         content-length: '700'
       body:
@@ -979,31 +787,23 @@
         accept-encoding: gzip, deflate
         connection: keep-alive
         user-agent: python-httpx/0.27.2
-<<<<<<< HEAD
-        x-auth-token: HxRa2DjBbqVXoQEWGsvNUA
-=======
-        x-auth-token: blBIbPA_IU0Cx4GRLGwpeQ
->>>>>>> b2ee3a86
-      body:
-        encoding: utf8
-        data: ''
-        compression: none
-    response:
-      status:
-        code: 200
-      headers:
-        cache-control: no-cache
-        missing-buckets: '[]'
-        referrer-policy: origin-when-cross-origin, strict-origin-when-cross-origin
-        access-control-max-age: '600'
-        access-control-allow-origin: '*'
-        access-control-expose-headers: MISSING-BUCKETS
-        x-permitted-cross-domain-policies: master-only
-<<<<<<< HEAD
-        date: Thu, 26 Jun 2025 13:16:40 GMT
-=======
-        date: Mon, 28 Apr 2025 14:34:57 GMT
->>>>>>> b2ee3a86
+        x-auth-token: w9ruTwlRluMHQbOAQoqjWw
+      body:
+        encoding: utf8
+        data: ''
+        compression: none
+    response:
+      status:
+        code: 200
+      headers:
+        cache-control: no-cache
+        missing-buckets: '[]'
+        referrer-policy: origin-when-cross-origin, strict-origin-when-cross-origin
+        access-control-max-age: '600'
+        access-control-allow-origin: '*'
+        access-control-expose-headers: MISSING-BUCKETS
+        x-permitted-cross-domain-policies: master-only
+        date: Thu, 03 Jul 2025 12:08:37 GMT
         content-type: application/octet-stream
         content-length: '300'
       body:
@@ -1020,31 +820,23 @@
         accept-encoding: gzip, deflate
         connection: keep-alive
         user-agent: python-httpx/0.27.2
-<<<<<<< HEAD
-        x-auth-token: HxRa2DjBbqVXoQEWGsvNUA
-=======
-        x-auth-token: blBIbPA_IU0Cx4GRLGwpeQ
->>>>>>> b2ee3a86
-      body:
-        encoding: utf8
-        data: ''
-        compression: none
-    response:
-      status:
-        code: 200
-      headers:
-        cache-control: no-cache
-        missing-buckets: '[]'
-        referrer-policy: origin-when-cross-origin, strict-origin-when-cross-origin
-        access-control-max-age: '600'
-        access-control-allow-origin: '*'
-        access-control-expose-headers: MISSING-BUCKETS
-        x-permitted-cross-domain-policies: master-only
-<<<<<<< HEAD
-        date: Thu, 26 Jun 2025 13:16:40 GMT
-=======
-        date: Mon, 28 Apr 2025 14:34:57 GMT
->>>>>>> b2ee3a86
+        x-auth-token: w9ruTwlRluMHQbOAQoqjWw
+      body:
+        encoding: utf8
+        data: ''
+        compression: none
+    response:
+      status:
+        code: 200
+      headers:
+        cache-control: no-cache
+        missing-buckets: '[]'
+        referrer-policy: origin-when-cross-origin, strict-origin-when-cross-origin
+        access-control-max-age: '600'
+        access-control-allow-origin: '*'
+        access-control-expose-headers: MISSING-BUCKETS
+        x-permitted-cross-domain-policies: master-only
+        date: Thu, 03 Jul 2025 12:08:37 GMT
         content-type: application/octet-stream
         content-length: '2800'
       body:
@@ -1061,31 +853,23 @@
         accept-encoding: gzip, deflate
         connection: keep-alive
         user-agent: python-httpx/0.27.2
-<<<<<<< HEAD
-        x-auth-token: HxRa2DjBbqVXoQEWGsvNUA
-=======
-        x-auth-token: blBIbPA_IU0Cx4GRLGwpeQ
->>>>>>> b2ee3a86
-      body:
-        encoding: utf8
-        data: ''
-        compression: none
-    response:
-      status:
-        code: 200
-      headers:
-        cache-control: no-cache
-        missing-buckets: '[]'
-        referrer-policy: origin-when-cross-origin, strict-origin-when-cross-origin
-        access-control-max-age: '600'
-        access-control-allow-origin: '*'
-        access-control-expose-headers: MISSING-BUCKETS
-        x-permitted-cross-domain-policies: master-only
-<<<<<<< HEAD
-        date: Thu, 26 Jun 2025 13:16:41 GMT
-=======
-        date: Mon, 28 Apr 2025 14:34:58 GMT
->>>>>>> b2ee3a86
+        x-auth-token: w9ruTwlRluMHQbOAQoqjWw
+      body:
+        encoding: utf8
+        data: ''
+        compression: none
+    response:
+      status:
+        code: 200
+      headers:
+        cache-control: no-cache
+        missing-buckets: '[]'
+        referrer-policy: origin-when-cross-origin, strict-origin-when-cross-origin
+        access-control-max-age: '600'
+        access-control-allow-origin: '*'
+        access-control-expose-headers: MISSING-BUCKETS
+        x-permitted-cross-domain-policies: master-only
+        date: Thu, 03 Jul 2025 12:08:37 GMT
         content-type: application/octet-stream
         content-length: '1200'
       body:
