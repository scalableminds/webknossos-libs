--- conflicted
+++ resolved
@@ -2,153 +2,764 @@
   - request:
       method: GET
       path: >-
-        /api/v11/datasets?isActive=true&organizationId=Organization_X&searchQuery=l4_sample
-      headers:
-        host: localhost:9000
-        accept: '*/*'
-        accept-encoding: gzip, deflate
-        connection: keep-alive
-        user-agent: python-httpx/0.27.2
-        x-auth-token: >-
-          1b88db86331a38c21a0b235794b9e459856490d70408bcffb767f64ade0f83d2bdb4c4e181b9a9a30cdece7cb7c65208cc43b6c1bb5987f5ece00d348b1a905502a266f8fc64f0371cd6559393d72e031d0c2d0cabad58cccf957bb258bc86f05b5dc3d4fff3d5e3d9c0389a6027d861a21e78e3222fb6c5b7944520ef21761e
-      body:
-        encoding: utf8
-        data: ''
-        compression: none
-    response:
-      status:
-        code: 200
-      headers:
-        cache-control: no-cache
-        referrer-policy: origin-when-cross-origin, strict-origin-when-cross-origin
-        access-control-max-age: '600'
-        access-control-allow-origin: '*'
-        x-permitted-cross-domain-policies: master-only
-<<<<<<< HEAD
-        date: Tue, 16 Sep 2025 08:17:06 GMT
-        connection: close
-=======
+        /api/v10/datasets?isActive=true&organizationId=Organization_X&searchQuery=l4_sample
+      headers:
+        host: localhost:9000
+        accept: '*/*'
+        accept-encoding: gzip, deflate
+        connection: keep-alive
+        user-agent: python-httpx/0.27.2
+        x-auth-token: >-
+          1b88db86331a38c21a0b235794b9e459856490d70408bcffb767f64ade0f83d2bdb4c4e181b9a9a30cdece7cb7c65208cc43b6c1bb5987f5ece00d348b1a905502a266f8fc64f0371cd6559393d72e031d0c2d0cabad58cccf957bb258bc86f05b5dc3d4fff3d5e3d9c0389a6027d861a21e78e3222fb6c5b7944520ef21761e
+      body:
+        encoding: utf8
+        data: ''
+        compression: none
+    response:
+      status:
+        code: 200
+      headers:
+        cache-control: no-cache
+        referrer-policy: origin-when-cross-origin, strict-origin-when-cross-origin
+        access-control-max-age: '600'
+        access-control-allow-origin: '*'
+        x-permitted-cross-domain-policies: master-only
         date: Thu, 11 Sep 2025 11:47:56 GMT
->>>>>>> 9d65d3f3
         content-type: application/json
-        content-length: '3238'
-      body:
-        encoding: utf8
-        data: >-
-<<<<<<< HEAD
-          [{"id":"59e9cfbdba632ac2ab8b23b5","name":"l4_sample","dataSource":{"id":{"name":"l4_sample","team":"Organization_X"},"dataLayers":[{"name":"color","elementClass":"uint8","category":"color","dataFormat":"wkw","resolutions":[[1,1,1],[2,2,1],[4,4,1],[8,8,2],[16,16,4]],"mags":[{"mag":[1,1,1],"path":"/Users/valentin/Documents/scalableminds/webknossos/binaryData/Organization_X/l4_sample/color/1"},{"mag":[2,2,1],"path":"/Users/valentin/Documents/scalableminds/webknossos/binaryData/Organization_X/l4_sample/color/2-2-1"},{"mag":[4,4,1],"path":"/Users/valentin/Documents/scalableminds/webknossos/binaryData/Organization_X/l4_sample/color/4-4-1"},{"mag":[8,8,2],"path":"/Users/valentin/Documents/scalableminds/webknossos/binaryData/Organization_X/l4_sample/color/8-8-2"},{"mag":[16,16,4],"path":"/Users/valentin/Documents/scalableminds/webknossos/binaryData/Organization_X/l4_sample/color/16-16-4"}],"defaultViewConfiguration":{"color":[255,0,0]},"numChannels":1,"boundingBox":{"topLeft":[3072,3072,512],"width":1024,"height":1024,"depth":1024}},{"largestSegmentId":2504697,"name":"segmentation","elementClass":"uint32","category":"segmentation","dataFormat":"wkw","resolutions":[[1,1,1],[2,2,1],[4,4,1],[8,8,2],[16,16,4]],"attachments":{"meshes":[{"name":"meshfile_4-4-1","path":"/Users/valentin/Documents/scalableminds/webknossos/binaryData/Organization_X/l4_sample-59e9cfbdba632ac2ab8b23b5/segmentation/meshes/meshfile_4-4-1","dataFormat":"zarr3"}],"agglomerates":[],"connectomes":[]},"mags":[{"mag":[1,1,1],"path":"/Users/valentin/Documents/scalableminds/webknossos/binaryData/Organization_X/l4_sample/segmentation/1"},{"mag":[2,2,1],"path":"/Users/valentin/Documents/scalableminds/webknossos/binaryData/Organization_X/l4_sample/segmentation/2-2-1"},{"mag":[4,4,1],"path":"/Users/valentin/Documents/scalableminds/webknossos/binaryData/Organization_X/l4_sample/segmentation/4-4-1"},{"mag":[8,8,2],"path":"/Users/valentin/Documents/scalableminds/webknossos/binaryData/Organization_X/l4_sample/segmentation/8-8-2"},{"mag":[16,16,4],"path":"/Users/valentin/Documents/scalableminds/webknossos/binaryData/Organization_X/l4_sample/segmentation/16-16-4"}],"numChannels":1,"boundingBox":{"topLeft":[3072,3072,512],"width":1024,"height":1024,"depth":1024}}],"scale":{"factor":[11.239999771118164,11.239999771118164,28],"unit":"nanometer"}},"dataStore":{"name":"localhost","url":"http://localhost:9000","allowsUpload":true,"jobsSupportedByAvailableWorkers":[],"jobsEnabled":false},"owningOrganization":"Organization_X","allowedTeams":[{"id":"570b9f4b2a7c0e3b008da6ec","name":"team_X1","organization":"Organization_X","isOrganizationTeam":true}],"allowedTeamsCumulative":[{"id":"570b9f4b2a7c0e3b008da6ec","name":"team_X1","organization":"Organization_X","isOrganizationTeam":true}],"isActive":true,"isPublic":true,"description":null,"directoryName":"l4_sample","created":1508495293789,"isEditable":true,"lastUsedByUser":1758010625778,"logoUrl":"/assets/images/mpi-logos.svg","sortingKey":1508495293789,"metadata":[{"key":"key","type":"string","value":"value"},{"key":"number","type":"number","value":42},{"key":"list","type":"string[]","value":["a","b","c"]}],"isUnreported":false,"tags":[],"folderId":"570b9f4e4bb848d0885ea917","usedStorageBytes":0}]
-=======
+        content-length: '1629'
+      body:
+        encoding: utf8
+        data: >-
           [{"id":"59e9cfbdba632ac2ab8b23b5","name":"l4_sample","dataSource":{"id":{"name":"l4_sample","team":"Organization_X"},"dataLayers":[{"name":"color","category":"color","boundingBox":{"topLeft":[3072,3072,512],"width":1024,"height":1024,"depth":1024},"resolutions":[[1,1,1],[2,2,1],[4,4,1],[8,8,2],[16,16,4]],"elementClass":"uint8","defaultViewConfiguration":{"color":[255,0,0]}},{"name":"segmentation","category":"segmentation","boundingBox":{"topLeft":[3072,3072,512],"width":1024,"height":1024,"depth":1024},"resolutions":[[1,1,1],[2,2,1],[4,4,1],[8,8,2],[16,16,4]],"elementClass":"uint32","largestSegmentId":2504697}],"scale":{"factor":[11.239999771118164,11.239999771118164,28],"unit":"nanometer"}},"dataStore":{"name":"localhost","url":"http://localhost:9000","allowsUpload":true,"jobsSupportedByAvailableWorkers":[],"jobsEnabled":false},"owningOrganization":"Organization_X","allowedTeams":[{"id":"570b9f4b2a7c0e3b008da6ec","name":"team_X1","organization":"Organization_X","isOrganizationTeam":true}],"allowedTeamsCumulative":[{"id":"570b9f4b2a7c0e3b008da6ec","name":"team_X1","organization":"Organization_X","isOrganizationTeam":true}],"isActive":true,"isPublic":true,"description":null,"directoryName":"l4_sample","created":1508495293789,"isEditable":true,"lastUsedByUser":1757591275501,"logoUrl":"/assets/images/mpi-logos.svg","sortingKey":1508495293789,"metadata":[{"key":"key","type":"string","value":"value"},{"key":"number","type":"number","value":42},{"key":"list","type":"string[]","value":["a","b","c"]}],"isUnreported":false,"tags":[],"folderId":"570b9f4e4bb848d0885ea917","publication":null,"usedStorageBytes":0}]
->>>>>>> 9d65d3f3
-        compression: none
-  - request:
-      method: GET
-      path: /api/v11/datasets/59e9cfbdba632ac2ab8b23b5
-      headers:
-        host: localhost:9000
-        accept: '*/*'
-        accept-encoding: gzip, deflate
-        connection: keep-alive
-        user-agent: python-httpx/0.27.2
-        x-auth-token: >-
-          1b88db86331a38c21a0b235794b9e459856490d70408bcffb767f64ade0f83d2bdb4c4e181b9a9a30cdece7cb7c65208cc43b6c1bb5987f5ece00d348b1a905502a266f8fc64f0371cd6559393d72e031d0c2d0cabad58cccf957bb258bc86f05b5dc3d4fff3d5e3d9c0389a6027d861a21e78e3222fb6c5b7944520ef21761e
-      body:
-        encoding: utf8
-        data: ''
-        compression: none
-    response:
-      status:
-        code: 200
-      headers:
-        cache-control: no-cache
-        referrer-policy: origin-when-cross-origin, strict-origin-when-cross-origin
-        x-permitted-cross-domain-policies: master-only
-<<<<<<< HEAD
-        date: Tue, 16 Sep 2025 08:17:06 GMT
-        connection: close
-=======
+        compression: none
+  - request:
+      method: GET
+      path: /api/v10/datasets/59e9cfbdba632ac2ab8b23b5
+      headers:
+        host: localhost:9000
+        accept: '*/*'
+        accept-encoding: gzip, deflate
+        connection: keep-alive
+        user-agent: python-httpx/0.27.2
+        x-auth-token: >-
+          1b88db86331a38c21a0b235794b9e459856490d70408bcffb767f64ade0f83d2bdb4c4e181b9a9a30cdece7cb7c65208cc43b6c1bb5987f5ece00d348b1a905502a266f8fc64f0371cd6559393d72e031d0c2d0cabad58cccf957bb258bc86f05b5dc3d4fff3d5e3d9c0389a6027d861a21e78e3222fb6c5b7944520ef21761e
+      body:
+        encoding: utf8
+        data: ''
+        compression: none
+    response:
+      status:
+        code: 200
+      headers:
+        cache-control: no-cache
+        referrer-policy: origin-when-cross-origin, strict-origin-when-cross-origin
+        x-permitted-cross-domain-policies: master-only
         date: Thu, 11 Sep 2025 11:47:56 GMT
->>>>>>> 9d65d3f3
         content-type: application/json
-        content-length: '3236'
-      body:
-        encoding: utf8
-        data: >-
-<<<<<<< HEAD
-          {"id":"59e9cfbdba632ac2ab8b23b5","name":"l4_sample","dataSource":{"id":{"name":"l4_sample","team":"Organization_X"},"dataLayers":[{"name":"color","elementClass":"uint8","category":"color","dataFormat":"wkw","resolutions":[[1,1,1],[2,2,1],[4,4,1],[8,8,2],[16,16,4]],"mags":[{"mag":[1,1,1],"path":"/Users/valentin/Documents/scalableminds/webknossos/binaryData/Organization_X/l4_sample/color/1"},{"mag":[2,2,1],"path":"/Users/valentin/Documents/scalableminds/webknossos/binaryData/Organization_X/l4_sample/color/2-2-1"},{"mag":[4,4,1],"path":"/Users/valentin/Documents/scalableminds/webknossos/binaryData/Organization_X/l4_sample/color/4-4-1"},{"mag":[8,8,2],"path":"/Users/valentin/Documents/scalableminds/webknossos/binaryData/Organization_X/l4_sample/color/8-8-2"},{"mag":[16,16,4],"path":"/Users/valentin/Documents/scalableminds/webknossos/binaryData/Organization_X/l4_sample/color/16-16-4"}],"defaultViewConfiguration":{"color":[255,0,0]},"numChannels":1,"boundingBox":{"topLeft":[3072,3072,512],"width":1024,"height":1024,"depth":1024}},{"largestSegmentId":2504697,"name":"segmentation","elementClass":"uint32","category":"segmentation","dataFormat":"wkw","resolutions":[[1,1,1],[2,2,1],[4,4,1],[8,8,2],[16,16,4]],"attachments":{"meshes":[{"name":"meshfile_4-4-1","path":"/Users/valentin/Documents/scalableminds/webknossos/binaryData/Organization_X/l4_sample-59e9cfbdba632ac2ab8b23b5/segmentation/meshes/meshfile_4-4-1","dataFormat":"zarr3"}],"agglomerates":[],"connectomes":[]},"mags":[{"mag":[1,1,1],"path":"/Users/valentin/Documents/scalableminds/webknossos/binaryData/Organization_X/l4_sample/segmentation/1"},{"mag":[2,2,1],"path":"/Users/valentin/Documents/scalableminds/webknossos/binaryData/Organization_X/l4_sample/segmentation/2-2-1"},{"mag":[4,4,1],"path":"/Users/valentin/Documents/scalableminds/webknossos/binaryData/Organization_X/l4_sample/segmentation/4-4-1"},{"mag":[8,8,2],"path":"/Users/valentin/Documents/scalableminds/webknossos/binaryData/Organization_X/l4_sample/segmentation/8-8-2"},{"mag":[16,16,4],"path":"/Users/valentin/Documents/scalableminds/webknossos/binaryData/Organization_X/l4_sample/segmentation/16-16-4"}],"numChannels":1,"boundingBox":{"topLeft":[3072,3072,512],"width":1024,"height":1024,"depth":1024}}],"scale":{"factor":[11.239999771118164,11.239999771118164,28],"unit":"nanometer"}},"dataStore":{"name":"localhost","url":"http://localhost:9000","allowsUpload":true,"jobsSupportedByAvailableWorkers":[],"jobsEnabled":false},"owningOrganization":"Organization_X","allowedTeams":[{"id":"570b9f4b2a7c0e3b008da6ec","name":"team_X1","organization":"Organization_X","isOrganizationTeam":true}],"allowedTeamsCumulative":[{"id":"570b9f4b2a7c0e3b008da6ec","name":"team_X1","organization":"Organization_X","isOrganizationTeam":true}],"isActive":true,"isPublic":true,"description":null,"directoryName":"l4_sample","created":1508495293789,"isEditable":true,"lastUsedByUser":1758010626335,"logoUrl":"/assets/images/mpi-logos.svg","sortingKey":1508495293789,"metadata":[{"key":"key","type":"string","value":"value"},{"key":"number","type":"number","value":42},{"key":"list","type":"string[]","value":["a","b","c"]}],"isUnreported":false,"tags":[],"folderId":"570b9f4e4bb848d0885ea917","usedStorageBytes":0}
-        compression: none
-  - request:
-      method: POST
-      path: /api/v11/userToken/generate
-      headers:
-        host: localhost:9000
-        content-length: '0'
-        accept: '*/*'
-        accept-encoding: gzip, deflate
-        connection: keep-alive
-        user-agent: python-httpx/0.27.2
-        x-auth-token: >-
-          1b88db86331a38c21a0b235794b9e459856490d70408bcffb767f64ade0f83d2bdb4c4e181b9a9a30cdece7cb7c65208cc43b6c1bb5987f5ece00d348b1a905502a266f8fc64f0371cd6559393d72e031d0c2d0cabad58cccf957bb258bc86f05b5dc3d4fff3d5e3d9c0389a6027d861a21e78e3222fb6c5b7944520ef21761e
-      body:
-        encoding: utf8
-        data: ''
-        compression: none
-    response:
-      status:
-        code: 200
-      headers:
-        x-powered-by: Express
-        cache-control: no-cache
-        referrer-policy: origin-when-cross-origin, strict-origin-when-cross-origin
-        x-permitted-cross-domain-policies: master-only
-        date: Tue, 16 Sep 2025 08:17:06 GMT
-        connection: close
+        content-length: '1627'
+      body:
+        encoding: utf8
+        data: >-
+          {"id":"59e9cfbdba632ac2ab8b23b5","name":"l4_sample","dataSource":{"id":{"name":"l4_sample","team":"Organization_X"},"dataLayers":[{"name":"color","category":"color","boundingBox":{"topLeft":[3072,3072,512],"width":1024,"height":1024,"depth":1024},"resolutions":[[1,1,1],[2,2,1],[4,4,1],[8,8,2],[16,16,4]],"elementClass":"uint8","defaultViewConfiguration":{"color":[255,0,0]}},{"name":"segmentation","category":"segmentation","boundingBox":{"topLeft":[3072,3072,512],"width":1024,"height":1024,"depth":1024},"resolutions":[[1,1,1],[2,2,1],[4,4,1],[8,8,2],[16,16,4]],"elementClass":"uint32","largestSegmentId":2504697}],"scale":{"factor":[11.239999771118164,11.239999771118164,28],"unit":"nanometer"}},"dataStore":{"name":"localhost","url":"http://localhost:9000","allowsUpload":true,"jobsSupportedByAvailableWorkers":[],"jobsEnabled":false},"owningOrganization":"Organization_X","allowedTeams":[{"id":"570b9f4b2a7c0e3b008da6ec","name":"team_X1","organization":"Organization_X","isOrganizationTeam":true}],"allowedTeamsCumulative":[{"id":"570b9f4b2a7c0e3b008da6ec","name":"team_X1","organization":"Organization_X","isOrganizationTeam":true}],"isActive":true,"isPublic":true,"description":null,"directoryName":"l4_sample","created":1508495293789,"isEditable":true,"lastUsedByUser":1757591276558,"logoUrl":"/assets/images/mpi-logos.svg","sortingKey":1508495293789,"metadata":[{"key":"key","type":"string","value":"value"},{"key":"number","type":"number","value":42},{"key":"list","type":"string[]","value":["a","b","c"]}],"isUnreported":false,"tags":[],"folderId":"570b9f4e4bb848d0885ea917","publication":null,"usedStorageBytes":0}
+        compression: none
+  - request:
+      method: GET
+      path: >-
+        /data/v10/datasets/59e9cfbdba632ac2ab8b23b5/layers/color/data?mag=1-1-1&x=3164&y=3212&z=1017&width=10&height=10&depth=7
+      headers:
+        host: localhost:9000
+        accept: '*/*'
+        accept-encoding: gzip, deflate
+        connection: keep-alive
+        user-agent: python-httpx/0.27.2
+        x-auth-token: >-
+          1b88db86331a38c21a0b235794b9e459856490d70408bcffb767f64ade0f83d2bdb4c4e181b9a9a30cdece7cb7c65208cc43b6c1bb5987f5ece00d348b1a905502a266f8fc64f0371cd6559393d72e031d0c2d0cabad58cccf957bb258bc86f05b5dc3d4fff3d5e3d9c0389a6027d861a21e78e3222fb6c5b7944520ef21761e
+      body:
+        encoding: utf8
+        data: ''
+        compression: none
+    response:
+      status:
+        code: 200
+      headers:
+        cache-control: no-cache
+        missing-buckets: '[]'
+        referrer-policy: origin-when-cross-origin, strict-origin-when-cross-origin
+        access-control-max-age: '600'
+        access-control-allow-origin: '*'
+        access-control-expose-headers: MISSING-BUCKETS
+        x-permitted-cross-domain-policies: master-only
+        date: Thu, 11 Sep 2025 11:47:56 GMT
+        content-type: application/octet-stream
+        content-length: '700'
+      body:
+        encoding: base64
+        data: >-
+          aG9scV9adm93ZV9tY1trX3BvaHFnZldNVmlZU19ga2dYa2t2amiBZXZrd1hzdnqEfHaJg3p3f4WBe4uMdoR1eIyGfY+GimVpWGV7jIaDho1laGl8b35+gX9/VV5rWnJ5dIKRi2VxbGNqYWp0THBcX3djXV9iWmZTcFt5emeAXXFqZ3B0eD2Di3+LZoOXinOekHx6hoh9cHh3fYlxhY6Ei3h4aYWDe4yLjpFqWXl7foGKhJKcYV9qYW12fYSQmHZdZWJ0eYSIgJNyYG1ucHhwaWtfe3NsgXCTen91b5yFi4d5g4ePd2+LioaEgoKOkX2KjXp7cWxpcJqVhIKCZmFkdnuAlJB6g4JwcYOSi5yYhoByZXR2h5iLhJNhgoh+boaAiJVxbXqJinGFdYqOhXRsX3F1dm5odXt/e3x/fIlrZmqJk4mFi4SPjnFvmZqDfoZ4hYGRc495goJvenGRfYGSjmhgZW5pgYCKjZdwcnR7aYGXiqKSf2h4bF9ykYaIiYB2bHp/dZiUg5yEZZGJin6bipiEi5RwhnFve2iUio5/koqHdG1geJGDl5uOiGRpaY5+foSDhYmRfWiIgICBgIiHjnFuk5WLdYGEfYGMdJWdjHJxhZiMkYOTkpCMk56HkpuFjp6Lip2ZjZqTgY6Wc5CKlZydmpB/iGBpY1ZnYGuDdXdwdW9jY3tueXaNg4p3cW1vanqZiIWBf35saWhtiYiJkYN2jXdcZY+QiXyUgIp8dm2bkZWekouHeGpukJuWhIuJlXx7g4GQm4uSlp6LhYqLhI6Pi5GMkpGQk39naVhifY1vdo2Jd3teY21+dm6FgolzdnmBZmyGiYeAhn5qaWtnY4uIkIB5fmBda2eFkYiYjoeCaVJ9fYtxg4t4jn5ug5GZi6B9hoiIdHmgloiMfoiQhn+al5WXoHCQfX+JgQ==
+  - request:
+      method: GET
+      path: >-
+        /data/v10/datasets/59e9cfbdba632ac2ab8b23b5/layers/color/data?mag=1-1-1&x=3164&y=3212&z=1024&width=10&height=10&depth=3
+      headers:
+        host: localhost:9000
+        accept: '*/*'
+        accept-encoding: gzip, deflate
+        connection: keep-alive
+        user-agent: python-httpx/0.27.2
+        x-auth-token: >-
+          1b88db86331a38c21a0b235794b9e459856490d70408bcffb767f64ade0f83d2bdb4c4e181b9a9a30cdece7cb7c65208cc43b6c1bb5987f5ece00d348b1a905502a266f8fc64f0371cd6559393d72e031d0c2d0cabad58cccf957bb258bc86f05b5dc3d4fff3d5e3d9c0389a6027d861a21e78e3222fb6c5b7944520ef21761e
+      body:
+        encoding: utf8
+        data: ''
+        compression: none
+    response:
+      status:
+        code: 200
+      headers:
+        cache-control: no-cache
+        missing-buckets: '[]'
+        referrer-policy: origin-when-cross-origin, strict-origin-when-cross-origin
+        access-control-max-age: '600'
+        access-control-allow-origin: '*'
+        access-control-expose-headers: MISSING-BUCKETS
+        x-permitted-cross-domain-policies: master-only
+        date: Thu, 11 Sep 2025 11:47:56 GMT
+        content-type: application/octet-stream
+        content-length: '300'
+      body:
+        encoding: base64
+        data: >-
+          l3+DdmmEb2pVdnt+e4mBaWBiY2eBkI2HZ2ZmdVVxfGuBinF4YGFJU4J9a315hnpcYmR0Z25+g5GBcWJmc2t5aXqDknxod4yMcHeBeXl9kXygiXiCkHeHdYR4i5SGdIiLin15eoNubld0iXFnZXmBiW1+ZGlhZVtshnFqa1ZsbnJma3hxc2lpdGBxdG5hamRibHBhZnBqPlFud3puaVljaGVmb1h1eHVZW1lzcnhoZoJ0cmdegItvYoB0hIR3XXl3Znp8f2l1aXRfYW5sfHx/hlp0bF1lanhzbYNtclZjZGludIZ7e3RobGxZWFN0hGh2WmJhaXVwXoB8dUVcWmNVX22AfGNZWkVtW2FrZWx1W1pEZWpuY19kVVhBQF5WUX54Yl5rWltJa2ledW1x
+  - request:
+      method: GET
+      path: >-
+        /data/v10/datasets/59e9cfbdba632ac2ab8b23b5/layers/color/data?mag=2-2-1&x=3164&y=3212&z=1017&width=5&height=5&depth=7
+      headers:
+        host: localhost:9000
+        accept: '*/*'
+        accept-encoding: gzip, deflate
+        connection: keep-alive
+        user-agent: python-httpx/0.27.2
+        x-auth-token: >-
+          1b88db86331a38c21a0b235794b9e459856490d70408bcffb767f64ade0f83d2bdb4c4e181b9a9a30cdece7cb7c65208cc43b6c1bb5987f5ece00d348b1a905502a266f8fc64f0371cd6559393d72e031d0c2d0cabad58cccf957bb258bc86f05b5dc3d4fff3d5e3d9c0389a6027d861a21e78e3222fb6c5b7944520ef21761e
+      body:
+        encoding: utf8
+        data: ''
+        compression: none
+    response:
+      status:
+        code: 200
+      headers:
+        cache-control: no-cache
+        missing-buckets: '[]'
+        referrer-policy: origin-when-cross-origin, strict-origin-when-cross-origin
+        access-control-max-age: '600'
+        access-control-allow-origin: '*'
+        access-control-expose-headers: MISSING-BUCKETS
+        x-permitted-cross-domain-policies: master-only
+        date: Thu, 11 Sep 2025 11:47:56 GMT
+        content-type: application/octet-stream
+        content-length: '175'
+      body:
+        encoding: base64
+        data: >-
+          amdfb2xnV2pgYnx3en6Db22JhIhhanV/hWJnYGZccHiBeGiBeoKFhnF6f4qRYGN1hJFybXR1bYqGgo56gmtqfZKBcXWOkW+Fd4KMfXN4cmmWhIWJco51bnmAlHF2bY2Ie4F+lo+MiHJqhoOJiGmNgIKEcpSMjI+LkoqXm5F7bGNlc4qEemxrjImBg2mWlYuBdIeOkY+Ni3BgfXKGg3dqaYmMgmRpjoeBiHaWkYOChQ==
+  - request:
+      method: GET
+      path: >-
+        /data/v10/datasets/59e9cfbdba632ac2ab8b23b5/layers/color/data?mag=2-2-1&x=3164&y=3212&z=1024&width=5&height=5&depth=3
+      headers:
+        host: localhost:9000
+        accept: '*/*'
+        accept-encoding: gzip, deflate
+        connection: keep-alive
+        user-agent: python-httpx/0.27.2
+        x-auth-token: >-
+          1b88db86331a38c21a0b235794b9e459856490d70408bcffb767f64ade0f83d2bdb4c4e181b9a9a30cdece7cb7c65208cc43b6c1bb5987f5ece00d348b1a905502a266f8fc64f0371cd6559393d72e031d0c2d0cabad58cccf957bb258bc86f05b5dc3d4fff3d5e3d9c0389a6027d861a21e78e3222fb6c5b7944520ef21761e
+      body:
+        encoding: utf8
+        data: ''
+        compression: none
+    response:
+      status:
+        code: 200
+      headers:
+        cache-control: no-cache
+        missing-buckets: '[]'
+        referrer-policy: origin-when-cross-origin, strict-origin-when-cross-origin
+        access-control-max-age: '600'
+        access-control-allow-origin: '*'
+        access-control-expose-headers: MISSING-BUCKETS
+        x-permitted-cross-domain-policies: master-only
+        date: Thu, 11 Sep 2025 11:47:56 GMT
+        content-type: application/octet-stream
+        content-length: '75'
+      body:
+        encoding: base64
+        data: >-
+          fn91ZmV+iGxjVHh1hHVjf3N9fHmPfYmCeYJtbmZodGpqb2xZaW9jaWxrdnNcfGp9fG5ga3qBb2VmY391W2JndnhaVWVkaFlSX3Zn
+  - request:
+      method: GET
+      path: >-
+        /data/v10/datasets/59e9cfbdba632ac2ab8b23b5/layers/color/data?mag=4-4-1&x=3164&y=3212&z=1017&width=3&height=3&depth=7
+      headers:
+        host: localhost:9000
+        accept: '*/*'
+        accept-encoding: gzip, deflate
+        connection: keep-alive
+        user-agent: python-httpx/0.27.2
+        x-auth-token: >-
+          1b88db86331a38c21a0b235794b9e459856490d70408bcffb767f64ade0f83d2bdb4c4e181b9a9a30cdece7cb7c65208cc43b6c1bb5987f5ece00d348b1a905502a266f8fc64f0371cd6559393d72e031d0c2d0cabad58cccf957bb258bc86f05b5dc3d4fff3d5e3d9c0389a6027d861a21e78e3222fb6c5b7944520ef21761e
+      body:
+        encoding: utf8
+        data: ''
+        compression: none
+    response:
+      status:
+        code: 200
+      headers:
+        cache-control: no-cache
+        missing-buckets: '[]'
+        referrer-policy: origin-when-cross-origin, strict-origin-when-cross-origin
+        access-control-max-age: '600'
+        access-control-allow-origin: '*'
+        access-control-expose-headers: MISSING-BUCKETS
+        x-permitted-cross-domain-policies: master-only
+        date: Thu, 11 Sep 2025 11:47:57 GMT
+        content-type: application/octet-stream
+        content-length: '63'
+      body:
+        encoding: base64
+        data: >-
+          Z2Vpc4GFZ3WIa29leoOLaHOOfHtveXmRdnmNgH5ngXKHiIONiYhrjIh/kZmKf2h0kIJqjo+HhHBuioFqkIeE
+  - request:
+      method: GET
+      path: >-
+        /data/v10/datasets/59e9cfbdba632ac2ab8b23b5/layers/color/data?mag=4-4-1&x=3164&y=3212&z=1024&width=3&height=3&depth=3
+      headers:
+        host: localhost:9000
+        accept: '*/*'
+        accept-encoding: gzip, deflate
+        connection: keep-alive
+        user-agent: python-httpx/0.27.2
+        x-auth-token: >-
+          1b88db86331a38c21a0b235794b9e459856490d70408bcffb767f64ade0f83d2bdb4c4e181b9a9a30cdece7cb7c65208cc43b6c1bb5987f5ece00d348b1a905502a266f8fc64f0371cd6559393d72e031d0c2d0cabad58cccf957bb258bc86f05b5dc3d4fff3d5e3d9c0389a6027d861a21e78e3222fb6c5b7944520ef21761e
+      body:
+        encoding: utf8
+        data: ''
+        compression: none
+    response:
+      status:
+        code: 200
+      headers:
+        cache-control: no-cache
+        missing-buckets: '[]'
+        referrer-policy: origin-when-cross-origin, strict-origin-when-cross-origin
+        access-control-max-age: '600'
+        access-control-allow-origin: '*'
+        access-control-expose-headers: MISSING-BUCKETS
+        x-permitted-cross-domain-policies: master-only
+        date: Thu, 11 Sep 2025 11:47:57 GMT
+        content-type: application/octet-stream
+        content-length: '27'
+      body:
+        encoding: base64
+        data: fmlcdnxphX95cGxranFodXBuZXxtWmZoVWdn
+  - request:
+      method: GET
+      path: >-
+        /data/v10/datasets/59e9cfbdba632ac2ab8b23b5/layers/color/data?mag=8-8-2&x=3160&y=3208&z=1016&width=2&height=2&depth=4
+      headers:
+        host: localhost:9000
+        accept: '*/*'
+        accept-encoding: gzip, deflate
+        connection: keep-alive
+        user-agent: python-httpx/0.27.2
+        x-auth-token: >-
+          1b88db86331a38c21a0b235794b9e459856490d70408bcffb767f64ade0f83d2bdb4c4e181b9a9a30cdece7cb7c65208cc43b6c1bb5987f5ece00d348b1a905502a266f8fc64f0371cd6559393d72e031d0c2d0cabad58cccf957bb258bc86f05b5dc3d4fff3d5e3d9c0389a6027d861a21e78e3222fb6c5b7944520ef21761e
+      body:
+        encoding: utf8
+        data: ''
+        compression: none
+    response:
+      status:
+        code: 200
+      headers:
+        cache-control: no-cache
+        missing-buckets: '[]'
+        referrer-policy: origin-when-cross-origin, strict-origin-when-cross-origin
+        access-control-max-age: '600'
+        access-control-allow-origin: '*'
+        access-control-expose-headers: MISSING-BUCKETS
+        x-permitted-cross-domain-policies: master-only
+        date: Thu, 11 Sep 2025 11:47:57 GMT
+        content-type: application/octet-stream
+        content-length: '16'
+      body:
+        encoding: base64
+        data: d3dxgnNueod3ZouHdWiMgw==
+  - request:
+      method: GET
+      path: >-
+        /data/v10/datasets/59e9cfbdba632ac2ab8b23b5/layers/color/data?mag=8-8-2&x=3160&y=3208&z=1024&width=2&height=2&depth=2
+      headers:
+        host: localhost:9000
+        accept: '*/*'
+        accept-encoding: gzip, deflate
+        connection: keep-alive
+        user-agent: python-httpx/0.27.2
+        x-auth-token: >-
+          1b88db86331a38c21a0b235794b9e459856490d70408bcffb767f64ade0f83d2bdb4c4e181b9a9a30cdece7cb7c65208cc43b6c1bb5987f5ece00d348b1a905502a266f8fc64f0371cd6559393d72e031d0c2d0cabad58cccf957bb258bc86f05b5dc3d4fff3d5e3d9c0389a6027d861a21e78e3222fb6c5b7944520ef21761e
+      body:
+        encoding: utf8
+        data: ''
+        compression: none
+    response:
+      status:
+        code: 200
+      headers:
+        cache-control: no-cache
+        missing-buckets: '[]'
+        referrer-policy: origin-when-cross-origin, strict-origin-when-cross-origin
+        access-control-max-age: '600'
+        access-control-allow-origin: '*'
+        access-control-expose-headers: MISSING-BUCKETS
+        x-permitted-cross-domain-policies: master-only
+        date: Thu, 11 Sep 2025 11:47:57 GMT
+        content-type: application/octet-stream
+        content-length: '8'
+      body:
+        encoding: utf8
+        data: '{kyplnag'
+        compression: none
+  - request:
+      method: GET
+      path: >-
+        /data/v10/datasets/59e9cfbdba632ac2ab8b23b5/layers/color/data?mag=16-16-4&x=3152&y=3200&z=1016&width=2&height=2&depth=3
+      headers:
+        host: localhost:9000
+        accept: '*/*'
+        accept-encoding: gzip, deflate
+        connection: keep-alive
+        user-agent: python-httpx/0.27.2
+        x-auth-token: >-
+          1b88db86331a38c21a0b235794b9e459856490d70408bcffb767f64ade0f83d2bdb4c4e181b9a9a30cdece7cb7c65208cc43b6c1bb5987f5ece00d348b1a905502a266f8fc64f0371cd6559393d72e031d0c2d0cabad58cccf957bb258bc86f05b5dc3d4fff3d5e3d9c0389a6027d861a21e78e3222fb6c5b7944520ef21761e
+      body:
+        encoding: utf8
+        data: ''
+        compression: none
+    response:
+      status:
+        code: 200
+      headers:
+        cache-control: no-cache
+        missing-buckets: '[]'
+        referrer-policy: origin-when-cross-origin, strict-origin-when-cross-origin
+        access-control-max-age: '600'
+        access-control-allow-origin: '*'
+        access-control-expose-headers: MISSING-BUCKETS
+        x-permitted-cross-domain-policies: master-only
+        date: Thu, 11 Sep 2025 11:47:57 GMT
+        content-type: application/octet-stream
+        content-length: '12'
+      body:
+        encoding: base64
+        data: bmt5fnltgIV2bn9x
+  - request:
+      method: GET
+      path: >-
+        /data/v10/datasets/59e9cfbdba632ac2ab8b23b5/layers/segmentation/data?mag=1-1-1&x=3164&y=3212&z=1017&width=10&height=10&depth=7
+      headers:
+        host: localhost:9000
+        accept: '*/*'
+        accept-encoding: gzip, deflate
+        connection: keep-alive
+        user-agent: python-httpx/0.27.2
+        x-auth-token: >-
+          1b88db86331a38c21a0b235794b9e459856490d70408bcffb767f64ade0f83d2bdb4c4e181b9a9a30cdece7cb7c65208cc43b6c1bb5987f5ece00d348b1a905502a266f8fc64f0371cd6559393d72e031d0c2d0cabad58cccf957bb258bc86f05b5dc3d4fff3d5e3d9c0389a6027d861a21e78e3222fb6c5b7944520ef21761e
+      body:
+        encoding: utf8
+        data: ''
+        compression: none
+    response:
+      status:
+        code: 200
+      headers:
+        cache-control: no-cache
+        missing-buckets: '[]'
+        referrer-policy: origin-when-cross-origin, strict-origin-when-cross-origin
+        access-control-max-age: '600'
+        access-control-allow-origin: '*'
+        access-control-expose-headers: MISSING-BUCKETS
+        x-permitted-cross-domain-policies: master-only
+        date: Thu, 11 Sep 2025 11:47:57 GMT
+        content-type: application/octet-stream
+        content-length: '2800'
+      body:
+        encoding: base64
+        data: >-
+          u/IAALvyAAC78gAAu/IAALvyAAC78gAAu/IAALvyAAC78gAAu/IAALvyAAC78gAAu/IAALvyAAC78gAAu/IAALvyAAC78gAAu/IAALvyAADAmwAAwJsAAMCbAADAmwAAwJsAAMCbAADAmwAAwJsAAMCbAADAmwAAwJsAAMCbAADAmwAAwJsAAMCbAADAmwAAwJsAAMCbAADAmwAAwJsAAMCbAADAmwAAwJsAAMCbAADAmwAAwJsAAMCbAADAmwAAwJsAAMCbAADAmwAAwJsAAMCbAADAmwAAwJsAAMCbAADAmwAAwJsAAMCbAADAmwAAwJsAAMCbAADAmwAAwJsAAMCbAADAmwAAwJsAAMCbAADAmwAAwJsAAMCbAADAmwAAwJsAAMCbAADAmwAAwJsAAMCbAADAmwAAwJsAAMCbAADAmwAAwJsAAMCbAADAmwAAwJsAAMCbAADAmwAAwJsAAMCbAADAmwAAwJsAAMCbAADAmwAAwJsAAMCbAADAmwAAwJsAAMCbAADAmwAAwJsAALvyAAC78gAAu/IAALvyAAC78gAAu/IAALvyAAC78gAAu/IAALvyAADAmwAAwJsAAMCbAADAmwAAwJsAAMCbAADAmwAAwJsAAMCbAADAmwAAwJsAAMCbAADAmwAAwJsAAMCbAADAmwAAwJsAAMCbAADAmwAAwJsAAMCbAADAmwAAwJsAAMCbAADAmwAAwJsAAMCbAADAmwAAwJsAAMCbAADAmwAAwJsAAMCbAADAmwAAwJsAAMCbAADAmwAAwJsAAMCbAADAmwAAwJsAAMCbAADAmwAAwJsAAMCbAADAmwAAwJsAAMCbAADAmwAAwJsAAMCbAADAmwAAwJsAAMCbAADAmwAAwJsAAMCbAADAmwAAwJsAAMCbAADAmwAAwJsAAMCbAADAmwAAwJsAAMCbAADAmwAAwJsAAMCbAADAmwAAwJsAAMCbAADAmwAAwJsAAMCbAADAmwAAwJsAAMCbAADAmwAAwJsAAMCbAADAmwAAwJsAAMCbAADAmwAAwJsAAMCbAADAmwAAwJsAAMCbAADAmwAAwJsAAMCbAADAmwAAwJsAAMCbAADAmwAAwJsAAMCbAADAmwAAwJsAAMCbAADAmwAAwJsAAMCbAADAmwAAwJsAAMCbAADAmwAAwJsAAMCbAADAmwAAwJsAAMCbAADAmwAAwJsAAMCbAADAmwAAwJsAAMCbAADAmwAAwJsAAMCbAADAmwAAwJsAAMCbAADAmwAAwJsAAMCbAADAmwAAwJsAAMCbAADAmwAAwJsAAMCbAADAmwAAwJsAAMCbAADAmwAAwJsAAMCbAADAmwAAwJsAAMCbAADAmwAAwJsAAMCbAADAmwAAwJsAAMCbAADAmwAAwJsAAMCbAADAmwAAwJsAAMCbAADAmwAAwJsAAMCbAADAmwAAwJsAAMCbAADAmwAAwJsAAMCbAADAmwAAwJsAAMCbAADAmwAAwJsAAMCbAADAmwAAwJsAAMCbAADAmwAAwJsAAMCbAADAmwAAwJsAAMCbAADAmwAAwJsAAMCbAADAmwAAwJsAAMCbAADAmwAAwJsAAMCbAADAmwAAwJsAAMCbAADAmwAAwJsAAMCbAADAmwAAwJsAAMCbAADAmwAAwJsAAMCbAADAmwAAwJsAAMCbAADAmwAAwJsAAMCbAADAmwAAwJsAAMCbAADAmwAAwJsAAMCbAADAmwAAwJsAAMCbAADAmwAAwJsAAMCbAADAmwAAwJsAAMCbAADAmwAAwJsAAMCbAADAmwAAwJsAAMCbAADAmwAAwJsAAMCbAADAmwAAwJsAAMCbAADAmwAAwJsAAMCbAADAmwAAwJsAAMCbAADAmwAAwJsAAMCbAADAmwAAwJsAAMCbAADAmwAAwJsAAMCbAADAmwAAwJsAAMCbAADAmwAAwJsAAMCbAADAmwAAwJsAAMCbAADAmwAAwJsAAMCbAADAmwAAwJsAAMCbAADAmwAAwJsAAMCbAADAmwAAwJsAAMCbAADAmwAAwJsAAMCbAADAmwAAwJsAAMCbAADAmwAAwJsAAMCbAADAmwAAwJsAAMCbAADAmwAAwJsAAMCbAADAmwAAwJsAAMCbAADAmwAAwJsAAMCbAADAmwAAwJsAAMCbAADAmwAAwJsAAMCbAADAmwAAevAAAHrwAADAmwAAwJsAAMCbAADAmwAAwJsAAMCbAADAmwAAwJsAAMCbAAB68AAAwJsAAMCbAADAmwAAwJsAAMCbAADAmwAAwJsAAMCbAADAmwAAwJsAAMCbAADAmwAAwJsAAMCbAADAmwAAwJsAAMCbAADAmwAAwJsAAMCbAADAmwAAwJsAAMCbAADAmwAAwJsAAMCbAADAmwAAwJsAAMCbAADAmwAAwJsAAMCbAADAmwAAwJsAAMCbAADAmwAAwJsAAMCbAADAmwAAwJsAAMCbAADAmwAAwJsAAMCbAADAmwAAwJsAAMCbAADAmwAAwJsAAMCbAADAmwAAwJsAAMCbAADAmwAAwJsAAMCbAADAmwAAwJsAAMCbAADAmwAAwJsAAMCbAADAmwAAwJsAAMCbAADAmwAAwJsAAMCbAADAmwAAwJsAAMCbAADAmwAAwJsAAMCbAADAmwAAwJsAAMCbAADAmwAAwJsAAMCbAADAmwAAwJsAAMCbAADAmwAAwJsAAMCbAAB68AAAevAAAHrwAAB68AAAwJsAAMCbAADAmwAAwJsAAMCbAADAmwAAwJsAAHrwAAB68AAAevAAAMCbAADAmwAAwJsAAMCbAADAmwAAwJsAAMCbAADAmwAAevAAAHrwAADAmwAAwJsAAMCbAADAmwAAwJsAAMCbAADAmwAAwJsAAMCbAAB68AAAwJsAAMCbAADAmwAAwJsAAMCbAADAmwAAwJsAAMCbAADAmwAAwJsAAMCbAADAmwAAwJsAAMCbAADAmwAAwJsAAMCbAADAmwAAwJsAAMCbAADAmwAAwJsAAMCbAADAmwAAwJsAAMCbAADAmwAAwJsAAMCbAADAmwAAwJsAAMCbAADAmwAAwJsAAMCbAADAmwAAwJsAAMCbAADAmwAAwJsAAMCbAADAmwAAwJsAAMCbAADAmwAAwJsAAMCbAADAmwAAwJsAAMCbAADAmwAAwJsAAMCbAADAmwAAwJsAAMCbAADAmwAAwJsAAMCbAADAmwAAwJsAAMCbAADAmwAAwJsAAMCbAAB68AAAevAAAHrwAAB68AAAevAAAMCbAADAmwAAwJsAAMCbAADAmwAAevAAAHrwAAB68AAAevAAAHrwAADAmwAAwJsAAMCbAADAmwAAwJsAAMCbAAB68AAAevAAAHrwAAB68AAAwJsAAMCbAADAmwAAwJsAAMCbAADAmwAAwJsAAHrwAAB68AAAevAAAMCbAADAmwAAwJsAAMCbAADAmwAAwJsAAMCbAADAmwAAevAAAHrwAADAmwAAwJsAAMCbAADAmwAAwJsAAMCbAADAmwAAwJsAAMCbAADAmwAAwJsAAMCbAADAmwAAwJsAAMCbAADAmwAAwJsAAMCbAADAmwAAwJsAAMCbAADAmwAAwJsAAMCbAADAmwAAwJsAAMCbAADAmwAAwJsAAMCbAADAmwAAwJsAAMCbAADAmwAAwJsAAMCbAADAmwAAwJsAAMCbAADAmwAAwJsAAMCbAADAmwAAwJsAAMCbAADAmwAAwJsAAMCbAADAmwAAwJsAAA==
+  - request:
+      method: GET
+      path: >-
+        /data/v10/datasets/59e9cfbdba632ac2ab8b23b5/layers/segmentation/data?mag=1-1-1&x=3164&y=3212&z=1024&width=10&height=10&depth=3
+      headers:
+        host: localhost:9000
+        accept: '*/*'
+        accept-encoding: gzip, deflate
+        connection: keep-alive
+        user-agent: python-httpx/0.27.2
+        x-auth-token: >-
+          1b88db86331a38c21a0b235794b9e459856490d70408bcffb767f64ade0f83d2bdb4c4e181b9a9a30cdece7cb7c65208cc43b6c1bb5987f5ece00d348b1a905502a266f8fc64f0371cd6559393d72e031d0c2d0cabad58cccf957bb258bc86f05b5dc3d4fff3d5e3d9c0389a6027d861a21e78e3222fb6c5b7944520ef21761e
+      body:
+        encoding: utf8
+        data: ''
+        compression: none
+    response:
+      status:
+        code: 200
+      headers:
+        cache-control: no-cache
+        missing-buckets: '[]'
+        referrer-policy: origin-when-cross-origin, strict-origin-when-cross-origin
+        access-control-max-age: '600'
+        access-control-allow-origin: '*'
+        access-control-expose-headers: MISSING-BUCKETS
+        x-permitted-cross-domain-policies: master-only
+        date: Thu, 11 Sep 2025 11:47:58 GMT
+        content-type: application/octet-stream
+        content-length: '1200'
+      body:
+        encoding: base64
+        data: >-
+          wJsAAMCbAADAmwAAwJsAAMCbAAB68AAAevAAAHrwAAB68AAAevAAAMCbAADAmwAAwJsAAMCbAADAmwAAevAAAHrwAAB68AAAevAAAHrwAADAmwAAwJsAAMCbAADAmwAAwJsAAMCbAAB68AAAevAAAHrwAAB68AAAwJsAAMCbAADAmwAAwJsAAMCbAADAmwAAwJsAAHrwAAB68AAAevAAAMCbAADAmwAAwJsAAMCbAADAmwAAwJsAAMCbAADAmwAAevAAAHrwAADAmwAAwJsAAMCbAADAmwAAwJsAAMCbAADAmwAAwJsAAMCbAAB68AAAwJsAAMCbAADAmwAAwJsAAMCbAADAmwAAwJsAAMCbAADAmwAAwJsAAMCbAADAmwAAwJsAAMCbAADAmwAAwJsAAMCbAADAmwAAwJsAAMCbAADAmwAAwJsAAMCbAADAmwAAwJsAAMCbAADAmwAAwJsAAMCbAADAmwAAwJsAAMCbAADAmwAAwJsAAMCbAADAmwAAwJsAAMCbAADAmwAAwJsAAMCbAADAmwAAwJsAAHrwAAB68AAAevAAAHrwAAB68AAAevAAAHrwAADAmwAAwJsAAMCbAADAmwAAevAAAHrwAAB68AAAevAAAHrwAAB68AAAwJsAAMCbAADAmwAAwJsAAHrwAAB68AAAevAAAHrwAAB68AAAevAAAMCbAADAmwAAwJsAAMCbAADAmwAAevAAAHrwAAB68AAAevAAAHrwAADAmwAAwJsAAMCbAADAmwAAwJsAAMCbAADAmwAAevAAAHrwAAB68AAAwJsAAMCbAADAmwAAwJsAAMCbAADAmwAAwJsAAMCbAAB68AAAevAAAMCbAADAmwAAwJsAAMCbAADAmwAAwJsAAMCbAADAmwAAwJsAAHrwAADAmwAAwJsAAMCbAADAmwAAwJsAAMCbAADAmwAAwJsAAMCbAADAmwAAwJsAAMCbAADAmwAAwJsAAMCbAADAmwAAwJsAAMCbAADAmwAAwJsAAMCbAADAmwAAwJsAAMCbAADAmwAAwJsAAMCbAADAmwAAwJsAAMCbAADAmwAAwJsAAHrwAAB68AAAevAAAHrwAAB68AAAevAAAHrwAAB68AAAwJsAAMCbAAB68AAAevAAAHrwAAB68AAAevAAAHrwAAB68AAAevAAAMCbAADAmwAAwJsAAHrwAAB68AAAevAAAHrwAAB68AAAevAAAHrwAADAmwAAwJsAAMCbAADAmwAAevAAAHrwAAB68AAAevAAAHrwAAB68AAAwJsAAMCbAADAmwAAwJsAAMCbAAB68AAAevAAAHrwAAB68AAAevAAAMCbAADAmwAAwJsAAMCbAADAmwAAwJsAAMCbAAB68AAAevAAAHrwAADAmwAAwJsAAMCbAADAmwAAwJsAAMCbAADAmwAAwJsAAMCbAAB68AAAwJsAAMCbAADAmwAAwJsAAMCbAADAmwAAwJsAAMCbAADAmwAAwJsAAMCbAADAmwAAwJsAAMCbAADAmwAAwJsAAMCbAADAmwAAwJsAAMCbAADAmwAAwJsAAMCbAADAmwAAwJsAAMCbAADAmwAAwJsAAMCbAADAmwAA
+  - request:
+      method: GET
+      path: >-
+        /data/v10/datasets/59e9cfbdba632ac2ab8b23b5/layers/segmentation/data?mag=2-2-1&x=3164&y=3212&z=1017&width=5&height=5&depth=7
+      headers:
+        host: localhost:9000
+        accept: '*/*'
+        accept-encoding: gzip, deflate
+        connection: keep-alive
+        user-agent: python-httpx/0.27.2
+        x-auth-token: >-
+          1b88db86331a38c21a0b235794b9e459856490d70408bcffb767f64ade0f83d2bdb4c4e181b9a9a30cdece7cb7c65208cc43b6c1bb5987f5ece00d348b1a905502a266f8fc64f0371cd6559393d72e031d0c2d0cabad58cccf957bb258bc86f05b5dc3d4fff3d5e3d9c0389a6027d861a21e78e3222fb6c5b7944520ef21761e
+      body:
+        encoding: utf8
+        data: ''
+        compression: none
+    response:
+      status:
+        code: 200
+      headers:
+        cache-control: no-cache
+        missing-buckets: '[]'
+        referrer-policy: origin-when-cross-origin, strict-origin-when-cross-origin
+        access-control-max-age: '600'
+        access-control-allow-origin: '*'
+        access-control-expose-headers: MISSING-BUCKETS
+        x-permitted-cross-domain-policies: master-only
+        date: Thu, 11 Sep 2025 11:47:58 GMT
+        content-type: application/octet-stream
+        content-length: '700'
+      body:
+        encoding: base64
+        data: >-
+          u/IAALvyAAC78gAAu/IAALvyAADAmwAAwJsAAMCbAADAmwAAwJsAAMCbAADAmwAAwJsAAMCbAADAmwAAwJsAAMCbAADAmwAAwJsAAMCbAADAmwAAwJsAAMCbAADAmwAAwJsAAMCbAADAmwAAwJsAAMCbAADAmwAAwJsAAMCbAADAmwAAwJsAAMCbAADAmwAAwJsAAMCbAADAmwAAwJsAAMCbAADAmwAAwJsAAMCbAADAmwAAwJsAAMCbAADAmwAAwJsAAMCbAADAmwAAwJsAAMCbAADAmwAAwJsAAMCbAADAmwAAwJsAAMCbAADAmwAAwJsAAMCbAADAmwAAwJsAAMCbAADAmwAAwJsAAMCbAADAmwAAwJsAAMCbAADAmwAAwJsAAMCbAADAmwAAwJsAAMCbAADAmwAAwJsAAMCbAADAmwAAwJsAAMCbAADAmwAAwJsAAMCbAADAmwAAwJsAAMCbAADAmwAAwJsAAMCbAADAmwAAwJsAAMCbAADAmwAAwJsAAMCbAADAmwAAwJsAAMCbAADAmwAAwJsAAMCbAAB68AAAwJsAAMCbAADAmwAAwJsAAMCbAADAmwAAwJsAAMCbAADAmwAAwJsAAMCbAADAmwAAwJsAAMCbAADAmwAAwJsAAMCbAADAmwAAwJsAAMCbAADAmwAAwJsAAMCbAAB68AAAevAAAMCbAADAmwAAwJsAAMCbAAB68AAAwJsAAMCbAADAmwAAwJsAAMCbAADAmwAAwJsAAMCbAADAmwAAwJsAAMCbAADAmwAAwJsAAMCbAADAmwAAwJsAAMCbAADAmwAAevAAAHrwAADAmwAAwJsAAMCbAAB68AAAevAAAMCbAADAmwAAwJsAAMCbAADAmwAAwJsAAMCbAADAmwAAwJsAAMCbAADAmwAAwJsAAMCbAADAmwAAwJsAAA==
+  - request:
+      method: GET
+      path: >-
+        /data/v10/datasets/59e9cfbdba632ac2ab8b23b5/layers/segmentation/data?mag=2-2-1&x=3164&y=3212&z=1024&width=5&height=5&depth=3
+      headers:
+        host: localhost:9000
+        accept: '*/*'
+        accept-encoding: gzip, deflate
+        connection: keep-alive
+        user-agent: python-httpx/0.27.2
+        x-auth-token: >-
+          1b88db86331a38c21a0b235794b9e459856490d70408bcffb767f64ade0f83d2bdb4c4e181b9a9a30cdece7cb7c65208cc43b6c1bb5987f5ece00d348b1a905502a266f8fc64f0371cd6559393d72e031d0c2d0cabad58cccf957bb258bc86f05b5dc3d4fff3d5e3d9c0389a6027d861a21e78e3222fb6c5b7944520ef21761e
+      body:
+        encoding: utf8
+        data: ''
+        compression: none
+    response:
+      status:
+        code: 200
+      headers:
+        cache-control: no-cache
+        missing-buckets: '[]'
+        referrer-policy: origin-when-cross-origin, strict-origin-when-cross-origin
+        access-control-max-age: '600'
+        access-control-allow-origin: '*'
+        access-control-expose-headers: MISSING-BUCKETS
+        x-permitted-cross-domain-policies: master-only
+        date: Thu, 11 Sep 2025 11:47:58 GMT
+        content-type: application/octet-stream
+        content-length: '300'
+      body:
+        encoding: base64
+        data: >-
+          wJsAAMCbAADAmwAAevAAAHrwAADAmwAAwJsAAMCbAAB68AAAevAAAMCbAADAmwAAwJsAAMCbAAB68AAAwJsAAMCbAADAmwAAwJsAAMCbAADAmwAAwJsAAMCbAADAmwAAwJsAAMCbAADAmwAAevAAAHrwAAB68AAAwJsAAMCbAAB68AAAevAAAHrwAADAmwAAwJsAAMCbAADAmwAAevAAAMCbAADAmwAAwJsAAMCbAADAmwAAwJsAAMCbAADAmwAAwJsAAMCbAADAmwAAevAAAHrwAAB68AAAevAAAMCbAADAmwAAevAAAHrwAAB68AAAwJsAAMCbAADAmwAAevAAAHrwAADAmwAAwJsAAMCbAADAmwAAwJsAAMCbAADAmwAAwJsAAMCbAADAmwAA
+  - request:
+      method: GET
+      path: >-
+        /data/v10/datasets/59e9cfbdba632ac2ab8b23b5/layers/segmentation/data?mag=4-4-1&x=3164&y=3212&z=1017&width=3&height=3&depth=7
+      headers:
+        host: localhost:9000
+        accept: '*/*'
+        accept-encoding: gzip, deflate
+        connection: keep-alive
+        user-agent: python-httpx/0.27.2
+        x-auth-token: >-
+          1b88db86331a38c21a0b235794b9e459856490d70408bcffb767f64ade0f83d2bdb4c4e181b9a9a30cdece7cb7c65208cc43b6c1bb5987f5ece00d348b1a905502a266f8fc64f0371cd6559393d72e031d0c2d0cabad58cccf957bb258bc86f05b5dc3d4fff3d5e3d9c0389a6027d861a21e78e3222fb6c5b7944520ef21761e
+      body:
+        encoding: utf8
+        data: ''
+        compression: none
+    response:
+      status:
+        code: 200
+      headers:
+        cache-control: no-cache
+        missing-buckets: '[]'
+        referrer-policy: origin-when-cross-origin, strict-origin-when-cross-origin
+        access-control-max-age: '600'
+        access-control-allow-origin: '*'
+        access-control-expose-headers: MISSING-BUCKETS
+        x-permitted-cross-domain-policies: master-only
+        date: Thu, 11 Sep 2025 11:47:59 GMT
+        content-type: application/octet-stream
+        content-length: '252'
+      body:
+        encoding: base64
+        data: >-
+          wJsAAMCbAADAmwAAwJsAAMCbAADAmwAAwJsAAMCbAADAmwAAwJsAAMCbAADAmwAAwJsAAMCbAADAmwAAwJsAAMCbAADAmwAAwJsAAMCbAADAmwAAwJsAAMCbAADAmwAAwJsAAMCbAADAmwAAwJsAAMCbAADAmwAAwJsAAMCbAADAmwAAwJsAAMCbAADAmwAAwJsAAMCbAAB68AAAwJsAAMCbAADAmwAAwJsAAMCbAADAmwAAwJsAAMCbAAB68AAAwJsAAMCbAADAmwAAwJsAAMCbAADAmwAAwJsAAMCbAAB68AAAwJsAAMCbAADAmwAAwJsAAMCbAADAmwAA
+  - request:
+      method: GET
+      path: >-
+        /data/v10/datasets/59e9cfbdba632ac2ab8b23b5/layers/segmentation/data?mag=4-4-1&x=3164&y=3212&z=1024&width=3&height=3&depth=3
+      headers:
+        host: localhost:9000
+        accept: '*/*'
+        accept-encoding: gzip, deflate
+        connection: keep-alive
+        user-agent: python-httpx/0.27.2
+        x-auth-token: >-
+          1b88db86331a38c21a0b235794b9e459856490d70408bcffb767f64ade0f83d2bdb4c4e181b9a9a30cdece7cb7c65208cc43b6c1bb5987f5ece00d348b1a905502a266f8fc64f0371cd6559393d72e031d0c2d0cabad58cccf957bb258bc86f05b5dc3d4fff3d5e3d9c0389a6027d861a21e78e3222fb6c5b7944520ef21761e
+      body:
+        encoding: utf8
+        data: ''
+        compression: none
+    response:
+      status:
+        code: 200
+      headers:
+        cache-control: no-cache
+        missing-buckets: '[]'
+        referrer-policy: origin-when-cross-origin, strict-origin-when-cross-origin
+        access-control-max-age: '600'
+        access-control-allow-origin: '*'
+        access-control-expose-headers: MISSING-BUCKETS
+        x-permitted-cross-domain-policies: master-only
+        date: Thu, 11 Sep 2025 11:47:59 GMT
+        content-type: application/octet-stream
+        content-length: '108'
+      body:
+        encoding: base64
+        data: >-
+          wJsAAMCbAAB68AAAwJsAAMCbAAB68AAAwJsAAMCbAADAmwAAwJsAAHrwAAB68AAAwJsAAMCbAAB68AAAwJsAAMCbAADAmwAAwJsAAHrwAAB68AAAwJsAAMCbAAB68AAAwJsAAMCbAADAmwAA
+  - request:
+      method: GET
+      path: >-
+        /data/v10/datasets/59e9cfbdba632ac2ab8b23b5/layers/segmentation/data?mag=8-8-2&x=3160&y=3208&z=1016&width=2&height=2&depth=4
+      headers:
+        host: localhost:9000
+        accept: '*/*'
+        accept-encoding: gzip, deflate
+        connection: keep-alive
+        user-agent: python-httpx/0.27.2
+        x-auth-token: >-
+          1b88db86331a38c21a0b235794b9e459856490d70408bcffb767f64ade0f83d2bdb4c4e181b9a9a30cdece7cb7c65208cc43b6c1bb5987f5ece00d348b1a905502a266f8fc64f0371cd6559393d72e031d0c2d0cabad58cccf957bb258bc86f05b5dc3d4fff3d5e3d9c0389a6027d861a21e78e3222fb6c5b7944520ef21761e
+      body:
+        encoding: utf8
+        data: ''
+        compression: none
+    response:
+      status:
+        code: 200
+      headers:
+        cache-control: no-cache
+        missing-buckets: '[]'
+        referrer-policy: origin-when-cross-origin, strict-origin-when-cross-origin
+        access-control-max-age: '600'
+        access-control-allow-origin: '*'
+        access-control-expose-headers: MISSING-BUCKETS
+        x-permitted-cross-domain-policies: master-only
+        date: Thu, 11 Sep 2025 11:47:59 GMT
+        content-type: application/octet-stream
+        content-length: '64'
+      body:
+        encoding: base64
+        data: >-
+          wJsAALvyAADAmwAAwJsAAMCbAADAmwAAwJsAAMCbAADAmwAAwJsAAMCbAADAmwAAwJsAAHrwAADAmwAAwJsAAA==
+  - request:
+      method: GET
+      path: >-
+        /data/v10/datasets/59e9cfbdba632ac2ab8b23b5/layers/segmentation/data?mag=8-8-2&x=3160&y=3208&z=1024&width=2&height=2&depth=2
+      headers:
+        host: localhost:9000
+        accept: '*/*'
+        accept-encoding: gzip, deflate
+        connection: keep-alive
+        user-agent: python-httpx/0.27.2
+        x-auth-token: >-
+          1b88db86331a38c21a0b235794b9e459856490d70408bcffb767f64ade0f83d2bdb4c4e181b9a9a30cdece7cb7c65208cc43b6c1bb5987f5ece00d348b1a905502a266f8fc64f0371cd6559393d72e031d0c2d0cabad58cccf957bb258bc86f05b5dc3d4fff3d5e3d9c0389a6027d861a21e78e3222fb6c5b7944520ef21761e
+      body:
+        encoding: utf8
+        data: ''
+        compression: none
+    response:
+      status:
+        code: 200
+      headers:
+        cache-control: no-cache
+        missing-buckets: '[]'
+        referrer-policy: origin-when-cross-origin, strict-origin-when-cross-origin
+        access-control-max-age: '600'
+        access-control-allow-origin: '*'
+        access-control-expose-headers: MISSING-BUCKETS
+        x-permitted-cross-domain-policies: master-only
+        date: Thu, 11 Sep 2025 11:47:59 GMT
+        content-type: application/octet-stream
+        content-length: '32'
+      body:
+        encoding: base64
+        data: wJsAAHrwAADAmwAAwJsAAMCbAAB68AAAwJsAAMCbAAA=
+  - request:
+      method: GET
+      path: >-
+        /data/v10/datasets/59e9cfbdba632ac2ab8b23b5/layers/segmentation/data?mag=16-16-4&x=3152&y=3200&z=1016&width=2&height=2&depth=3
+      headers:
+        host: localhost:9000
+        accept: '*/*'
+        accept-encoding: gzip, deflate
+        connection: keep-alive
+        user-agent: python-httpx/0.27.2
+        x-auth-token: >-
+          1b88db86331a38c21a0b235794b9e459856490d70408bcffb767f64ade0f83d2bdb4c4e181b9a9a30cdece7cb7c65208cc43b6c1bb5987f5ece00d348b1a905502a266f8fc64f0371cd6559393d72e031d0c2d0cabad58cccf957bb258bc86f05b5dc3d4fff3d5e3d9c0389a6027d861a21e78e3222fb6c5b7944520ef21761e
+      body:
+        encoding: utf8
+        data: ''
+        compression: none
+    response:
+      status:
+        code: 200
+      headers:
+        cache-control: no-cache
+        missing-buckets: '[]'
+        referrer-policy: origin-when-cross-origin, strict-origin-when-cross-origin
+        access-control-max-age: '600'
+        access-control-allow-origin: '*'
+        access-control-expose-headers: MISSING-BUCKETS
+        x-permitted-cross-domain-policies: master-only
+        date: Thu, 11 Sep 2025 11:48:00 GMT
+        content-type: application/octet-stream
+        content-length: '48'
+      body:
+        encoding: base64
+        data: u/IAALvyAADAmwAAwJsAAMCbAAC78gAAwJsAAMCbAADAmwAAevAAAMCbAADAmwAA
+  - request:
+      method: GET
+      path: >-
+        /api/v10/datasets?isActive=true&organizationId=Organization_X&searchQuery=l4_sample
+      headers:
+        host: localhost:9000
+        accept: '*/*'
+        accept-encoding: gzip, deflate
+        connection: keep-alive
+        user-agent: python-httpx/0.27.2
+        x-auth-token: >-
+          1b88db86331a38c21a0b235794b9e459856490d70408bcffb767f64ade0f83d2bdb4c4e181b9a9a30cdece7cb7c65208cc43b6c1bb5987f5ece00d348b1a905502a266f8fc64f0371cd6559393d72e031d0c2d0cabad58cccf957bb258bc86f05b5dc3d4fff3d5e3d9c0389a6027d861a21e78e3222fb6c5b7944520ef21761e
+      body:
+        encoding: utf8
+        data: ''
+        compression: none
+    response:
+      status:
+        code: 200
+      headers:
+        cache-control: no-cache
+        referrer-policy: origin-when-cross-origin, strict-origin-when-cross-origin
+        access-control-max-age: '600'
+        access-control-allow-origin: '*'
+        x-permitted-cross-domain-policies: master-only
+        date: Thu, 11 Sep 2025 11:48:00 GMT
         content-type: application/json
-        content-length: '34'
-      body:
-        encoding: utf8
-        data: '{"token":"oUmeEnG-u8ugsec8Nk3EZQ"}'
-=======
-          {"id":"59e9cfbdba632ac2ab8b23b5","name":"l4_sample","dataSource":{"id":{"name":"l4_sample","team":"Organization_X"},"dataLayers":[{"name":"color","category":"color","boundingBox":{"topLeft":[3072,3072,512],"width":1024,"height":1024,"depth":1024},"resolutions":[[1,1,1],[2,2,1],[4,4,1],[8,8,2],[16,16,4]],"elementClass":"uint8","defaultViewConfiguration":{"color":[255,0,0]}},{"name":"segmentation","category":"segmentation","boundingBox":{"topLeft":[3072,3072,512],"width":1024,"height":1024,"depth":1024},"resolutions":[[1,1,1],[2,2,1],[4,4,1],[8,8,2],[16,16,4]],"elementClass":"uint32","largestSegmentId":2504697}],"scale":{"factor":[11.239999771118164,11.239999771118164,28],"unit":"nanometer"}},"dataStore":{"name":"localhost","url":"http://localhost:9000","allowsUpload":true,"jobsSupportedByAvailableWorkers":[],"jobsEnabled":false},"owningOrganization":"Organization_X","allowedTeams":[{"id":"570b9f4b2a7c0e3b008da6ec","name":"team_X1","organization":"Organization_X","isOrganizationTeam":true}],"allowedTeamsCumulative":[{"id":"570b9f4b2a7c0e3b008da6ec","name":"team_X1","organization":"Organization_X","isOrganizationTeam":true}],"isActive":true,"isPublic":true,"description":null,"directoryName":"l4_sample","created":1508495293789,"isEditable":true,"lastUsedByUser":1757591276558,"logoUrl":"/assets/images/mpi-logos.svg","sortingKey":1508495293789,"metadata":[{"key":"key","type":"string","value":"value"},{"key":"number","type":"number","value":42},{"key":"list","type":"string[]","value":["a","b","c"]}],"isUnreported":false,"tags":[],"folderId":"570b9f4e4bb848d0885ea917","publication":null,"usedStorageBytes":0}
->>>>>>> 9d65d3f3
-        compression: none
-  - request:
-      method: GET
-      path: >-
-        /data/v11/datasets/59e9cfbdba632ac2ab8b23b5/layers/color/data?mag=1-1-1&x=3164&y=3212&z=1017&width=10&height=10&depth=7
-      headers:
-        host: localhost:9000
-        accept: '*/*'
-        accept-encoding: gzip, deflate
-        connection: keep-alive
-        user-agent: python-httpx/0.27.2
-<<<<<<< HEAD
-        x-auth-token: oUmeEnG-u8ugsec8Nk3EZQ
-=======
-        x-auth-token: >-
-          1b88db86331a38c21a0b235794b9e459856490d70408bcffb767f64ade0f83d2bdb4c4e181b9a9a30cdece7cb7c65208cc43b6c1bb5987f5ece00d348b1a905502a266f8fc64f0371cd6559393d72e031d0c2d0cabad58cccf957bb258bc86f05b5dc3d4fff3d5e3d9c0389a6027d861a21e78e3222fb6c5b7944520ef21761e
->>>>>>> 9d65d3f3
-      body:
-        encoding: utf8
-        data: ''
-        compression: none
-    response:
-      status:
-        code: 200
-      headers:
-        cache-control: no-cache
-        missing-buckets: '[]'
-        referrer-policy: origin-when-cross-origin, strict-origin-when-cross-origin
-        access-control-max-age: '600'
-        access-control-allow-origin: '*'
-        access-control-expose-headers: MISSING-BUCKETS
-        x-permitted-cross-domain-policies: master-only
-<<<<<<< HEAD
-        date: Tue, 16 Sep 2025 08:17:06 GMT
-        connection: close
-=======
-        date: Thu, 11 Sep 2025 11:47:56 GMT
->>>>>>> 9d65d3f3
+        content-length: '1629'
+      body:
+        encoding: utf8
+        data: >-
+          [{"id":"59e9cfbdba632ac2ab8b23b5","name":"l4_sample","dataSource":{"id":{"name":"l4_sample","team":"Organization_X"},"dataLayers":[{"name":"color","category":"color","boundingBox":{"topLeft":[3072,3072,512],"width":1024,"height":1024,"depth":1024},"resolutions":[[1,1,1],[2,2,1],[4,4,1],[8,8,2],[16,16,4]],"elementClass":"uint8","defaultViewConfiguration":{"color":[255,0,0]}},{"name":"segmentation","category":"segmentation","boundingBox":{"topLeft":[3072,3072,512],"width":1024,"height":1024,"depth":1024},"resolutions":[[1,1,1],[2,2,1],[4,4,1],[8,8,2],[16,16,4]],"elementClass":"uint32","largestSegmentId":2504697}],"scale":{"factor":[11.239999771118164,11.239999771118164,28],"unit":"nanometer"}},"dataStore":{"name":"localhost","url":"http://localhost:9000","allowsUpload":true,"jobsSupportedByAvailableWorkers":[],"jobsEnabled":false},"owningOrganization":"Organization_X","allowedTeams":[{"id":"570b9f4b2a7c0e3b008da6ec","name":"team_X1","organization":"Organization_X","isOrganizationTeam":true}],"allowedTeamsCumulative":[{"id":"570b9f4b2a7c0e3b008da6ec","name":"team_X1","organization":"Organization_X","isOrganizationTeam":true}],"isActive":true,"isPublic":true,"description":null,"directoryName":"l4_sample","created":1508495293789,"isEditable":true,"lastUsedByUser":1757591276558,"logoUrl":"/assets/images/mpi-logos.svg","sortingKey":1508495293789,"metadata":[{"key":"key","type":"string","value":"value"},{"key":"number","type":"number","value":42},{"key":"list","type":"string[]","value":["a","b","c"]}],"isUnreported":false,"tags":[],"folderId":"570b9f4e4bb848d0885ea917","publication":null,"usedStorageBytes":0}]
+        compression: none
+  - request:
+      method: GET
+      path: /api/v10/datasets/59e9cfbdba632ac2ab8b23b5
+      headers:
+        host: localhost:9000
+        accept: '*/*'
+        accept-encoding: gzip, deflate
+        connection: keep-alive
+        user-agent: python-httpx/0.27.2
+        x-auth-token: >-
+          1b88db86331a38c21a0b235794b9e459856490d70408bcffb767f64ade0f83d2bdb4c4e181b9a9a30cdece7cb7c65208cc43b6c1bb5987f5ece00d348b1a905502a266f8fc64f0371cd6559393d72e031d0c2d0cabad58cccf957bb258bc86f05b5dc3d4fff3d5e3d9c0389a6027d861a21e78e3222fb6c5b7944520ef21761e
+      body:
+        encoding: utf8
+        data: ''
+        compression: none
+    response:
+      status:
+        code: 200
+      headers:
+        cache-control: no-cache
+        referrer-policy: origin-when-cross-origin, strict-origin-when-cross-origin
+        x-permitted-cross-domain-policies: master-only
+        date: Thu, 11 Sep 2025 11:48:00 GMT
+        content-type: application/json
+        content-length: '1627'
+      body:
+        encoding: utf8
+        data: >-
+          {"id":"59e9cfbdba632ac2ab8b23b5","name":"l4_sample","dataSource":{"id":{"name":"l4_sample","team":"Organization_X"},"dataLayers":[{"name":"color","category":"color","boundingBox":{"topLeft":[3072,3072,512],"width":1024,"height":1024,"depth":1024},"resolutions":[[1,1,1],[2,2,1],[4,4,1],[8,8,2],[16,16,4]],"elementClass":"uint8","defaultViewConfiguration":{"color":[255,0,0]}},{"name":"segmentation","category":"segmentation","boundingBox":{"topLeft":[3072,3072,512],"width":1024,"height":1024,"depth":1024},"resolutions":[[1,1,1],[2,2,1],[4,4,1],[8,8,2],[16,16,4]],"elementClass":"uint32","largestSegmentId":2504697}],"scale":{"factor":[11.239999771118164,11.239999771118164,28],"unit":"nanometer"}},"dataStore":{"name":"localhost","url":"http://localhost:9000","allowsUpload":true,"jobsSupportedByAvailableWorkers":[],"jobsEnabled":false},"owningOrganization":"Organization_X","allowedTeams":[{"id":"570b9f4b2a7c0e3b008da6ec","name":"team_X1","organization":"Organization_X","isOrganizationTeam":true}],"allowedTeamsCumulative":[{"id":"570b9f4b2a7c0e3b008da6ec","name":"team_X1","organization":"Organization_X","isOrganizationTeam":true}],"isActive":true,"isPublic":true,"description":null,"directoryName":"l4_sample","created":1508495293789,"isEditable":true,"lastUsedByUser":1757591280636,"logoUrl":"/assets/images/mpi-logos.svg","sortingKey":1508495293789,"metadata":[{"key":"key","type":"string","value":"value"},{"key":"number","type":"number","value":42},{"key":"list","type":"string[]","value":["a","b","c"]}],"isUnreported":false,"tags":[],"folderId":"570b9f4e4bb848d0885ea917","publication":null,"usedStorageBytes":0}
+        compression: none
+  - request:
+      method: GET
+      path: >-
+        /data/v10/datasets/59e9cfbdba632ac2ab8b23b5/layers/color/data?mag=1-1-1&x=3164&y=3212&z=1017&width=10&height=10&depth=7
+      headers:
+        host: localhost:9000
+        accept: '*/*'
+        accept-encoding: gzip, deflate
+        connection: keep-alive
+        user-agent: python-httpx/0.27.2
+        x-auth-token: >-
+          1b88db86331a38c21a0b235794b9e459856490d70408bcffb767f64ade0f83d2bdb4c4e181b9a9a30cdece7cb7c65208cc43b6c1bb5987f5ece00d348b1a905502a266f8fc64f0371cd6559393d72e031d0c2d0cabad58cccf957bb258bc86f05b5dc3d4fff3d5e3d9c0389a6027d861a21e78e3222fb6c5b7944520ef21761e
+      body:
+        encoding: utf8
+        data: ''
+        compression: none
+    response:
+      status:
+        code: 200
+      headers:
+        cache-control: no-cache
+        missing-buckets: '[]'
+        referrer-policy: origin-when-cross-origin, strict-origin-when-cross-origin
+        access-control-max-age: '600'
+        access-control-allow-origin: '*'
+        access-control-expose-headers: MISSING-BUCKETS
+        x-permitted-cross-domain-policies: master-only
+        date: Thu, 11 Sep 2025 11:48:00 GMT
         content-type: application/octet-stream
         content-length: '700'
       body:
@@ -158,40 +769,31 @@
   - request:
       method: GET
       path: >-
-        /data/v11/datasets/59e9cfbdba632ac2ab8b23b5/layers/color/data?mag=1-1-1&x=3164&y=3212&z=1024&width=10&height=10&depth=3
-      headers:
-        host: localhost:9000
-        accept: '*/*'
-        accept-encoding: gzip, deflate
-        connection: keep-alive
-        user-agent: python-httpx/0.27.2
-<<<<<<< HEAD
-        x-auth-token: oUmeEnG-u8ugsec8Nk3EZQ
-=======
-        x-auth-token: >-
-          1b88db86331a38c21a0b235794b9e459856490d70408bcffb767f64ade0f83d2bdb4c4e181b9a9a30cdece7cb7c65208cc43b6c1bb5987f5ece00d348b1a905502a266f8fc64f0371cd6559393d72e031d0c2d0cabad58cccf957bb258bc86f05b5dc3d4fff3d5e3d9c0389a6027d861a21e78e3222fb6c5b7944520ef21761e
->>>>>>> 9d65d3f3
-      body:
-        encoding: utf8
-        data: ''
-        compression: none
-    response:
-      status:
-        code: 200
-      headers:
-        cache-control: no-cache
-        missing-buckets: '[]'
-        referrer-policy: origin-when-cross-origin, strict-origin-when-cross-origin
-        access-control-max-age: '600'
-        access-control-allow-origin: '*'
-        access-control-expose-headers: MISSING-BUCKETS
-        x-permitted-cross-domain-policies: master-only
-<<<<<<< HEAD
-        date: Tue, 16 Sep 2025 08:17:06 GMT
-        connection: close
-=======
-        date: Thu, 11 Sep 2025 11:47:56 GMT
->>>>>>> 9d65d3f3
+        /data/v10/datasets/59e9cfbdba632ac2ab8b23b5/layers/color/data?mag=1-1-1&x=3164&y=3212&z=1024&width=10&height=10&depth=3
+      headers:
+        host: localhost:9000
+        accept: '*/*'
+        accept-encoding: gzip, deflate
+        connection: keep-alive
+        user-agent: python-httpx/0.27.2
+        x-auth-token: >-
+          1b88db86331a38c21a0b235794b9e459856490d70408bcffb767f64ade0f83d2bdb4c4e181b9a9a30cdece7cb7c65208cc43b6c1bb5987f5ece00d348b1a905502a266f8fc64f0371cd6559393d72e031d0c2d0cabad58cccf957bb258bc86f05b5dc3d4fff3d5e3d9c0389a6027d861a21e78e3222fb6c5b7944520ef21761e
+      body:
+        encoding: utf8
+        data: ''
+        compression: none
+    response:
+      status:
+        code: 200
+      headers:
+        cache-control: no-cache
+        missing-buckets: '[]'
+        referrer-policy: origin-when-cross-origin, strict-origin-when-cross-origin
+        access-control-max-age: '600'
+        access-control-allow-origin: '*'
+        access-control-expose-headers: MISSING-BUCKETS
+        x-permitted-cross-domain-policies: master-only
+        date: Thu, 11 Sep 2025 11:48:00 GMT
         content-type: application/octet-stream
         content-length: '300'
       body:
@@ -201,338 +803,31 @@
   - request:
       method: GET
       path: >-
-        /data/v11/datasets/59e9cfbdba632ac2ab8b23b5/layers/color/data?mag=2-2-1&x=3164&y=3212&z=1017&width=5&height=5&depth=7
-      headers:
-        host: localhost:9000
-        accept: '*/*'
-        accept-encoding: gzip, deflate
-        connection: keep-alive
-        user-agent: python-httpx/0.27.2
-<<<<<<< HEAD
-        x-auth-token: oUmeEnG-u8ugsec8Nk3EZQ
-=======
-        x-auth-token: >-
-          1b88db86331a38c21a0b235794b9e459856490d70408bcffb767f64ade0f83d2bdb4c4e181b9a9a30cdece7cb7c65208cc43b6c1bb5987f5ece00d348b1a905502a266f8fc64f0371cd6559393d72e031d0c2d0cabad58cccf957bb258bc86f05b5dc3d4fff3d5e3d9c0389a6027d861a21e78e3222fb6c5b7944520ef21761e
->>>>>>> 9d65d3f3
-      body:
-        encoding: utf8
-        data: ''
-        compression: none
-    response:
-      status:
-        code: 200
-      headers:
-        cache-control: no-cache
-        missing-buckets: '[]'
-        referrer-policy: origin-when-cross-origin, strict-origin-when-cross-origin
-        access-control-max-age: '600'
-        access-control-allow-origin: '*'
-        access-control-expose-headers: MISSING-BUCKETS
-        x-permitted-cross-domain-policies: master-only
-<<<<<<< HEAD
-        date: Tue, 16 Sep 2025 08:17:06 GMT
-        connection: close
-=======
-        date: Thu, 11 Sep 2025 11:47:56 GMT
->>>>>>> 9d65d3f3
-        content-type: application/octet-stream
-        content-length: '175'
-      body:
-        encoding: base64
-        data: >-
-          amdfb2xnV2pgYnx3en6Db22JhIhhanV/hWJnYGZccHiBeGiBeoKFhnF6f4qRYGN1hJFybXR1bYqGgo56gmtqfZKBcXWOkW+Fd4KMfXN4cmmWhIWJco51bnmAlHF2bY2Ie4F+lo+MiHJqhoOJiGmNgIKEcpSMjI+LkoqXm5F7bGNlc4qEemxrjImBg2mWlYuBdIeOkY+Ni3BgfXKGg3dqaYmMgmRpjoeBiHaWkYOChQ==
-  - request:
-      method: GET
-      path: >-
-        /data/v11/datasets/59e9cfbdba632ac2ab8b23b5/layers/color/data?mag=2-2-1&x=3164&y=3212&z=1024&width=5&height=5&depth=3
-      headers:
-        host: localhost:9000
-        accept: '*/*'
-        accept-encoding: gzip, deflate
-        connection: keep-alive
-        user-agent: python-httpx/0.27.2
-<<<<<<< HEAD
-        x-auth-token: oUmeEnG-u8ugsec8Nk3EZQ
-=======
-        x-auth-token: >-
-          1b88db86331a38c21a0b235794b9e459856490d70408bcffb767f64ade0f83d2bdb4c4e181b9a9a30cdece7cb7c65208cc43b6c1bb5987f5ece00d348b1a905502a266f8fc64f0371cd6559393d72e031d0c2d0cabad58cccf957bb258bc86f05b5dc3d4fff3d5e3d9c0389a6027d861a21e78e3222fb6c5b7944520ef21761e
->>>>>>> 9d65d3f3
-      body:
-        encoding: utf8
-        data: ''
-        compression: none
-    response:
-      status:
-        code: 200
-      headers:
-        cache-control: no-cache
-        missing-buckets: '[]'
-        referrer-policy: origin-when-cross-origin, strict-origin-when-cross-origin
-        access-control-max-age: '600'
-        access-control-allow-origin: '*'
-        access-control-expose-headers: MISSING-BUCKETS
-        x-permitted-cross-domain-policies: master-only
-<<<<<<< HEAD
-        date: Tue, 16 Sep 2025 08:17:06 GMT
-        connection: close
-=======
-        date: Thu, 11 Sep 2025 11:47:56 GMT
->>>>>>> 9d65d3f3
-        content-type: application/octet-stream
-        content-length: '75'
-      body:
-        encoding: base64
-        data: >-
-          fn91ZmV+iGxjVHh1hHVjf3N9fHmPfYmCeYJtbmZodGpqb2xZaW9jaWxrdnNcfGp9fG5ga3qBb2VmY391W2JndnhaVWVkaFlSX3Zn
-  - request:
-      method: GET
-      path: >-
-        /data/v11/datasets/59e9cfbdba632ac2ab8b23b5/layers/color/data?mag=4-4-1&x=3164&y=3212&z=1017&width=3&height=3&depth=7
-      headers:
-        host: localhost:9000
-        accept: '*/*'
-        accept-encoding: gzip, deflate
-        connection: keep-alive
-        user-agent: python-httpx/0.27.2
-<<<<<<< HEAD
-        x-auth-token: oUmeEnG-u8ugsec8Nk3EZQ
-=======
-        x-auth-token: >-
-          1b88db86331a38c21a0b235794b9e459856490d70408bcffb767f64ade0f83d2bdb4c4e181b9a9a30cdece7cb7c65208cc43b6c1bb5987f5ece00d348b1a905502a266f8fc64f0371cd6559393d72e031d0c2d0cabad58cccf957bb258bc86f05b5dc3d4fff3d5e3d9c0389a6027d861a21e78e3222fb6c5b7944520ef21761e
->>>>>>> 9d65d3f3
-      body:
-        encoding: utf8
-        data: ''
-        compression: none
-    response:
-      status:
-        code: 200
-      headers:
-        cache-control: no-cache
-        missing-buckets: '[]'
-        referrer-policy: origin-when-cross-origin, strict-origin-when-cross-origin
-        access-control-max-age: '600'
-        access-control-allow-origin: '*'
-        access-control-expose-headers: MISSING-BUCKETS
-        x-permitted-cross-domain-policies: master-only
-<<<<<<< HEAD
-        date: Tue, 16 Sep 2025 08:17:06 GMT
-        connection: close
-=======
-        date: Thu, 11 Sep 2025 11:47:57 GMT
->>>>>>> 9d65d3f3
-        content-type: application/octet-stream
-        content-length: '63'
-      body:
-        encoding: base64
-        data: >-
-          Z2Vpc4GFZ3WIa29leoOLaHOOfHtveXmRdnmNgH5ngXKHiIONiYhrjIh/kZmKf2h0kIJqjo+HhHBuioFqkIeE
-  - request:
-      method: GET
-      path: >-
-        /data/v11/datasets/59e9cfbdba632ac2ab8b23b5/layers/color/data?mag=4-4-1&x=3164&y=3212&z=1024&width=3&height=3&depth=3
-      headers:
-        host: localhost:9000
-        accept: '*/*'
-        accept-encoding: gzip, deflate
-        connection: keep-alive
-        user-agent: python-httpx/0.27.2
-<<<<<<< HEAD
-        x-auth-token: oUmeEnG-u8ugsec8Nk3EZQ
-=======
-        x-auth-token: >-
-          1b88db86331a38c21a0b235794b9e459856490d70408bcffb767f64ade0f83d2bdb4c4e181b9a9a30cdece7cb7c65208cc43b6c1bb5987f5ece00d348b1a905502a266f8fc64f0371cd6559393d72e031d0c2d0cabad58cccf957bb258bc86f05b5dc3d4fff3d5e3d9c0389a6027d861a21e78e3222fb6c5b7944520ef21761e
->>>>>>> 9d65d3f3
-      body:
-        encoding: utf8
-        data: ''
-        compression: none
-    response:
-      status:
-        code: 200
-      headers:
-        cache-control: no-cache
-        missing-buckets: '[]'
-        referrer-policy: origin-when-cross-origin, strict-origin-when-cross-origin
-        access-control-max-age: '600'
-        access-control-allow-origin: '*'
-        access-control-expose-headers: MISSING-BUCKETS
-        x-permitted-cross-domain-policies: master-only
-<<<<<<< HEAD
-        date: Tue, 16 Sep 2025 08:17:06 GMT
-        connection: close
-=======
-        date: Thu, 11 Sep 2025 11:47:57 GMT
->>>>>>> 9d65d3f3
-        content-type: application/octet-stream
-        content-length: '27'
-      body:
-        encoding: base64
-        data: fmlcdnxphX95cGxranFodXBuZXxtWmZoVWdn
-  - request:
-      method: GET
-      path: >-
-        /data/v11/datasets/59e9cfbdba632ac2ab8b23b5/layers/color/data?mag=8-8-2&x=3160&y=3208&z=1016&width=2&height=2&depth=4
-      headers:
-        host: localhost:9000
-        accept: '*/*'
-        accept-encoding: gzip, deflate
-        connection: keep-alive
-        user-agent: python-httpx/0.27.2
-<<<<<<< HEAD
-        x-auth-token: oUmeEnG-u8ugsec8Nk3EZQ
-=======
-        x-auth-token: >-
-          1b88db86331a38c21a0b235794b9e459856490d70408bcffb767f64ade0f83d2bdb4c4e181b9a9a30cdece7cb7c65208cc43b6c1bb5987f5ece00d348b1a905502a266f8fc64f0371cd6559393d72e031d0c2d0cabad58cccf957bb258bc86f05b5dc3d4fff3d5e3d9c0389a6027d861a21e78e3222fb6c5b7944520ef21761e
->>>>>>> 9d65d3f3
-      body:
-        encoding: utf8
-        data: ''
-        compression: none
-    response:
-      status:
-        code: 200
-      headers:
-        cache-control: no-cache
-        missing-buckets: '[]'
-        referrer-policy: origin-when-cross-origin, strict-origin-when-cross-origin
-        access-control-max-age: '600'
-        access-control-allow-origin: '*'
-        access-control-expose-headers: MISSING-BUCKETS
-        x-permitted-cross-domain-policies: master-only
-<<<<<<< HEAD
-        date: Tue, 16 Sep 2025 08:17:06 GMT
-        connection: close
-=======
-        date: Thu, 11 Sep 2025 11:47:57 GMT
->>>>>>> 9d65d3f3
-        content-type: application/octet-stream
-        content-length: '16'
-      body:
-        encoding: base64
-        data: d3dxgnNueod3ZouHdWiMgw==
-  - request:
-      method: GET
-      path: >-
-        /data/v11/datasets/59e9cfbdba632ac2ab8b23b5/layers/color/data?mag=8-8-2&x=3160&y=3208&z=1024&width=2&height=2&depth=2
-      headers:
-        host: localhost:9000
-        accept: '*/*'
-        accept-encoding: gzip, deflate
-        connection: keep-alive
-        user-agent: python-httpx/0.27.2
-<<<<<<< HEAD
-        x-auth-token: oUmeEnG-u8ugsec8Nk3EZQ
-=======
-        x-auth-token: >-
-          1b88db86331a38c21a0b235794b9e459856490d70408bcffb767f64ade0f83d2bdb4c4e181b9a9a30cdece7cb7c65208cc43b6c1bb5987f5ece00d348b1a905502a266f8fc64f0371cd6559393d72e031d0c2d0cabad58cccf957bb258bc86f05b5dc3d4fff3d5e3d9c0389a6027d861a21e78e3222fb6c5b7944520ef21761e
->>>>>>> 9d65d3f3
-      body:
-        encoding: utf8
-        data: ''
-        compression: none
-    response:
-      status:
-        code: 200
-      headers:
-        cache-control: no-cache
-        missing-buckets: '[]'
-        referrer-policy: origin-when-cross-origin, strict-origin-when-cross-origin
-        access-control-max-age: '600'
-        access-control-allow-origin: '*'
-        access-control-expose-headers: MISSING-BUCKETS
-        x-permitted-cross-domain-policies: master-only
-<<<<<<< HEAD
-        date: Tue, 16 Sep 2025 08:17:06 GMT
-        connection: close
-=======
-        date: Thu, 11 Sep 2025 11:47:57 GMT
->>>>>>> 9d65d3f3
-        content-type: application/octet-stream
-        content-length: '8'
-      body:
-        encoding: utf8
-        data: '{kyplnag'
-        compression: none
-  - request:
-      method: GET
-      path: >-
-        /data/v11/datasets/59e9cfbdba632ac2ab8b23b5/layers/color/data?mag=16-16-4&x=3152&y=3200&z=1016&width=2&height=2&depth=3
-      headers:
-        host: localhost:9000
-        accept: '*/*'
-        accept-encoding: gzip, deflate
-        connection: keep-alive
-        user-agent: python-httpx/0.27.2
-<<<<<<< HEAD
-        x-auth-token: oUmeEnG-u8ugsec8Nk3EZQ
-=======
-        x-auth-token: >-
-          1b88db86331a38c21a0b235794b9e459856490d70408bcffb767f64ade0f83d2bdb4c4e181b9a9a30cdece7cb7c65208cc43b6c1bb5987f5ece00d348b1a905502a266f8fc64f0371cd6559393d72e031d0c2d0cabad58cccf957bb258bc86f05b5dc3d4fff3d5e3d9c0389a6027d861a21e78e3222fb6c5b7944520ef21761e
->>>>>>> 9d65d3f3
-      body:
-        encoding: utf8
-        data: ''
-        compression: none
-    response:
-      status:
-        code: 200
-      headers:
-        cache-control: no-cache
-        missing-buckets: '[]'
-        referrer-policy: origin-when-cross-origin, strict-origin-when-cross-origin
-        access-control-max-age: '600'
-        access-control-allow-origin: '*'
-        access-control-expose-headers: MISSING-BUCKETS
-        x-permitted-cross-domain-policies: master-only
-<<<<<<< HEAD
-        date: Tue, 16 Sep 2025 08:17:06 GMT
-        connection: close
-=======
-        date: Thu, 11 Sep 2025 11:47:57 GMT
->>>>>>> 9d65d3f3
-        content-type: application/octet-stream
-        content-length: '12'
-      body:
-        encoding: base64
-        data: bmt5fnltgIV2bn9x
-  - request:
-      method: GET
-      path: >-
-        /data/v11/datasets/59e9cfbdba632ac2ab8b23b5/layers/segmentation/data?mag=1-1-1&x=3164&y=3212&z=1017&width=10&height=10&depth=7
-      headers:
-        host: localhost:9000
-        accept: '*/*'
-        accept-encoding: gzip, deflate
-        connection: keep-alive
-        user-agent: python-httpx/0.27.2
-<<<<<<< HEAD
-        x-auth-token: oUmeEnG-u8ugsec8Nk3EZQ
-=======
-        x-auth-token: >-
-          1b88db86331a38c21a0b235794b9e459856490d70408bcffb767f64ade0f83d2bdb4c4e181b9a9a30cdece7cb7c65208cc43b6c1bb5987f5ece00d348b1a905502a266f8fc64f0371cd6559393d72e031d0c2d0cabad58cccf957bb258bc86f05b5dc3d4fff3d5e3d9c0389a6027d861a21e78e3222fb6c5b7944520ef21761e
->>>>>>> 9d65d3f3
-      body:
-        encoding: utf8
-        data: ''
-        compression: none
-    response:
-      status:
-        code: 200
-      headers:
-        cache-control: no-cache
-        missing-buckets: '[]'
-        referrer-policy: origin-when-cross-origin, strict-origin-when-cross-origin
-        access-control-max-age: '600'
-        access-control-allow-origin: '*'
-        access-control-expose-headers: MISSING-BUCKETS
-        x-permitted-cross-domain-policies: master-only
-<<<<<<< HEAD
-        date: Tue, 16 Sep 2025 08:17:06 GMT
-        connection: close
-=======
-        date: Thu, 11 Sep 2025 11:47:57 GMT
->>>>>>> 9d65d3f3
+        /data/v10/datasets/59e9cfbdba632ac2ab8b23b5/layers/segmentation/data?mag=1-1-1&x=3164&y=3212&z=1017&width=10&height=10&depth=7
+      headers:
+        host: localhost:9000
+        accept: '*/*'
+        accept-encoding: gzip, deflate
+        connection: keep-alive
+        user-agent: python-httpx/0.27.2
+        x-auth-token: >-
+          1b88db86331a38c21a0b235794b9e459856490d70408bcffb767f64ade0f83d2bdb4c4e181b9a9a30cdece7cb7c65208cc43b6c1bb5987f5ece00d348b1a905502a266f8fc64f0371cd6559393d72e031d0c2d0cabad58cccf957bb258bc86f05b5dc3d4fff3d5e3d9c0389a6027d861a21e78e3222fb6c5b7944520ef21761e
+      body:
+        encoding: utf8
+        data: ''
+        compression: none
+    response:
+      status:
+        code: 200
+      headers:
+        cache-control: no-cache
+        missing-buckets: '[]'
+        referrer-policy: origin-when-cross-origin, strict-origin-when-cross-origin
+        access-control-max-age: '600'
+        access-control-allow-origin: '*'
+        access-control-expose-headers: MISSING-BUCKETS
+        x-permitted-cross-domain-policies: master-only
+        date: Thu, 11 Sep 2025 11:48:00 GMT
         content-type: application/octet-stream
         content-length: '2800'
       body:
@@ -542,595 +837,34 @@
   - request:
       method: GET
       path: >-
-        /data/v11/datasets/59e9cfbdba632ac2ab8b23b5/layers/segmentation/data?mag=1-1-1&x=3164&y=3212&z=1024&width=10&height=10&depth=3
-      headers:
-        host: localhost:9000
-        accept: '*/*'
-        accept-encoding: gzip, deflate
-        connection: keep-alive
-        user-agent: python-httpx/0.27.2
-<<<<<<< HEAD
-        x-auth-token: oUmeEnG-u8ugsec8Nk3EZQ
-=======
-        x-auth-token: >-
-          1b88db86331a38c21a0b235794b9e459856490d70408bcffb767f64ade0f83d2bdb4c4e181b9a9a30cdece7cb7c65208cc43b6c1bb5987f5ece00d348b1a905502a266f8fc64f0371cd6559393d72e031d0c2d0cabad58cccf957bb258bc86f05b5dc3d4fff3d5e3d9c0389a6027d861a21e78e3222fb6c5b7944520ef21761e
->>>>>>> 9d65d3f3
-      body:
-        encoding: utf8
-        data: ''
-        compression: none
-    response:
-      status:
-        code: 200
-      headers:
-        cache-control: no-cache
-        missing-buckets: '[]'
-        referrer-policy: origin-when-cross-origin, strict-origin-when-cross-origin
-        access-control-max-age: '600'
-        access-control-allow-origin: '*'
-        access-control-expose-headers: MISSING-BUCKETS
-        x-permitted-cross-domain-policies: master-only
-<<<<<<< HEAD
-        date: Tue, 16 Sep 2025 08:17:07 GMT
-        connection: close
-=======
-        date: Thu, 11 Sep 2025 11:47:58 GMT
->>>>>>> 9d65d3f3
+        /data/v10/datasets/59e9cfbdba632ac2ab8b23b5/layers/segmentation/data?mag=1-1-1&x=3164&y=3212&z=1024&width=10&height=10&depth=3
+      headers:
+        host: localhost:9000
+        accept: '*/*'
+        accept-encoding: gzip, deflate
+        connection: keep-alive
+        user-agent: python-httpx/0.27.2
+        x-auth-token: >-
+          1b88db86331a38c21a0b235794b9e459856490d70408bcffb767f64ade0f83d2bdb4c4e181b9a9a30cdece7cb7c65208cc43b6c1bb5987f5ece00d348b1a905502a266f8fc64f0371cd6559393d72e031d0c2d0cabad58cccf957bb258bc86f05b5dc3d4fff3d5e3d9c0389a6027d861a21e78e3222fb6c5b7944520ef21761e
+      body:
+        encoding: utf8
+        data: ''
+        compression: none
+    response:
+      status:
+        code: 200
+      headers:
+        cache-control: no-cache
+        missing-buckets: '[]'
+        referrer-policy: origin-when-cross-origin, strict-origin-when-cross-origin
+        access-control-max-age: '600'
+        access-control-allow-origin: '*'
+        access-control-expose-headers: MISSING-BUCKETS
+        x-permitted-cross-domain-policies: master-only
+        date: Thu, 11 Sep 2025 11:48:01 GMT
         content-type: application/octet-stream
         content-length: '1200'
       body:
         encoding: base64
         data: >-
-          wJsAAMCbAADAmwAAwJsAAMCbAAB68AAAevAAAHrwAAB68AAAevAAAMCbAADAmwAAwJsAAMCbAADAmwAAevAAAHrwAAB68AAAevAAAHrwAADAmwAAwJsAAMCbAADAmwAAwJsAAMCbAAB68AAAevAAAHrwAAB68AAAwJsAAMCbAADAmwAAwJsAAMCbAADAmwAAwJsAAHrwAAB68AAAevAAAMCbAADAmwAAwJsAAMCbAADAmwAAwJsAAMCbAADAmwAAevAAAHrwAADAmwAAwJsAAMCbAADAmwAAwJsAAMCbAADAmwAAwJsAAMCbAAB68AAAwJsAAMCbAADAmwAAwJsAAMCbAADAmwAAwJsAAMCbAADAmwAAwJsAAMCbAADAmwAAwJsAAMCbAADAmwAAwJsAAMCbAADAmwAAwJsAAMCbAADAmwAAwJsAAMCbAADAmwAAwJsAAMCbAADAmwAAwJsAAMCbAADAmwAAwJsAAMCbAADAmwAAwJsAAMCbAADAmwAAwJsAAMCbAADAmwAAwJsAAMCbAADAmwAAwJsAAHrwAAB68AAAevAAAHrwAAB68AAAevAAAHrwAADAmwAAwJsAAMCbAADAmwAAevAAAHrwAAB68AAAevAAAHrwAAB68AAAwJsAAMCbAADAmwAAwJsAAHrwAAB68AAAevAAAHrwAAB68AAAevAAAMCbAADAmwAAwJsAAMCbAADAmwAAevAAAHrwAAB68AAAevAAAHrwAADAmwAAwJsAAMCbAADAmwAAwJsAAMCbAADAmwAAevAAAHrwAAB68AAAwJsAAMCbAADAmwAAwJsAAMCbAADAmwAAwJsAAMCbAAB68AAAevAAAMCbAADAmwAAwJsAAMCbAADAmwAAwJsAAMCbAADAmwAAwJsAAHrwAADAmwAAwJsAAMCbAADAmwAAwJsAAMCbAADAmwAAwJsAAMCbAADAmwAAwJsAAMCbAADAmwAAwJsAAMCbAADAmwAAwJsAAMCbAADAmwAAwJsAAMCbAADAmwAAwJsAAMCbAADAmwAAwJsAAMCbAADAmwAAwJsAAMCbAADAmwAAwJsAAHrwAAB68AAAevAAAHrwAAB68AAAevAAAHrwAAB68AAAwJsAAMCbAAB68AAAevAAAHrwAAB68AAAevAAAHrwAAB68AAAevAAAMCbAADAmwAAwJsAAHrwAAB68AAAevAAAHrwAAB68AAAevAAAHrwAADAmwAAwJsAAMCbAADAmwAAevAAAHrwAAB68AAAevAAAHrwAAB68AAAwJsAAMCbAADAmwAAwJsAAMCbAAB68AAAevAAAHrwAAB68AAAevAAAMCbAADAmwAAwJsAAMCbAADAmwAAwJsAAMCbAAB68AAAevAAAHrwAADAmwAAwJsAAMCbAADAmwAAwJsAAMCbAADAmwAAwJsAAMCbAAB68AAAwJsAAMCbAADAmwAAwJsAAMCbAADAmwAAwJsAAMCbAADAmwAAwJsAAMCbAADAmwAAwJsAAMCbAADAmwAAwJsAAMCbAADAmwAAwJsAAMCbAADAmwAAwJsAAMCbAADAmwAAwJsAAMCbAADAmwAAwJsAAMCbAADAmwAA
-  - request:
-      method: GET
-      path: >-
-        /data/v11/datasets/59e9cfbdba632ac2ab8b23b5/layers/segmentation/data?mag=2-2-1&x=3164&y=3212&z=1017&width=5&height=5&depth=7
-      headers:
-        host: localhost:9000
-        accept: '*/*'
-        accept-encoding: gzip, deflate
-        connection: keep-alive
-        user-agent: python-httpx/0.27.2
-<<<<<<< HEAD
-        x-auth-token: oUmeEnG-u8ugsec8Nk3EZQ
-=======
-        x-auth-token: >-
-          1b88db86331a38c21a0b235794b9e459856490d70408bcffb767f64ade0f83d2bdb4c4e181b9a9a30cdece7cb7c65208cc43b6c1bb5987f5ece00d348b1a905502a266f8fc64f0371cd6559393d72e031d0c2d0cabad58cccf957bb258bc86f05b5dc3d4fff3d5e3d9c0389a6027d861a21e78e3222fb6c5b7944520ef21761e
->>>>>>> 9d65d3f3
-      body:
-        encoding: utf8
-        data: ''
-        compression: none
-    response:
-      status:
-        code: 200
-      headers:
-        cache-control: no-cache
-        missing-buckets: '[]'
-        referrer-policy: origin-when-cross-origin, strict-origin-when-cross-origin
-        access-control-max-age: '600'
-        access-control-allow-origin: '*'
-        access-control-expose-headers: MISSING-BUCKETS
-        x-permitted-cross-domain-policies: master-only
-<<<<<<< HEAD
-        date: Tue, 16 Sep 2025 08:17:07 GMT
-        connection: close
-=======
-        date: Thu, 11 Sep 2025 11:47:58 GMT
->>>>>>> 9d65d3f3
-        content-type: application/octet-stream
-        content-length: '700'
-      body:
-        encoding: base64
-        data: >-
-          u/IAALvyAAC78gAAu/IAALvyAADAmwAAwJsAAMCbAADAmwAAwJsAAMCbAADAmwAAwJsAAMCbAADAmwAAwJsAAMCbAADAmwAAwJsAAMCbAADAmwAAwJsAAMCbAADAmwAAwJsAAMCbAADAmwAAwJsAAMCbAADAmwAAwJsAAMCbAADAmwAAwJsAAMCbAADAmwAAwJsAAMCbAADAmwAAwJsAAMCbAADAmwAAwJsAAMCbAADAmwAAwJsAAMCbAADAmwAAwJsAAMCbAADAmwAAwJsAAMCbAADAmwAAwJsAAMCbAADAmwAAwJsAAMCbAADAmwAAwJsAAMCbAADAmwAAwJsAAMCbAADAmwAAwJsAAMCbAADAmwAAwJsAAMCbAADAmwAAwJsAAMCbAADAmwAAwJsAAMCbAADAmwAAwJsAAMCbAADAmwAAwJsAAMCbAADAmwAAwJsAAMCbAADAmwAAwJsAAMCbAADAmwAAwJsAAMCbAADAmwAAwJsAAMCbAADAmwAAwJsAAMCbAADAmwAAwJsAAMCbAADAmwAAwJsAAMCbAAB68AAAwJsAAMCbAADAmwAAwJsAAMCbAADAmwAAwJsAAMCbAADAmwAAwJsAAMCbAADAmwAAwJsAAMCbAADAmwAAwJsAAMCbAADAmwAAwJsAAMCbAADAmwAAwJsAAMCbAAB68AAAevAAAMCbAADAmwAAwJsAAMCbAAB68AAAwJsAAMCbAADAmwAAwJsAAMCbAADAmwAAwJsAAMCbAADAmwAAwJsAAMCbAADAmwAAwJsAAMCbAADAmwAAwJsAAMCbAADAmwAAevAAAHrwAADAmwAAwJsAAMCbAAB68AAAevAAAMCbAADAmwAAwJsAAMCbAADAmwAAwJsAAMCbAADAmwAAwJsAAMCbAADAmwAAwJsAAMCbAADAmwAAwJsAAA==
-  - request:
-      method: GET
-      path: >-
-        /data/v11/datasets/59e9cfbdba632ac2ab8b23b5/layers/segmentation/data?mag=2-2-1&x=3164&y=3212&z=1024&width=5&height=5&depth=3
-      headers:
-        host: localhost:9000
-        accept: '*/*'
-        accept-encoding: gzip, deflate
-        connection: keep-alive
-        user-agent: python-httpx/0.27.2
-<<<<<<< HEAD
-        x-auth-token: oUmeEnG-u8ugsec8Nk3EZQ
-=======
-        x-auth-token: >-
-          1b88db86331a38c21a0b235794b9e459856490d70408bcffb767f64ade0f83d2bdb4c4e181b9a9a30cdece7cb7c65208cc43b6c1bb5987f5ece00d348b1a905502a266f8fc64f0371cd6559393d72e031d0c2d0cabad58cccf957bb258bc86f05b5dc3d4fff3d5e3d9c0389a6027d861a21e78e3222fb6c5b7944520ef21761e
->>>>>>> 9d65d3f3
-      body:
-        encoding: utf8
-        data: ''
-        compression: none
-    response:
-      status:
-        code: 200
-      headers:
-        cache-control: no-cache
-        missing-buckets: '[]'
-        referrer-policy: origin-when-cross-origin, strict-origin-when-cross-origin
-        access-control-max-age: '600'
-        access-control-allow-origin: '*'
-        access-control-expose-headers: MISSING-BUCKETS
-        x-permitted-cross-domain-policies: master-only
-<<<<<<< HEAD
-        date: Tue, 16 Sep 2025 08:17:07 GMT
-        connection: close
-=======
-        date: Thu, 11 Sep 2025 11:47:58 GMT
->>>>>>> 9d65d3f3
-        content-type: application/octet-stream
-        content-length: '300'
-      body:
-        encoding: base64
-        data: >-
-          wJsAAMCbAADAmwAAevAAAHrwAADAmwAAwJsAAMCbAAB68AAAevAAAMCbAADAmwAAwJsAAMCbAAB68AAAwJsAAMCbAADAmwAAwJsAAMCbAADAmwAAwJsAAMCbAADAmwAAwJsAAMCbAADAmwAAevAAAHrwAAB68AAAwJsAAMCbAAB68AAAevAAAHrwAADAmwAAwJsAAMCbAADAmwAAevAAAMCbAADAmwAAwJsAAMCbAADAmwAAwJsAAMCbAADAmwAAwJsAAMCbAADAmwAAevAAAHrwAAB68AAAevAAAMCbAADAmwAAevAAAHrwAAB68AAAwJsAAMCbAADAmwAAevAAAHrwAADAmwAAwJsAAMCbAADAmwAAwJsAAMCbAADAmwAAwJsAAMCbAADAmwAA
-  - request:
-      method: GET
-      path: >-
-        /data/v11/datasets/59e9cfbdba632ac2ab8b23b5/layers/segmentation/data?mag=4-4-1&x=3164&y=3212&z=1017&width=3&height=3&depth=7
-      headers:
-        host: localhost:9000
-        accept: '*/*'
-        accept-encoding: gzip, deflate
-        connection: keep-alive
-        user-agent: python-httpx/0.27.2
-<<<<<<< HEAD
-        x-auth-token: oUmeEnG-u8ugsec8Nk3EZQ
-=======
-        x-auth-token: >-
-          1b88db86331a38c21a0b235794b9e459856490d70408bcffb767f64ade0f83d2bdb4c4e181b9a9a30cdece7cb7c65208cc43b6c1bb5987f5ece00d348b1a905502a266f8fc64f0371cd6559393d72e031d0c2d0cabad58cccf957bb258bc86f05b5dc3d4fff3d5e3d9c0389a6027d861a21e78e3222fb6c5b7944520ef21761e
->>>>>>> 9d65d3f3
-      body:
-        encoding: utf8
-        data: ''
-        compression: none
-    response:
-      status:
-        code: 200
-      headers:
-        cache-control: no-cache
-        missing-buckets: '[]'
-        referrer-policy: origin-when-cross-origin, strict-origin-when-cross-origin
-        access-control-max-age: '600'
-        access-control-allow-origin: '*'
-        access-control-expose-headers: MISSING-BUCKETS
-        x-permitted-cross-domain-policies: master-only
-<<<<<<< HEAD
-        date: Tue, 16 Sep 2025 08:17:07 GMT
-        connection: close
-=======
-        date: Thu, 11 Sep 2025 11:47:59 GMT
->>>>>>> 9d65d3f3
-        content-type: application/octet-stream
-        content-length: '252'
-      body:
-        encoding: base64
-        data: >-
-          wJsAAMCbAADAmwAAwJsAAMCbAADAmwAAwJsAAMCbAADAmwAAwJsAAMCbAADAmwAAwJsAAMCbAADAmwAAwJsAAMCbAADAmwAAwJsAAMCbAADAmwAAwJsAAMCbAADAmwAAwJsAAMCbAADAmwAAwJsAAMCbAADAmwAAwJsAAMCbAADAmwAAwJsAAMCbAADAmwAAwJsAAMCbAAB68AAAwJsAAMCbAADAmwAAwJsAAMCbAADAmwAAwJsAAMCbAAB68AAAwJsAAMCbAADAmwAAwJsAAMCbAADAmwAAwJsAAMCbAAB68AAAwJsAAMCbAADAmwAAwJsAAMCbAADAmwAA
-  - request:
-      method: GET
-      path: >-
-        /data/v11/datasets/59e9cfbdba632ac2ab8b23b5/layers/segmentation/data?mag=4-4-1&x=3164&y=3212&z=1024&width=3&height=3&depth=3
-      headers:
-        host: localhost:9000
-        accept: '*/*'
-        accept-encoding: gzip, deflate
-        connection: keep-alive
-        user-agent: python-httpx/0.27.2
-<<<<<<< HEAD
-        x-auth-token: oUmeEnG-u8ugsec8Nk3EZQ
-=======
-        x-auth-token: >-
-          1b88db86331a38c21a0b235794b9e459856490d70408bcffb767f64ade0f83d2bdb4c4e181b9a9a30cdece7cb7c65208cc43b6c1bb5987f5ece00d348b1a905502a266f8fc64f0371cd6559393d72e031d0c2d0cabad58cccf957bb258bc86f05b5dc3d4fff3d5e3d9c0389a6027d861a21e78e3222fb6c5b7944520ef21761e
->>>>>>> 9d65d3f3
-      body:
-        encoding: utf8
-        data: ''
-        compression: none
-    response:
-      status:
-        code: 200
-      headers:
-        cache-control: no-cache
-        missing-buckets: '[]'
-        referrer-policy: origin-when-cross-origin, strict-origin-when-cross-origin
-        access-control-max-age: '600'
-        access-control-allow-origin: '*'
-        access-control-expose-headers: MISSING-BUCKETS
-        x-permitted-cross-domain-policies: master-only
-<<<<<<< HEAD
-        date: Tue, 16 Sep 2025 08:17:07 GMT
-        connection: close
-=======
-        date: Thu, 11 Sep 2025 11:47:59 GMT
->>>>>>> 9d65d3f3
-        content-type: application/octet-stream
-        content-length: '108'
-      body:
-        encoding: base64
-        data: >-
-          wJsAAMCbAAB68AAAwJsAAMCbAAB68AAAwJsAAMCbAADAmwAAwJsAAHrwAAB68AAAwJsAAMCbAAB68AAAwJsAAMCbAADAmwAAwJsAAHrwAAB68AAAwJsAAMCbAAB68AAAwJsAAMCbAADAmwAA
-  - request:
-      method: GET
-      path: >-
-        /data/v11/datasets/59e9cfbdba632ac2ab8b23b5/layers/segmentation/data?mag=8-8-2&x=3160&y=3208&z=1016&width=2&height=2&depth=4
-      headers:
-        host: localhost:9000
-        accept: '*/*'
-        accept-encoding: gzip, deflate
-        connection: keep-alive
-        user-agent: python-httpx/0.27.2
-<<<<<<< HEAD
-        x-auth-token: oUmeEnG-u8ugsec8Nk3EZQ
-=======
-        x-auth-token: >-
-          1b88db86331a38c21a0b235794b9e459856490d70408bcffb767f64ade0f83d2bdb4c4e181b9a9a30cdece7cb7c65208cc43b6c1bb5987f5ece00d348b1a905502a266f8fc64f0371cd6559393d72e031d0c2d0cabad58cccf957bb258bc86f05b5dc3d4fff3d5e3d9c0389a6027d861a21e78e3222fb6c5b7944520ef21761e
->>>>>>> 9d65d3f3
-      body:
-        encoding: utf8
-        data: ''
-        compression: none
-    response:
-      status:
-        code: 200
-      headers:
-        cache-control: no-cache
-        missing-buckets: '[]'
-        referrer-policy: origin-when-cross-origin, strict-origin-when-cross-origin
-        access-control-max-age: '600'
-        access-control-allow-origin: '*'
-        access-control-expose-headers: MISSING-BUCKETS
-        x-permitted-cross-domain-policies: master-only
-<<<<<<< HEAD
-        date: Tue, 16 Sep 2025 08:17:07 GMT
-        connection: close
-=======
-        date: Thu, 11 Sep 2025 11:47:59 GMT
->>>>>>> 9d65d3f3
-        content-type: application/octet-stream
-        content-length: '64'
-      body:
-        encoding: base64
-        data: >-
-          wJsAALvyAADAmwAAwJsAAMCbAADAmwAAwJsAAMCbAADAmwAAwJsAAMCbAADAmwAAwJsAAHrwAADAmwAAwJsAAA==
-  - request:
-      method: GET
-      path: >-
-        /data/v11/datasets/59e9cfbdba632ac2ab8b23b5/layers/segmentation/data?mag=8-8-2&x=3160&y=3208&z=1024&width=2&height=2&depth=2
-      headers:
-        host: localhost:9000
-        accept: '*/*'
-        accept-encoding: gzip, deflate
-        connection: keep-alive
-        user-agent: python-httpx/0.27.2
-<<<<<<< HEAD
-        x-auth-token: oUmeEnG-u8ugsec8Nk3EZQ
-=======
-        x-auth-token: >-
-          1b88db86331a38c21a0b235794b9e459856490d70408bcffb767f64ade0f83d2bdb4c4e181b9a9a30cdece7cb7c65208cc43b6c1bb5987f5ece00d348b1a905502a266f8fc64f0371cd6559393d72e031d0c2d0cabad58cccf957bb258bc86f05b5dc3d4fff3d5e3d9c0389a6027d861a21e78e3222fb6c5b7944520ef21761e
->>>>>>> 9d65d3f3
-      body:
-        encoding: utf8
-        data: ''
-        compression: none
-    response:
-      status:
-        code: 200
-      headers:
-        cache-control: no-cache
-        missing-buckets: '[]'
-        referrer-policy: origin-when-cross-origin, strict-origin-when-cross-origin
-        access-control-max-age: '600'
-        access-control-allow-origin: '*'
-        access-control-expose-headers: MISSING-BUCKETS
-        x-permitted-cross-domain-policies: master-only
-<<<<<<< HEAD
-        date: Tue, 16 Sep 2025 08:17:07 GMT
-        connection: close
-=======
-        date: Thu, 11 Sep 2025 11:47:59 GMT
->>>>>>> 9d65d3f3
-        content-type: application/octet-stream
-        content-length: '32'
-      body:
-        encoding: base64
-        data: wJsAAHrwAADAmwAAwJsAAMCbAAB68AAAwJsAAMCbAAA=
-  - request:
-      method: GET
-      path: >-
-        /data/v11/datasets/59e9cfbdba632ac2ab8b23b5/layers/segmentation/data?mag=16-16-4&x=3152&y=3200&z=1016&width=2&height=2&depth=3
-      headers:
-        host: localhost:9000
-        accept: '*/*'
-        accept-encoding: gzip, deflate
-        connection: keep-alive
-        user-agent: python-httpx/0.27.2
-<<<<<<< HEAD
-        x-auth-token: oUmeEnG-u8ugsec8Nk3EZQ
-=======
-        x-auth-token: >-
-          1b88db86331a38c21a0b235794b9e459856490d70408bcffb767f64ade0f83d2bdb4c4e181b9a9a30cdece7cb7c65208cc43b6c1bb5987f5ece00d348b1a905502a266f8fc64f0371cd6559393d72e031d0c2d0cabad58cccf957bb258bc86f05b5dc3d4fff3d5e3d9c0389a6027d861a21e78e3222fb6c5b7944520ef21761e
->>>>>>> 9d65d3f3
-      body:
-        encoding: utf8
-        data: ''
-        compression: none
-    response:
-      status:
-        code: 200
-      headers:
-        cache-control: no-cache
-        missing-buckets: '[]'
-        referrer-policy: origin-when-cross-origin, strict-origin-when-cross-origin
-        access-control-max-age: '600'
-        access-control-allow-origin: '*'
-        access-control-expose-headers: MISSING-BUCKETS
-        x-permitted-cross-domain-policies: master-only
-<<<<<<< HEAD
-        date: Tue, 16 Sep 2025 08:17:08 GMT
-        connection: close
-=======
-        date: Thu, 11 Sep 2025 11:48:00 GMT
->>>>>>> 9d65d3f3
-        content-type: application/octet-stream
-        content-length: '48'
-      body:
-        encoding: base64
-        data: u/IAALvyAADAmwAAwJsAAMCbAAC78gAAwJsAAMCbAADAmwAAevAAAMCbAADAmwAA
-  - request:
-      method: GET
-      path: >-
-        /api/v11/datasets?isActive=true&organizationId=Organization_X&searchQuery=l4_sample
-      headers:
-        host: localhost:9000
-        accept: '*/*'
-        accept-encoding: gzip, deflate
-        connection: keep-alive
-        user-agent: python-httpx/0.27.2
-        x-auth-token: >-
-          1b88db86331a38c21a0b235794b9e459856490d70408bcffb767f64ade0f83d2bdb4c4e181b9a9a30cdece7cb7c65208cc43b6c1bb5987f5ece00d348b1a905502a266f8fc64f0371cd6559393d72e031d0c2d0cabad58cccf957bb258bc86f05b5dc3d4fff3d5e3d9c0389a6027d861a21e78e3222fb6c5b7944520ef21761e
-      body:
-        encoding: utf8
-        data: ''
-        compression: none
-    response:
-      status:
-        code: 200
-      headers:
-        cache-control: no-cache
-        referrer-policy: origin-when-cross-origin, strict-origin-when-cross-origin
-        access-control-max-age: '600'
-        access-control-allow-origin: '*'
-        x-permitted-cross-domain-policies: master-only
-<<<<<<< HEAD
-        date: Tue, 16 Sep 2025 08:17:08 GMT
-        connection: close
-=======
-        date: Thu, 11 Sep 2025 11:48:00 GMT
->>>>>>> 9d65d3f3
-        content-type: application/json
-        content-length: '3238'
-      body:
-        encoding: utf8
-        data: >-
-<<<<<<< HEAD
-          [{"id":"59e9cfbdba632ac2ab8b23b5","name":"l4_sample","dataSource":{"id":{"name":"l4_sample","team":"Organization_X"},"dataLayers":[{"name":"color","elementClass":"uint8","category":"color","dataFormat":"wkw","resolutions":[[1,1,1],[2,2,1],[4,4,1],[8,8,2],[16,16,4]],"mags":[{"mag":[1,1,1],"path":"/Users/valentin/Documents/scalableminds/webknossos/binaryData/Organization_X/l4_sample/color/1"},{"mag":[2,2,1],"path":"/Users/valentin/Documents/scalableminds/webknossos/binaryData/Organization_X/l4_sample/color/2-2-1"},{"mag":[4,4,1],"path":"/Users/valentin/Documents/scalableminds/webknossos/binaryData/Organization_X/l4_sample/color/4-4-1"},{"mag":[8,8,2],"path":"/Users/valentin/Documents/scalableminds/webknossos/binaryData/Organization_X/l4_sample/color/8-8-2"},{"mag":[16,16,4],"path":"/Users/valentin/Documents/scalableminds/webknossos/binaryData/Organization_X/l4_sample/color/16-16-4"}],"defaultViewConfiguration":{"color":[255,0,0]},"numChannels":1,"boundingBox":{"topLeft":[3072,3072,512],"width":1024,"height":1024,"depth":1024}},{"largestSegmentId":2504697,"name":"segmentation","elementClass":"uint32","category":"segmentation","dataFormat":"wkw","resolutions":[[1,1,1],[2,2,1],[4,4,1],[8,8,2],[16,16,4]],"attachments":{"meshes":[{"name":"meshfile_4-4-1","path":"/Users/valentin/Documents/scalableminds/webknossos/binaryData/Organization_X/l4_sample-59e9cfbdba632ac2ab8b23b5/segmentation/meshes/meshfile_4-4-1","dataFormat":"zarr3"}],"agglomerates":[],"connectomes":[]},"mags":[{"mag":[1,1,1],"path":"/Users/valentin/Documents/scalableminds/webknossos/binaryData/Organization_X/l4_sample/segmentation/1"},{"mag":[2,2,1],"path":"/Users/valentin/Documents/scalableminds/webknossos/binaryData/Organization_X/l4_sample/segmentation/2-2-1"},{"mag":[4,4,1],"path":"/Users/valentin/Documents/scalableminds/webknossos/binaryData/Organization_X/l4_sample/segmentation/4-4-1"},{"mag":[8,8,2],"path":"/Users/valentin/Documents/scalableminds/webknossos/binaryData/Organization_X/l4_sample/segmentation/8-8-2"},{"mag":[16,16,4],"path":"/Users/valentin/Documents/scalableminds/webknossos/binaryData/Organization_X/l4_sample/segmentation/16-16-4"}],"numChannels":1,"boundingBox":{"topLeft":[3072,3072,512],"width":1024,"height":1024,"depth":1024}}],"scale":{"factor":[11.239999771118164,11.239999771118164,28],"unit":"nanometer"}},"dataStore":{"name":"localhost","url":"http://localhost:9000","allowsUpload":true,"jobsSupportedByAvailableWorkers":[],"jobsEnabled":false},"owningOrganization":"Organization_X","allowedTeams":[{"id":"570b9f4b2a7c0e3b008da6ec","name":"team_X1","organization":"Organization_X","isOrganizationTeam":true}],"allowedTeamsCumulative":[{"id":"570b9f4b2a7c0e3b008da6ec","name":"team_X1","organization":"Organization_X","isOrganizationTeam":true}],"isActive":true,"isPublic":true,"description":null,"directoryName":"l4_sample","created":1508495293789,"isEditable":true,"lastUsedByUser":1758010626335,"logoUrl":"/assets/images/mpi-logos.svg","sortingKey":1508495293789,"metadata":[{"key":"key","type":"string","value":"value"},{"key":"number","type":"number","value":42},{"key":"list","type":"string[]","value":["a","b","c"]}],"isUnreported":false,"tags":[],"folderId":"570b9f4e4bb848d0885ea917","usedStorageBytes":0}]
-=======
-          [{"id":"59e9cfbdba632ac2ab8b23b5","name":"l4_sample","dataSource":{"id":{"name":"l4_sample","team":"Organization_X"},"dataLayers":[{"name":"color","category":"color","boundingBox":{"topLeft":[3072,3072,512],"width":1024,"height":1024,"depth":1024},"resolutions":[[1,1,1],[2,2,1],[4,4,1],[8,8,2],[16,16,4]],"elementClass":"uint8","defaultViewConfiguration":{"color":[255,0,0]}},{"name":"segmentation","category":"segmentation","boundingBox":{"topLeft":[3072,3072,512],"width":1024,"height":1024,"depth":1024},"resolutions":[[1,1,1],[2,2,1],[4,4,1],[8,8,2],[16,16,4]],"elementClass":"uint32","largestSegmentId":2504697}],"scale":{"factor":[11.239999771118164,11.239999771118164,28],"unit":"nanometer"}},"dataStore":{"name":"localhost","url":"http://localhost:9000","allowsUpload":true,"jobsSupportedByAvailableWorkers":[],"jobsEnabled":false},"owningOrganization":"Organization_X","allowedTeams":[{"id":"570b9f4b2a7c0e3b008da6ec","name":"team_X1","organization":"Organization_X","isOrganizationTeam":true}],"allowedTeamsCumulative":[{"id":"570b9f4b2a7c0e3b008da6ec","name":"team_X1","organization":"Organization_X","isOrganizationTeam":true}],"isActive":true,"isPublic":true,"description":null,"directoryName":"l4_sample","created":1508495293789,"isEditable":true,"lastUsedByUser":1757591276558,"logoUrl":"/assets/images/mpi-logos.svg","sortingKey":1508495293789,"metadata":[{"key":"key","type":"string","value":"value"},{"key":"number","type":"number","value":42},{"key":"list","type":"string[]","value":["a","b","c"]}],"isUnreported":false,"tags":[],"folderId":"570b9f4e4bb848d0885ea917","publication":null,"usedStorageBytes":0}]
->>>>>>> 9d65d3f3
-        compression: none
-  - request:
-      method: GET
-      path: /api/v11/datasets/59e9cfbdba632ac2ab8b23b5
-      headers:
-        host: localhost:9000
-        accept: '*/*'
-        accept-encoding: gzip, deflate
-        connection: keep-alive
-        user-agent: python-httpx/0.27.2
-        x-auth-token: >-
-          1b88db86331a38c21a0b235794b9e459856490d70408bcffb767f64ade0f83d2bdb4c4e181b9a9a30cdece7cb7c65208cc43b6c1bb5987f5ece00d348b1a905502a266f8fc64f0371cd6559393d72e031d0c2d0cabad58cccf957bb258bc86f05b5dc3d4fff3d5e3d9c0389a6027d861a21e78e3222fb6c5b7944520ef21761e
-      body:
-        encoding: utf8
-        data: ''
-        compression: none
-    response:
-      status:
-        code: 200
-      headers:
-        cache-control: no-cache
-        referrer-policy: origin-when-cross-origin, strict-origin-when-cross-origin
-        x-permitted-cross-domain-policies: master-only
-<<<<<<< HEAD
-        date: Tue, 16 Sep 2025 08:17:08 GMT
-        connection: close
-=======
-        date: Thu, 11 Sep 2025 11:48:00 GMT
->>>>>>> 9d65d3f3
-        content-type: application/json
-        content-length: '3236'
-      body:
-        encoding: utf8
-        data: >-
-<<<<<<< HEAD
-          {"id":"59e9cfbdba632ac2ab8b23b5","name":"l4_sample","dataSource":{"id":{"name":"l4_sample","team":"Organization_X"},"dataLayers":[{"name":"color","elementClass":"uint8","category":"color","dataFormat":"wkw","resolutions":[[1,1,1],[2,2,1],[4,4,1],[8,8,2],[16,16,4]],"mags":[{"mag":[1,1,1],"path":"/Users/valentin/Documents/scalableminds/webknossos/binaryData/Organization_X/l4_sample/color/1"},{"mag":[2,2,1],"path":"/Users/valentin/Documents/scalableminds/webknossos/binaryData/Organization_X/l4_sample/color/2-2-1"},{"mag":[4,4,1],"path":"/Users/valentin/Documents/scalableminds/webknossos/binaryData/Organization_X/l4_sample/color/4-4-1"},{"mag":[8,8,2],"path":"/Users/valentin/Documents/scalableminds/webknossos/binaryData/Organization_X/l4_sample/color/8-8-2"},{"mag":[16,16,4],"path":"/Users/valentin/Documents/scalableminds/webknossos/binaryData/Organization_X/l4_sample/color/16-16-4"}],"defaultViewConfiguration":{"color":[255,0,0]},"numChannels":1,"boundingBox":{"topLeft":[3072,3072,512],"width":1024,"height":1024,"depth":1024}},{"largestSegmentId":2504697,"name":"segmentation","elementClass":"uint32","category":"segmentation","dataFormat":"wkw","resolutions":[[1,1,1],[2,2,1],[4,4,1],[8,8,2],[16,16,4]],"attachments":{"meshes":[{"name":"meshfile_4-4-1","path":"/Users/valentin/Documents/scalableminds/webknossos/binaryData/Organization_X/l4_sample-59e9cfbdba632ac2ab8b23b5/segmentation/meshes/meshfile_4-4-1","dataFormat":"zarr3"}],"agglomerates":[],"connectomes":[]},"mags":[{"mag":[1,1,1],"path":"/Users/valentin/Documents/scalableminds/webknossos/binaryData/Organization_X/l4_sample/segmentation/1"},{"mag":[2,2,1],"path":"/Users/valentin/Documents/scalableminds/webknossos/binaryData/Organization_X/l4_sample/segmentation/2-2-1"},{"mag":[4,4,1],"path":"/Users/valentin/Documents/scalableminds/webknossos/binaryData/Organization_X/l4_sample/segmentation/4-4-1"},{"mag":[8,8,2],"path":"/Users/valentin/Documents/scalableminds/webknossos/binaryData/Organization_X/l4_sample/segmentation/8-8-2"},{"mag":[16,16,4],"path":"/Users/valentin/Documents/scalableminds/webknossos/binaryData/Organization_X/l4_sample/segmentation/16-16-4"}],"numChannels":1,"boundingBox":{"topLeft":[3072,3072,512],"width":1024,"height":1024,"depth":1024}}],"scale":{"factor":[11.239999771118164,11.239999771118164,28],"unit":"nanometer"}},"dataStore":{"name":"localhost","url":"http://localhost:9000","allowsUpload":true,"jobsSupportedByAvailableWorkers":[],"jobsEnabled":false},"owningOrganization":"Organization_X","allowedTeams":[{"id":"570b9f4b2a7c0e3b008da6ec","name":"team_X1","organization":"Organization_X","isOrganizationTeam":true}],"allowedTeamsCumulative":[{"id":"570b9f4b2a7c0e3b008da6ec","name":"team_X1","organization":"Organization_X","isOrganizationTeam":true}],"isActive":true,"isPublic":true,"description":null,"directoryName":"l4_sample","created":1508495293789,"isEditable":true,"lastUsedByUser":1758010628430,"logoUrl":"/assets/images/mpi-logos.svg","sortingKey":1508495293789,"metadata":[{"key":"key","type":"string","value":"value"},{"key":"number","type":"number","value":42},{"key":"list","type":"string[]","value":["a","b","c"]}],"isUnreported":false,"tags":[],"folderId":"570b9f4e4bb848d0885ea917","usedStorageBytes":0}
-=======
-          {"id":"59e9cfbdba632ac2ab8b23b5","name":"l4_sample","dataSource":{"id":{"name":"l4_sample","team":"Organization_X"},"dataLayers":[{"name":"color","category":"color","boundingBox":{"topLeft":[3072,3072,512],"width":1024,"height":1024,"depth":1024},"resolutions":[[1,1,1],[2,2,1],[4,4,1],[8,8,2],[16,16,4]],"elementClass":"uint8","defaultViewConfiguration":{"color":[255,0,0]}},{"name":"segmentation","category":"segmentation","boundingBox":{"topLeft":[3072,3072,512],"width":1024,"height":1024,"depth":1024},"resolutions":[[1,1,1],[2,2,1],[4,4,1],[8,8,2],[16,16,4]],"elementClass":"uint32","largestSegmentId":2504697}],"scale":{"factor":[11.239999771118164,11.239999771118164,28],"unit":"nanometer"}},"dataStore":{"name":"localhost","url":"http://localhost:9000","allowsUpload":true,"jobsSupportedByAvailableWorkers":[],"jobsEnabled":false},"owningOrganization":"Organization_X","allowedTeams":[{"id":"570b9f4b2a7c0e3b008da6ec","name":"team_X1","organization":"Organization_X","isOrganizationTeam":true}],"allowedTeamsCumulative":[{"id":"570b9f4b2a7c0e3b008da6ec","name":"team_X1","organization":"Organization_X","isOrganizationTeam":true}],"isActive":true,"isPublic":true,"description":null,"directoryName":"l4_sample","created":1508495293789,"isEditable":true,"lastUsedByUser":1757591280636,"logoUrl":"/assets/images/mpi-logos.svg","sortingKey":1508495293789,"metadata":[{"key":"key","type":"string","value":"value"},{"key":"number","type":"number","value":42},{"key":"list","type":"string[]","value":["a","b","c"]}],"isUnreported":false,"tags":[],"folderId":"570b9f4e4bb848d0885ea917","publication":null,"usedStorageBytes":0}
->>>>>>> 9d65d3f3
-        compression: none
-  - request:
-      method: GET
-      path: >-
-        /data/v11/datasets/59e9cfbdba632ac2ab8b23b5/layers/color/data?mag=1-1-1&x=3164&y=3212&z=1017&width=10&height=10&depth=7
-      headers:
-        host: localhost:9000
-        accept: '*/*'
-        accept-encoding: gzip, deflate
-        connection: keep-alive
-        user-agent: python-httpx/0.27.2
-<<<<<<< HEAD
-        x-auth-token: oUmeEnG-u8ugsec8Nk3EZQ
-=======
-        x-auth-token: >-
-          1b88db86331a38c21a0b235794b9e459856490d70408bcffb767f64ade0f83d2bdb4c4e181b9a9a30cdece7cb7c65208cc43b6c1bb5987f5ece00d348b1a905502a266f8fc64f0371cd6559393d72e031d0c2d0cabad58cccf957bb258bc86f05b5dc3d4fff3d5e3d9c0389a6027d861a21e78e3222fb6c5b7944520ef21761e
->>>>>>> 9d65d3f3
-      body:
-        encoding: utf8
-        data: ''
-        compression: none
-    response:
-      status:
-        code: 200
-      headers:
-        cache-control: no-cache
-        missing-buckets: '[]'
-        referrer-policy: origin-when-cross-origin, strict-origin-when-cross-origin
-        access-control-max-age: '600'
-        access-control-allow-origin: '*'
-        access-control-expose-headers: MISSING-BUCKETS
-        x-permitted-cross-domain-policies: master-only
-<<<<<<< HEAD
-        date: Tue, 16 Sep 2025 08:17:08 GMT
-        connection: close
-=======
-        date: Thu, 11 Sep 2025 11:48:00 GMT
->>>>>>> 9d65d3f3
-        content-type: application/octet-stream
-        content-length: '700'
-      body:
-        encoding: base64
-        data: >-
-          aG9scV9adm93ZV9tY1trX3BvaHFnZldNVmlZU19ga2dYa2t2amiBZXZrd1hzdnqEfHaJg3p3f4WBe4uMdoR1eIyGfY+GimVpWGV7jIaDho1laGl8b35+gX9/VV5rWnJ5dIKRi2VxbGNqYWp0THBcX3djXV9iWmZTcFt5emeAXXFqZ3B0eD2Di3+LZoOXinOekHx6hoh9cHh3fYlxhY6Ei3h4aYWDe4yLjpFqWXl7foGKhJKcYV9qYW12fYSQmHZdZWJ0eYSIgJNyYG1ucHhwaWtfe3NsgXCTen91b5yFi4d5g4ePd2+LioaEgoKOkX2KjXp7cWxpcJqVhIKCZmFkdnuAlJB6g4JwcYOSi5yYhoByZXR2h5iLhJNhgoh+boaAiJVxbXqJinGFdYqOhXRsX3F1dm5odXt/e3x/fIlrZmqJk4mFi4SPjnFvmZqDfoZ4hYGRc495goJvenGRfYGSjmhgZW5pgYCKjZdwcnR7aYGXiqKSf2h4bF9ykYaIiYB2bHp/dZiUg5yEZZGJin6bipiEi5RwhnFve2iUio5/koqHdG1geJGDl5uOiGRpaY5+foSDhYmRfWiIgICBgIiHjnFuk5WLdYGEfYGMdJWdjHJxhZiMkYOTkpCMk56HkpuFjp6Lip2ZjZqTgY6Wc5CKlZydmpB/iGBpY1ZnYGuDdXdwdW9jY3tueXaNg4p3cW1vanqZiIWBf35saWhtiYiJkYN2jXdcZY+QiXyUgIp8dm2bkZWekouHeGpukJuWhIuJlXx7g4GQm4uSlp6LhYqLhI6Pi5GMkpGQk39naVhifY1vdo2Jd3teY21+dm6FgolzdnmBZmyGiYeAhn5qaWtnY4uIkIB5fmBda2eFkYiYjoeCaVJ9fYtxg4t4jn5ug5GZi6B9hoiIdHmgloiMfoiQhn+al5WXoHCQfX+JgQ==
-  - request:
-      method: GET
-      path: >-
-        /data/v11/datasets/59e9cfbdba632ac2ab8b23b5/layers/color/data?mag=1-1-1&x=3164&y=3212&z=1024&width=10&height=10&depth=3
-      headers:
-        host: localhost:9000
-        accept: '*/*'
-        accept-encoding: gzip, deflate
-        connection: keep-alive
-        user-agent: python-httpx/0.27.2
-<<<<<<< HEAD
-        x-auth-token: oUmeEnG-u8ugsec8Nk3EZQ
-=======
-        x-auth-token: >-
-          1b88db86331a38c21a0b235794b9e459856490d70408bcffb767f64ade0f83d2bdb4c4e181b9a9a30cdece7cb7c65208cc43b6c1bb5987f5ece00d348b1a905502a266f8fc64f0371cd6559393d72e031d0c2d0cabad58cccf957bb258bc86f05b5dc3d4fff3d5e3d9c0389a6027d861a21e78e3222fb6c5b7944520ef21761e
->>>>>>> 9d65d3f3
-      body:
-        encoding: utf8
-        data: ''
-        compression: none
-    response:
-      status:
-        code: 200
-      headers:
-        cache-control: no-cache
-        missing-buckets: '[]'
-        referrer-policy: origin-when-cross-origin, strict-origin-when-cross-origin
-        access-control-max-age: '600'
-        access-control-allow-origin: '*'
-        access-control-expose-headers: MISSING-BUCKETS
-        x-permitted-cross-domain-policies: master-only
-<<<<<<< HEAD
-        date: Tue, 16 Sep 2025 08:17:08 GMT
-        connection: close
-=======
-        date: Thu, 11 Sep 2025 11:48:00 GMT
->>>>>>> 9d65d3f3
-        content-type: application/octet-stream
-        content-length: '300'
-      body:
-        encoding: base64
-        data: >-
-          l3+DdmmEb2pVdnt+e4mBaWBiY2eBkI2HZ2ZmdVVxfGuBinF4YGFJU4J9a315hnpcYmR0Z25+g5GBcWJmc2t5aXqDknxod4yMcHeBeXl9kXygiXiCkHeHdYR4i5SGdIiLin15eoNubld0iXFnZXmBiW1+ZGlhZVtshnFqa1ZsbnJma3hxc2lpdGBxdG5hamRibHBhZnBqPlFud3puaVljaGVmb1h1eHVZW1lzcnhoZoJ0cmdegItvYoB0hIR3XXl3Znp8f2l1aXRfYW5sfHx/hlp0bF1lanhzbYNtclZjZGludIZ7e3RobGxZWFN0hGh2WmJhaXVwXoB8dUVcWmNVX22AfGNZWkVtW2FrZWx1W1pEZWpuY19kVVhBQF5WUX54Yl5rWltJa2ledW1x
-  - request:
-      method: GET
-      path: >-
-        /data/v11/datasets/59e9cfbdba632ac2ab8b23b5/layers/segmentation/data?mag=1-1-1&x=3164&y=3212&z=1017&width=10&height=10&depth=7
-      headers:
-        host: localhost:9000
-        accept: '*/*'
-        accept-encoding: gzip, deflate
-        connection: keep-alive
-        user-agent: python-httpx/0.27.2
-<<<<<<< HEAD
-        x-auth-token: oUmeEnG-u8ugsec8Nk3EZQ
-=======
-        x-auth-token: >-
-          1b88db86331a38c21a0b235794b9e459856490d70408bcffb767f64ade0f83d2bdb4c4e181b9a9a30cdece7cb7c65208cc43b6c1bb5987f5ece00d348b1a905502a266f8fc64f0371cd6559393d72e031d0c2d0cabad58cccf957bb258bc86f05b5dc3d4fff3d5e3d9c0389a6027d861a21e78e3222fb6c5b7944520ef21761e
->>>>>>> 9d65d3f3
-      body:
-        encoding: utf8
-        data: ''
-        compression: none
-    response:
-      status:
-        code: 200
-      headers:
-        cache-control: no-cache
-        missing-buckets: '[]'
-        referrer-policy: origin-when-cross-origin, strict-origin-when-cross-origin
-        access-control-max-age: '600'
-        access-control-allow-origin: '*'
-        access-control-expose-headers: MISSING-BUCKETS
-        x-permitted-cross-domain-policies: master-only
-<<<<<<< HEAD
-        date: Tue, 16 Sep 2025 08:17:08 GMT
-        connection: close
-=======
-        date: Thu, 11 Sep 2025 11:48:00 GMT
->>>>>>> 9d65d3f3
-        content-type: application/octet-stream
-        content-length: '2800'
-      body:
-        encoding: base64
-        data: >-
-          u/IAALvyAAC78gAAu/IAALvyAAC78gAAu/IAALvyAAC78gAAu/IAALvyAAC78gAAu/IAALvyAAC78gAAu/IAALvyAAC78gAAu/IAALvyAADAmwAAwJsAAMCbAADAmwAAwJsAAMCbAADAmwAAwJsAAMCbAADAmwAAwJsAAMCbAADAmwAAwJsAAMCbAADAmwAAwJsAAMCbAADAmwAAwJsAAMCbAADAmwAAwJsAAMCbAADAmwAAwJsAAMCbAADAmwAAwJsAAMCbAADAmwAAwJsAAMCbAADAmwAAwJsAAMCbAADAmwAAwJsAAMCbAADAmwAAwJsAAMCbAADAmwAAwJsAAMCbAADAmwAAwJsAAMCbAADAmwAAwJsAAMCbAADAmwAAwJsAAMCbAADAmwAAwJsAAMCbAADAmwAAwJsAAMCbAADAmwAAwJsAAMCbAADAmwAAwJsAAMCbAADAmwAAwJsAAMCbAADAmwAAwJsAAMCbAADAmwAAwJsAAMCbAADAmwAAwJsAAMCbAADAmwAAwJsAALvyAAC78gAAu/IAALvyAAC78gAAu/IAALvyAAC78gAAu/IAALvyAADAmwAAwJsAAMCbAADAmwAAwJsAAMCbAADAmwAAwJsAAMCbAADAmwAAwJsAAMCbAADAmwAAwJsAAMCbAADAmwAAwJsAAMCbAADAmwAAwJsAAMCbAADAmwAAwJsAAMCbAADAmwAAwJsAAMCbAADAmwAAwJsAAMCbAADAmwAAwJsAAMCbAADAmwAAwJsAAMCbAADAmwAAwJsAAMCbAADAmwAAwJsAAMCbAADAmwAAwJsAAMCbAADAmwAAwJsAAMCbAADAmwAAwJsAAMCbAADAmwAAwJsAAMCbAADAmwAAwJsAAMCbAADAmwAAwJsAAMCbAADAmwAAwJsAAMCbAADAmwAAwJsAAMCbAADAmwAAwJsAAMCbAADAmwAAwJsAAMCbAADAmwAAwJsAAMCbAADAmwAAwJsAAMCbAADAmwAAwJsAAMCbAADAmwAAwJsAAMCbAADAmwAAwJsAAMCbAADAmwAAwJsAAMCbAADAmwAAwJsAAMCbAADAmwAAwJsAAMCbAADAmwAAwJsAAMCbAADAmwAAwJsAAMCbAADAmwAAwJsAAMCbAADAmwAAwJsAAMCbAADAmwAAwJsAAMCbAADAmwAAwJsAAMCbAADAmwAAwJsAAMCbAADAmwAAwJsAAMCbAADAmwAAwJsAAMCbAADAmwAAwJsAAMCbAADAmwAAwJsAAMCbAADAmwAAwJsAAMCbAADAmwAAwJsAAMCbAADAmwAAwJsAAMCbAADAmwAAwJsAAMCbAADAmwAAwJsAAMCbAADAmwAAwJsAAMCbAADAmwAAwJsAAMCbAADAmwAAwJsAAMCbAADAmwAAwJsAAMCbAADAmwAAwJsAAMCbAADAmwAAwJsAAMCbAADAmwAAwJsAAMCbAADAmwAAwJsAAMCbAADAmwAAwJsAAMCbAADAmwAAwJsAAMCbAADAmwAAwJsAAMCbAADAmwAAwJsAAMCbAADAmwAAwJsAAMCbAADAmwAAwJsAAMCbAADAmwAAwJsAAMCbAADAmwAAwJsAAMCbAADAmwAAwJsAAMCbAADAmwAAwJsAAMCbAADAmwAAwJsAAMCbAADAmwAAwJsAAMCbAADAmwAAwJsAAMCbAADAmwAAwJsAAMCbAADAmwAAwJsAAMCbAADAmwAAwJsAAMCbAADAmwAAwJsAAMCbAADAmwAAwJsAAMCbAADAmwAAwJsAAMCbAADAmwAAwJsAAMCbAADAmwAAwJsAAMCbAADAmwAAwJsAAMCbAADAmwAAwJsAAMCbAADAmwAAwJsAAMCbAADAmwAAwJsAAMCbAADAmwAAwJsAAMCbAADAmwAAwJsAAMCbAADAmwAAwJsAAMCbAADAmwAAwJsAAMCbAADAmwAAwJsAAMCbAADAmwAAwJsAAMCbAADAmwAAwJsAAMCbAADAmwAAwJsAAMCbAADAmwAAwJsAAMCbAADAmwAAwJsAAMCbAADAmwAAwJsAAMCbAADAmwAAwJsAAMCbAADAmwAAwJsAAMCbAADAmwAAwJsAAMCbAADAmwAAwJsAAMCbAADAmwAAwJsAAMCbAADAmwAAwJsAAMCbAADAmwAAwJsAAMCbAADAmwAAevAAAHrwAADAmwAAwJsAAMCbAADAmwAAwJsAAMCbAADAmwAAwJsAAMCbAAB68AAAwJsAAMCbAADAmwAAwJsAAMCbAADAmwAAwJsAAMCbAADAmwAAwJsAAMCbAADAmwAAwJsAAMCbAADAmwAAwJsAAMCbAADAmwAAwJsAAMCbAADAmwAAwJsAAMCbAADAmwAAwJsAAMCbAADAmwAAwJsAAMCbAADAmwAAwJsAAMCbAADAmwAAwJsAAMCbAADAmwAAwJsAAMCbAADAmwAAwJsAAMCbAADAmwAAwJsAAMCbAADAmwAAwJsAAMCbAADAmwAAwJsAAMCbAADAmwAAwJsAAMCbAADAmwAAwJsAAMCbAADAmwAAwJsAAMCbAADAmwAAwJsAAMCbAADAmwAAwJsAAMCbAADAmwAAwJsAAMCbAADAmwAAwJsAAMCbAADAmwAAwJsAAMCbAADAmwAAwJsAAMCbAADAmwAAwJsAAMCbAADAmwAAwJsAAMCbAADAmwAAwJsAAMCbAAB68AAAevAAAHrwAAB68AAAwJsAAMCbAADAmwAAwJsAAMCbAADAmwAAwJsAAHrwAAB68AAAevAAAMCbAADAmwAAwJsAAMCbAADAmwAAwJsAAMCbAADAmwAAevAAAHrwAADAmwAAwJsAAMCbAADAmwAAwJsAAMCbAADAmwAAwJsAAMCbAAB68AAAwJsAAMCbAADAmwAAwJsAAMCbAADAmwAAwJsAAMCbAADAmwAAwJsAAMCbAADAmwAAwJsAAMCbAADAmwAAwJsAAMCbAADAmwAAwJsAAMCbAADAmwAAwJsAAMCbAADAmwAAwJsAAMCbAADAmwAAwJsAAMCbAADAmwAAwJsAAMCbAADAmwAAwJsAAMCbAADAmwAAwJsAAMCbAADAmwAAwJsAAMCbAADAmwAAwJsAAMCbAADAmwAAwJsAAMCbAADAmwAAwJsAAMCbAADAmwAAwJsAAMCbAADAmwAAwJsAAMCbAADAmwAAwJsAAMCbAADAmwAAwJsAAMCbAADAmwAAwJsAAMCbAAB68AAAevAAAHrwAAB68AAAevAAAMCbAADAmwAAwJsAAMCbAADAmwAAevAAAHrwAAB68AAAevAAAHrwAADAmwAAwJsAAMCbAADAmwAAwJsAAMCbAAB68AAAevAAAHrwAAB68AAAwJsAAMCbAADAmwAAwJsAAMCbAADAmwAAwJsAAHrwAAB68AAAevAAAMCbAADAmwAAwJsAAMCbAADAmwAAwJsAAMCbAADAmwAAevAAAHrwAADAmwAAwJsAAMCbAADAmwAAwJsAAMCbAADAmwAAwJsAAMCbAADAmwAAwJsAAMCbAADAmwAAwJsAAMCbAADAmwAAwJsAAMCbAADAmwAAwJsAAMCbAADAmwAAwJsAAMCbAADAmwAAwJsAAMCbAADAmwAAwJsAAMCbAADAmwAAwJsAAMCbAADAmwAAwJsAAMCbAADAmwAAwJsAAMCbAADAmwAAwJsAAMCbAADAmwAAwJsAAMCbAADAmwAAwJsAAMCbAADAmwAAwJsAAA==
-  - request:
-      method: GET
-      path: >-
-        /data/v11/datasets/59e9cfbdba632ac2ab8b23b5/layers/segmentation/data?mag=1-1-1&x=3164&y=3212&z=1024&width=10&height=10&depth=3
-      headers:
-        host: localhost:9000
-        accept: '*/*'
-        accept-encoding: gzip, deflate
-        connection: keep-alive
-        user-agent: python-httpx/0.27.2
-<<<<<<< HEAD
-        x-auth-token: oUmeEnG-u8ugsec8Nk3EZQ
-=======
-        x-auth-token: >-
-          1b88db86331a38c21a0b235794b9e459856490d70408bcffb767f64ade0f83d2bdb4c4e181b9a9a30cdece7cb7c65208cc43b6c1bb5987f5ece00d348b1a905502a266f8fc64f0371cd6559393d72e031d0c2d0cabad58cccf957bb258bc86f05b5dc3d4fff3d5e3d9c0389a6027d861a21e78e3222fb6c5b7944520ef21761e
->>>>>>> 9d65d3f3
-      body:
-        encoding: utf8
-        data: ''
-        compression: none
-    response:
-      status:
-        code: 200
-      headers:
-        cache-control: no-cache
-        missing-buckets: '[]'
-        referrer-policy: origin-when-cross-origin, strict-origin-when-cross-origin
-        access-control-max-age: '600'
-        access-control-allow-origin: '*'
-        access-control-expose-headers: MISSING-BUCKETS
-        x-permitted-cross-domain-policies: master-only
-<<<<<<< HEAD
-        date: Tue, 16 Sep 2025 08:17:08 GMT
-        connection: close
-=======
-        date: Thu, 11 Sep 2025 11:48:01 GMT
->>>>>>> 9d65d3f3
-        content-type: application/octet-stream
-        content-length: '1200'
-      body:
-        encoding: base64
-        data: >-
           wJsAAMCbAADAmwAAwJsAAMCbAAB68AAAevAAAHrwAAB68AAAevAAAMCbAADAmwAAwJsAAMCbAADAmwAAevAAAHrwAAB68AAAevAAAHrwAADAmwAAwJsAAMCbAADAmwAAwJsAAMCbAAB68AAAevAAAHrwAAB68AAAwJsAAMCbAADAmwAAwJsAAMCbAADAmwAAwJsAAHrwAAB68AAAevAAAMCbAADAmwAAwJsAAMCbAADAmwAAwJsAAMCbAADAmwAAevAAAHrwAADAmwAAwJsAAMCbAADAmwAAwJsAAMCbAADAmwAAwJsAAMCbAAB68AAAwJsAAMCbAADAmwAAwJsAAMCbAADAmwAAwJsAAMCbAADAmwAAwJsAAMCbAADAmwAAwJsAAMCbAADAmwAAwJsAAMCbAADAmwAAwJsAAMCbAADAmwAAwJsAAMCbAADAmwAAwJsAAMCbAADAmwAAwJsAAMCbAADAmwAAwJsAAMCbAADAmwAAwJsAAMCbAADAmwAAwJsAAMCbAADAmwAAwJsAAMCbAADAmwAAwJsAAHrwAAB68AAAevAAAHrwAAB68AAAevAAAHrwAADAmwAAwJsAAMCbAADAmwAAevAAAHrwAAB68AAAevAAAHrwAAB68AAAwJsAAMCbAADAmwAAwJsAAHrwAAB68AAAevAAAHrwAAB68AAAevAAAMCbAADAmwAAwJsAAMCbAADAmwAAevAAAHrwAAB68AAAevAAAHrwAADAmwAAwJsAAMCbAADAmwAAwJsAAMCbAADAmwAAevAAAHrwAAB68AAAwJsAAMCbAADAmwAAwJsAAMCbAADAmwAAwJsAAMCbAAB68AAAevAAAMCbAADAmwAAwJsAAMCbAADAmwAAwJsAAMCbAADAmwAAwJsAAHrwAADAmwAAwJsAAMCbAADAmwAAwJsAAMCbAADAmwAAwJsAAMCbAADAmwAAwJsAAMCbAADAmwAAwJsAAMCbAADAmwAAwJsAAMCbAADAmwAAwJsAAMCbAADAmwAAwJsAAMCbAADAmwAAwJsAAMCbAADAmwAAwJsAAMCbAADAmwAAwJsAAHrwAAB68AAAevAAAHrwAAB68AAAevAAAHrwAAB68AAAwJsAAMCbAAB68AAAevAAAHrwAAB68AAAevAAAHrwAAB68AAAevAAAMCbAADAmwAAwJsAAHrwAAB68AAAevAAAHrwAAB68AAAevAAAHrwAADAmwAAwJsAAMCbAADAmwAAevAAAHrwAAB68AAAevAAAHrwAAB68AAAwJsAAMCbAADAmwAAwJsAAMCbAAB68AAAevAAAHrwAAB68AAAevAAAMCbAADAmwAAwJsAAMCbAADAmwAAwJsAAMCbAAB68AAAevAAAHrwAADAmwAAwJsAAMCbAADAmwAAwJsAAMCbAADAmwAAwJsAAMCbAAB68AAAwJsAAMCbAADAmwAAwJsAAMCbAADAmwAAwJsAAMCbAADAmwAAwJsAAMCbAADAmwAAwJsAAMCbAADAmwAAwJsAAMCbAADAmwAAwJsAAMCbAADAmwAAwJsAAMCbAADAmwAAwJsAAMCbAADAmwAAwJsAAMCbAADAmwAA