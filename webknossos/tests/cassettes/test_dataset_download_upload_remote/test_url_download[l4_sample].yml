http_interactions:
  - request:
      method: GET
      path: >-
        /api/v9/datasets?isActive=true&organizationId=Organization_X&searchQuery=l4_sample
      headers:
        host: localhost:9000
        accept: '*/*'
        accept-encoding: gzip, deflate
        connection: keep-alive
        user-agent: python-httpx/0.27.2
        x-auth-token: >-
          1b88db86331a38c21a0b235794b9e459856490d70408bcffb767f64ade0f83d2bdb4c4e181b9a9a30cdece7cb7c65208cc43b6c1bb5987f5ece00d348b1a905502a266f8fc64f0371cd6559393d72e031d0c2d0cabad58cccf957bb258bc86f05b5dc3d4fff3d5e3d9c0389a6027d861a21e78e3222fb6c5b7944520ef21761e
      body:
        encoding: utf8
        data: ''
        compression: none
    response:
      status:
        code: 200
      headers:
        cache-control: no-cache
        referrer-policy: origin-when-cross-origin, strict-origin-when-cross-origin
        access-control-max-age: '600'
        access-control-allow-origin: '*'
        x-permitted-cross-domain-policies: master-only
<<<<<<< HEAD
        date: Thu, 26 Jun 2025 13:16:29 GMT
        content-type: application/json
        content-length: '1433'
      body:
        encoding: utf8
        data: >-
          [{"id":"59e9cfbdba632ac2ab8b23b5","name":"l4_sample","dataSource":{"id":{"name":"l4_sample","team":"Organization_X"},"dataLayers":[{"name":"color","category":"color","boundingBox":{"topLeft":[3072,3072,512],"width":1024,"height":1024,"depth":1024},"resolutions":[[1,1,1],[2,2,1],[4,4,1],[8,8,2],[16,16,4]],"elementClass":"uint8","defaultViewConfiguration":{"color":[255,0,0]}},{"name":"segmentation","category":"segmentation","boundingBox":{"topLeft":[3072,3072,512],"width":1024,"height":1024,"depth":1024},"resolutions":[[1,1,1],[2,2,1],[4,4,1],[8,8,2],[16,16,4]],"elementClass":"uint32","largestSegmentId":2504697}],"scale":{"factor":[11.239999771118164,11.239999771118164,28],"unit":"nanometer"}},"dataStore":{"name":"localhost","url":"http://localhost:9000","allowsUpload":true,"jobsSupportedByAvailableWorkers":[],"jobsEnabled":false},"owningOrganization":"Organization_X","allowedTeams":[{"id":"570b9f4b2a7c0e3b008da6ec","name":"team_X1","organization":"Organization_X"}],"allowedTeamsCumulative":[{"id":"570b9f4b2a7c0e3b008da6ec","name":"team_X1","organization":"Organization_X"}],"isActive":true,"isPublic":true,"description":null,"directoryName":"l4_sample","created":1508495293789,"isEditable":true,"lastUsedByUser":1750943786181,"logoUrl":"/assets/images/mpi-logos.svg","sortingKey":1508495293789,"metadata":[],"isUnreported":false,"tags":[],"folderId":"570b9f4e4bb848d0885ea917","publication":null,"usedStorageBytes":0}]
=======
        date: Mon, 28 Apr 2025 14:34:30 GMT
        content-type: application/json
        content-length: '1421'
      body:
        encoding: utf8
        data: >-
          [{"id":"59e9cfbdba632ac2ab8b23b5","name":"l4_sample","dataSource":{"id":{"name":"l4_sample","team":"Organization_X"},"dataLayers":[{"name":"color","category":"color","boundingBox":{"topLeft":[3072,3072,512],"width":1024,"height":1024,"depth":1024},"resolutions":[[1,1,1],[2,2,1],[4,4,1],[8,8,2],[16,16,4]],"elementClass":"uint8","defaultViewConfiguration":{"color":[255,0,0]}},{"name":"segmentation","category":"segmentation","boundingBox":{"topLeft":[3072,3072,512],"width":1024,"height":1024,"depth":1024},"resolutions":[[1,1,1],[2,2,1],[4,4,1],[8,8,2],[16,16,4]],"elementClass":"uint32","largestSegmentId":2504697}],"scale":{"factor":[11.239999771118164,11.239999771118164,28],"unit":"nanometer"}},"dataStore":{"name":"localhost","url":"http://localhost:9000","allowsUpload":true,"jobsSupportedByAvailableWorkers":[],"jobsEnabled":false},"owningOrganization":"Organization_X","allowedTeams":[{"id":"570b9f4b2a7c0e3b008da6ec","name":"team_X1","organization":"Organization_X"}],"allowedTeamsCumulative":[{"id":"570b9f4b2a7c0e3b008da6ec","name":"team_X1","organization":"Organization_X"}],"isActive":true,"isPublic":true,"description":null,"directoryName":"l4_sample","created":1508495293789,"isEditable":true,"lastUsedByUser":0,"logoUrl":"/assets/images/mpi-logos.svg","sortingKey":1508495293789,"metadata":[],"isUnreported":false,"tags":[],"folderId":"570b9f4e4bb848d0885ea917","publication":null,"usedStorageBytes":0}]
>>>>>>> b2ee3a86
        compression: none
  - request:
      method: GET
      path: /api/v9/datasets/59e9cfbdba632ac2ab8b23b5
      headers:
        host: localhost:9000
        accept: '*/*'
        accept-encoding: gzip, deflate
        connection: keep-alive
        user-agent: python-httpx/0.27.2
        x-auth-token: >-
          1b88db86331a38c21a0b235794b9e459856490d70408bcffb767f64ade0f83d2bdb4c4e181b9a9a30cdece7cb7c65208cc43b6c1bb5987f5ece00d348b1a905502a266f8fc64f0371cd6559393d72e031d0c2d0cabad58cccf957bb258bc86f05b5dc3d4fff3d5e3d9c0389a6027d861a21e78e3222fb6c5b7944520ef21761e
      body:
        encoding: utf8
        data: ''
        compression: none
    response:
      status:
        code: 200
      headers:
        cache-control: no-cache
        referrer-policy: origin-when-cross-origin, strict-origin-when-cross-origin
        x-permitted-cross-domain-policies: master-only
<<<<<<< HEAD
        date: Thu, 26 Jun 2025 13:16:29 GMT
=======
        date: Mon, 28 Apr 2025 14:34:30 GMT
>>>>>>> b2ee3a86
        content-type: application/json
        content-length: '1431'
      body:
        encoding: utf8
        data: >-
<<<<<<< HEAD
          {"id":"59e9cfbdba632ac2ab8b23b5","name":"l4_sample","dataSource":{"id":{"name":"l4_sample","team":"Organization_X"},"dataLayers":[{"name":"color","category":"color","boundingBox":{"topLeft":[3072,3072,512],"width":1024,"height":1024,"depth":1024},"resolutions":[[1,1,1],[2,2,1],[4,4,1],[8,8,2],[16,16,4]],"elementClass":"uint8","defaultViewConfiguration":{"color":[255,0,0]}},{"name":"segmentation","category":"segmentation","boundingBox":{"topLeft":[3072,3072,512],"width":1024,"height":1024,"depth":1024},"resolutions":[[1,1,1],[2,2,1],[4,4,1],[8,8,2],[16,16,4]],"elementClass":"uint32","largestSegmentId":2504697}],"scale":{"factor":[11.239999771118164,11.239999771118164,28],"unit":"nanometer"}},"dataStore":{"name":"localhost","url":"http://localhost:9000","allowsUpload":true,"jobsSupportedByAvailableWorkers":[],"jobsEnabled":false},"owningOrganization":"Organization_X","allowedTeams":[{"id":"570b9f4b2a7c0e3b008da6ec","name":"team_X1","organization":"Organization_X"}],"allowedTeamsCumulative":[{"id":"570b9f4b2a7c0e3b008da6ec","name":"team_X1","organization":"Organization_X"}],"isActive":true,"isPublic":true,"description":null,"directoryName":"l4_sample","created":1508495293789,"isEditable":true,"lastUsedByUser":1750943789551,"logoUrl":"/assets/images/mpi-logos.svg","sortingKey":1508495293789,"metadata":[],"isUnreported":false,"tags":[],"folderId":"570b9f4e4bb848d0885ea917","publication":null,"usedStorageBytes":0}
=======
          {"id":"59e9cfbdba632ac2ab8b23b5","name":"l4_sample","dataSource":{"id":{"name":"l4_sample","team":"Organization_X"},"dataLayers":[{"name":"color","category":"color","boundingBox":{"topLeft":[3072,3072,512],"width":1024,"height":1024,"depth":1024},"resolutions":[[1,1,1],[2,2,1],[4,4,1],[8,8,2],[16,16,4]],"elementClass":"uint8","defaultViewConfiguration":{"color":[255,0,0]}},{"name":"segmentation","category":"segmentation","boundingBox":{"topLeft":[3072,3072,512],"width":1024,"height":1024,"depth":1024},"resolutions":[[1,1,1],[2,2,1],[4,4,1],[8,8,2],[16,16,4]],"elementClass":"uint32","largestSegmentId":2504697}],"scale":{"factor":[11.239999771118164,11.239999771118164,28],"unit":"nanometer"}},"dataStore":{"name":"localhost","url":"http://localhost:9000","allowsUpload":true,"jobsSupportedByAvailableWorkers":[],"jobsEnabled":false},"owningOrganization":"Organization_X","allowedTeams":[{"id":"570b9f4b2a7c0e3b008da6ec","name":"team_X1","organization":"Organization_X"}],"allowedTeamsCumulative":[{"id":"570b9f4b2a7c0e3b008da6ec","name":"team_X1","organization":"Organization_X"}],"isActive":true,"isPublic":true,"description":null,"directoryName":"l4_sample","created":1508495293789,"isEditable":true,"lastUsedByUser":1745850871109,"logoUrl":"/assets/images/mpi-logos.svg","sortingKey":1508495293789,"metadata":[],"isUnreported":false,"tags":[],"folderId":"570b9f4e4bb848d0885ea917","publication":null,"usedStorageBytes":0}
>>>>>>> b2ee3a86
        compression: none
  - request:
      method: POST
      path: /api/v9/userToken/generate
      headers:
        host: localhost:9000
        content-length: '0'
        accept: '*/*'
        accept-encoding: gzip, deflate
        connection: keep-alive
        user-agent: python-httpx/0.27.2
        x-auth-token: >-
          1b88db86331a38c21a0b235794b9e459856490d70408bcffb767f64ade0f83d2bdb4c4e181b9a9a30cdece7cb7c65208cc43b6c1bb5987f5ece00d348b1a905502a266f8fc64f0371cd6559393d72e031d0c2d0cabad58cccf957bb258bc86f05b5dc3d4fff3d5e3d9c0389a6027d861a21e78e3222fb6c5b7944520ef21761e
      body:
        encoding: utf8
        data: ''
        compression: none
    response:
      status:
        code: 200
      headers:
        cache-control: no-cache
        referrer-policy: origin-when-cross-origin, strict-origin-when-cross-origin
        x-permitted-cross-domain-policies: master-only
<<<<<<< HEAD
        date: Thu, 26 Jun 2025 13:16:29 GMT
=======
        date: Mon, 28 Apr 2025 14:34:30 GMT
>>>>>>> b2ee3a86
        content-type: application/json
        content-length: '34'
      body:
        encoding: utf8
<<<<<<< HEAD
        data: '{"token":"w0Xj-t1_oo-uxGy7M51Mmw"}'
=======
        data: '{"token":"2P3Z0MrDuz1WZLB8VyCxxg"}'
>>>>>>> b2ee3a86
        compression: none
  - request:
      method: GET
      path: >-
        /data/v9/datasets/Organization_X/l4_sample/layers/color/data?mag=1-1-1&x=3164&y=3212&z=1017&width=10&height=10&depth=7
      headers:
        host: localhost:9000
        accept: '*/*'
        accept-encoding: gzip, deflate
        connection: keep-alive
        user-agent: python-httpx/0.27.2
<<<<<<< HEAD
        x-auth-token: w0Xj-t1_oo-uxGy7M51Mmw
=======
        x-auth-token: 2P3Z0MrDuz1WZLB8VyCxxg
>>>>>>> b2ee3a86
      body:
        encoding: utf8
        data: ''
        compression: none
    response:
      status:
        code: 200
      headers:
        cache-control: no-cache
        missing-buckets: '[]'
        referrer-policy: origin-when-cross-origin, strict-origin-when-cross-origin
        access-control-max-age: '600'
        access-control-allow-origin: '*'
        access-control-expose-headers: MISSING-BUCKETS
        x-permitted-cross-domain-policies: master-only
<<<<<<< HEAD
        date: Thu, 26 Jun 2025 13:16:29 GMT
=======
        date: Mon, 28 Apr 2025 14:34:31 GMT
>>>>>>> b2ee3a86
        content-type: application/octet-stream
        content-length: '700'
      body:
        encoding: base64
        data: >-
          aG9scV9adm93ZV9tY1trX3BvaHFnZldNVmlZU19ga2dYa2t2amiBZXZrd1hzdnqEfHaJg3p3f4WBe4uMdoR1eIyGfY+GimVpWGV7jIaDho1laGl8b35+gX9/VV5rWnJ5dIKRi2VxbGNqYWp0THBcX3djXV9iWmZTcFt5emeAXXFqZ3B0eD2Di3+LZoOXinOekHx6hoh9cHh3fYlxhY6Ei3h4aYWDe4yLjpFqWXl7foGKhJKcYV9qYW12fYSQmHZdZWJ0eYSIgJNyYG1ucHhwaWtfe3NsgXCTen91b5yFi4d5g4ePd2+LioaEgoKOkX2KjXp7cWxpcJqVhIKCZmFkdnuAlJB6g4JwcYOSi5yYhoByZXR2h5iLhJNhgoh+boaAiJVxbXqJinGFdYqOhXRsX3F1dm5odXt/e3x/fIlrZmqJk4mFi4SPjnFvmZqDfoZ4hYGRc495goJvenGRfYGSjmhgZW5pgYCKjZdwcnR7aYGXiqKSf2h4bF9ykYaIiYB2bHp/dZiUg5yEZZGJin6bipiEi5RwhnFve2iUio5/koqHdG1geJGDl5uOiGRpaY5+foSDhYmRfWiIgICBgIiHjnFuk5WLdYGEfYGMdJWdjHJxhZiMkYOTkpCMk56HkpuFjp6Lip2ZjZqTgY6Wc5CKlZydmpB/iGBpY1ZnYGuDdXdwdW9jY3tueXaNg4p3cW1vanqZiIWBf35saWhtiYiJkYN2jXdcZY+QiXyUgIp8dm2bkZWekouHeGpukJuWhIuJlXx7g4GQm4uSlp6LhYqLhI6Pi5GMkpGQk39naVhifY1vdo2Jd3teY21+dm6FgolzdnmBZmyGiYeAhn5qaWtnY4uIkIB5fmBda2eFkYiYjoeCaVJ9fYtxg4t4jn5ug5GZi6B9hoiIdHmgloiMfoiQhn+al5WXoHCQfX+JgQ==
  - request:
      method: GET
      path: >-
        /data/v9/datasets/Organization_X/l4_sample/layers/color/data?mag=1-1-1&x=3164&y=3212&z=1024&width=10&height=10&depth=3
      headers:
        host: localhost:9000
        accept: '*/*'
        accept-encoding: gzip, deflate
        connection: keep-alive
        user-agent: python-httpx/0.27.2
<<<<<<< HEAD
        x-auth-token: w0Xj-t1_oo-uxGy7M51Mmw
=======
        x-auth-token: 2P3Z0MrDuz1WZLB8VyCxxg
>>>>>>> b2ee3a86
      body:
        encoding: utf8
        data: ''
        compression: none
    response:
      status:
        code: 200
      headers:
        cache-control: no-cache
        missing-buckets: '[]'
        referrer-policy: origin-when-cross-origin, strict-origin-when-cross-origin
        access-control-max-age: '600'
        access-control-allow-origin: '*'
        access-control-expose-headers: MISSING-BUCKETS
        x-permitted-cross-domain-policies: master-only
<<<<<<< HEAD
        date: Thu, 26 Jun 2025 13:16:29 GMT
=======
        date: Mon, 28 Apr 2025 14:34:31 GMT
>>>>>>> b2ee3a86
        content-type: application/octet-stream
        content-length: '300'
      body:
        encoding: base64
        data: >-
          l3+DdmmEb2pVdnt+e4mBaWBiY2eBkI2HZ2ZmdVVxfGuBinF4YGFJU4J9a315hnpcYmR0Z25+g5GBcWJmc2t5aXqDknxod4yMcHeBeXl9kXygiXiCkHeHdYR4i5SGdIiLin15eoNubld0iXFnZXmBiW1+ZGlhZVtshnFqa1ZsbnJma3hxc2lpdGBxdG5hamRibHBhZnBqPlFud3puaVljaGVmb1h1eHVZW1lzcnhoZoJ0cmdegItvYoB0hIR3XXl3Znp8f2l1aXRfYW5sfHx/hlp0bF1lanhzbYNtclZjZGludIZ7e3RobGxZWFN0hGh2WmJhaXVwXoB8dUVcWmNVX22AfGNZWkVtW2FrZWx1W1pEZWpuY19kVVhBQF5WUX54Yl5rWltJa2ledW1x
  - request:
      method: GET
      path: >-
        /data/v9/datasets/Organization_X/l4_sample/layers/color/data?mag=2-2-1&x=3164&y=3212&z=1017&width=5&height=5&depth=7
      headers:
        host: localhost:9000
        accept: '*/*'
        accept-encoding: gzip, deflate
        connection: keep-alive
        user-agent: python-httpx/0.27.2
<<<<<<< HEAD
        x-auth-token: w0Xj-t1_oo-uxGy7M51Mmw
=======
        x-auth-token: 2P3Z0MrDuz1WZLB8VyCxxg
>>>>>>> b2ee3a86
      body:
        encoding: utf8
        data: ''
        compression: none
    response:
      status:
        code: 200
      headers:
        cache-control: no-cache
        missing-buckets: '[]'
        referrer-policy: origin-when-cross-origin, strict-origin-when-cross-origin
        access-control-max-age: '600'
        access-control-allow-origin: '*'
        access-control-expose-headers: MISSING-BUCKETS
        x-permitted-cross-domain-policies: master-only
<<<<<<< HEAD
        date: Thu, 26 Jun 2025 13:16:29 GMT
=======
        date: Mon, 28 Apr 2025 14:34:31 GMT
>>>>>>> b2ee3a86
        content-type: application/octet-stream
        content-length: '175'
      body:
        encoding: base64
        data: >-
          amdfb2xnV2pgYnx3en6Db22JhIhhanV/hWJnYGZccHiBeGiBeoKFhnF6f4qRYGN1hJFybXR1bYqGgo56gmtqfZKBcXWOkW+Fd4KMfXN4cmmWhIWJco51bnmAlHF2bY2Ie4F+lo+MiHJqhoOJiGmNgIKEcpSMjI+LkoqXm5F7bGNlc4qEemxrjImBg2mWlYuBdIeOkY+Ni3BgfXKGg3dqaYmMgmRpjoeBiHaWkYOChQ==
  - request:
      method: GET
      path: >-
        /data/v9/datasets/Organization_X/l4_sample/layers/color/data?mag=2-2-1&x=3164&y=3212&z=1024&width=5&height=5&depth=3
      headers:
        host: localhost:9000
        accept: '*/*'
        accept-encoding: gzip, deflate
        connection: keep-alive
        user-agent: python-httpx/0.27.2
<<<<<<< HEAD
        x-auth-token: w0Xj-t1_oo-uxGy7M51Mmw
=======
        x-auth-token: 2P3Z0MrDuz1WZLB8VyCxxg
>>>>>>> b2ee3a86
      body:
        encoding: utf8
        data: ''
        compression: none
    response:
      status:
        code: 200
      headers:
        cache-control: no-cache
        missing-buckets: '[]'
        referrer-policy: origin-when-cross-origin, strict-origin-when-cross-origin
        access-control-max-age: '600'
        access-control-allow-origin: '*'
        access-control-expose-headers: MISSING-BUCKETS
        x-permitted-cross-domain-policies: master-only
<<<<<<< HEAD
        date: Thu, 26 Jun 2025 13:16:29 GMT
=======
        date: Mon, 28 Apr 2025 14:34:32 GMT
>>>>>>> b2ee3a86
        content-type: application/octet-stream
        content-length: '75'
      body:
        encoding: base64
        data: >-
          fn91ZmV+iGxjVHh1hHVjf3N9fHmPfYmCeYJtbmZodGpqb2xZaW9jaWxrdnNcfGp9fG5ga3qBb2VmY391W2JndnhaVWVkaFlSX3Zn
  - request:
      method: GET
      path: >-
        /data/v9/datasets/Organization_X/l4_sample/layers/color/data?mag=4-4-1&x=3164&y=3212&z=1017&width=3&height=3&depth=7
      headers:
        host: localhost:9000
        accept: '*/*'
        accept-encoding: gzip, deflate
        connection: keep-alive
        user-agent: python-httpx/0.27.2
<<<<<<< HEAD
        x-auth-token: w0Xj-t1_oo-uxGy7M51Mmw
=======
        x-auth-token: 2P3Z0MrDuz1WZLB8VyCxxg
>>>>>>> b2ee3a86
      body:
        encoding: utf8
        data: ''
        compression: none
    response:
      status:
        code: 200
      headers:
        cache-control: no-cache
        missing-buckets: '[]'
        referrer-policy: origin-when-cross-origin, strict-origin-when-cross-origin
        access-control-max-age: '600'
        access-control-allow-origin: '*'
        access-control-expose-headers: MISSING-BUCKETS
        x-permitted-cross-domain-policies: master-only
<<<<<<< HEAD
        date: Thu, 26 Jun 2025 13:16:29 GMT
=======
        date: Mon, 28 Apr 2025 14:34:32 GMT
>>>>>>> b2ee3a86
        content-type: application/octet-stream
        content-length: '63'
      body:
        encoding: base64
        data: >-
          Z2Vpc4GFZ3WIa29leoOLaHOOfHtveXmRdnmNgH5ngXKHiIONiYhrjIh/kZmKf2h0kIJqjo+HhHBuioFqkIeE
  - request:
      method: GET
      path: >-
        /data/v9/datasets/Organization_X/l4_sample/layers/color/data?mag=4-4-1&x=3164&y=3212&z=1024&width=3&height=3&depth=3
      headers:
        host: localhost:9000
        accept: '*/*'
        accept-encoding: gzip, deflate
        connection: keep-alive
        user-agent: python-httpx/0.27.2
<<<<<<< HEAD
        x-auth-token: w0Xj-t1_oo-uxGy7M51Mmw
=======
        x-auth-token: 2P3Z0MrDuz1WZLB8VyCxxg
>>>>>>> b2ee3a86
      body:
        encoding: utf8
        data: ''
        compression: none
    response:
      status:
        code: 200
      headers:
        cache-control: no-cache
        missing-buckets: '[]'
        referrer-policy: origin-when-cross-origin, strict-origin-when-cross-origin
        access-control-max-age: '600'
        access-control-allow-origin: '*'
        access-control-expose-headers: MISSING-BUCKETS
        x-permitted-cross-domain-policies: master-only
<<<<<<< HEAD
        date: Thu, 26 Jun 2025 13:16:29 GMT
=======
        date: Mon, 28 Apr 2025 14:34:32 GMT
>>>>>>> b2ee3a86
        content-type: application/octet-stream
        content-length: '27'
      body:
        encoding: base64
        data: fmlcdnxphX95cGxranFodXBuZXxtWmZoVWdn
  - request:
      method: GET
      path: >-
        /data/v9/datasets/Organization_X/l4_sample/layers/color/data?mag=8-8-2&x=3160&y=3208&z=1016&width=2&height=2&depth=4
      headers:
        host: localhost:9000
        accept: '*/*'
        accept-encoding: gzip, deflate
        connection: keep-alive
        user-agent: python-httpx/0.27.2
<<<<<<< HEAD
        x-auth-token: w0Xj-t1_oo-uxGy7M51Mmw
=======
        x-auth-token: 2P3Z0MrDuz1WZLB8VyCxxg
>>>>>>> b2ee3a86
      body:
        encoding: utf8
        data: ''
        compression: none
    response:
      status:
        code: 200
      headers:
        cache-control: no-cache
        missing-buckets: '[]'
        referrer-policy: origin-when-cross-origin, strict-origin-when-cross-origin
        access-control-max-age: '600'
        access-control-allow-origin: '*'
        access-control-expose-headers: MISSING-BUCKETS
        x-permitted-cross-domain-policies: master-only
<<<<<<< HEAD
        date: Thu, 26 Jun 2025 13:16:30 GMT
=======
        date: Mon, 28 Apr 2025 14:34:32 GMT
>>>>>>> b2ee3a86
        content-type: application/octet-stream
        content-length: '16'
      body:
        encoding: base64
        data: d3dxgnNueod3ZouHdWiMgw==
  - request:
      method: GET
      path: >-
        /data/v9/datasets/Organization_X/l4_sample/layers/color/data?mag=8-8-2&x=3160&y=3208&z=1024&width=2&height=2&depth=2
      headers:
        host: localhost:9000
        accept: '*/*'
        accept-encoding: gzip, deflate
        connection: keep-alive
        user-agent: python-httpx/0.27.2
<<<<<<< HEAD
        x-auth-token: w0Xj-t1_oo-uxGy7M51Mmw
=======
        x-auth-token: 2P3Z0MrDuz1WZLB8VyCxxg
>>>>>>> b2ee3a86
      body:
        encoding: utf8
        data: ''
        compression: none
    response:
      status:
        code: 200
      headers:
        cache-control: no-cache
        missing-buckets: '[]'
        referrer-policy: origin-when-cross-origin, strict-origin-when-cross-origin
        access-control-max-age: '600'
        access-control-allow-origin: '*'
        access-control-expose-headers: MISSING-BUCKETS
        x-permitted-cross-domain-policies: master-only
<<<<<<< HEAD
        date: Thu, 26 Jun 2025 13:16:30 GMT
=======
        date: Mon, 28 Apr 2025 14:34:33 GMT
>>>>>>> b2ee3a86
        content-type: application/octet-stream
        content-length: '8'
      body:
        encoding: utf8
        data: '{kyplnag'
        compression: none
  - request:
      method: GET
      path: >-
        /data/v9/datasets/Organization_X/l4_sample/layers/color/data?mag=16-16-4&x=3152&y=3200&z=1016&width=2&height=2&depth=3
      headers:
        host: localhost:9000
        accept: '*/*'
        accept-encoding: gzip, deflate
        connection: keep-alive
        user-agent: python-httpx/0.27.2
<<<<<<< HEAD
        x-auth-token: w0Xj-t1_oo-uxGy7M51Mmw
=======
        x-auth-token: 2P3Z0MrDuz1WZLB8VyCxxg
>>>>>>> b2ee3a86
      body:
        encoding: utf8
        data: ''
        compression: none
    response:
      status:
        code: 200
      headers:
        cache-control: no-cache
        missing-buckets: '[]'
        referrer-policy: origin-when-cross-origin, strict-origin-when-cross-origin
        access-control-max-age: '600'
        access-control-allow-origin: '*'
        access-control-expose-headers: MISSING-BUCKETS
        x-permitted-cross-domain-policies: master-only
<<<<<<< HEAD
        date: Thu, 26 Jun 2025 13:16:30 GMT
=======
        date: Mon, 28 Apr 2025 14:34:33 GMT
>>>>>>> b2ee3a86
        content-type: application/octet-stream
        content-length: '12'
      body:
        encoding: base64
        data: bmt5fnltgIV2bn9x
  - request:
      method: GET
      path: >-
        /data/v9/datasets/Organization_X/l4_sample/layers/segmentation/data?mag=1-1-1&x=3164&y=3212&z=1017&width=10&height=10&depth=7
      headers:
        host: localhost:9000
        accept: '*/*'
        accept-encoding: gzip, deflate
        connection: keep-alive
        user-agent: python-httpx/0.27.2
<<<<<<< HEAD
        x-auth-token: w0Xj-t1_oo-uxGy7M51Mmw
=======
        x-auth-token: 2P3Z0MrDuz1WZLB8VyCxxg
>>>>>>> b2ee3a86
      body:
        encoding: utf8
        data: ''
        compression: none
    response:
      status:
        code: 200
      headers:
        cache-control: no-cache
        missing-buckets: '[]'
        referrer-policy: origin-when-cross-origin, strict-origin-when-cross-origin
        access-control-max-age: '600'
        access-control-allow-origin: '*'
        access-control-expose-headers: MISSING-BUCKETS
        x-permitted-cross-domain-policies: master-only
<<<<<<< HEAD
        date: Thu, 26 Jun 2025 13:16:30 GMT
=======
        date: Mon, 28 Apr 2025 14:34:33 GMT
>>>>>>> b2ee3a86
        content-type: application/octet-stream
        content-length: '2800'
      body:
        encoding: base64
        data: >-
          u/IAALvyAAC78gAAu/IAALvyAAC78gAAu/IAALvyAAC78gAAu/IAALvyAAC78gAAu/IAALvyAAC78gAAu/IAALvyAAC78gAAu/IAALvyAADAmwAAwJsAAMCbAADAmwAAwJsAAMCbAADAmwAAwJsAAMCbAADAmwAAwJsAAMCbAADAmwAAwJsAAMCbAADAmwAAwJsAAMCbAADAmwAAwJsAAMCbAADAmwAAwJsAAMCbAADAmwAAwJsAAMCbAADAmwAAwJsAAMCbAADAmwAAwJsAAMCbAADAmwAAwJsAAMCbAADAmwAAwJsAAMCbAADAmwAAwJsAAMCbAADAmwAAwJsAAMCbAADAmwAAwJsAAMCbAADAmwAAwJsAAMCbAADAmwAAwJsAAMCbAADAmwAAwJsAAMCbAADAmwAAwJsAAMCbAADAmwAAwJsAAMCbAADAmwAAwJsAAMCbAADAmwAAwJsAAMCbAADAmwAAwJsAAMCbAADAmwAAwJsAAMCbAADAmwAAwJsAAMCbAADAmwAAwJsAALvyAAC78gAAu/IAALvyAAC78gAAu/IAALvyAAC78gAAu/IAALvyAADAmwAAwJsAAMCbAADAmwAAwJsAAMCbAADAmwAAwJsAAMCbAADAmwAAwJsAAMCbAADAmwAAwJsAAMCbAADAmwAAwJsAAMCbAADAmwAAwJsAAMCbAADAmwAAwJsAAMCbAADAmwAAwJsAAMCbAADAmwAAwJsAAMCbAADAmwAAwJsAAMCbAADAmwAAwJsAAMCbAADAmwAAwJsAAMCbAADAmwAAwJsAAMCbAADAmwAAwJsAAMCbAADAmwAAwJsAAMCbAADAmwAAwJsAAMCbAADAmwAAwJsAAMCbAADAmwAAwJsAAMCbAADAmwAAwJsAAMCbAADAmwAAwJsAAMCbAADAmwAAwJsAAMCbAADAmwAAwJsAAMCbAADAmwAAwJsAAMCbAADAmwAAwJsAAMCbAADAmwAAwJsAAMCbAADAmwAAwJsAAMCbAADAmwAAwJsAAMCbAADAmwAAwJsAAMCbAADAmwAAwJsAAMCbAADAmwAAwJsAAMCbAADAmwAAwJsAAMCbAADAmwAAwJsAAMCbAADAmwAAwJsAAMCbAADAmwAAwJsAAMCbAADAmwAAwJsAAMCbAADAmwAAwJsAAMCbAADAmwAAwJsAAMCbAADAmwAAwJsAAMCbAADAmwAAwJsAAMCbAADAmwAAwJsAAMCbAADAmwAAwJsAAMCbAADAmwAAwJsAAMCbAADAmwAAwJsAAMCbAADAmwAAwJsAAMCbAADAmwAAwJsAAMCbAADAmwAAwJsAAMCbAADAmwAAwJsAAMCbAADAmwAAwJsAAMCbAADAmwAAwJsAAMCbAADAmwAAwJsAAMCbAADAmwAAwJsAAMCbAADAmwAAwJsAAMCbAADAmwAAwJsAAMCbAADAmwAAwJsAAMCbAADAmwAAwJsAAMCbAADAmwAAwJsAAMCbAADAmwAAwJsAAMCbAADAmwAAwJsAAMCbAADAmwAAwJsAAMCbAADAmwAAwJsAAMCbAADAmwAAwJsAAMCbAADAmwAAwJsAAMCbAADAmwAAwJsAAMCbAADAmwAAwJsAAMCbAADAmwAAwJsAAMCbAADAmwAAwJsAAMCbAADAmwAAwJsAAMCbAADAmwAAwJsAAMCbAADAmwAAwJsAAMCbAADAmwAAwJsAAMCbAADAmwAAwJsAAMCbAADAmwAAwJsAAMCbAADAmwAAwJsAAMCbAADAmwAAwJsAAMCbAADAmwAAwJsAAMCbAADAmwAAwJsAAMCbAADAmwAAwJsAAMCbAADAmwAAwJsAAMCbAADAmwAAwJsAAMCbAADAmwAAwJsAAMCbAADAmwAAwJsAAMCbAADAmwAAwJsAAMCbAADAmwAAwJsAAMCbAADAmwAAwJsAAMCbAADAmwAAwJsAAMCbAADAmwAAwJsAAMCbAADAmwAAwJsAAMCbAADAmwAAwJsAAMCbAADAmwAAwJsAAMCbAADAmwAAwJsAAMCbAADAmwAAwJsAAMCbAADAmwAAwJsAAMCbAADAmwAAwJsAAMCbAADAmwAAwJsAAMCbAADAmwAAwJsAAMCbAADAmwAAwJsAAMCbAADAmwAAwJsAAMCbAADAmwAAwJsAAMCbAADAmwAAevAAAHrwAADAmwAAwJsAAMCbAADAmwAAwJsAAMCbAADAmwAAwJsAAMCbAAB68AAAwJsAAMCbAADAmwAAwJsAAMCbAADAmwAAwJsAAMCbAADAmwAAwJsAAMCbAADAmwAAwJsAAMCbAADAmwAAwJsAAMCbAADAmwAAwJsAAMCbAADAmwAAwJsAAMCbAADAmwAAwJsAAMCbAADAmwAAwJsAAMCbAADAmwAAwJsAAMCbAADAmwAAwJsAAMCbAADAmwAAwJsAAMCbAADAmwAAwJsAAMCbAADAmwAAwJsAAMCbAADAmwAAwJsAAMCbAADAmwAAwJsAAMCbAADAmwAAwJsAAMCbAADAmwAAwJsAAMCbAADAmwAAwJsAAMCbAADAmwAAwJsAAMCbAADAmwAAwJsAAMCbAADAmwAAwJsAAMCbAADAmwAAwJsAAMCbAADAmwAAwJsAAMCbAADAmwAAwJsAAMCbAADAmwAAwJsAAMCbAADAmwAAwJsAAMCbAADAmwAAwJsAAMCbAAB68AAAevAAAHrwAAB68AAAwJsAAMCbAADAmwAAwJsAAMCbAADAmwAAwJsAAHrwAAB68AAAevAAAMCbAADAmwAAwJsAAMCbAADAmwAAwJsAAMCbAADAmwAAevAAAHrwAADAmwAAwJsAAMCbAADAmwAAwJsAAMCbAADAmwAAwJsAAMCbAAB68AAAwJsAAMCbAADAmwAAwJsAAMCbAADAmwAAwJsAAMCbAADAmwAAwJsAAMCbAADAmwAAwJsAAMCbAADAmwAAwJsAAMCbAADAmwAAwJsAAMCbAADAmwAAwJsAAMCbAADAmwAAwJsAAMCbAADAmwAAwJsAAMCbAADAmwAAwJsAAMCbAADAmwAAwJsAAMCbAADAmwAAwJsAAMCbAADAmwAAwJsAAMCbAADAmwAAwJsAAMCbAADAmwAAwJsAAMCbAADAmwAAwJsAAMCbAADAmwAAwJsAAMCbAADAmwAAwJsAAMCbAADAmwAAwJsAAMCbAADAmwAAwJsAAMCbAADAmwAAwJsAAMCbAAB68AAAevAAAHrwAAB68AAAevAAAMCbAADAmwAAwJsAAMCbAADAmwAAevAAAHrwAAB68AAAevAAAHrwAADAmwAAwJsAAMCbAADAmwAAwJsAAMCbAAB68AAAevAAAHrwAAB68AAAwJsAAMCbAADAmwAAwJsAAMCbAADAmwAAwJsAAHrwAAB68AAAevAAAMCbAADAmwAAwJsAAMCbAADAmwAAwJsAAMCbAADAmwAAevAAAHrwAADAmwAAwJsAAMCbAADAmwAAwJsAAMCbAADAmwAAwJsAAMCbAADAmwAAwJsAAMCbAADAmwAAwJsAAMCbAADAmwAAwJsAAMCbAADAmwAAwJsAAMCbAADAmwAAwJsAAMCbAADAmwAAwJsAAMCbAADAmwAAwJsAAMCbAADAmwAAwJsAAMCbAADAmwAAwJsAAMCbAADAmwAAwJsAAMCbAADAmwAAwJsAAMCbAADAmwAAwJsAAMCbAADAmwAAwJsAAMCbAADAmwAAwJsAAA==
  - request:
      method: GET
      path: >-
        /data/v9/datasets/Organization_X/l4_sample/layers/segmentation/data?mag=1-1-1&x=3164&y=3212&z=1024&width=10&height=10&depth=3
      headers:
        host: localhost:9000
        accept: '*/*'
        accept-encoding: gzip, deflate
        connection: keep-alive
        user-agent: python-httpx/0.27.2
<<<<<<< HEAD
        x-auth-token: w0Xj-t1_oo-uxGy7M51Mmw
=======
        x-auth-token: 2P3Z0MrDuz1WZLB8VyCxxg
>>>>>>> b2ee3a86
      body:
        encoding: utf8
        data: ''
        compression: none
    response:
      status:
        code: 200
      headers:
        cache-control: no-cache
        missing-buckets: '[]'
        referrer-policy: origin-when-cross-origin, strict-origin-when-cross-origin
        access-control-max-age: '600'
        access-control-allow-origin: '*'
        access-control-expose-headers: MISSING-BUCKETS
        x-permitted-cross-domain-policies: master-only
<<<<<<< HEAD
        date: Thu, 26 Jun 2025 13:16:30 GMT
=======
        date: Mon, 28 Apr 2025 14:34:34 GMT
>>>>>>> b2ee3a86
        content-type: application/octet-stream
        content-length: '1200'
      body:
        encoding: base64
        data: >-
          wJsAAMCbAADAmwAAwJsAAMCbAAB68AAAevAAAHrwAAB68AAAevAAAMCbAADAmwAAwJsAAMCbAADAmwAAevAAAHrwAAB68AAAevAAAHrwAADAmwAAwJsAAMCbAADAmwAAwJsAAMCbAAB68AAAevAAAHrwAAB68AAAwJsAAMCbAADAmwAAwJsAAMCbAADAmwAAwJsAAHrwAAB68AAAevAAAMCbAADAmwAAwJsAAMCbAADAmwAAwJsAAMCbAADAmwAAevAAAHrwAADAmwAAwJsAAMCbAADAmwAAwJsAAMCbAADAmwAAwJsAAMCbAAB68AAAwJsAAMCbAADAmwAAwJsAAMCbAADAmwAAwJsAAMCbAADAmwAAwJsAAMCbAADAmwAAwJsAAMCbAADAmwAAwJsAAMCbAADAmwAAwJsAAMCbAADAmwAAwJsAAMCbAADAmwAAwJsAAMCbAADAmwAAwJsAAMCbAADAmwAAwJsAAMCbAADAmwAAwJsAAMCbAADAmwAAwJsAAMCbAADAmwAAwJsAAMCbAADAmwAAwJsAAHrwAAB68AAAevAAAHrwAAB68AAAevAAAHrwAADAmwAAwJsAAMCbAADAmwAAevAAAHrwAAB68AAAevAAAHrwAAB68AAAwJsAAMCbAADAmwAAwJsAAHrwAAB68AAAevAAAHrwAAB68AAAevAAAMCbAADAmwAAwJsAAMCbAADAmwAAevAAAHrwAAB68AAAevAAAHrwAADAmwAAwJsAAMCbAADAmwAAwJsAAMCbAADAmwAAevAAAHrwAAB68AAAwJsAAMCbAADAmwAAwJsAAMCbAADAmwAAwJsAAMCbAAB68AAAevAAAMCbAADAmwAAwJsAAMCbAADAmwAAwJsAAMCbAADAmwAAwJsAAHrwAADAmwAAwJsAAMCbAADAmwAAwJsAAMCbAADAmwAAwJsAAMCbAADAmwAAwJsAAMCbAADAmwAAwJsAAMCbAADAmwAAwJsAAMCbAADAmwAAwJsAAMCbAADAmwAAwJsAAMCbAADAmwAAwJsAAMCbAADAmwAAwJsAAMCbAADAmwAAwJsAAHrwAAB68AAAevAAAHrwAAB68AAAevAAAHrwAAB68AAAwJsAAMCbAAB68AAAevAAAHrwAAB68AAAevAAAHrwAAB68AAAevAAAMCbAADAmwAAwJsAAHrwAAB68AAAevAAAHrwAAB68AAAevAAAHrwAADAmwAAwJsAAMCbAADAmwAAevAAAHrwAAB68AAAevAAAHrwAAB68AAAwJsAAMCbAADAmwAAwJsAAMCbAAB68AAAevAAAHrwAAB68AAAevAAAMCbAADAmwAAwJsAAMCbAADAmwAAwJsAAMCbAAB68AAAevAAAHrwAADAmwAAwJsAAMCbAADAmwAAwJsAAMCbAADAmwAAwJsAAMCbAAB68AAAwJsAAMCbAADAmwAAwJsAAMCbAADAmwAAwJsAAMCbAADAmwAAwJsAAMCbAADAmwAAwJsAAMCbAADAmwAAwJsAAMCbAADAmwAAwJsAAMCbAADAmwAAwJsAAMCbAADAmwAAwJsAAMCbAADAmwAAwJsAAMCbAADAmwAA
  - request:
      method: GET
      path: >-
        /data/v9/datasets/Organization_X/l4_sample/layers/segmentation/data?mag=2-2-1&x=3164&y=3212&z=1017&width=5&height=5&depth=7
      headers:
        host: localhost:9000
        accept: '*/*'
        accept-encoding: gzip, deflate
        connection: keep-alive
        user-agent: python-httpx/0.27.2
<<<<<<< HEAD
        x-auth-token: w0Xj-t1_oo-uxGy7M51Mmw
=======
        x-auth-token: 2P3Z0MrDuz1WZLB8VyCxxg
>>>>>>> b2ee3a86
      body:
        encoding: utf8
        data: ''
        compression: none
    response:
      status:
        code: 200
      headers:
        cache-control: no-cache
        missing-buckets: '[]'
        referrer-policy: origin-when-cross-origin, strict-origin-when-cross-origin
        access-control-max-age: '600'
        access-control-allow-origin: '*'
        access-control-expose-headers: MISSING-BUCKETS
        x-permitted-cross-domain-policies: master-only
<<<<<<< HEAD
        date: Thu, 26 Jun 2025 13:16:31 GMT
=======
        date: Mon, 28 Apr 2025 14:34:35 GMT
>>>>>>> b2ee3a86
        content-type: application/octet-stream
        content-length: '700'
      body:
        encoding: base64
        data: >-
          u/IAALvyAAC78gAAu/IAALvyAADAmwAAwJsAAMCbAADAmwAAwJsAAMCbAADAmwAAwJsAAMCbAADAmwAAwJsAAMCbAADAmwAAwJsAAMCbAADAmwAAwJsAAMCbAADAmwAAwJsAAMCbAADAmwAAwJsAAMCbAADAmwAAwJsAAMCbAADAmwAAwJsAAMCbAADAmwAAwJsAAMCbAADAmwAAwJsAAMCbAADAmwAAwJsAAMCbAADAmwAAwJsAAMCbAADAmwAAwJsAAMCbAADAmwAAwJsAAMCbAADAmwAAwJsAAMCbAADAmwAAwJsAAMCbAADAmwAAwJsAAMCbAADAmwAAwJsAAMCbAADAmwAAwJsAAMCbAADAmwAAwJsAAMCbAADAmwAAwJsAAMCbAADAmwAAwJsAAMCbAADAmwAAwJsAAMCbAADAmwAAwJsAAMCbAADAmwAAwJsAAMCbAADAmwAAwJsAAMCbAADAmwAAwJsAAMCbAADAmwAAwJsAAMCbAADAmwAAwJsAAMCbAADAmwAAwJsAAMCbAADAmwAAwJsAAMCbAAB68AAAwJsAAMCbAADAmwAAwJsAAMCbAADAmwAAwJsAAMCbAADAmwAAwJsAAMCbAADAmwAAwJsAAMCbAADAmwAAwJsAAMCbAADAmwAAwJsAAMCbAADAmwAAwJsAAMCbAAB68AAAevAAAMCbAADAmwAAwJsAAMCbAAB68AAAwJsAAMCbAADAmwAAwJsAAMCbAADAmwAAwJsAAMCbAADAmwAAwJsAAMCbAADAmwAAwJsAAMCbAADAmwAAwJsAAMCbAADAmwAAevAAAHrwAADAmwAAwJsAAMCbAAB68AAAevAAAMCbAADAmwAAwJsAAMCbAADAmwAAwJsAAMCbAADAmwAAwJsAAMCbAADAmwAAwJsAAMCbAADAmwAAwJsAAA==
  - request:
      method: GET
      path: >-
        /data/v9/datasets/Organization_X/l4_sample/layers/segmentation/data?mag=2-2-1&x=3164&y=3212&z=1024&width=5&height=5&depth=3
      headers:
        host: localhost:9000
        accept: '*/*'
        accept-encoding: gzip, deflate
        connection: keep-alive
        user-agent: python-httpx/0.27.2
<<<<<<< HEAD
        x-auth-token: w0Xj-t1_oo-uxGy7M51Mmw
=======
        x-auth-token: 2P3Z0MrDuz1WZLB8VyCxxg
>>>>>>> b2ee3a86
      body:
        encoding: utf8
        data: ''
        compression: none
    response:
      status:
        code: 200
      headers:
        cache-control: no-cache
        missing-buckets: '[]'
        referrer-policy: origin-when-cross-origin, strict-origin-when-cross-origin
        access-control-max-age: '600'
        access-control-allow-origin: '*'
        access-control-expose-headers: MISSING-BUCKETS
        x-permitted-cross-domain-policies: master-only
<<<<<<< HEAD
        date: Thu, 26 Jun 2025 13:16:31 GMT
=======
        date: Mon, 28 Apr 2025 14:34:36 GMT
>>>>>>> b2ee3a86
        content-type: application/octet-stream
        content-length: '300'
      body:
        encoding: base64
        data: >-
          wJsAAMCbAADAmwAAevAAAHrwAADAmwAAwJsAAMCbAAB68AAAevAAAMCbAADAmwAAwJsAAMCbAAB68AAAwJsAAMCbAADAmwAAwJsAAMCbAADAmwAAwJsAAMCbAADAmwAAwJsAAMCbAADAmwAAevAAAHrwAAB68AAAwJsAAMCbAAB68AAAevAAAHrwAADAmwAAwJsAAMCbAADAmwAAevAAAMCbAADAmwAAwJsAAMCbAADAmwAAwJsAAMCbAADAmwAAwJsAAMCbAADAmwAAevAAAHrwAAB68AAAevAAAMCbAADAmwAAevAAAHrwAAB68AAAwJsAAMCbAADAmwAAevAAAHrwAADAmwAAwJsAAMCbAADAmwAAwJsAAMCbAADAmwAAwJsAAMCbAADAmwAA
  - request:
      method: GET
      path: >-
        /data/v9/datasets/Organization_X/l4_sample/layers/segmentation/data?mag=4-4-1&x=3164&y=3212&z=1017&width=3&height=3&depth=7
      headers:
        host: localhost:9000
        accept: '*/*'
        accept-encoding: gzip, deflate
        connection: keep-alive
        user-agent: python-httpx/0.27.2
<<<<<<< HEAD
        x-auth-token: w0Xj-t1_oo-uxGy7M51Mmw
=======
        x-auth-token: 2P3Z0MrDuz1WZLB8VyCxxg
>>>>>>> b2ee3a86
      body:
        encoding: utf8
        data: ''
        compression: none
    response:
      status:
        code: 200
      headers:
        cache-control: no-cache
        missing-buckets: '[]'
        referrer-policy: origin-when-cross-origin, strict-origin-when-cross-origin
        access-control-max-age: '600'
        access-control-allow-origin: '*'
        access-control-expose-headers: MISSING-BUCKETS
        x-permitted-cross-domain-policies: master-only
<<<<<<< HEAD
        date: Thu, 26 Jun 2025 13:16:32 GMT
=======
        date: Mon, 28 Apr 2025 14:34:37 GMT
>>>>>>> b2ee3a86
        content-type: application/octet-stream
        content-length: '252'
      body:
        encoding: base64
        data: >-
          wJsAAMCbAADAmwAAwJsAAMCbAADAmwAAwJsAAMCbAADAmwAAwJsAAMCbAADAmwAAwJsAAMCbAADAmwAAwJsAAMCbAADAmwAAwJsAAMCbAADAmwAAwJsAAMCbAADAmwAAwJsAAMCbAADAmwAAwJsAAMCbAADAmwAAwJsAAMCbAADAmwAAwJsAAMCbAADAmwAAwJsAAMCbAAB68AAAwJsAAMCbAADAmwAAwJsAAMCbAADAmwAAwJsAAMCbAAB68AAAwJsAAMCbAADAmwAAwJsAAMCbAADAmwAAwJsAAMCbAAB68AAAwJsAAMCbAADAmwAAwJsAAMCbAADAmwAA
  - request:
      method: GET
      path: >-
        /data/v9/datasets/Organization_X/l4_sample/layers/segmentation/data?mag=4-4-1&x=3164&y=3212&z=1024&width=3&height=3&depth=3
      headers:
        host: localhost:9000
        accept: '*/*'
        accept-encoding: gzip, deflate
        connection: keep-alive
        user-agent: python-httpx/0.27.2
<<<<<<< HEAD
        x-auth-token: w0Xj-t1_oo-uxGy7M51Mmw
=======
        x-auth-token: 2P3Z0MrDuz1WZLB8VyCxxg
>>>>>>> b2ee3a86
      body:
        encoding: utf8
        data: ''
        compression: none
    response:
      status:
        code: 200
      headers:
        cache-control: no-cache
        missing-buckets: '[]'
        referrer-policy: origin-when-cross-origin, strict-origin-when-cross-origin
        access-control-max-age: '600'
        access-control-allow-origin: '*'
        access-control-expose-headers: MISSING-BUCKETS
        x-permitted-cross-domain-policies: master-only
<<<<<<< HEAD
        date: Thu, 26 Jun 2025 13:16:32 GMT
=======
        date: Mon, 28 Apr 2025 14:34:38 GMT
>>>>>>> b2ee3a86
        content-type: application/octet-stream
        content-length: '108'
      body:
        encoding: base64
        data: >-
          wJsAAMCbAAB68AAAwJsAAMCbAAB68AAAwJsAAMCbAADAmwAAwJsAAHrwAAB68AAAwJsAAMCbAAB68AAAwJsAAMCbAADAmwAAwJsAAHrwAAB68AAAwJsAAMCbAAB68AAAwJsAAMCbAADAmwAA
  - request:
      method: GET
      path: >-
        /data/v9/datasets/Organization_X/l4_sample/layers/segmentation/data?mag=8-8-2&x=3160&y=3208&z=1016&width=2&height=2&depth=4
      headers:
        host: localhost:9000
        accept: '*/*'
        accept-encoding: gzip, deflate
        connection: keep-alive
        user-agent: python-httpx/0.27.2
<<<<<<< HEAD
        x-auth-token: w0Xj-t1_oo-uxGy7M51Mmw
=======
        x-auth-token: 2P3Z0MrDuz1WZLB8VyCxxg
>>>>>>> b2ee3a86
      body:
        encoding: utf8
        data: ''
        compression: none
    response:
      status:
        code: 200
      headers:
        cache-control: no-cache
        missing-buckets: '[]'
        referrer-policy: origin-when-cross-origin, strict-origin-when-cross-origin
        access-control-max-age: '600'
        access-control-allow-origin: '*'
        access-control-expose-headers: MISSING-BUCKETS
        x-permitted-cross-domain-policies: master-only
<<<<<<< HEAD
        date: Thu, 26 Jun 2025 13:16:33 GMT
=======
        date: Mon, 28 Apr 2025 14:34:39 GMT
>>>>>>> b2ee3a86
        content-type: application/octet-stream
        content-length: '64'
      body:
        encoding: base64
        data: >-
          wJsAALvyAADAmwAAwJsAAMCbAADAmwAAwJsAAMCbAADAmwAAwJsAAMCbAADAmwAAwJsAAHrwAADAmwAAwJsAAA==
  - request:
      method: GET
      path: >-
        /data/v9/datasets/Organization_X/l4_sample/layers/segmentation/data?mag=8-8-2&x=3160&y=3208&z=1024&width=2&height=2&depth=2
      headers:
        host: localhost:9000
        accept: '*/*'
        accept-encoding: gzip, deflate
        connection: keep-alive
        user-agent: python-httpx/0.27.2
<<<<<<< HEAD
        x-auth-token: w0Xj-t1_oo-uxGy7M51Mmw
=======
        x-auth-token: 2P3Z0MrDuz1WZLB8VyCxxg
>>>>>>> b2ee3a86
      body:
        encoding: utf8
        data: ''
        compression: none
    response:
      status:
        code: 200
      headers:
        cache-control: no-cache
        missing-buckets: '[]'
        referrer-policy: origin-when-cross-origin, strict-origin-when-cross-origin
        access-control-max-age: '600'
        access-control-allow-origin: '*'
        access-control-expose-headers: MISSING-BUCKETS
        x-permitted-cross-domain-policies: master-only
<<<<<<< HEAD
        date: Thu, 26 Jun 2025 13:16:33 GMT
=======
        date: Mon, 28 Apr 2025 14:34:40 GMT
>>>>>>> b2ee3a86
        content-type: application/octet-stream
        content-length: '32'
      body:
        encoding: base64
        data: wJsAAHrwAADAmwAAwJsAAMCbAAB68AAAwJsAAMCbAAA=
  - request:
      method: GET
      path: >-
        /data/v9/datasets/Organization_X/l4_sample/layers/segmentation/data?mag=16-16-4&x=3152&y=3200&z=1016&width=2&height=2&depth=3
      headers:
        host: localhost:9000
        accept: '*/*'
        accept-encoding: gzip, deflate
        connection: keep-alive
        user-agent: python-httpx/0.27.2
<<<<<<< HEAD
        x-auth-token: w0Xj-t1_oo-uxGy7M51Mmw
=======
        x-auth-token: 2P3Z0MrDuz1WZLB8VyCxxg
>>>>>>> b2ee3a86
      body:
        encoding: utf8
        data: ''
        compression: none
    response:
      status:
        code: 200
      headers:
        cache-control: no-cache
        missing-buckets: '[]'
        referrer-policy: origin-when-cross-origin, strict-origin-when-cross-origin
        access-control-max-age: '600'
        access-control-allow-origin: '*'
        access-control-expose-headers: MISSING-BUCKETS
        x-permitted-cross-domain-policies: master-only
<<<<<<< HEAD
        date: Thu, 26 Jun 2025 13:16:34 GMT
=======
        date: Mon, 28 Apr 2025 14:34:41 GMT
>>>>>>> b2ee3a86
        content-type: application/octet-stream
        content-length: '48'
      body:
        encoding: base64
        data: u/IAALvyAADAmwAAwJsAAMCbAAC78gAAwJsAAMCbAADAmwAAevAAAMCbAADAmwAA
  - request:
      method: GET
      path: >-
        /api/v9/datasets?isActive=true&organizationId=Organization_X&searchQuery=l4_sample
      headers:
        host: localhost:9000
        accept: '*/*'
        accept-encoding: gzip, deflate
        connection: keep-alive
        user-agent: python-httpx/0.27.2
        x-auth-token: >-
          1b88db86331a38c21a0b235794b9e459856490d70408bcffb767f64ade0f83d2bdb4c4e181b9a9a30cdece7cb7c65208cc43b6c1bb5987f5ece00d348b1a905502a266f8fc64f0371cd6559393d72e031d0c2d0cabad58cccf957bb258bc86f05b5dc3d4fff3d5e3d9c0389a6027d861a21e78e3222fb6c5b7944520ef21761e
      body:
        encoding: utf8
        data: ''
        compression: none
    response:
      status:
        code: 200
      headers:
        cache-control: no-cache
        referrer-policy: origin-when-cross-origin, strict-origin-when-cross-origin
        access-control-max-age: '600'
        access-control-allow-origin: '*'
        x-permitted-cross-domain-policies: master-only
<<<<<<< HEAD
        date: Thu, 26 Jun 2025 13:16:34 GMT
=======
        date: Mon, 28 Apr 2025 14:34:42 GMT
>>>>>>> b2ee3a86
        content-type: application/json
        content-length: '1433'
      body:
        encoding: utf8
        data: >-
<<<<<<< HEAD
          [{"id":"59e9cfbdba632ac2ab8b23b5","name":"l4_sample","dataSource":{"id":{"name":"l4_sample","team":"Organization_X"},"dataLayers":[{"name":"color","category":"color","boundingBox":{"topLeft":[3072,3072,512],"width":1024,"height":1024,"depth":1024},"resolutions":[[1,1,1],[2,2,1],[4,4,1],[8,8,2],[16,16,4]],"elementClass":"uint8","defaultViewConfiguration":{"color":[255,0,0]}},{"name":"segmentation","category":"segmentation","boundingBox":{"topLeft":[3072,3072,512],"width":1024,"height":1024,"depth":1024},"resolutions":[[1,1,1],[2,2,1],[4,4,1],[8,8,2],[16,16,4]],"elementClass":"uint32","largestSegmentId":2504697}],"scale":{"factor":[11.239999771118164,11.239999771118164,28],"unit":"nanometer"}},"dataStore":{"name":"localhost","url":"http://localhost:9000","allowsUpload":true,"jobsSupportedByAvailableWorkers":[],"jobsEnabled":false},"owningOrganization":"Organization_X","allowedTeams":[{"id":"570b9f4b2a7c0e3b008da6ec","name":"team_X1","organization":"Organization_X"}],"allowedTeamsCumulative":[{"id":"570b9f4b2a7c0e3b008da6ec","name":"team_X1","organization":"Organization_X"}],"isActive":true,"isPublic":true,"description":null,"directoryName":"l4_sample","created":1508495293789,"isEditable":true,"lastUsedByUser":1750943789551,"logoUrl":"/assets/images/mpi-logos.svg","sortingKey":1508495293789,"metadata":[],"isUnreported":false,"tags":[],"folderId":"570b9f4e4bb848d0885ea917","publication":null,"usedStorageBytes":0}]
=======
          [{"id":"59e9cfbdba632ac2ab8b23b5","name":"l4_sample","dataSource":{"id":{"name":"l4_sample","team":"Organization_X"},"dataLayers":[{"name":"color","category":"color","boundingBox":{"topLeft":[3072,3072,512],"width":1024,"height":1024,"depth":1024},"resolutions":[[1,1,1],[2,2,1],[4,4,1],[8,8,2],[16,16,4]],"elementClass":"uint8","defaultViewConfiguration":{"color":[255,0,0]}},{"name":"segmentation","category":"segmentation","boundingBox":{"topLeft":[3072,3072,512],"width":1024,"height":1024,"depth":1024},"resolutions":[[1,1,1],[2,2,1],[4,4,1],[8,8,2],[16,16,4]],"elementClass":"uint32","largestSegmentId":2504697}],"scale":{"factor":[11.239999771118164,11.239999771118164,28],"unit":"nanometer"}},"dataStore":{"name":"localhost","url":"http://localhost:9000","allowsUpload":true,"jobsSupportedByAvailableWorkers":[],"jobsEnabled":false},"owningOrganization":"Organization_X","allowedTeams":[{"id":"570b9f4b2a7c0e3b008da6ec","name":"team_X1","organization":"Organization_X"}],"allowedTeamsCumulative":[{"id":"570b9f4b2a7c0e3b008da6ec","name":"team_X1","organization":"Organization_X"}],"isActive":true,"isPublic":true,"description":null,"directoryName":"l4_sample","created":1508495293789,"isEditable":true,"lastUsedByUser":1745850871109,"logoUrl":"/assets/images/mpi-logos.svg","sortingKey":1508495293789,"metadata":[],"isUnreported":false,"tags":[],"folderId":"570b9f4e4bb848d0885ea917","publication":null,"usedStorageBytes":0}]
>>>>>>> b2ee3a86
        compression: none
  - request:
      method: GET
      path: /api/v9/datasets/59e9cfbdba632ac2ab8b23b5
      headers:
        host: localhost:9000
        accept: '*/*'
        accept-encoding: gzip, deflate
        connection: keep-alive
        user-agent: python-httpx/0.27.2
        x-auth-token: >-
          1b88db86331a38c21a0b235794b9e459856490d70408bcffb767f64ade0f83d2bdb4c4e181b9a9a30cdece7cb7c65208cc43b6c1bb5987f5ece00d348b1a905502a266f8fc64f0371cd6559393d72e031d0c2d0cabad58cccf957bb258bc86f05b5dc3d4fff3d5e3d9c0389a6027d861a21e78e3222fb6c5b7944520ef21761e
      body:
        encoding: utf8
        data: ''
        compression: none
    response:
      status:
        code: 200
      headers:
        cache-control: no-cache
        referrer-policy: origin-when-cross-origin, strict-origin-when-cross-origin
        x-permitted-cross-domain-policies: master-only
<<<<<<< HEAD
        date: Thu, 26 Jun 2025 13:16:34 GMT
=======
        date: Mon, 28 Apr 2025 14:34:42 GMT
>>>>>>> b2ee3a86
        content-type: application/json
        content-length: '1431'
      body:
        encoding: utf8
        data: >-
<<<<<<< HEAD
          {"id":"59e9cfbdba632ac2ab8b23b5","name":"l4_sample","dataSource":{"id":{"name":"l4_sample","team":"Organization_X"},"dataLayers":[{"name":"color","category":"color","boundingBox":{"topLeft":[3072,3072,512],"width":1024,"height":1024,"depth":1024},"resolutions":[[1,1,1],[2,2,1],[4,4,1],[8,8,2],[16,16,4]],"elementClass":"uint8","defaultViewConfiguration":{"color":[255,0,0]}},{"name":"segmentation","category":"segmentation","boundingBox":{"topLeft":[3072,3072,512],"width":1024,"height":1024,"depth":1024},"resolutions":[[1,1,1],[2,2,1],[4,4,1],[8,8,2],[16,16,4]],"elementClass":"uint32","largestSegmentId":2504697}],"scale":{"factor":[11.239999771118164,11.239999771118164,28],"unit":"nanometer"}},"dataStore":{"name":"localhost","url":"http://localhost:9000","allowsUpload":true,"jobsSupportedByAvailableWorkers":[],"jobsEnabled":false},"owningOrganization":"Organization_X","allowedTeams":[{"id":"570b9f4b2a7c0e3b008da6ec","name":"team_X1","organization":"Organization_X"}],"allowedTeamsCumulative":[{"id":"570b9f4b2a7c0e3b008da6ec","name":"team_X1","organization":"Organization_X"}],"isActive":true,"isPublic":true,"description":null,"directoryName":"l4_sample","created":1508495293789,"isEditable":true,"lastUsedByUser":1750943795196,"logoUrl":"/assets/images/mpi-logos.svg","sortingKey":1508495293789,"metadata":[],"isUnreported":false,"tags":[],"folderId":"570b9f4e4bb848d0885ea917","publication":null,"usedStorageBytes":0}
=======
          {"id":"59e9cfbdba632ac2ab8b23b5","name":"l4_sample","dataSource":{"id":{"name":"l4_sample","team":"Organization_X"},"dataLayers":[{"name":"color","category":"color","boundingBox":{"topLeft":[3072,3072,512],"width":1024,"height":1024,"depth":1024},"resolutions":[[1,1,1],[2,2,1],[4,4,1],[8,8,2],[16,16,4]],"elementClass":"uint8","defaultViewConfiguration":{"color":[255,0,0]}},{"name":"segmentation","category":"segmentation","boundingBox":{"topLeft":[3072,3072,512],"width":1024,"height":1024,"depth":1024},"resolutions":[[1,1,1],[2,2,1],[4,4,1],[8,8,2],[16,16,4]],"elementClass":"uint32","largestSegmentId":2504697}],"scale":{"factor":[11.239999771118164,11.239999771118164,28],"unit":"nanometer"}},"dataStore":{"name":"localhost","url":"http://localhost:9000","allowsUpload":true,"jobsSupportedByAvailableWorkers":[],"jobsEnabled":false},"owningOrganization":"Organization_X","allowedTeams":[{"id":"570b9f4b2a7c0e3b008da6ec","name":"team_X1","organization":"Organization_X"}],"allowedTeamsCumulative":[{"id":"570b9f4b2a7c0e3b008da6ec","name":"team_X1","organization":"Organization_X"}],"isActive":true,"isPublic":true,"description":null,"directoryName":"l4_sample","created":1508495293789,"isEditable":true,"lastUsedByUser":1745850883183,"logoUrl":"/assets/images/mpi-logos.svg","sortingKey":1508495293789,"metadata":[],"isUnreported":false,"tags":[],"folderId":"570b9f4e4bb848d0885ea917","publication":null,"usedStorageBytes":0}
>>>>>>> b2ee3a86
        compression: none
  - request:
      method: GET
      path: >-
        /data/v9/datasets/Organization_X/l4_sample/layers/color/data?mag=1-1-1&x=3164&y=3212&z=1017&width=10&height=10&depth=7
      headers:
        host: localhost:9000
        accept: '*/*'
        accept-encoding: gzip, deflate
        connection: keep-alive
        user-agent: python-httpx/0.27.2
<<<<<<< HEAD
        x-auth-token: w0Xj-t1_oo-uxGy7M51Mmw
=======
        x-auth-token: 2P3Z0MrDuz1WZLB8VyCxxg
>>>>>>> b2ee3a86
      body:
        encoding: utf8
        data: ''
        compression: none
    response:
      status:
        code: 200
      headers:
        cache-control: no-cache
        missing-buckets: '[]'
        referrer-policy: origin-when-cross-origin, strict-origin-when-cross-origin
        access-control-max-age: '600'
        access-control-allow-origin: '*'
        access-control-expose-headers: MISSING-BUCKETS
        x-permitted-cross-domain-policies: master-only
<<<<<<< HEAD
        date: Thu, 26 Jun 2025 13:16:34 GMT
=======
        date: Mon, 28 Apr 2025 14:34:42 GMT
>>>>>>> b2ee3a86
        content-type: application/octet-stream
        content-length: '700'
      body:
        encoding: base64
        data: >-
          aG9scV9adm93ZV9tY1trX3BvaHFnZldNVmlZU19ga2dYa2t2amiBZXZrd1hzdnqEfHaJg3p3f4WBe4uMdoR1eIyGfY+GimVpWGV7jIaDho1laGl8b35+gX9/VV5rWnJ5dIKRi2VxbGNqYWp0THBcX3djXV9iWmZTcFt5emeAXXFqZ3B0eD2Di3+LZoOXinOekHx6hoh9cHh3fYlxhY6Ei3h4aYWDe4yLjpFqWXl7foGKhJKcYV9qYW12fYSQmHZdZWJ0eYSIgJNyYG1ucHhwaWtfe3NsgXCTen91b5yFi4d5g4ePd2+LioaEgoKOkX2KjXp7cWxpcJqVhIKCZmFkdnuAlJB6g4JwcYOSi5yYhoByZXR2h5iLhJNhgoh+boaAiJVxbXqJinGFdYqOhXRsX3F1dm5odXt/e3x/fIlrZmqJk4mFi4SPjnFvmZqDfoZ4hYGRc495goJvenGRfYGSjmhgZW5pgYCKjZdwcnR7aYGXiqKSf2h4bF9ykYaIiYB2bHp/dZiUg5yEZZGJin6bipiEi5RwhnFve2iUio5/koqHdG1geJGDl5uOiGRpaY5+foSDhYmRfWiIgICBgIiHjnFuk5WLdYGEfYGMdJWdjHJxhZiMkYOTkpCMk56HkpuFjp6Lip2ZjZqTgY6Wc5CKlZydmpB/iGBpY1ZnYGuDdXdwdW9jY3tueXaNg4p3cW1vanqZiIWBf35saWhtiYiJkYN2jXdcZY+QiXyUgIp8dm2bkZWekouHeGpukJuWhIuJlXx7g4GQm4uSlp6LhYqLhI6Pi5GMkpGQk39naVhifY1vdo2Jd3teY21+dm6FgolzdnmBZmyGiYeAhn5qaWtnY4uIkIB5fmBda2eFkYiYjoeCaVJ9fYtxg4t4jn5ug5GZi6B9hoiIdHmgloiMfoiQhn+al5WXoHCQfX+JgQ==
  - request:
      method: GET
      path: >-
        /data/v9/datasets/Organization_X/l4_sample/layers/color/data?mag=1-1-1&x=3164&y=3212&z=1024&width=10&height=10&depth=3
      headers:
        host: localhost:9000
        accept: '*/*'
        accept-encoding: gzip, deflate
        connection: keep-alive
        user-agent: python-httpx/0.27.2
<<<<<<< HEAD
        x-auth-token: w0Xj-t1_oo-uxGy7M51Mmw
=======
        x-auth-token: 2P3Z0MrDuz1WZLB8VyCxxg
>>>>>>> b2ee3a86
      body:
        encoding: utf8
        data: ''
        compression: none
    response:
      status:
        code: 200
      headers:
        cache-control: no-cache
        missing-buckets: '[]'
        referrer-policy: origin-when-cross-origin, strict-origin-when-cross-origin
        access-control-max-age: '600'
        access-control-allow-origin: '*'
        access-control-expose-headers: MISSING-BUCKETS
        x-permitted-cross-domain-policies: master-only
<<<<<<< HEAD
        date: Thu, 26 Jun 2025 13:16:35 GMT
=======
        date: Mon, 28 Apr 2025 14:34:43 GMT
>>>>>>> b2ee3a86
        content-type: application/octet-stream
        content-length: '300'
      body:
        encoding: base64
        data: >-
          l3+DdmmEb2pVdnt+e4mBaWBiY2eBkI2HZ2ZmdVVxfGuBinF4YGFJU4J9a315hnpcYmR0Z25+g5GBcWJmc2t5aXqDknxod4yMcHeBeXl9kXygiXiCkHeHdYR4i5SGdIiLin15eoNubld0iXFnZXmBiW1+ZGlhZVtshnFqa1ZsbnJma3hxc2lpdGBxdG5hamRibHBhZnBqPlFud3puaVljaGVmb1h1eHVZW1lzcnhoZoJ0cmdegItvYoB0hIR3XXl3Znp8f2l1aXRfYW5sfHx/hlp0bF1lanhzbYNtclZjZGludIZ7e3RobGxZWFN0hGh2WmJhaXVwXoB8dUVcWmNVX22AfGNZWkVtW2FrZWx1W1pEZWpuY19kVVhBQF5WUX54Yl5rWltJa2ledW1x
  - request:
      method: GET
      path: >-
        /data/v9/datasets/Organization_X/l4_sample/layers/segmentation/data?mag=1-1-1&x=3164&y=3212&z=1017&width=10&height=10&depth=7
      headers:
        host: localhost:9000
        accept: '*/*'
        accept-encoding: gzip, deflate
        connection: keep-alive
        user-agent: python-httpx/0.27.2
<<<<<<< HEAD
        x-auth-token: w0Xj-t1_oo-uxGy7M51Mmw
=======
        x-auth-token: 2P3Z0MrDuz1WZLB8VyCxxg
>>>>>>> b2ee3a86
      body:
        encoding: utf8
        data: ''
        compression: none
    response:
      status:
        code: 200
      headers:
        cache-control: no-cache
        missing-buckets: '[]'
        referrer-policy: origin-when-cross-origin, strict-origin-when-cross-origin
        access-control-max-age: '600'
        access-control-allow-origin: '*'
        access-control-expose-headers: MISSING-BUCKETS
        x-permitted-cross-domain-policies: master-only
<<<<<<< HEAD
        date: Thu, 26 Jun 2025 13:16:35 GMT
=======
        date: Mon, 28 Apr 2025 14:34:43 GMT
>>>>>>> b2ee3a86
        content-type: application/octet-stream
        content-length: '2800'
      body:
        encoding: base64
        data: >-
          u/IAALvyAAC78gAAu/IAALvyAAC78gAAu/IAALvyAAC78gAAu/IAALvyAAC78gAAu/IAALvyAAC78gAAu/IAALvyAAC78gAAu/IAALvyAADAmwAAwJsAAMCbAADAmwAAwJsAAMCbAADAmwAAwJsAAMCbAADAmwAAwJsAAMCbAADAmwAAwJsAAMCbAADAmwAAwJsAAMCbAADAmwAAwJsAAMCbAADAmwAAwJsAAMCbAADAmwAAwJsAAMCbAADAmwAAwJsAAMCbAADAmwAAwJsAAMCbAADAmwAAwJsAAMCbAADAmwAAwJsAAMCbAADAmwAAwJsAAMCbAADAmwAAwJsAAMCbAADAmwAAwJsAAMCbAADAmwAAwJsAAMCbAADAmwAAwJsAAMCbAADAmwAAwJsAAMCbAADAmwAAwJsAAMCbAADAmwAAwJsAAMCbAADAmwAAwJsAAMCbAADAmwAAwJsAAMCbAADAmwAAwJsAAMCbAADAmwAAwJsAAMCbAADAmwAAwJsAAMCbAADAmwAAwJsAALvyAAC78gAAu/IAALvyAAC78gAAu/IAALvyAAC78gAAu/IAALvyAADAmwAAwJsAAMCbAADAmwAAwJsAAMCbAADAmwAAwJsAAMCbAADAmwAAwJsAAMCbAADAmwAAwJsAAMCbAADAmwAAwJsAAMCbAADAmwAAwJsAAMCbAADAmwAAwJsAAMCbAADAmwAAwJsAAMCbAADAmwAAwJsAAMCbAADAmwAAwJsAAMCbAADAmwAAwJsAAMCbAADAmwAAwJsAAMCbAADAmwAAwJsAAMCbAADAmwAAwJsAAMCbAADAmwAAwJsAAMCbAADAmwAAwJsAAMCbAADAmwAAwJsAAMCbAADAmwAAwJsAAMCbAADAmwAAwJsAAMCbAADAmwAAwJsAAMCbAADAmwAAwJsAAMCbAADAmwAAwJsAAMCbAADAmwAAwJsAAMCbAADAmwAAwJsAAMCbAADAmwAAwJsAAMCbAADAmwAAwJsAAMCbAADAmwAAwJsAAMCbAADAmwAAwJsAAMCbAADAmwAAwJsAAMCbAADAmwAAwJsAAMCbAADAmwAAwJsAAMCbAADAmwAAwJsAAMCbAADAmwAAwJsAAMCbAADAmwAAwJsAAMCbAADAmwAAwJsAAMCbAADAmwAAwJsAAMCbAADAmwAAwJsAAMCbAADAmwAAwJsAAMCbAADAmwAAwJsAAMCbAADAmwAAwJsAAMCbAADAmwAAwJsAAMCbAADAmwAAwJsAAMCbAADAmwAAwJsAAMCbAADAmwAAwJsAAMCbAADAmwAAwJsAAMCbAADAmwAAwJsAAMCbAADAmwAAwJsAAMCbAADAmwAAwJsAAMCbAADAmwAAwJsAAMCbAADAmwAAwJsAAMCbAADAmwAAwJsAAMCbAADAmwAAwJsAAMCbAADAmwAAwJsAAMCbAADAmwAAwJsAAMCbAADAmwAAwJsAAMCbAADAmwAAwJsAAMCbAADAmwAAwJsAAMCbAADAmwAAwJsAAMCbAADAmwAAwJsAAMCbAADAmwAAwJsAAMCbAADAmwAAwJsAAMCbAADAmwAAwJsAAMCbAADAmwAAwJsAAMCbAADAmwAAwJsAAMCbAADAmwAAwJsAAMCbAADAmwAAwJsAAMCbAADAmwAAwJsAAMCbAADAmwAAwJsAAMCbAADAmwAAwJsAAMCbAADAmwAAwJsAAMCbAADAmwAAwJsAAMCbAADAmwAAwJsAAMCbAADAmwAAwJsAAMCbAADAmwAAwJsAAMCbAADAmwAAwJsAAMCbAADAmwAAwJsAAMCbAADAmwAAwJsAAMCbAADAmwAAwJsAAMCbAADAmwAAwJsAAMCbAADAmwAAwJsAAMCbAADAmwAAwJsAAMCbAADAmwAAwJsAAMCbAADAmwAAwJsAAMCbAADAmwAAwJsAAMCbAADAmwAAwJsAAMCbAADAmwAAwJsAAMCbAADAmwAAwJsAAMCbAADAmwAAwJsAAMCbAADAmwAAwJsAAMCbAADAmwAAwJsAAMCbAADAmwAAwJsAAMCbAADAmwAAwJsAAMCbAADAmwAAwJsAAMCbAADAmwAAwJsAAMCbAADAmwAAwJsAAMCbAADAmwAAwJsAAMCbAADAmwAAwJsAAMCbAADAmwAAwJsAAMCbAADAmwAAevAAAHrwAADAmwAAwJsAAMCbAADAmwAAwJsAAMCbAADAmwAAwJsAAMCbAAB68AAAwJsAAMCbAADAmwAAwJsAAMCbAADAmwAAwJsAAMCbAADAmwAAwJsAAMCbAADAmwAAwJsAAMCbAADAmwAAwJsAAMCbAADAmwAAwJsAAMCbAADAmwAAwJsAAMCbAADAmwAAwJsAAMCbAADAmwAAwJsAAMCbAADAmwAAwJsAAMCbAADAmwAAwJsAAMCbAADAmwAAwJsAAMCbAADAmwAAwJsAAMCbAADAmwAAwJsAAMCbAADAmwAAwJsAAMCbAADAmwAAwJsAAMCbAADAmwAAwJsAAMCbAADAmwAAwJsAAMCbAADAmwAAwJsAAMCbAADAmwAAwJsAAMCbAADAmwAAwJsAAMCbAADAmwAAwJsAAMCbAADAmwAAwJsAAMCbAADAmwAAwJsAAMCbAADAmwAAwJsAAMCbAADAmwAAwJsAAMCbAADAmwAAwJsAAMCbAADAmwAAwJsAAMCbAAB68AAAevAAAHrwAAB68AAAwJsAAMCbAADAmwAAwJsAAMCbAADAmwAAwJsAAHrwAAB68AAAevAAAMCbAADAmwAAwJsAAMCbAADAmwAAwJsAAMCbAADAmwAAevAAAHrwAADAmwAAwJsAAMCbAADAmwAAwJsAAMCbAADAmwAAwJsAAMCbAAB68AAAwJsAAMCbAADAmwAAwJsAAMCbAADAmwAAwJsAAMCbAADAmwAAwJsAAMCbAADAmwAAwJsAAMCbAADAmwAAwJsAAMCbAADAmwAAwJsAAMCbAADAmwAAwJsAAMCbAADAmwAAwJsAAMCbAADAmwAAwJsAAMCbAADAmwAAwJsAAMCbAADAmwAAwJsAAMCbAADAmwAAwJsAAMCbAADAmwAAwJsAAMCbAADAmwAAwJsAAMCbAADAmwAAwJsAAMCbAADAmwAAwJsAAMCbAADAmwAAwJsAAMCbAADAmwAAwJsAAMCbAADAmwAAwJsAAMCbAADAmwAAwJsAAMCbAADAmwAAwJsAAMCbAAB68AAAevAAAHrwAAB68AAAevAAAMCbAADAmwAAwJsAAMCbAADAmwAAevAAAHrwAAB68AAAevAAAHrwAADAmwAAwJsAAMCbAADAmwAAwJsAAMCbAAB68AAAevAAAHrwAAB68AAAwJsAAMCbAADAmwAAwJsAAMCbAADAmwAAwJsAAHrwAAB68AAAevAAAMCbAADAmwAAwJsAAMCbAADAmwAAwJsAAMCbAADAmwAAevAAAHrwAADAmwAAwJsAAMCbAADAmwAAwJsAAMCbAADAmwAAwJsAAMCbAADAmwAAwJsAAMCbAADAmwAAwJsAAMCbAADAmwAAwJsAAMCbAADAmwAAwJsAAMCbAADAmwAAwJsAAMCbAADAmwAAwJsAAMCbAADAmwAAwJsAAMCbAADAmwAAwJsAAMCbAADAmwAAwJsAAMCbAADAmwAAwJsAAMCbAADAmwAAwJsAAMCbAADAmwAAwJsAAMCbAADAmwAAwJsAAMCbAADAmwAAwJsAAA==
  - request:
      method: GET
      path: >-
        /data/v9/datasets/Organization_X/l4_sample/layers/segmentation/data?mag=1-1-1&x=3164&y=3212&z=1024&width=10&height=10&depth=3
      headers:
        host: localhost:9000
        accept: '*/*'
        accept-encoding: gzip, deflate
        connection: keep-alive
        user-agent: python-httpx/0.27.2
<<<<<<< HEAD
        x-auth-token: w0Xj-t1_oo-uxGy7M51Mmw
=======
        x-auth-token: 2P3Z0MrDuz1WZLB8VyCxxg
>>>>>>> b2ee3a86
      body:
        encoding: utf8
        data: ''
        compression: none
    response:
      status:
        code: 200
      headers:
        cache-control: no-cache
        missing-buckets: '[]'
        referrer-policy: origin-when-cross-origin, strict-origin-when-cross-origin
        access-control-max-age: '600'
        access-control-allow-origin: '*'
        access-control-expose-headers: MISSING-BUCKETS
        x-permitted-cross-domain-policies: master-only
<<<<<<< HEAD
        date: Thu, 26 Jun 2025 13:16:35 GMT
=======
        date: Mon, 28 Apr 2025 14:34:45 GMT
>>>>>>> b2ee3a86
        content-type: application/octet-stream
        content-length: '1200'
      body:
        encoding: base64
        data: >-
          wJsAAMCbAADAmwAAwJsAAMCbAAB68AAAevAAAHrwAAB68AAAevAAAMCbAADAmwAAwJsAAMCbAADAmwAAevAAAHrwAAB68AAAevAAAHrwAADAmwAAwJsAAMCbAADAmwAAwJsAAMCbAAB68AAAevAAAHrwAAB68AAAwJsAAMCbAADAmwAAwJsAAMCbAADAmwAAwJsAAHrwAAB68AAAevAAAMCbAADAmwAAwJsAAMCbAADAmwAAwJsAAMCbAADAmwAAevAAAHrwAADAmwAAwJsAAMCbAADAmwAAwJsAAMCbAADAmwAAwJsAAMCbAAB68AAAwJsAAMCbAADAmwAAwJsAAMCbAADAmwAAwJsAAMCbAADAmwAAwJsAAMCbAADAmwAAwJsAAMCbAADAmwAAwJsAAMCbAADAmwAAwJsAAMCbAADAmwAAwJsAAMCbAADAmwAAwJsAAMCbAADAmwAAwJsAAMCbAADAmwAAwJsAAMCbAADAmwAAwJsAAMCbAADAmwAAwJsAAMCbAADAmwAAwJsAAMCbAADAmwAAwJsAAHrwAAB68AAAevAAAHrwAAB68AAAevAAAHrwAADAmwAAwJsAAMCbAADAmwAAevAAAHrwAAB68AAAevAAAHrwAAB68AAAwJsAAMCbAADAmwAAwJsAAHrwAAB68AAAevAAAHrwAAB68AAAevAAAMCbAADAmwAAwJsAAMCbAADAmwAAevAAAHrwAAB68AAAevAAAHrwAADAmwAAwJsAAMCbAADAmwAAwJsAAMCbAADAmwAAevAAAHrwAAB68AAAwJsAAMCbAADAmwAAwJsAAMCbAADAmwAAwJsAAMCbAAB68AAAevAAAMCbAADAmwAAwJsAAMCbAADAmwAAwJsAAMCbAADAmwAAwJsAAHrwAADAmwAAwJsAAMCbAADAmwAAwJsAAMCbAADAmwAAwJsAAMCbAADAmwAAwJsAAMCbAADAmwAAwJsAAMCbAADAmwAAwJsAAMCbAADAmwAAwJsAAMCbAADAmwAAwJsAAMCbAADAmwAAwJsAAMCbAADAmwAAwJsAAMCbAADAmwAAwJsAAHrwAAB68AAAevAAAHrwAAB68AAAevAAAHrwAAB68AAAwJsAAMCbAAB68AAAevAAAHrwAAB68AAAevAAAHrwAAB68AAAevAAAMCbAADAmwAAwJsAAHrwAAB68AAAevAAAHrwAAB68AAAevAAAHrwAADAmwAAwJsAAMCbAADAmwAAevAAAHrwAAB68AAAevAAAHrwAAB68AAAwJsAAMCbAADAmwAAwJsAAMCbAAB68AAAevAAAHrwAAB68AAAevAAAMCbAADAmwAAwJsAAMCbAADAmwAAwJsAAMCbAAB68AAAevAAAHrwAADAmwAAwJsAAMCbAADAmwAAwJsAAMCbAADAmwAAwJsAAMCbAAB68AAAwJsAAMCbAADAmwAAwJsAAMCbAADAmwAAwJsAAMCbAADAmwAAwJsAAMCbAADAmwAAwJsAAMCbAADAmwAAwJsAAMCbAADAmwAAwJsAAMCbAADAmwAAwJsAAMCbAADAmwAAwJsAAMCbAADAmwAAwJsAAMCbAADAmwAA<|MERGE_RESOLUTION|>--- conflicted
+++ resolved
@@ -24,23 +24,13 @@
         access-control-max-age: '600'
         access-control-allow-origin: '*'
         x-permitted-cross-domain-policies: master-only
-<<<<<<< HEAD
-        date: Thu, 26 Jun 2025 13:16:29 GMT
+        date: Thu, 03 Jul 2025 12:08:23 GMT
         content-type: application/json
-        content-length: '1433'
-      body:
-        encoding: utf8
-        data: >-
-          [{"id":"59e9cfbdba632ac2ab8b23b5","name":"l4_sample","dataSource":{"id":{"name":"l4_sample","team":"Organization_X"},"dataLayers":[{"name":"color","category":"color","boundingBox":{"topLeft":[3072,3072,512],"width":1024,"height":1024,"depth":1024},"resolutions":[[1,1,1],[2,2,1],[4,4,1],[8,8,2],[16,16,4]],"elementClass":"uint8","defaultViewConfiguration":{"color":[255,0,0]}},{"name":"segmentation","category":"segmentation","boundingBox":{"topLeft":[3072,3072,512],"width":1024,"height":1024,"depth":1024},"resolutions":[[1,1,1],[2,2,1],[4,4,1],[8,8,2],[16,16,4]],"elementClass":"uint32","largestSegmentId":2504697}],"scale":{"factor":[11.239999771118164,11.239999771118164,28],"unit":"nanometer"}},"dataStore":{"name":"localhost","url":"http://localhost:9000","allowsUpload":true,"jobsSupportedByAvailableWorkers":[],"jobsEnabled":false},"owningOrganization":"Organization_X","allowedTeams":[{"id":"570b9f4b2a7c0e3b008da6ec","name":"team_X1","organization":"Organization_X"}],"allowedTeamsCumulative":[{"id":"570b9f4b2a7c0e3b008da6ec","name":"team_X1","organization":"Organization_X"}],"isActive":true,"isPublic":true,"description":null,"directoryName":"l4_sample","created":1508495293789,"isEditable":true,"lastUsedByUser":1750943786181,"logoUrl":"/assets/images/mpi-logos.svg","sortingKey":1508495293789,"metadata":[],"isUnreported":false,"tags":[],"folderId":"570b9f4e4bb848d0885ea917","publication":null,"usedStorageBytes":0}]
-=======
-        date: Mon, 28 Apr 2025 14:34:30 GMT
-        content-type: application/json
-        content-length: '1421'
-      body:
-        encoding: utf8
-        data: >-
-          [{"id":"59e9cfbdba632ac2ab8b23b5","name":"l4_sample","dataSource":{"id":{"name":"l4_sample","team":"Organization_X"},"dataLayers":[{"name":"color","category":"color","boundingBox":{"topLeft":[3072,3072,512],"width":1024,"height":1024,"depth":1024},"resolutions":[[1,1,1],[2,2,1],[4,4,1],[8,8,2],[16,16,4]],"elementClass":"uint8","defaultViewConfiguration":{"color":[255,0,0]}},{"name":"segmentation","category":"segmentation","boundingBox":{"topLeft":[3072,3072,512],"width":1024,"height":1024,"depth":1024},"resolutions":[[1,1,1],[2,2,1],[4,4,1],[8,8,2],[16,16,4]],"elementClass":"uint32","largestSegmentId":2504697}],"scale":{"factor":[11.239999771118164,11.239999771118164,28],"unit":"nanometer"}},"dataStore":{"name":"localhost","url":"http://localhost:9000","allowsUpload":true,"jobsSupportedByAvailableWorkers":[],"jobsEnabled":false},"owningOrganization":"Organization_X","allowedTeams":[{"id":"570b9f4b2a7c0e3b008da6ec","name":"team_X1","organization":"Organization_X"}],"allowedTeamsCumulative":[{"id":"570b9f4b2a7c0e3b008da6ec","name":"team_X1","organization":"Organization_X"}],"isActive":true,"isPublic":true,"description":null,"directoryName":"l4_sample","created":1508495293789,"isEditable":true,"lastUsedByUser":0,"logoUrl":"/assets/images/mpi-logos.svg","sortingKey":1508495293789,"metadata":[],"isUnreported":false,"tags":[],"folderId":"570b9f4e4bb848d0885ea917","publication":null,"usedStorageBytes":0}]
->>>>>>> b2ee3a86
+        content-length: '1577'
+      body:
+        encoding: utf8
+        data: >-
+          [{"id":"59e9cfbdba632ac2ab8b23b5","name":"l4_sample","dataSource":{"id":{"name":"l4_sample","team":"Organization_X"},"dataLayers":[{"name":"color","category":"color","boundingBox":{"topLeft":[3072,3072,512],"width":1024,"height":1024,"depth":1024},"resolutions":[[1,1,1],[2,2,1],[4,4,1],[8,8,2],[16,16,4]],"elementClass":"uint8","defaultViewConfiguration":{"color":[255,0,0]}},{"name":"segmentation","category":"segmentation","boundingBox":{"topLeft":[3072,3072,512],"width":1024,"height":1024,"depth":1024},"resolutions":[[1,1,1],[2,2,1],[4,4,1],[8,8,2],[16,16,4]],"elementClass":"uint32","largestSegmentId":2504697}],"scale":{"factor":[11.239999771118164,11.239999771118164,28],"unit":"nanometer"}},"dataStore":{"name":"localhost","url":"http://localhost:9000","allowsUpload":true,"jobsSupportedByAvailableWorkers":[],"jobsEnabled":false},"owningOrganization":"Organization_X","allowedTeams":[{"id":"570b9f4b2a7c0e3b008da6ec","name":"team_X1","organization":"Organization_X"}],"allowedTeamsCumulative":[{"id":"570b9f4b2a7c0e3b008da6ec","name":"team_X1","organization":"Organization_X"}],"isActive":true,"isPublic":true,"description":null,"directoryName":"l4_sample","created":1508495293789,"isEditable":true,"lastUsedByUser":1751544504441,"logoUrl":"/assets/images/mpi-logos.svg","sortingKey":1508495293789,"metadata":[{"key":"key","type":"string","value":"value"},{"key":"number","type":"number","value":42},{"key":"list","type":"string[]","value":["a","b","c"]}],"isUnreported":false,"tags":[],"folderId":"570b9f4e4bb848d0885ea917","publication":null,"usedStorageBytes":0}]
         compression: none
   - request:
       method: GET
@@ -64,21 +54,13 @@
         cache-control: no-cache
         referrer-policy: origin-when-cross-origin, strict-origin-when-cross-origin
         x-permitted-cross-domain-policies: master-only
-<<<<<<< HEAD
-        date: Thu, 26 Jun 2025 13:16:29 GMT
-=======
-        date: Mon, 28 Apr 2025 14:34:30 GMT
->>>>>>> b2ee3a86
+        date: Thu, 03 Jul 2025 12:08:23 GMT
         content-type: application/json
-        content-length: '1431'
-      body:
-        encoding: utf8
-        data: >-
-<<<<<<< HEAD
-          {"id":"59e9cfbdba632ac2ab8b23b5","name":"l4_sample","dataSource":{"id":{"name":"l4_sample","team":"Organization_X"},"dataLayers":[{"name":"color","category":"color","boundingBox":{"topLeft":[3072,3072,512],"width":1024,"height":1024,"depth":1024},"resolutions":[[1,1,1],[2,2,1],[4,4,1],[8,8,2],[16,16,4]],"elementClass":"uint8","defaultViewConfiguration":{"color":[255,0,0]}},{"name":"segmentation","category":"segmentation","boundingBox":{"topLeft":[3072,3072,512],"width":1024,"height":1024,"depth":1024},"resolutions":[[1,1,1],[2,2,1],[4,4,1],[8,8,2],[16,16,4]],"elementClass":"uint32","largestSegmentId":2504697}],"scale":{"factor":[11.239999771118164,11.239999771118164,28],"unit":"nanometer"}},"dataStore":{"name":"localhost","url":"http://localhost:9000","allowsUpload":true,"jobsSupportedByAvailableWorkers":[],"jobsEnabled":false},"owningOrganization":"Organization_X","allowedTeams":[{"id":"570b9f4b2a7c0e3b008da6ec","name":"team_X1","organization":"Organization_X"}],"allowedTeamsCumulative":[{"id":"570b9f4b2a7c0e3b008da6ec","name":"team_X1","organization":"Organization_X"}],"isActive":true,"isPublic":true,"description":null,"directoryName":"l4_sample","created":1508495293789,"isEditable":true,"lastUsedByUser":1750943789551,"logoUrl":"/assets/images/mpi-logos.svg","sortingKey":1508495293789,"metadata":[],"isUnreported":false,"tags":[],"folderId":"570b9f4e4bb848d0885ea917","publication":null,"usedStorageBytes":0}
-=======
-          {"id":"59e9cfbdba632ac2ab8b23b5","name":"l4_sample","dataSource":{"id":{"name":"l4_sample","team":"Organization_X"},"dataLayers":[{"name":"color","category":"color","boundingBox":{"topLeft":[3072,3072,512],"width":1024,"height":1024,"depth":1024},"resolutions":[[1,1,1],[2,2,1],[4,4,1],[8,8,2],[16,16,4]],"elementClass":"uint8","defaultViewConfiguration":{"color":[255,0,0]}},{"name":"segmentation","category":"segmentation","boundingBox":{"topLeft":[3072,3072,512],"width":1024,"height":1024,"depth":1024},"resolutions":[[1,1,1],[2,2,1],[4,4,1],[8,8,2],[16,16,4]],"elementClass":"uint32","largestSegmentId":2504697}],"scale":{"factor":[11.239999771118164,11.239999771118164,28],"unit":"nanometer"}},"dataStore":{"name":"localhost","url":"http://localhost:9000","allowsUpload":true,"jobsSupportedByAvailableWorkers":[],"jobsEnabled":false},"owningOrganization":"Organization_X","allowedTeams":[{"id":"570b9f4b2a7c0e3b008da6ec","name":"team_X1","organization":"Organization_X"}],"allowedTeamsCumulative":[{"id":"570b9f4b2a7c0e3b008da6ec","name":"team_X1","organization":"Organization_X"}],"isActive":true,"isPublic":true,"description":null,"directoryName":"l4_sample","created":1508495293789,"isEditable":true,"lastUsedByUser":1745850871109,"logoUrl":"/assets/images/mpi-logos.svg","sortingKey":1508495293789,"metadata":[],"isUnreported":false,"tags":[],"folderId":"570b9f4e4bb848d0885ea917","publication":null,"usedStorageBytes":0}
->>>>>>> b2ee3a86
+        content-length: '1575'
+      body:
+        encoding: utf8
+        data: >-
+          {"id":"59e9cfbdba632ac2ab8b23b5","name":"l4_sample","dataSource":{"id":{"name":"l4_sample","team":"Organization_X"},"dataLayers":[{"name":"color","category":"color","boundingBox":{"topLeft":[3072,3072,512],"width":1024,"height":1024,"depth":1024},"resolutions":[[1,1,1],[2,2,1],[4,4,1],[8,8,2],[16,16,4]],"elementClass":"uint8","defaultViewConfiguration":{"color":[255,0,0]}},{"name":"segmentation","category":"segmentation","boundingBox":{"topLeft":[3072,3072,512],"width":1024,"height":1024,"depth":1024},"resolutions":[[1,1,1],[2,2,1],[4,4,1],[8,8,2],[16,16,4]],"elementClass":"uint32","largestSegmentId":2504697}],"scale":{"factor":[11.239999771118164,11.239999771118164,28],"unit":"nanometer"}},"dataStore":{"name":"localhost","url":"http://localhost:9000","allowsUpload":true,"jobsSupportedByAvailableWorkers":[],"jobsEnabled":false},"owningOrganization":"Organization_X","allowedTeams":[{"id":"570b9f4b2a7c0e3b008da6ec","name":"team_X1","organization":"Organization_X"}],"allowedTeamsCumulative":[{"id":"570b9f4b2a7c0e3b008da6ec","name":"team_X1","organization":"Organization_X"}],"isActive":true,"isPublic":true,"description":null,"directoryName":"l4_sample","created":1508495293789,"isEditable":true,"lastUsedByUser":1751544504746,"logoUrl":"/assets/images/mpi-logos.svg","sortingKey":1508495293789,"metadata":[{"key":"key","type":"string","value":"value"},{"key":"number","type":"number","value":42},{"key":"list","type":"string[]","value":["a","b","c"]}],"isUnreported":false,"tags":[],"folderId":"570b9f4e4bb848d0885ea917","publication":null,"usedStorageBytes":0}
         compression: none
   - request:
       method: POST
@@ -103,20 +85,12 @@
         cache-control: no-cache
         referrer-policy: origin-when-cross-origin, strict-origin-when-cross-origin
         x-permitted-cross-domain-policies: master-only
-<<<<<<< HEAD
-        date: Thu, 26 Jun 2025 13:16:29 GMT
-=======
-        date: Mon, 28 Apr 2025 14:34:30 GMT
->>>>>>> b2ee3a86
+        date: Thu, 03 Jul 2025 12:08:23 GMT
         content-type: application/json
         content-length: '34'
       body:
         encoding: utf8
-<<<<<<< HEAD
-        data: '{"token":"w0Xj-t1_oo-uxGy7M51Mmw"}'
-=======
-        data: '{"token":"2P3Z0MrDuz1WZLB8VyCxxg"}'
->>>>>>> b2ee3a86
+        data: '{"token":"SlybT0v1OAFUvLaLhZmoDg"}'
         compression: none
   - request:
       method: GET
@@ -128,31 +102,23 @@
         accept-encoding: gzip, deflate
         connection: keep-alive
         user-agent: python-httpx/0.27.2
-<<<<<<< HEAD
-        x-auth-token: w0Xj-t1_oo-uxGy7M51Mmw
-=======
-        x-auth-token: 2P3Z0MrDuz1WZLB8VyCxxg
->>>>>>> b2ee3a86
-      body:
-        encoding: utf8
-        data: ''
-        compression: none
-    response:
-      status:
-        code: 200
-      headers:
-        cache-control: no-cache
-        missing-buckets: '[]'
-        referrer-policy: origin-when-cross-origin, strict-origin-when-cross-origin
-        access-control-max-age: '600'
-        access-control-allow-origin: '*'
-        access-control-expose-headers: MISSING-BUCKETS
-        x-permitted-cross-domain-policies: master-only
-<<<<<<< HEAD
-        date: Thu, 26 Jun 2025 13:16:29 GMT
-=======
-        date: Mon, 28 Apr 2025 14:34:31 GMT
->>>>>>> b2ee3a86
+        x-auth-token: SlybT0v1OAFUvLaLhZmoDg
+      body:
+        encoding: utf8
+        data: ''
+        compression: none
+    response:
+      status:
+        code: 200
+      headers:
+        cache-control: no-cache
+        missing-buckets: '[]'
+        referrer-policy: origin-when-cross-origin, strict-origin-when-cross-origin
+        access-control-max-age: '600'
+        access-control-allow-origin: '*'
+        access-control-expose-headers: MISSING-BUCKETS
+        x-permitted-cross-domain-policies: master-only
+        date: Thu, 03 Jul 2025 12:08:23 GMT
         content-type: application/octet-stream
         content-length: '700'
       body:
@@ -169,31 +135,23 @@
         accept-encoding: gzip, deflate
         connection: keep-alive
         user-agent: python-httpx/0.27.2
-<<<<<<< HEAD
-        x-auth-token: w0Xj-t1_oo-uxGy7M51Mmw
-=======
-        x-auth-token: 2P3Z0MrDuz1WZLB8VyCxxg
->>>>>>> b2ee3a86
-      body:
-        encoding: utf8
-        data: ''
-        compression: none
-    response:
-      status:
-        code: 200
-      headers:
-        cache-control: no-cache
-        missing-buckets: '[]'
-        referrer-policy: origin-when-cross-origin, strict-origin-when-cross-origin
-        access-control-max-age: '600'
-        access-control-allow-origin: '*'
-        access-control-expose-headers: MISSING-BUCKETS
-        x-permitted-cross-domain-policies: master-only
-<<<<<<< HEAD
-        date: Thu, 26 Jun 2025 13:16:29 GMT
-=======
-        date: Mon, 28 Apr 2025 14:34:31 GMT
->>>>>>> b2ee3a86
+        x-auth-token: SlybT0v1OAFUvLaLhZmoDg
+      body:
+        encoding: utf8
+        data: ''
+        compression: none
+    response:
+      status:
+        code: 200
+      headers:
+        cache-control: no-cache
+        missing-buckets: '[]'
+        referrer-policy: origin-when-cross-origin, strict-origin-when-cross-origin
+        access-control-max-age: '600'
+        access-control-allow-origin: '*'
+        access-control-expose-headers: MISSING-BUCKETS
+        x-permitted-cross-domain-policies: master-only
+        date: Thu, 03 Jul 2025 12:08:24 GMT
         content-type: application/octet-stream
         content-length: '300'
       body:
@@ -210,31 +168,23 @@
         accept-encoding: gzip, deflate
         connection: keep-alive
         user-agent: python-httpx/0.27.2
-<<<<<<< HEAD
-        x-auth-token: w0Xj-t1_oo-uxGy7M51Mmw
-=======
-        x-auth-token: 2P3Z0MrDuz1WZLB8VyCxxg
->>>>>>> b2ee3a86
-      body:
-        encoding: utf8
-        data: ''
-        compression: none
-    response:
-      status:
-        code: 200
-      headers:
-        cache-control: no-cache
-        missing-buckets: '[]'
-        referrer-policy: origin-when-cross-origin, strict-origin-when-cross-origin
-        access-control-max-age: '600'
-        access-control-allow-origin: '*'
-        access-control-expose-headers: MISSING-BUCKETS
-        x-permitted-cross-domain-policies: master-only
-<<<<<<< HEAD
-        date: Thu, 26 Jun 2025 13:16:29 GMT
-=======
-        date: Mon, 28 Apr 2025 14:34:31 GMT
->>>>>>> b2ee3a86
+        x-auth-token: SlybT0v1OAFUvLaLhZmoDg
+      body:
+        encoding: utf8
+        data: ''
+        compression: none
+    response:
+      status:
+        code: 200
+      headers:
+        cache-control: no-cache
+        missing-buckets: '[]'
+        referrer-policy: origin-when-cross-origin, strict-origin-when-cross-origin
+        access-control-max-age: '600'
+        access-control-allow-origin: '*'
+        access-control-expose-headers: MISSING-BUCKETS
+        x-permitted-cross-domain-policies: master-only
+        date: Thu, 03 Jul 2025 12:08:24 GMT
         content-type: application/octet-stream
         content-length: '175'
       body:
@@ -251,31 +201,23 @@
         accept-encoding: gzip, deflate
         connection: keep-alive
         user-agent: python-httpx/0.27.2
-<<<<<<< HEAD
-        x-auth-token: w0Xj-t1_oo-uxGy7M51Mmw
-=======
-        x-auth-token: 2P3Z0MrDuz1WZLB8VyCxxg
->>>>>>> b2ee3a86
-      body:
-        encoding: utf8
-        data: ''
-        compression: none
-    response:
-      status:
-        code: 200
-      headers:
-        cache-control: no-cache
-        missing-buckets: '[]'
-        referrer-policy: origin-when-cross-origin, strict-origin-when-cross-origin
-        access-control-max-age: '600'
-        access-control-allow-origin: '*'
-        access-control-expose-headers: MISSING-BUCKETS
-        x-permitted-cross-domain-policies: master-only
-<<<<<<< HEAD
-        date: Thu, 26 Jun 2025 13:16:29 GMT
-=======
-        date: Mon, 28 Apr 2025 14:34:32 GMT
->>>>>>> b2ee3a86
+        x-auth-token: SlybT0v1OAFUvLaLhZmoDg
+      body:
+        encoding: utf8
+        data: ''
+        compression: none
+    response:
+      status:
+        code: 200
+      headers:
+        cache-control: no-cache
+        missing-buckets: '[]'
+        referrer-policy: origin-when-cross-origin, strict-origin-when-cross-origin
+        access-control-max-age: '600'
+        access-control-allow-origin: '*'
+        access-control-expose-headers: MISSING-BUCKETS
+        x-permitted-cross-domain-policies: master-only
+        date: Thu, 03 Jul 2025 12:08:24 GMT
         content-type: application/octet-stream
         content-length: '75'
       body:
@@ -292,31 +234,23 @@
         accept-encoding: gzip, deflate
         connection: keep-alive
         user-agent: python-httpx/0.27.2
-<<<<<<< HEAD
-        x-auth-token: w0Xj-t1_oo-uxGy7M51Mmw
-=======
-        x-auth-token: 2P3Z0MrDuz1WZLB8VyCxxg
->>>>>>> b2ee3a86
-      body:
-        encoding: utf8
-        data: ''
-        compression: none
-    response:
-      status:
-        code: 200
-      headers:
-        cache-control: no-cache
-        missing-buckets: '[]'
-        referrer-policy: origin-when-cross-origin, strict-origin-when-cross-origin
-        access-control-max-age: '600'
-        access-control-allow-origin: '*'
-        access-control-expose-headers: MISSING-BUCKETS
-        x-permitted-cross-domain-policies: master-only
-<<<<<<< HEAD
-        date: Thu, 26 Jun 2025 13:16:29 GMT
-=======
-        date: Mon, 28 Apr 2025 14:34:32 GMT
->>>>>>> b2ee3a86
+        x-auth-token: SlybT0v1OAFUvLaLhZmoDg
+      body:
+        encoding: utf8
+        data: ''
+        compression: none
+    response:
+      status:
+        code: 200
+      headers:
+        cache-control: no-cache
+        missing-buckets: '[]'
+        referrer-policy: origin-when-cross-origin, strict-origin-when-cross-origin
+        access-control-max-age: '600'
+        access-control-allow-origin: '*'
+        access-control-expose-headers: MISSING-BUCKETS
+        x-permitted-cross-domain-policies: master-only
+        date: Thu, 03 Jul 2025 12:08:24 GMT
         content-type: application/octet-stream
         content-length: '63'
       body:
@@ -333,31 +267,23 @@
         accept-encoding: gzip, deflate
         connection: keep-alive
         user-agent: python-httpx/0.27.2
-<<<<<<< HEAD
-        x-auth-token: w0Xj-t1_oo-uxGy7M51Mmw
-=======
-        x-auth-token: 2P3Z0MrDuz1WZLB8VyCxxg
->>>>>>> b2ee3a86
-      body:
-        encoding: utf8
-        data: ''
-        compression: none
-    response:
-      status:
-        code: 200
-      headers:
-        cache-control: no-cache
-        missing-buckets: '[]'
-        referrer-policy: origin-when-cross-origin, strict-origin-when-cross-origin
-        access-control-max-age: '600'
-        access-control-allow-origin: '*'
-        access-control-expose-headers: MISSING-BUCKETS
-        x-permitted-cross-domain-policies: master-only
-<<<<<<< HEAD
-        date: Thu, 26 Jun 2025 13:16:29 GMT
-=======
-        date: Mon, 28 Apr 2025 14:34:32 GMT
->>>>>>> b2ee3a86
+        x-auth-token: SlybT0v1OAFUvLaLhZmoDg
+      body:
+        encoding: utf8
+        data: ''
+        compression: none
+    response:
+      status:
+        code: 200
+      headers:
+        cache-control: no-cache
+        missing-buckets: '[]'
+        referrer-policy: origin-when-cross-origin, strict-origin-when-cross-origin
+        access-control-max-age: '600'
+        access-control-allow-origin: '*'
+        access-control-expose-headers: MISSING-BUCKETS
+        x-permitted-cross-domain-policies: master-only
+        date: Thu, 03 Jul 2025 12:08:24 GMT
         content-type: application/octet-stream
         content-length: '27'
       body:
@@ -373,31 +299,23 @@
         accept-encoding: gzip, deflate
         connection: keep-alive
         user-agent: python-httpx/0.27.2
-<<<<<<< HEAD
-        x-auth-token: w0Xj-t1_oo-uxGy7M51Mmw
-=======
-        x-auth-token: 2P3Z0MrDuz1WZLB8VyCxxg
->>>>>>> b2ee3a86
-      body:
-        encoding: utf8
-        data: ''
-        compression: none
-    response:
-      status:
-        code: 200
-      headers:
-        cache-control: no-cache
-        missing-buckets: '[]'
-        referrer-policy: origin-when-cross-origin, strict-origin-when-cross-origin
-        access-control-max-age: '600'
-        access-control-allow-origin: '*'
-        access-control-expose-headers: MISSING-BUCKETS
-        x-permitted-cross-domain-policies: master-only
-<<<<<<< HEAD
-        date: Thu, 26 Jun 2025 13:16:30 GMT
-=======
-        date: Mon, 28 Apr 2025 14:34:32 GMT
->>>>>>> b2ee3a86
+        x-auth-token: SlybT0v1OAFUvLaLhZmoDg
+      body:
+        encoding: utf8
+        data: ''
+        compression: none
+    response:
+      status:
+        code: 200
+      headers:
+        cache-control: no-cache
+        missing-buckets: '[]'
+        referrer-policy: origin-when-cross-origin, strict-origin-when-cross-origin
+        access-control-max-age: '600'
+        access-control-allow-origin: '*'
+        access-control-expose-headers: MISSING-BUCKETS
+        x-permitted-cross-domain-policies: master-only
+        date: Thu, 03 Jul 2025 12:08:25 GMT
         content-type: application/octet-stream
         content-length: '16'
       body:
@@ -413,31 +331,23 @@
         accept-encoding: gzip, deflate
         connection: keep-alive
         user-agent: python-httpx/0.27.2
-<<<<<<< HEAD
-        x-auth-token: w0Xj-t1_oo-uxGy7M51Mmw
-=======
-        x-auth-token: 2P3Z0MrDuz1WZLB8VyCxxg
->>>>>>> b2ee3a86
-      body:
-        encoding: utf8
-        data: ''
-        compression: none
-    response:
-      status:
-        code: 200
-      headers:
-        cache-control: no-cache
-        missing-buckets: '[]'
-        referrer-policy: origin-when-cross-origin, strict-origin-when-cross-origin
-        access-control-max-age: '600'
-        access-control-allow-origin: '*'
-        access-control-expose-headers: MISSING-BUCKETS
-        x-permitted-cross-domain-policies: master-only
-<<<<<<< HEAD
-        date: Thu, 26 Jun 2025 13:16:30 GMT
-=======
-        date: Mon, 28 Apr 2025 14:34:33 GMT
->>>>>>> b2ee3a86
+        x-auth-token: SlybT0v1OAFUvLaLhZmoDg
+      body:
+        encoding: utf8
+        data: ''
+        compression: none
+    response:
+      status:
+        code: 200
+      headers:
+        cache-control: no-cache
+        missing-buckets: '[]'
+        referrer-policy: origin-when-cross-origin, strict-origin-when-cross-origin
+        access-control-max-age: '600'
+        access-control-allow-origin: '*'
+        access-control-expose-headers: MISSING-BUCKETS
+        x-permitted-cross-domain-policies: master-only
+        date: Thu, 03 Jul 2025 12:08:25 GMT
         content-type: application/octet-stream
         content-length: '8'
       body:
@@ -454,31 +364,23 @@
         accept-encoding: gzip, deflate
         connection: keep-alive
         user-agent: python-httpx/0.27.2
-<<<<<<< HEAD
-        x-auth-token: w0Xj-t1_oo-uxGy7M51Mmw
-=======
-        x-auth-token: 2P3Z0MrDuz1WZLB8VyCxxg
->>>>>>> b2ee3a86
-      body:
-        encoding: utf8
-        data: ''
-        compression: none
-    response:
-      status:
-        code: 200
-      headers:
-        cache-control: no-cache
-        missing-buckets: '[]'
-        referrer-policy: origin-when-cross-origin, strict-origin-when-cross-origin
-        access-control-max-age: '600'
-        access-control-allow-origin: '*'
-        access-control-expose-headers: MISSING-BUCKETS
-        x-permitted-cross-domain-policies: master-only
-<<<<<<< HEAD
-        date: Thu, 26 Jun 2025 13:16:30 GMT
-=======
-        date: Mon, 28 Apr 2025 14:34:33 GMT
->>>>>>> b2ee3a86
+        x-auth-token: SlybT0v1OAFUvLaLhZmoDg
+      body:
+        encoding: utf8
+        data: ''
+        compression: none
+    response:
+      status:
+        code: 200
+      headers:
+        cache-control: no-cache
+        missing-buckets: '[]'
+        referrer-policy: origin-when-cross-origin, strict-origin-when-cross-origin
+        access-control-max-age: '600'
+        access-control-allow-origin: '*'
+        access-control-expose-headers: MISSING-BUCKETS
+        x-permitted-cross-domain-policies: master-only
+        date: Thu, 03 Jul 2025 12:08:25 GMT
         content-type: application/octet-stream
         content-length: '12'
       body:
@@ -494,31 +396,23 @@
         accept-encoding: gzip, deflate
         connection: keep-alive
         user-agent: python-httpx/0.27.2
-<<<<<<< HEAD
-        x-auth-token: w0Xj-t1_oo-uxGy7M51Mmw
-=======
-        x-auth-token: 2P3Z0MrDuz1WZLB8VyCxxg
->>>>>>> b2ee3a86
-      body:
-        encoding: utf8
-        data: ''
-        compression: none
-    response:
-      status:
-        code: 200
-      headers:
-        cache-control: no-cache
-        missing-buckets: '[]'
-        referrer-policy: origin-when-cross-origin, strict-origin-when-cross-origin
-        access-control-max-age: '600'
-        access-control-allow-origin: '*'
-        access-control-expose-headers: MISSING-BUCKETS
-        x-permitted-cross-domain-policies: master-only
-<<<<<<< HEAD
-        date: Thu, 26 Jun 2025 13:16:30 GMT
-=======
-        date: Mon, 28 Apr 2025 14:34:33 GMT
->>>>>>> b2ee3a86
+        x-auth-token: SlybT0v1OAFUvLaLhZmoDg
+      body:
+        encoding: utf8
+        data: ''
+        compression: none
+    response:
+      status:
+        code: 200
+      headers:
+        cache-control: no-cache
+        missing-buckets: '[]'
+        referrer-policy: origin-when-cross-origin, strict-origin-when-cross-origin
+        access-control-max-age: '600'
+        access-control-allow-origin: '*'
+        access-control-expose-headers: MISSING-BUCKETS
+        x-permitted-cross-domain-policies: master-only
+        date: Thu, 03 Jul 2025 12:08:25 GMT
         content-type: application/octet-stream
         content-length: '2800'
       body:
@@ -535,31 +429,23 @@
         accept-encoding: gzip, deflate
         connection: keep-alive
         user-agent: python-httpx/0.27.2
-<<<<<<< HEAD
-        x-auth-token: w0Xj-t1_oo-uxGy7M51Mmw
-=======
-        x-auth-token: 2P3Z0MrDuz1WZLB8VyCxxg
->>>>>>> b2ee3a86
-      body:
-        encoding: utf8
-        data: ''
-        compression: none
-    response:
-      status:
-        code: 200
-      headers:
-        cache-control: no-cache
-        missing-buckets: '[]'
-        referrer-policy: origin-when-cross-origin, strict-origin-when-cross-origin
-        access-control-max-age: '600'
-        access-control-allow-origin: '*'
-        access-control-expose-headers: MISSING-BUCKETS
-        x-permitted-cross-domain-policies: master-only
-<<<<<<< HEAD
-        date: Thu, 26 Jun 2025 13:16:30 GMT
-=======
-        date: Mon, 28 Apr 2025 14:34:34 GMT
->>>>>>> b2ee3a86
+        x-auth-token: SlybT0v1OAFUvLaLhZmoDg
+      body:
+        encoding: utf8
+        data: ''
+        compression: none
+    response:
+      status:
+        code: 200
+      headers:
+        cache-control: no-cache
+        missing-buckets: '[]'
+        referrer-policy: origin-when-cross-origin, strict-origin-when-cross-origin
+        access-control-max-age: '600'
+        access-control-allow-origin: '*'
+        access-control-expose-headers: MISSING-BUCKETS
+        x-permitted-cross-domain-policies: master-only
+        date: Thu, 03 Jul 2025 12:08:26 GMT
         content-type: application/octet-stream
         content-length: '1200'
       body:
@@ -576,31 +462,23 @@
         accept-encoding: gzip, deflate
         connection: keep-alive
         user-agent: python-httpx/0.27.2
-<<<<<<< HEAD
-        x-auth-token: w0Xj-t1_oo-uxGy7M51Mmw
-=======
-        x-auth-token: 2P3Z0MrDuz1WZLB8VyCxxg
->>>>>>> b2ee3a86
-      body:
-        encoding: utf8
-        data: ''
-        compression: none
-    response:
-      status:
-        code: 200
-      headers:
-        cache-control: no-cache
-        missing-buckets: '[]'
-        referrer-policy: origin-when-cross-origin, strict-origin-when-cross-origin
-        access-control-max-age: '600'
-        access-control-allow-origin: '*'
-        access-control-expose-headers: MISSING-BUCKETS
-        x-permitted-cross-domain-policies: master-only
-<<<<<<< HEAD
-        date: Thu, 26 Jun 2025 13:16:31 GMT
-=======
-        date: Mon, 28 Apr 2025 14:34:35 GMT
->>>>>>> b2ee3a86
+        x-auth-token: SlybT0v1OAFUvLaLhZmoDg
+      body:
+        encoding: utf8
+        data: ''
+        compression: none
+    response:
+      status:
+        code: 200
+      headers:
+        cache-control: no-cache
+        missing-buckets: '[]'
+        referrer-policy: origin-when-cross-origin, strict-origin-when-cross-origin
+        access-control-max-age: '600'
+        access-control-allow-origin: '*'
+        access-control-expose-headers: MISSING-BUCKETS
+        x-permitted-cross-domain-policies: master-only
+        date: Thu, 03 Jul 2025 12:08:26 GMT
         content-type: application/octet-stream
         content-length: '700'
       body:
@@ -617,31 +495,23 @@
         accept-encoding: gzip, deflate
         connection: keep-alive
         user-agent: python-httpx/0.27.2
-<<<<<<< HEAD
-        x-auth-token: w0Xj-t1_oo-uxGy7M51Mmw
-=======
-        x-auth-token: 2P3Z0MrDuz1WZLB8VyCxxg
->>>>>>> b2ee3a86
-      body:
-        encoding: utf8
-        data: ''
-        compression: none
-    response:
-      status:
-        code: 200
-      headers:
-        cache-control: no-cache
-        missing-buckets: '[]'
-        referrer-policy: origin-when-cross-origin, strict-origin-when-cross-origin
-        access-control-max-age: '600'
-        access-control-allow-origin: '*'
-        access-control-expose-headers: MISSING-BUCKETS
-        x-permitted-cross-domain-policies: master-only
-<<<<<<< HEAD
-        date: Thu, 26 Jun 2025 13:16:31 GMT
-=======
-        date: Mon, 28 Apr 2025 14:34:36 GMT
->>>>>>> b2ee3a86
+        x-auth-token: SlybT0v1OAFUvLaLhZmoDg
+      body:
+        encoding: utf8
+        data: ''
+        compression: none
+    response:
+      status:
+        code: 200
+      headers:
+        cache-control: no-cache
+        missing-buckets: '[]'
+        referrer-policy: origin-when-cross-origin, strict-origin-when-cross-origin
+        access-control-max-age: '600'
+        access-control-allow-origin: '*'
+        access-control-expose-headers: MISSING-BUCKETS
+        x-permitted-cross-domain-policies: master-only
+        date: Thu, 03 Jul 2025 12:08:27 GMT
         content-type: application/octet-stream
         content-length: '300'
       body:
@@ -658,31 +528,23 @@
         accept-encoding: gzip, deflate
         connection: keep-alive
         user-agent: python-httpx/0.27.2
-<<<<<<< HEAD
-        x-auth-token: w0Xj-t1_oo-uxGy7M51Mmw
-=======
-        x-auth-token: 2P3Z0MrDuz1WZLB8VyCxxg
->>>>>>> b2ee3a86
-      body:
-        encoding: utf8
-        data: ''
-        compression: none
-    response:
-      status:
-        code: 200
-      headers:
-        cache-control: no-cache
-        missing-buckets: '[]'
-        referrer-policy: origin-when-cross-origin, strict-origin-when-cross-origin
-        access-control-max-age: '600'
-        access-control-allow-origin: '*'
-        access-control-expose-headers: MISSING-BUCKETS
-        x-permitted-cross-domain-policies: master-only
-<<<<<<< HEAD
-        date: Thu, 26 Jun 2025 13:16:32 GMT
-=======
-        date: Mon, 28 Apr 2025 14:34:37 GMT
->>>>>>> b2ee3a86
+        x-auth-token: SlybT0v1OAFUvLaLhZmoDg
+      body:
+        encoding: utf8
+        data: ''
+        compression: none
+    response:
+      status:
+        code: 200
+      headers:
+        cache-control: no-cache
+        missing-buckets: '[]'
+        referrer-policy: origin-when-cross-origin, strict-origin-when-cross-origin
+        access-control-max-age: '600'
+        access-control-allow-origin: '*'
+        access-control-expose-headers: MISSING-BUCKETS
+        x-permitted-cross-domain-policies: master-only
+        date: Thu, 03 Jul 2025 12:08:27 GMT
         content-type: application/octet-stream
         content-length: '252'
       body:
@@ -699,31 +561,23 @@
         accept-encoding: gzip, deflate
         connection: keep-alive
         user-agent: python-httpx/0.27.2
-<<<<<<< HEAD
-        x-auth-token: w0Xj-t1_oo-uxGy7M51Mmw
-=======
-        x-auth-token: 2P3Z0MrDuz1WZLB8VyCxxg
->>>>>>> b2ee3a86
-      body:
-        encoding: utf8
-        data: ''
-        compression: none
-    response:
-      status:
-        code: 200
-      headers:
-        cache-control: no-cache
-        missing-buckets: '[]'
-        referrer-policy: origin-when-cross-origin, strict-origin-when-cross-origin
-        access-control-max-age: '600'
-        access-control-allow-origin: '*'
-        access-control-expose-headers: MISSING-BUCKETS
-        x-permitted-cross-domain-policies: master-only
-<<<<<<< HEAD
-        date: Thu, 26 Jun 2025 13:16:32 GMT
-=======
-        date: Mon, 28 Apr 2025 14:34:38 GMT
->>>>>>> b2ee3a86
+        x-auth-token: SlybT0v1OAFUvLaLhZmoDg
+      body:
+        encoding: utf8
+        data: ''
+        compression: none
+    response:
+      status:
+        code: 200
+      headers:
+        cache-control: no-cache
+        missing-buckets: '[]'
+        referrer-policy: origin-when-cross-origin, strict-origin-when-cross-origin
+        access-control-max-age: '600'
+        access-control-allow-origin: '*'
+        access-control-expose-headers: MISSING-BUCKETS
+        x-permitted-cross-domain-policies: master-only
+        date: Thu, 03 Jul 2025 12:08:27 GMT
         content-type: application/octet-stream
         content-length: '108'
       body:
@@ -740,31 +594,23 @@
         accept-encoding: gzip, deflate
         connection: keep-alive
         user-agent: python-httpx/0.27.2
-<<<<<<< HEAD
-        x-auth-token: w0Xj-t1_oo-uxGy7M51Mmw
-=======
-        x-auth-token: 2P3Z0MrDuz1WZLB8VyCxxg
->>>>>>> b2ee3a86
-      body:
-        encoding: utf8
-        data: ''
-        compression: none
-    response:
-      status:
-        code: 200
-      headers:
-        cache-control: no-cache
-        missing-buckets: '[]'
-        referrer-policy: origin-when-cross-origin, strict-origin-when-cross-origin
-        access-control-max-age: '600'
-        access-control-allow-origin: '*'
-        access-control-expose-headers: MISSING-BUCKETS
-        x-permitted-cross-domain-policies: master-only
-<<<<<<< HEAD
-        date: Thu, 26 Jun 2025 13:16:33 GMT
-=======
-        date: Mon, 28 Apr 2025 14:34:39 GMT
->>>>>>> b2ee3a86
+        x-auth-token: SlybT0v1OAFUvLaLhZmoDg
+      body:
+        encoding: utf8
+        data: ''
+        compression: none
+    response:
+      status:
+        code: 200
+      headers:
+        cache-control: no-cache
+        missing-buckets: '[]'
+        referrer-policy: origin-when-cross-origin, strict-origin-when-cross-origin
+        access-control-max-age: '600'
+        access-control-allow-origin: '*'
+        access-control-expose-headers: MISSING-BUCKETS
+        x-permitted-cross-domain-policies: master-only
+        date: Thu, 03 Jul 2025 12:08:28 GMT
         content-type: application/octet-stream
         content-length: '64'
       body:
@@ -781,31 +627,23 @@
         accept-encoding: gzip, deflate
         connection: keep-alive
         user-agent: python-httpx/0.27.2
-<<<<<<< HEAD
-        x-auth-token: w0Xj-t1_oo-uxGy7M51Mmw
-=======
-        x-auth-token: 2P3Z0MrDuz1WZLB8VyCxxg
->>>>>>> b2ee3a86
-      body:
-        encoding: utf8
-        data: ''
-        compression: none
-    response:
-      status:
-        code: 200
-      headers:
-        cache-control: no-cache
-        missing-buckets: '[]'
-        referrer-policy: origin-when-cross-origin, strict-origin-when-cross-origin
-        access-control-max-age: '600'
-        access-control-allow-origin: '*'
-        access-control-expose-headers: MISSING-BUCKETS
-        x-permitted-cross-domain-policies: master-only
-<<<<<<< HEAD
-        date: Thu, 26 Jun 2025 13:16:33 GMT
-=======
-        date: Mon, 28 Apr 2025 14:34:40 GMT
->>>>>>> b2ee3a86
+        x-auth-token: SlybT0v1OAFUvLaLhZmoDg
+      body:
+        encoding: utf8
+        data: ''
+        compression: none
+    response:
+      status:
+        code: 200
+      headers:
+        cache-control: no-cache
+        missing-buckets: '[]'
+        referrer-policy: origin-when-cross-origin, strict-origin-when-cross-origin
+        access-control-max-age: '600'
+        access-control-allow-origin: '*'
+        access-control-expose-headers: MISSING-BUCKETS
+        x-permitted-cross-domain-policies: master-only
+        date: Thu, 03 Jul 2025 12:08:28 GMT
         content-type: application/octet-stream
         content-length: '32'
       body:
@@ -821,31 +659,23 @@
         accept-encoding: gzip, deflate
         connection: keep-alive
         user-agent: python-httpx/0.27.2
-<<<<<<< HEAD
-        x-auth-token: w0Xj-t1_oo-uxGy7M51Mmw
-=======
-        x-auth-token: 2P3Z0MrDuz1WZLB8VyCxxg
->>>>>>> b2ee3a86
-      body:
-        encoding: utf8
-        data: ''
-        compression: none
-    response:
-      status:
-        code: 200
-      headers:
-        cache-control: no-cache
-        missing-buckets: '[]'
-        referrer-policy: origin-when-cross-origin, strict-origin-when-cross-origin
-        access-control-max-age: '600'
-        access-control-allow-origin: '*'
-        access-control-expose-headers: MISSING-BUCKETS
-        x-permitted-cross-domain-policies: master-only
-<<<<<<< HEAD
-        date: Thu, 26 Jun 2025 13:16:34 GMT
-=======
-        date: Mon, 28 Apr 2025 14:34:41 GMT
->>>>>>> b2ee3a86
+        x-auth-token: SlybT0v1OAFUvLaLhZmoDg
+      body:
+        encoding: utf8
+        data: ''
+        compression: none
+    response:
+      status:
+        code: 200
+      headers:
+        cache-control: no-cache
+        missing-buckets: '[]'
+        referrer-policy: origin-when-cross-origin, strict-origin-when-cross-origin
+        access-control-max-age: '600'
+        access-control-allow-origin: '*'
+        access-control-expose-headers: MISSING-BUCKETS
+        x-permitted-cross-domain-policies: master-only
+        date: Thu, 03 Jul 2025 12:08:29 GMT
         content-type: application/octet-stream
         content-length: '48'
       body:
@@ -876,21 +706,13 @@
         access-control-max-age: '600'
         access-control-allow-origin: '*'
         x-permitted-cross-domain-policies: master-only
-<<<<<<< HEAD
-        date: Thu, 26 Jun 2025 13:16:34 GMT
-=======
-        date: Mon, 28 Apr 2025 14:34:42 GMT
->>>>>>> b2ee3a86
+        date: Thu, 03 Jul 2025 12:08:29 GMT
         content-type: application/json
-        content-length: '1433'
-      body:
-        encoding: utf8
-        data: >-
-<<<<<<< HEAD
-          [{"id":"59e9cfbdba632ac2ab8b23b5","name":"l4_sample","dataSource":{"id":{"name":"l4_sample","team":"Organization_X"},"dataLayers":[{"name":"color","category":"color","boundingBox":{"topLeft":[3072,3072,512],"width":1024,"height":1024,"depth":1024},"resolutions":[[1,1,1],[2,2,1],[4,4,1],[8,8,2],[16,16,4]],"elementClass":"uint8","defaultViewConfiguration":{"color":[255,0,0]}},{"name":"segmentation","category":"segmentation","boundingBox":{"topLeft":[3072,3072,512],"width":1024,"height":1024,"depth":1024},"resolutions":[[1,1,1],[2,2,1],[4,4,1],[8,8,2],[16,16,4]],"elementClass":"uint32","largestSegmentId":2504697}],"scale":{"factor":[11.239999771118164,11.239999771118164,28],"unit":"nanometer"}},"dataStore":{"name":"localhost","url":"http://localhost:9000","allowsUpload":true,"jobsSupportedByAvailableWorkers":[],"jobsEnabled":false},"owningOrganization":"Organization_X","allowedTeams":[{"id":"570b9f4b2a7c0e3b008da6ec","name":"team_X1","organization":"Organization_X"}],"allowedTeamsCumulative":[{"id":"570b9f4b2a7c0e3b008da6ec","name":"team_X1","organization":"Organization_X"}],"isActive":true,"isPublic":true,"description":null,"directoryName":"l4_sample","created":1508495293789,"isEditable":true,"lastUsedByUser":1750943789551,"logoUrl":"/assets/images/mpi-logos.svg","sortingKey":1508495293789,"metadata":[],"isUnreported":false,"tags":[],"folderId":"570b9f4e4bb848d0885ea917","publication":null,"usedStorageBytes":0}]
-=======
-          [{"id":"59e9cfbdba632ac2ab8b23b5","name":"l4_sample","dataSource":{"id":{"name":"l4_sample","team":"Organization_X"},"dataLayers":[{"name":"color","category":"color","boundingBox":{"topLeft":[3072,3072,512],"width":1024,"height":1024,"depth":1024},"resolutions":[[1,1,1],[2,2,1],[4,4,1],[8,8,2],[16,16,4]],"elementClass":"uint8","defaultViewConfiguration":{"color":[255,0,0]}},{"name":"segmentation","category":"segmentation","boundingBox":{"topLeft":[3072,3072,512],"width":1024,"height":1024,"depth":1024},"resolutions":[[1,1,1],[2,2,1],[4,4,1],[8,8,2],[16,16,4]],"elementClass":"uint32","largestSegmentId":2504697}],"scale":{"factor":[11.239999771118164,11.239999771118164,28],"unit":"nanometer"}},"dataStore":{"name":"localhost","url":"http://localhost:9000","allowsUpload":true,"jobsSupportedByAvailableWorkers":[],"jobsEnabled":false},"owningOrganization":"Organization_X","allowedTeams":[{"id":"570b9f4b2a7c0e3b008da6ec","name":"team_X1","organization":"Organization_X"}],"allowedTeamsCumulative":[{"id":"570b9f4b2a7c0e3b008da6ec","name":"team_X1","organization":"Organization_X"}],"isActive":true,"isPublic":true,"description":null,"directoryName":"l4_sample","created":1508495293789,"isEditable":true,"lastUsedByUser":1745850871109,"logoUrl":"/assets/images/mpi-logos.svg","sortingKey":1508495293789,"metadata":[],"isUnreported":false,"tags":[],"folderId":"570b9f4e4bb848d0885ea917","publication":null,"usedStorageBytes":0}]
->>>>>>> b2ee3a86
+        content-length: '1577'
+      body:
+        encoding: utf8
+        data: >-
+          [{"id":"59e9cfbdba632ac2ab8b23b5","name":"l4_sample","dataSource":{"id":{"name":"l4_sample","team":"Organization_X"},"dataLayers":[{"name":"color","category":"color","boundingBox":{"topLeft":[3072,3072,512],"width":1024,"height":1024,"depth":1024},"resolutions":[[1,1,1],[2,2,1],[4,4,1],[8,8,2],[16,16,4]],"elementClass":"uint8","defaultViewConfiguration":{"color":[255,0,0]}},{"name":"segmentation","category":"segmentation","boundingBox":{"topLeft":[3072,3072,512],"width":1024,"height":1024,"depth":1024},"resolutions":[[1,1,1],[2,2,1],[4,4,1],[8,8,2],[16,16,4]],"elementClass":"uint32","largestSegmentId":2504697}],"scale":{"factor":[11.239999771118164,11.239999771118164,28],"unit":"nanometer"}},"dataStore":{"name":"localhost","url":"http://localhost:9000","allowsUpload":true,"jobsSupportedByAvailableWorkers":[],"jobsEnabled":false},"owningOrganization":"Organization_X","allowedTeams":[{"id":"570b9f4b2a7c0e3b008da6ec","name":"team_X1","organization":"Organization_X"}],"allowedTeamsCumulative":[{"id":"570b9f4b2a7c0e3b008da6ec","name":"team_X1","organization":"Organization_X"}],"isActive":true,"isPublic":true,"description":null,"directoryName":"l4_sample","created":1508495293789,"isEditable":true,"lastUsedByUser":1751544504746,"logoUrl":"/assets/images/mpi-logos.svg","sortingKey":1508495293789,"metadata":[{"key":"key","type":"string","value":"value"},{"key":"number","type":"number","value":42},{"key":"list","type":"string[]","value":["a","b","c"]}],"isUnreported":false,"tags":[],"folderId":"570b9f4e4bb848d0885ea917","publication":null,"usedStorageBytes":0}]
         compression: none
   - request:
       method: GET
@@ -914,21 +736,13 @@
         cache-control: no-cache
         referrer-policy: origin-when-cross-origin, strict-origin-when-cross-origin
         x-permitted-cross-domain-policies: master-only
-<<<<<<< HEAD
-        date: Thu, 26 Jun 2025 13:16:34 GMT
-=======
-        date: Mon, 28 Apr 2025 14:34:42 GMT
->>>>>>> b2ee3a86
+        date: Thu, 03 Jul 2025 12:08:29 GMT
         content-type: application/json
-        content-length: '1431'
-      body:
-        encoding: utf8
-        data: >-
-<<<<<<< HEAD
-          {"id":"59e9cfbdba632ac2ab8b23b5","name":"l4_sample","dataSource":{"id":{"name":"l4_sample","team":"Organization_X"},"dataLayers":[{"name":"color","category":"color","boundingBox":{"topLeft":[3072,3072,512],"width":1024,"height":1024,"depth":1024},"resolutions":[[1,1,1],[2,2,1],[4,4,1],[8,8,2],[16,16,4]],"elementClass":"uint8","defaultViewConfiguration":{"color":[255,0,0]}},{"name":"segmentation","category":"segmentation","boundingBox":{"topLeft":[3072,3072,512],"width":1024,"height":1024,"depth":1024},"resolutions":[[1,1,1],[2,2,1],[4,4,1],[8,8,2],[16,16,4]],"elementClass":"uint32","largestSegmentId":2504697}],"scale":{"factor":[11.239999771118164,11.239999771118164,28],"unit":"nanometer"}},"dataStore":{"name":"localhost","url":"http://localhost:9000","allowsUpload":true,"jobsSupportedByAvailableWorkers":[],"jobsEnabled":false},"owningOrganization":"Organization_X","allowedTeams":[{"id":"570b9f4b2a7c0e3b008da6ec","name":"team_X1","organization":"Organization_X"}],"allowedTeamsCumulative":[{"id":"570b9f4b2a7c0e3b008da6ec","name":"team_X1","organization":"Organization_X"}],"isActive":true,"isPublic":true,"description":null,"directoryName":"l4_sample","created":1508495293789,"isEditable":true,"lastUsedByUser":1750943795196,"logoUrl":"/assets/images/mpi-logos.svg","sortingKey":1508495293789,"metadata":[],"isUnreported":false,"tags":[],"folderId":"570b9f4e4bb848d0885ea917","publication":null,"usedStorageBytes":0}
-=======
-          {"id":"59e9cfbdba632ac2ab8b23b5","name":"l4_sample","dataSource":{"id":{"name":"l4_sample","team":"Organization_X"},"dataLayers":[{"name":"color","category":"color","boundingBox":{"topLeft":[3072,3072,512],"width":1024,"height":1024,"depth":1024},"resolutions":[[1,1,1],[2,2,1],[4,4,1],[8,8,2],[16,16,4]],"elementClass":"uint8","defaultViewConfiguration":{"color":[255,0,0]}},{"name":"segmentation","category":"segmentation","boundingBox":{"topLeft":[3072,3072,512],"width":1024,"height":1024,"depth":1024},"resolutions":[[1,1,1],[2,2,1],[4,4,1],[8,8,2],[16,16,4]],"elementClass":"uint32","largestSegmentId":2504697}],"scale":{"factor":[11.239999771118164,11.239999771118164,28],"unit":"nanometer"}},"dataStore":{"name":"localhost","url":"http://localhost:9000","allowsUpload":true,"jobsSupportedByAvailableWorkers":[],"jobsEnabled":false},"owningOrganization":"Organization_X","allowedTeams":[{"id":"570b9f4b2a7c0e3b008da6ec","name":"team_X1","organization":"Organization_X"}],"allowedTeamsCumulative":[{"id":"570b9f4b2a7c0e3b008da6ec","name":"team_X1","organization":"Organization_X"}],"isActive":true,"isPublic":true,"description":null,"directoryName":"l4_sample","created":1508495293789,"isEditable":true,"lastUsedByUser":1745850883183,"logoUrl":"/assets/images/mpi-logos.svg","sortingKey":1508495293789,"metadata":[],"isUnreported":false,"tags":[],"folderId":"570b9f4e4bb848d0885ea917","publication":null,"usedStorageBytes":0}
->>>>>>> b2ee3a86
+        content-length: '1575'
+      body:
+        encoding: utf8
+        data: >-
+          {"id":"59e9cfbdba632ac2ab8b23b5","name":"l4_sample","dataSource":{"id":{"name":"l4_sample","team":"Organization_X"},"dataLayers":[{"name":"color","category":"color","boundingBox":{"topLeft":[3072,3072,512],"width":1024,"height":1024,"depth":1024},"resolutions":[[1,1,1],[2,2,1],[4,4,1],[8,8,2],[16,16,4]],"elementClass":"uint8","defaultViewConfiguration":{"color":[255,0,0]}},{"name":"segmentation","category":"segmentation","boundingBox":{"topLeft":[3072,3072,512],"width":1024,"height":1024,"depth":1024},"resolutions":[[1,1,1],[2,2,1],[4,4,1],[8,8,2],[16,16,4]],"elementClass":"uint32","largestSegmentId":2504697}],"scale":{"factor":[11.239999771118164,11.239999771118164,28],"unit":"nanometer"}},"dataStore":{"name":"localhost","url":"http://localhost:9000","allowsUpload":true,"jobsSupportedByAvailableWorkers":[],"jobsEnabled":false},"owningOrganization":"Organization_X","allowedTeams":[{"id":"570b9f4b2a7c0e3b008da6ec","name":"team_X1","organization":"Organization_X"}],"allowedTeamsCumulative":[{"id":"570b9f4b2a7c0e3b008da6ec","name":"team_X1","organization":"Organization_X"}],"isActive":true,"isPublic":true,"description":null,"directoryName":"l4_sample","created":1508495293789,"isEditable":true,"lastUsedByUser":1751544510434,"logoUrl":"/assets/images/mpi-logos.svg","sortingKey":1508495293789,"metadata":[{"key":"key","type":"string","value":"value"},{"key":"number","type":"number","value":42},{"key":"list","type":"string[]","value":["a","b","c"]}],"isUnreported":false,"tags":[],"folderId":"570b9f4e4bb848d0885ea917","publication":null,"usedStorageBytes":0}
         compression: none
   - request:
       method: GET
@@ -940,31 +754,23 @@
         accept-encoding: gzip, deflate
         connection: keep-alive
         user-agent: python-httpx/0.27.2
-<<<<<<< HEAD
-        x-auth-token: w0Xj-t1_oo-uxGy7M51Mmw
-=======
-        x-auth-token: 2P3Z0MrDuz1WZLB8VyCxxg
->>>>>>> b2ee3a86
-      body:
-        encoding: utf8
-        data: ''
-        compression: none
-    response:
-      status:
-        code: 200
-      headers:
-        cache-control: no-cache
-        missing-buckets: '[]'
-        referrer-policy: origin-when-cross-origin, strict-origin-when-cross-origin
-        access-control-max-age: '600'
-        access-control-allow-origin: '*'
-        access-control-expose-headers: MISSING-BUCKETS
-        x-permitted-cross-domain-policies: master-only
-<<<<<<< HEAD
-        date: Thu, 26 Jun 2025 13:16:34 GMT
-=======
-        date: Mon, 28 Apr 2025 14:34:42 GMT
->>>>>>> b2ee3a86
+        x-auth-token: SlybT0v1OAFUvLaLhZmoDg
+      body:
+        encoding: utf8
+        data: ''
+        compression: none
+    response:
+      status:
+        code: 200
+      headers:
+        cache-control: no-cache
+        missing-buckets: '[]'
+        referrer-policy: origin-when-cross-origin, strict-origin-when-cross-origin
+        access-control-max-age: '600'
+        access-control-allow-origin: '*'
+        access-control-expose-headers: MISSING-BUCKETS
+        x-permitted-cross-domain-policies: master-only
+        date: Thu, 03 Jul 2025 12:08:29 GMT
         content-type: application/octet-stream
         content-length: '700'
       body:
@@ -981,31 +787,23 @@
         accept-encoding: gzip, deflate
         connection: keep-alive
         user-agent: python-httpx/0.27.2
-<<<<<<< HEAD
-        x-auth-token: w0Xj-t1_oo-uxGy7M51Mmw
-=======
-        x-auth-token: 2P3Z0MrDuz1WZLB8VyCxxg
->>>>>>> b2ee3a86
-      body:
-        encoding: utf8
-        data: ''
-        compression: none
-    response:
-      status:
-        code: 200
-      headers:
-        cache-control: no-cache
-        missing-buckets: '[]'
-        referrer-policy: origin-when-cross-origin, strict-origin-when-cross-origin
-        access-control-max-age: '600'
-        access-control-allow-origin: '*'
-        access-control-expose-headers: MISSING-BUCKETS
-        x-permitted-cross-domain-policies: master-only
-<<<<<<< HEAD
-        date: Thu, 26 Jun 2025 13:16:35 GMT
-=======
-        date: Mon, 28 Apr 2025 14:34:43 GMT
->>>>>>> b2ee3a86
+        x-auth-token: SlybT0v1OAFUvLaLhZmoDg
+      body:
+        encoding: utf8
+        data: ''
+        compression: none
+    response:
+      status:
+        code: 200
+      headers:
+        cache-control: no-cache
+        missing-buckets: '[]'
+        referrer-policy: origin-when-cross-origin, strict-origin-when-cross-origin
+        access-control-max-age: '600'
+        access-control-allow-origin: '*'
+        access-control-expose-headers: MISSING-BUCKETS
+        x-permitted-cross-domain-policies: master-only
+        date: Thu, 03 Jul 2025 12:08:29 GMT
         content-type: application/octet-stream
         content-length: '300'
       body:
@@ -1022,31 +820,23 @@
         accept-encoding: gzip, deflate
         connection: keep-alive
         user-agent: python-httpx/0.27.2
-<<<<<<< HEAD
-        x-auth-token: w0Xj-t1_oo-uxGy7M51Mmw
-=======
-        x-auth-token: 2P3Z0MrDuz1WZLB8VyCxxg
->>>>>>> b2ee3a86
-      body:
-        encoding: utf8
-        data: ''
-        compression: none
-    response:
-      status:
-        code: 200
-      headers:
-        cache-control: no-cache
-        missing-buckets: '[]'
-        referrer-policy: origin-when-cross-origin, strict-origin-when-cross-origin
-        access-control-max-age: '600'
-        access-control-allow-origin: '*'
-        access-control-expose-headers: MISSING-BUCKETS
-        x-permitted-cross-domain-policies: master-only
-<<<<<<< HEAD
-        date: Thu, 26 Jun 2025 13:16:35 GMT
-=======
-        date: Mon, 28 Apr 2025 14:34:43 GMT
->>>>>>> b2ee3a86
+        x-auth-token: SlybT0v1OAFUvLaLhZmoDg
+      body:
+        encoding: utf8
+        data: ''
+        compression: none
+    response:
+      status:
+        code: 200
+      headers:
+        cache-control: no-cache
+        missing-buckets: '[]'
+        referrer-policy: origin-when-cross-origin, strict-origin-when-cross-origin
+        access-control-max-age: '600'
+        access-control-allow-origin: '*'
+        access-control-expose-headers: MISSING-BUCKETS
+        x-permitted-cross-domain-policies: master-only
+        date: Thu, 03 Jul 2025 12:08:29 GMT
         content-type: application/octet-stream
         content-length: '2800'
       body:
@@ -1063,31 +853,23 @@
         accept-encoding: gzip, deflate
         connection: keep-alive
         user-agent: python-httpx/0.27.2
-<<<<<<< HEAD
-        x-auth-token: w0Xj-t1_oo-uxGy7M51Mmw
-=======
-        x-auth-token: 2P3Z0MrDuz1WZLB8VyCxxg
->>>>>>> b2ee3a86
-      body:
-        encoding: utf8
-        data: ''
-        compression: none
-    response:
-      status:
-        code: 200
-      headers:
-        cache-control: no-cache
-        missing-buckets: '[]'
-        referrer-policy: origin-when-cross-origin, strict-origin-when-cross-origin
-        access-control-max-age: '600'
-        access-control-allow-origin: '*'
-        access-control-expose-headers: MISSING-BUCKETS
-        x-permitted-cross-domain-policies: master-only
-<<<<<<< HEAD
-        date: Thu, 26 Jun 2025 13:16:35 GMT
-=======
-        date: Mon, 28 Apr 2025 14:34:45 GMT
->>>>>>> b2ee3a86
+        x-auth-token: SlybT0v1OAFUvLaLhZmoDg
+      body:
+        encoding: utf8
+        data: ''
+        compression: none
+    response:
+      status:
+        code: 200
+      headers:
+        cache-control: no-cache
+        missing-buckets: '[]'
+        referrer-policy: origin-when-cross-origin, strict-origin-when-cross-origin
+        access-control-max-age: '600'
+        access-control-allow-origin: '*'
+        access-control-expose-headers: MISSING-BUCKETS
+        x-permitted-cross-domain-policies: master-only
+        date: Thu, 03 Jul 2025 12:08:30 GMT
         content-type: application/octet-stream
         content-length: '1200'
       body:
