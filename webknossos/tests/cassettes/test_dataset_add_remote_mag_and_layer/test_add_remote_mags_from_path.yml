http_interactions:
  - request:
      method: GET
      path: /api/v9/user
      headers:
        host: localhost:9000
        accept: '*/*'
        accept-encoding: gzip, deflate
        connection: keep-alive
        user-agent: python-httpx/0.27.2
        x-auth-token: >-
          1b88db86331a38c21a0b235794b9e459856490d70408bcffb767f64ade0f83d2bdb4c4e181b9a9a30cdece7cb7c65208cc43b6c1bb5987f5ece00d348b1a905502a266f8fc64f0371cd6559393d72e031d0c2d0cabad58cccf957bb258bc86f05b5dc3d4fff3d5e3d9c0389a6027d861a21e78e3222fb6c5b7944520ef21761e
      body:
        encoding: utf8
        data: ''
        compression: none
    response:
      status:
        code: 200
      headers:
        cache-control: no-cache
        referrer-policy: origin-when-cross-origin, strict-origin-when-cross-origin
        x-permitted-cross-domain-policies: master-only
<<<<<<< HEAD
        date: Tue, 28 Jan 2025 16:55:47 GMT
=======
        date: Thu, 30 Jan 2025 11:05:56 GMT
>>>>>>> bd8a6af7
        content-type: application/json
        content-length: '682'
      body:
        encoding: utf8
        data: >-
          {"id":"570b9f4d2a7c0e4d008da6ef","email":"user_A@scalableminds.com","firstName":"user_A","lastName":"last_A","isAdmin":true,"isOrganizationOwner":true,"isDatasetManager":true,"isActive":true,"teams":[{"id":"570b9f4b2a7c0e3b008da6ec","name":"team_X1","isTeamManager":true},{"id":"59882b370d889b84020efd3f","name":"team_X3","isTeamManager":false},{"id":"59882b370d889b84020efd6f","name":"team_X4","isTeamManager":true}],"experiences":{"abc":5},"lastActivity":1460379469053,"isAnonymous":false,"isEditable":true,"organization":"Organization_X","novelUserExperienceInfos":{},"selectedTheme":"auto","created":1460379469000,"lastTaskTypeId":null,"isSuperUser":true,"isEmailVerified":true}
        compression: none
  - request:
      method: GET
      path: >-
        /api/v9/datasets?isActive=true&organizationId=Organization_X&searchQuery=l4_sample
      headers:
        host: localhost:9000
        accept: '*/*'
        accept-encoding: gzip, deflate
        connection: keep-alive
        user-agent: python-httpx/0.27.2
        x-auth-token: >-
          1b88db86331a38c21a0b235794b9e459856490d70408bcffb767f64ade0f83d2bdb4c4e181b9a9a30cdece7cb7c65208cc43b6c1bb5987f5ece00d348b1a905502a266f8fc64f0371cd6559393d72e031d0c2d0cabad58cccf957bb258bc86f05b5dc3d4fff3d5e3d9c0389a6027d861a21e78e3222fb6c5b7944520ef21761e
      body:
        encoding: utf8
        data: ''
        compression: none
    response:
      status:
        code: 200
      headers:
        cache-control: no-cache
        referrer-policy: origin-when-cross-origin, strict-origin-when-cross-origin
        access-control-max-age: '600'
        access-control-allow-origin: '*'
        x-permitted-cross-domain-policies: master-only
<<<<<<< HEAD
        date: Tue, 28 Jan 2025 16:55:47 GMT
        content-type: application/json
        content-length: '1478'
      body:
        encoding: utf8
        data: >-
          [{"id":"59e9cfbdba632ac2ab8b23b5","name":"l4_sample","dataSource":{"id":{"name":"l4_sample","team":"Organization_X"},"dataLayers":[{"name":"color","category":"color","boundingBox":{"topLeft":[3072,3072,512],"width":1024,"height":1024,"depth":1024},"resolutions":[[1,1,1],[2,2,1],[4,4,1],[8,8,2],[16,16,4]],"elementClass":"uint8","defaultViewConfiguration":{"color":[255,0,0]}},{"name":"segmentation","category":"segmentation","boundingBox":{"topLeft":[3072,3072,512],"width":1024,"height":1024,"depth":1024},"resolutions":[[1,1,1],[2,2,1],[4,4,1],[8,8,2],[16,16,4]],"elementClass":"uint32","largestSegmentId":2504697}],"scale":{"factor":[11.239999771118164,11.239999771118164,28],"unit":"nanometer"}},"dataStore":{"name":"localhost","url":"http://localhost:9000","allowsUpload":true,"jobsSupportedByAvailableWorkers":[],"jobsEnabled":false},"owningOrganization":"Organization_X","allowedTeams":[{"id":"570b9f4b2a7c0e3b008da6ec","name":"team_X1","organization":"Organization_X"}],"allowedTeamsCumulative":[{"id":"570b9f4b2a7c0e3b008da6ec","name":"team_X1","organization":"Organization_X"}],"isActive":true,"isPublic":true,"description":null,"directoryName":"l4_sample","created":1508495293789,"isEditable":true,"lastUsedByUser":1738083346993,"logoUrl":"/assets/images/mpi-logos.svg","sortingKey":1508495293789,"metadata":[{"key":"key","type":"string","value":"value"}],"isUnreported":false,"tags":[],"folderId":"570b9f4e4bb848d0885ea917","publication":null,"usedStorageBytes":0}]
=======
        date: Thu, 30 Jan 2025 11:05:56 GMT
        content-type: application/json
        content-length: '1595'
      body:
        encoding: utf8
        data: >-
          [{"id":"59e9cfbdba632ac2ab8b23b5","name":"l4_sample","dataSource":{"id":{"name":"l4_sample","team":"Organization_X"},"dataLayers":[{"name":"color","category":"color","boundingBox":{"topLeft":[3072,3072,512],"width":1024,"height":1024,"depth":1024},"resolutions":[[1,1,1],[2,2,1],[4,4,1],[8,8,2],[16,16,4]],"elementClass":"uint8","defaultViewConfiguration":{"color":[255,0,0]}},{"name":"segmentation","category":"segmentation","boundingBox":{"topLeft":[3072,3072,512],"width":1024,"height":1024,"depth":1024},"resolutions":[[1,1,1],[2,2,1],[4,4,1],[8,8,2],[16,16,4]],"elementClass":"uint32","largestSegmentId":2504697}],"scale":{"factor":[11.239999771118164,11.239999771118164,28],"unit":"nanometer"}},"dataStore":{"name":"localhost","url":"http://localhost:9000","isScratch":false,"allowsUpload":true,"jobsSupportedByAvailableWorkers":[],"jobsEnabled":false},"owningOrganization":"Organization_X","allowedTeams":[{"id":"570b9f4b2a7c0e3b008da6ec","name":"team_X1","organization":"Organization_X"}],"allowedTeamsCumulative":[{"id":"570b9f4b2a7c0e3b008da6ec","name":"team_X1","organization":"Organization_X"}],"isActive":true,"isPublic":true,"description":null,"directoryName":"l4_sample","created":1508495293789,"isEditable":true,"lastUsedByUser":1738235156899,"logoUrl":"/assets/images/mpi-logos.svg","sortingKey":1508495293789,"metadata":[{"key":"key","type":"string","value":"value"},{"key":"number","type":"number","value":42},{"key":"list","type":"string[]","value":["a","b","c"]}],"isUnreported":false,"tags":[],"folderId":"570b9f4e4bb848d0885ea917","publication":null,"usedStorageBytes":0}]
        compression: none
  - request:
      method: GET
      path: /api/v9/datasets/disambiguate/Organization_X/l4_sample/toId
      headers:
        host: localhost:9000
        accept: '*/*'
        accept-encoding: gzip, deflate
        connection: keep-alive
        user-agent: python-httpx/0.27.2
        x-auth-token: >-
          1b88db86331a38c21a0b235794b9e459856490d70408bcffb767f64ade0f83d2bdb4c4e181b9a9a30cdece7cb7c65208cc43b6c1bb5987f5ece00d348b1a905502a266f8fc64f0371cd6559393d72e031d0c2d0cabad58cccf957bb258bc86f05b5dc3d4fff3d5e3d9c0389a6027d861a21e78e3222fb6c5b7944520ef21761e
      body:
        encoding: utf8
        data: ''
        compression: none
    response:
      status:
        code: 200
      headers:
        cache-control: no-cache
        referrer-policy: origin-when-cross-origin, strict-origin-when-cross-origin
        x-permitted-cross-domain-policies: master-only
        date: Thu, 30 Jan 2025 11:05:56 GMT
        content-type: application/json
        content-length: '112'
      body:
        encoding: utf8
        data: >-
          {"id":"59e9cfbdba632ac2ab8b23b5","name":"l4_sample","organization":"Organization_X","directoryName":"l4_sample"}
>>>>>>> bd8a6af7
        compression: none
  - request:
      method: GET
      path: /api/v9/datasets/59e9cfbdba632ac2ab8b23b5
      headers:
        host: localhost:9000
        accept: '*/*'
        accept-encoding: gzip, deflate
        connection: keep-alive
        user-agent: python-httpx/0.27.2
        x-auth-token: >-
          1b88db86331a38c21a0b235794b9e459856490d70408bcffb767f64ade0f83d2bdb4c4e181b9a9a30cdece7cb7c65208cc43b6c1bb5987f5ece00d348b1a905502a266f8fc64f0371cd6559393d72e031d0c2d0cabad58cccf957bb258bc86f05b5dc3d4fff3d5e3d9c0389a6027d861a21e78e3222fb6c5b7944520ef21761e
      body:
        encoding: utf8
        data: ''
        compression: none
    response:
      status:
        code: 200
      headers:
        cache-control: no-cache
        referrer-policy: origin-when-cross-origin, strict-origin-when-cross-origin
        x-permitted-cross-domain-policies: master-only
<<<<<<< HEAD
        date: Tue, 28 Jan 2025 16:55:47 GMT
        content-type: application/json
        content-length: '1476'
      body:
        encoding: utf8
        data: >-
          {"id":"59e9cfbdba632ac2ab8b23b5","name":"l4_sample","dataSource":{"id":{"name":"l4_sample","team":"Organization_X"},"dataLayers":[{"name":"color","category":"color","boundingBox":{"topLeft":[3072,3072,512],"width":1024,"height":1024,"depth":1024},"resolutions":[[1,1,1],[2,2,1],[4,4,1],[8,8,2],[16,16,4]],"elementClass":"uint8","defaultViewConfiguration":{"color":[255,0,0]}},{"name":"segmentation","category":"segmentation","boundingBox":{"topLeft":[3072,3072,512],"width":1024,"height":1024,"depth":1024},"resolutions":[[1,1,1],[2,2,1],[4,4,1],[8,8,2],[16,16,4]],"elementClass":"uint32","largestSegmentId":2504697}],"scale":{"factor":[11.239999771118164,11.239999771118164,28],"unit":"nanometer"}},"dataStore":{"name":"localhost","url":"http://localhost:9000","allowsUpload":true,"jobsSupportedByAvailableWorkers":[],"jobsEnabled":false},"owningOrganization":"Organization_X","allowedTeams":[{"id":"570b9f4b2a7c0e3b008da6ec","name":"team_X1","organization":"Organization_X"}],"allowedTeamsCumulative":[{"id":"570b9f4b2a7c0e3b008da6ec","name":"team_X1","organization":"Organization_X"}],"isActive":true,"isPublic":true,"description":null,"directoryName":"l4_sample","created":1508495293789,"isEditable":true,"lastUsedByUser":1738083348174,"logoUrl":"/assets/images/mpi-logos.svg","sortingKey":1508495293789,"metadata":[{"key":"key","type":"string","value":"value"}],"isUnreported":false,"tags":[],"folderId":"570b9f4e4bb848d0885ea917","publication":null,"usedStorageBytes":0}
=======
        date: Thu, 30 Jan 2025 11:05:56 GMT
        content-type: application/json
        content-length: '1593'
      body:
        encoding: utf8
        data: >-
          {"id":"59e9cfbdba632ac2ab8b23b5","name":"l4_sample","dataSource":{"id":{"name":"l4_sample","team":"Organization_X"},"dataLayers":[{"name":"color","category":"color","boundingBox":{"topLeft":[3072,3072,512],"width":1024,"height":1024,"depth":1024},"resolutions":[[1,1,1],[2,2,1],[4,4,1],[8,8,2],[16,16,4]],"elementClass":"uint8","defaultViewConfiguration":{"color":[255,0,0]}},{"name":"segmentation","category":"segmentation","boundingBox":{"topLeft":[3072,3072,512],"width":1024,"height":1024,"depth":1024},"resolutions":[[1,1,1],[2,2,1],[4,4,1],[8,8,2],[16,16,4]],"elementClass":"uint32","largestSegmentId":2504697}],"scale":{"factor":[11.239999771118164,11.239999771118164,28],"unit":"nanometer"}},"dataStore":{"name":"localhost","url":"http://localhost:9000","isScratch":false,"allowsUpload":true,"jobsSupportedByAvailableWorkers":[],"jobsEnabled":false},"owningOrganization":"Organization_X","allowedTeams":[{"id":"570b9f4b2a7c0e3b008da6ec","name":"team_X1","organization":"Organization_X"}],"allowedTeamsCumulative":[{"id":"570b9f4b2a7c0e3b008da6ec","name":"team_X1","organization":"Organization_X"}],"isActive":true,"isPublic":true,"description":null,"directoryName":"l4_sample","created":1508495293789,"isEditable":true,"lastUsedByUser":1738235157863,"logoUrl":"/assets/images/mpi-logos.svg","sortingKey":1508495293789,"metadata":[{"key":"key","type":"string","value":"value"},{"key":"number","type":"number","value":42},{"key":"list","type":"string[]","value":["a","b","c"]}],"isUnreported":false,"tags":[],"folderId":"570b9f4e4bb848d0885ea917","publication":null,"usedStorageBytes":0}
>>>>>>> bd8a6af7
        compression: none
  - request:
      method: POST
      path: /api/v9/userToken/generate
      headers:
        host: localhost:9000
        content-length: '0'
        accept: '*/*'
        accept-encoding: gzip, deflate
        connection: keep-alive
        user-agent: python-httpx/0.27.2
        x-auth-token: >-
          1b88db86331a38c21a0b235794b9e459856490d70408bcffb767f64ade0f83d2bdb4c4e181b9a9a30cdece7cb7c65208cc43b6c1bb5987f5ece00d348b1a905502a266f8fc64f0371cd6559393d72e031d0c2d0cabad58cccf957bb258bc86f05b5dc3d4fff3d5e3d9c0389a6027d861a21e78e3222fb6c5b7944520ef21761e
      body:
        encoding: utf8
        data: ''
        compression: none
    response:
      status:
        code: 200
      headers:
        cache-control: no-cache
        referrer-policy: origin-when-cross-origin, strict-origin-when-cross-origin
        x-permitted-cross-domain-policies: master-only
<<<<<<< HEAD
        date: Tue, 28 Jan 2025 16:55:47 GMT
=======
        date: Thu, 30 Jan 2025 11:05:56 GMT
>>>>>>> bd8a6af7
        content-type: application/json
        content-length: '34'
      body:
        encoding: utf8
<<<<<<< HEAD
        data: '{"token":"YtkaWs4oJxO9ov9gH0oEZg"}'
=======
        data: '{"token":"G6Xu1c_v8nHFUx63Z78MEg"}'
>>>>>>> bd8a6af7
        compression: none
  - request:
      method: GET
      path: >-
<<<<<<< HEAD
        /data/datasets/Organization_X/l4_sample/layers/color/data?mag=1-1-1&x=3457&y=3323&z=1204&width=10&height=10&depth=10&token=YtkaWs4oJxO9ov9gH0oEZg
=======
        /data/datasets/Organization_X/l4_sample/layers/color/data?mag=1-1-1&x=3457&y=3323&z=1204&width=10&height=10&depth=10&token=G6Xu1c_v8nHFUx63Z78MEg
>>>>>>> bd8a6af7
      headers:
        host: localhost:9000
        accept: '*/*'
        accept-encoding: gzip, deflate
        connection: keep-alive
        user-agent: python-httpx/0.27.2
      body:
        encoding: utf8
        data: ''
        compression: none
    response:
      status:
        code: 200
      headers:
        cache-control: no-cache
        missing-buckets: '[]'
        referrer-policy: origin-when-cross-origin, strict-origin-when-cross-origin
        access-control-max-age: '600'
        access-control-allow-origin: '*'
        access-control-expose-headers: MISSING-BUCKETS
        x-permitted-cross-domain-policies: master-only
<<<<<<< HEAD
        date: Tue, 28 Jan 2025 16:55:47 GMT
=======
        date: Thu, 30 Jan 2025 11:05:56 GMT
>>>>>>> bd8a6af7
        content-type: application/octet-stream
        content-length: '1000'
      body:
        encoding: base64
        data: >-
          npeinYt6hHRkZo2fjpeWhnhhbWmEoKCli4CEZ3JgkZWjk5iHe2lnaaeXlJmnkJB0aWKUq5eTkIePkm9nopuNh5aZpImBb6OaiZianJ2gjH2QjZyZkaWUio2Om4+ek4yGiIqFl5GGpJiLiW53anKMmI9+l5KKbmJsnpuclpZ/gHhveKOnp6SIg4N6dXuglY2Qg4KShGyFn4+YkZuXlIeGhqGLlJKNlJN/lJSNg4mCn5uPiI2NjH+VopiQfJKKh4SUkJuNqKCYiYGXjZigmY6IhnZajaGHnomTi4J4ZpGRn5+FmYWZjny+ipGUiImOjpB6c5WDnYmYjZGMlZ6dk5SLmYCgmIpojYqWkZyckY+MkHyRio6OnYqXoYOGhJaTkpOVlJiIkJeSkYeIj4qViZ6UipiLkpmRh46TmYyNiaCRmY2Ll5mZj5agsY2Ijn6YjYmSnI+Uj5KMi5OPoI+bmZOKnYSXpY2Zj5SPlJeJiaCVipWDlYiMlo6AkY2UiKiDm4SNk5KjiJ2JmoqSmJabjZuRhI2Jh56akZKWmJmQjY2SkIWcmZCClpKVnp2Nj6WTl4SQmJKjpKajqJqado2LjY+SqZKYdoaKjpyZk5ihoHKLg52OnY6UmZKFipCDnJ2JoZ2VkIiFlJGZjZOhiYSAjIWfmIWIhoOHkYqdkY6ihqOblnmZj6Kbl6GTnJeQnJmfopqRo5iRkY2OoqOVnKKPfX+Lm42Wlp2noXSSg5GVoKKUkKR6mYORoYeUiIqXeICFjoiUhpqkjW5wfZOQlJOUlINkYmuCiomJdIZ7jX5plZWVjJ+iqIR2gY+MkIaLnp5ve5ORkYKUkKSbeX5yhIaRg5elnHZ/g3aLhouYm5NcY39wfoh/l5Z9bmNxfHuLhYSLgF58WF2AdW55gnhmal5we29samp2c3Jre19wZV14Z3J+fombhZeSmJ9zdoaGjJyZnZWfend4gJCDkJKFoX1kdIGYnZF/mJRjdHFzcoeMkp+SaGRpa3Bwc4Z+eXtzaXlwd3dzjHd2emFjaXBjaX98h4SBT2BqZ2drZIV6gmljdlhgW1pPZWZ/l4Kqm5KNd3RoYZWdlIeJkW9ycHB6f4R5p5J2bWl4cIB9iYWXdXRwW12EdnKIj42DeXJiTWFrenaBkYF5a2VqV2Fwnn6VdXBvbGxmZY6OgX1wiIdvf2+RlIuShYaDb3d+clhic4J+f4uDjHpvXl1me3qIl4+FgH5rYmSCdICCjomIdmxvYXGBiJKdkmZybWpigHWaoItvcV5pd2FrhYWMh4Z2bnVUcp59dXN4hYmLcXGDc1iQboyEg3eQgcylg5OJgo2Ggw==
  - request:
      method: GET
      path: >-
<<<<<<< HEAD
        /data/datasets/Organization_X/l4_sample/layers/color/data?mag=2-2-1&x=3456&y=3322&z=1204&width=6&height=6&depth=10&token=YtkaWs4oJxO9ov9gH0oEZg
=======
        /data/datasets/Organization_X/l4_sample/layers/color/data?mag=2-2-1&x=3456&y=3322&z=1204&width=6&height=6&depth=10&token=G6Xu1c_v8nHFUx63Z78MEg
>>>>>>> bd8a6af7
      headers:
        host: localhost:9000
        accept: '*/*'
        accept-encoding: gzip, deflate
        connection: keep-alive
        user-agent: python-httpx/0.27.2
      body:
        encoding: utf8
        data: ''
        compression: none
    response:
      status:
        code: 200
      headers:
        cache-control: no-cache
        missing-buckets: '[]'
        referrer-policy: origin-when-cross-origin, strict-origin-when-cross-origin
        access-control-max-age: '600'
        access-control-allow-origin: '*'
        access-control-expose-headers: MISSING-BUCKETS
        x-permitted-cross-domain-policies: master-only
<<<<<<< HEAD
        date: Tue, 28 Jan 2025 16:55:47 GMT
=======
        date: Thu, 30 Jan 2025 11:05:57 GMT
>>>>>>> bd8a6af7
        content-type: application/octet-stream
        content-length: '360'
      body:
        encoding: base64
        data: >-
          lZ2cf2Rkjp+WgmpqlZaYi2linZmRlIVqmpOYnIyEkI+Mi4+clY2Oe2pimJmWhW5rnp6Mg3d+oJGRlIaFkIabj4uSiJGNnJSbm4ibiXhjkZiTj4hym42OjY+Df5CSmpSLhYWQkpSbgo6QiouKkJCLkpN3kJiOm5WHjIuOl5aRjZCbkZGUhZGNkY6ckI+XkJCHi4iZjpeOjY+XjpaUho6Pm6WZfIiVlpidg4mSk5+WeoaDhYF9iY6Qk5SPkZScmpqagoyUlp+deoqTmo2hcH6Pk5eLaWyCiHx+hn6Vk52mcn6Qi5eccn6FiJmQbmp7hpCBbGR1bnF1h2lmaGtudYCRkJicdXeJlJOhdHJ6jpWPeGlwdYKFgn1haGpwiH9ja2FiYmWFmZOSc3F1jIiYe25mfoaOjYJuY2Z1lIdye21kio+IhnOAaGZ6h5GbgHZkeoSAjY1va3hzjIt7a2tojHR1h32Lh5OOh4Z+
  - request:
      method: GET
      path: >-
<<<<<<< HEAD
        /data/datasets/Organization_X/l4_sample/layers/color/data?mag=4-4-1&x=3456&y=3320&z=1204&width=3&height=4&depth=10&token=YtkaWs4oJxO9ov9gH0oEZg
=======
        /data/datasets/Organization_X/l4_sample/layers/color/data?mag=4-4-1&x=3456&y=3320&z=1204&width=3&height=4&depth=10&token=G6Xu1c_v8nHFUx63Z78MEg
>>>>>>> bd8a6af7
      headers:
        host: localhost:9000
        accept: '*/*'
        accept-encoding: gzip, deflate
        connection: keep-alive
        user-agent: python-httpx/0.27.2
      body:
        encoding: utf8
        data: ''
        compression: none
    response:
      status:
        code: 200
      headers:
        cache-control: no-cache
        missing-buckets: '[]'
        referrer-policy: origin-when-cross-origin, strict-origin-when-cross-origin
        access-control-max-age: '600'
        access-control-allow-origin: '*'
        access-control-expose-headers: MISSING-BUCKETS
        x-permitted-cross-domain-policies: master-only
<<<<<<< HEAD
        date: Tue, 28 Jan 2025 16:55:48 GMT
=======
        date: Thu, 30 Jan 2025 11:05:57 GMT
>>>>>>> bd8a6af7
        content-type: application/octet-stream
        content-length: '120'
      body:
        encoding: base64
        data: >-
          mYlllZBpmZaEj46VloRnm4hykJKIjZGVl4pplI6FhZKUgYmCkZF+jpKTjpGSh4qCiZSSjZOXhZSadn53jpWPjpibfJOSanl1iZObeImYa3h7fmdugpCXdIuUemx5iW5kcYiTcnmLinBpjod6a4iWhm18i3h0kop3
  - request:
      method: GET
      path: >-
<<<<<<< HEAD
        /data/datasets/Organization_X/l4_sample/layers/color/data?mag=8-8-2&x=3456&y=3320&z=1204&width=2&height=2&depth=5&token=YtkaWs4oJxO9ov9gH0oEZg
=======
        /data/datasets/Organization_X/l4_sample/layers/color/data?mag=8-8-2&x=3456&y=3320&z=1204&width=2&height=2&depth=5&token=G6Xu1c_v8nHFUx63Z78MEg
>>>>>>> bd8a6af7
      headers:
        host: localhost:9000
        accept: '*/*'
        accept-encoding: gzip, deflate
        connection: keep-alive
        user-agent: python-httpx/0.27.2
      body:
        encoding: utf8
        data: ''
        compression: none
    response:
      status:
        code: 200
      headers:
        cache-control: no-cache
        missing-buckets: '[]'
        referrer-policy: origin-when-cross-origin, strict-origin-when-cross-origin
        access-control-max-age: '600'
        access-control-allow-origin: '*'
        access-control-expose-headers: MISSING-BUCKETS
        x-permitted-cross-domain-policies: master-only
<<<<<<< HEAD
        date: Tue, 28 Jan 2025 16:55:48 GMT
=======
        date: Thu, 30 Jan 2025 11:05:57 GMT
>>>>>>> bd8a6af7
        content-type: application/octet-stream
        content-length: '20'
      body:
        encoding: base64
        data: kmaQiJFpiYSQkn1/iZJzdXWPing=
  - request:
      method: GET
      path: >-
<<<<<<< HEAD
        /data/datasets/Organization_X/l4_sample/layers/color/data?mag=16-16-4&x=3456&y=3312&z=1204&width=1&height=2&depth=3&token=YtkaWs4oJxO9ov9gH0oEZg
=======
        /data/datasets/Organization_X/l4_sample/layers/color/data?mag=16-16-4&x=3456&y=3312&z=1204&width=1&height=2&depth=3&token=G6Xu1c_v8nHFUx63Z78MEg
>>>>>>> bd8a6af7
      headers:
        host: localhost:9000
        accept: '*/*'
        accept-encoding: gzip, deflate
        connection: keep-alive
        user-agent: python-httpx/0.27.2
      body:
        encoding: utf8
        data: ''
        compression: none
    response:
      status:
        code: 200
      headers:
        cache-control: no-cache
        missing-buckets: '[]'
        referrer-policy: origin-when-cross-origin, strict-origin-when-cross-origin
        access-control-max-age: '600'
        access-control-allow-origin: '*'
        access-control-expose-headers: MISSING-BUCKETS
        x-permitted-cross-domain-policies: master-only
<<<<<<< HEAD
        date: Tue, 28 Jan 2025 16:55:48 GMT
=======
        date: Thu, 30 Jan 2025 11:05:57 GMT
>>>>>>> bd8a6af7
        content-type: application/octet-stream
        content-length: '6'
      body:
        encoding: base64
        data: b36Qfo+E
  - request:
      method: GET
      path: >-
<<<<<<< HEAD
        /data/datasets/Organization_X/l4_sample/layers/segmentation/data?mag=1-1-1&x=3457&y=3323&z=1204&width=10&height=10&depth=10&token=YtkaWs4oJxO9ov9gH0oEZg
=======
        /data/datasets/Organization_X/l4_sample/layers/segmentation/data?mag=1-1-1&x=3457&y=3323&z=1204&width=10&height=10&depth=10&token=G6Xu1c_v8nHFUx63Z78MEg
>>>>>>> bd8a6af7
      headers:
        host: localhost:9000
        accept: '*/*'
        accept-encoding: gzip, deflate
        connection: keep-alive
        user-agent: python-httpx/0.27.2
      body:
        encoding: utf8
        data: ''
        compression: none
    response:
      status:
        code: 200
      headers:
        cache-control: no-cache
        missing-buckets: '[]'
        referrer-policy: origin-when-cross-origin, strict-origin-when-cross-origin
        access-control-max-age: '600'
        access-control-allow-origin: '*'
        access-control-expose-headers: MISSING-BUCKETS
        x-permitted-cross-domain-policies: master-only
<<<<<<< HEAD
        date: Tue, 28 Jan 2025 16:55:48 GMT
=======
        date: Thu, 30 Jan 2025 11:05:57 GMT
>>>>>>> bd8a6af7
        content-type: application/octet-stream
        content-length: '4000'
      body:
        encoding: base64
        data: >-
          gBcAAIAXAACAFwAAgBcAAIAXAACAFwAAgBcAAIAXAACAFwAAgBcAAIAXAACAFwAAgBcAAIAXAACAFwAAgBcAAIAXAACAFwAAgBcAAIAXAACAFwAAgBcAAIAXAACAFwAAgBcAAIAXAACAFwAAgBcAAIAXAACAFwAAgBcAAIAXAACAFwAAgBcAAIAXAACAFwAAgBcAAIAXAACAFwAAgBcAAIAXAACAFwAAgBcAAIAXAACAFwAAgBcAAIAXAACAFwAAgBcAAIAXAACAFwAAgBcAAIAXAACAFwAAgBcAAIAXAACAFwAAgBcAAIAXAACAFwAAgBcAAIAXAACAFwAAgBcAAIAXAACAFwAAgBcAAIAXAACAFwAAgBcAAIAXAACAFwAAgBcAAIAXAACAFwAAgBcAAIAXAACAFwAAgBcAAIAXAACAFwAAgBcAAIAXAACAFwAAgBcAAIAXAACAFwAAgBcAAIAXAACAFwAAgBcAAIAXAACAFwAAgBcAAIAXAACAFwAAgBcAAIAXAACAFwAAgBcAAIAXAACAFwAAgBcAAIAXAACAFwAAgBcAAIAXAACAFwAAgBcAAIAXAACAFwAAgBcAAIAXAACAFwAAgBcAAIAXAACAFwAAgBcAAIAXAACAFwAAgBcAAIAXAACAFwAAgBcAAIAXAACAFwAAgBcAAIAXAACAFwAAgBcAAIAXAACAFwAAgBcAAIAXAACAFwAAgBcAAIAXAACAFwAAgBcAAIAXAACAFwAAgBcAAIAXAACAFwAAgBcAAIAXAACAFwAAgBcAAIAXAACAFwAAgBcAAIAXAACAFwAAgBcAAIAXAACAFwAAgBcAAIAXAACAFwAAgBcAAIAXAACAFwAAgBcAAIAXAACAFwAAgBcAAIAXAACAFwAAgBcAAIAXAACAFwAAgBcAAIAXAACAFwAAgBcAAIAXAACAFwAAgBcAAIAXAACAFwAAgBcAAIAXAACAFwAAgBcAAIAXAACAFwAAgBcAAIAXAACAFwAAgBcAAIAXAACAFwAAgBcAAIAXAACAFwAAgBcAAIAXAACAFwAAgBcAAIAXAACAFwAAgBcAAIAXAACAFwAAgBcAAIAXAACAFwAAgBcAAIAXAACAFwAAgBcAAIAXAACAFwAAgBcAAIAXAACAFwAAgBcAAIAXAACAFwAAgBcAAIAXAACAFwAAgBcAAIAXAACAFwAAgBcAAIAXAACAFwAAgBcAAIAXAACAFwAAgBcAAIAXAACAFwAAgBcAAIAXAACAFwAAgBcAAIAXAACAFwAAgBcAAIAXAACAFwAAgBcAAIAXAACAFwAAgBcAAIAXAACAFwAAgBcAAIAXAACAFwAAgBcAAIAXAACAFwAAgBcAAIAXAACAFwAAgBcAAIAXAACAFwAAgBcAAIAXAACAFwAAgBcAAIAXAACAFwAAgBcAAIAXAACAFwAAgBcAAIAXAACAFwAAgBcAAIAXAACAFwAAgBcAAIAXAACAFwAAgBcAAIAXAACAFwAAgBcAAIAXAACAFwAAgBcAAIAXAACAFwAAgBcAAIAXAACAFwAAgBcAAIAXAACAFwAAgBcAAIAXAACAFwAAgBcAAIAXAACAFwAAgBcAAIAXAACAFwAAgBcAAIAXAACAFwAAgBcAAIAXAACAFwAAgBcAAIAXAACAFwAAgBcAAIAXAACAFwAAgBcAAIAXAACAFwAAgBcAAIAXAACAFwAAgBcAAIAXAACAFwAAgBcAAIAXAACAFwAAgBcAAIAXAACAFwAAgBcAAIAXAACAFwAAgBcAAIAXAACAFwAAgBcAAIAXAACAFwAAgBcAAIAXAACAFwAAgBcAAIAXAACAFwAAgBcAAIAXAACAFwAAgBcAAIAXAACAFwAAgBcAAIAXAACAFwAAgBcAAIAXAACAFwAAgBcAAIAXAACAFwAAgBcAAIAXAACAFwAAgBcAAIAXAACAFwAAgBcAAIAXAACAFwAAgBcAAIAXAACAFwAAgBcAAIAXAACAFwAAgBcAAIAXAACAFwAAgBcAAIAXAACAFwAAgBcAAIAXAACAFwAAgBcAAIAXAACAFwAAgBcAAIAXAACAFwAAgBcAAIAXAACAFwAAgBcAAIAXAACAFwAAgBcAAIAXAACAFwAAgBcAAIAXAACAFwAAgBcAAIAXAACAFwAAgBcAAIAXAACAFwAAgBcAAIAXAACAFwAAgBcAAIAXAACAFwAAgBcAAIAXAACAFwAAgBcAAIAXAACAFwAAgBcAAIAXAACAFwAAgBcAAIAXAACAFwAAgBcAAIAXAACAFwAAgBcAAIAXAACAFwAAgBcAAIAXAACAFwAAgBcAAIAXAACAFwAAgBcAAIAXAACAFwAAgBcAAIAXAACAFwAAgBcAAIAXAACAFwAAgBcAAIAXAACAFwAAgBcAAIAXAACAFwAAgBcAAIAXAACAFwAAgBcAAIAXAACAFwAAgBcAAIAXAACAFwAAgBcAAIAXAACAFwAAgBcAAIAXAACAFwAAgBcAAIAXAACAFwAAgBcAAIAXAACAFwAAgBcAAIAXAACAFwAAgBcAAIAXAACAFwAAgBcAAIAXAACAFwAAgBcAAIAXAACAFwAAgBcAAIAXAACAFwAAgBcAAIAXAACAFwAAgBcAAIAXAACAFwAAgBcAAIAXAACAFwAAgBcAAIAXAACAFwAAgBcAAIAXAACAFwAAgBcAAIAXAACAFwAAgBcAAIAXAACAFwAAgBcAAIAXAACAFwAAgBcAAIAXAACAFwAAgBcAAIAXAACAFwAAgBcAAIAXAACAFwAAgBcAAIAXAACAFwAAgBcAAIAXAACAFwAAgBcAAIAXAACAFwAAgBcAAIAXAACAFwAAgBcAAIAXAACAFwAAgBcAAIAXAACAFwAAgBcAAIAXAACAFwAAgBcAAIAXAACAFwAAgBcAAIAXAACAFwAAgBcAAIAXAACAFwAAgBcAAIAXAACAFwAAgBcAAIAXAACAFwAAgBcAAIAXAACAFwAAgBcAAIAXAACAFwAAgBcAAIAXAACAFwAAgBcAAIAXAACAFwAAgBcAAIAXAACAFwAAgBcAAIAXAACAFwAAgBcAAIAXAACAFwAAgBcAAIAXAACAFwAAgBcAAIAXAACAFwAAgBcAAIAXAACAFwAAgBcAAIAXAACAFwAAgBcAAIAXAACAFwAAgBcAAIAXAACAFwAAgBcAAIAXAACAFwAAgBcAAIAXAACAFwAAgBcAAIAXAACAFwAAgBcAAIAXAACAFwAAgBcAAIAXAACAFwAAgBcAAIAXAACAFwAAgBcAAIAXAACAFwAAgBcAAIAXAACAFwAAgBcAAIAXAACAFwAAgBcAAIAXAACAFwAAgBcAAIAXAACAFwAAgBcAAIAXAACAFwAAgBcAAIAXAACAFwAAgBcAAIAXAACAFwAAgBcAAIAXAACAFwAAgBcAAIAXAACAFwAAgBcAAIAXAACAFwAAgBcAAIAXAACAFwAAgBcAAIAXAACAFwAAgBcAAIAXAACAFwAAgBcAAIAXAACAFwAA6LcAAIAXAACAFwAAgBcAAIAXAACAFwAAgBcAAIAXAACAFwAAgBcAAOi3AADotwAAgBcAAIAXAACAFwAAgBcAAIAXAACAFwAAgBcAAIAXAADotwAA6LcAAOi3AACAFwAAgBcAAIAXAACAFwAAgBcAAIAXAACAFwAA6LcAAOi3AADotwAA6LcAAIAXAACAFwAAgBcAAIAXAACAFwAAgBcAAIAXAACAFwAAgBcAAIAXAACAFwAAgBcAAIAXAACAFwAAgBcAAIAXAACAFwAAgBcAAIAXAACAFwAAgBcAAIAXAACAFwAAgBcAAIAXAACAFwAAgBcAAIAXAACAFwAAgBcAAIAXAACAFwAAgBcAAIAXAACAFwAAgBcAAOi3AACAFwAAgBcAAIAXAACAFwAAgBcAAIAXAACAFwAAgBcAAIAXAADotwAA6LcAAIAXAACAFwAAgBcAAIAXAACAFwAAgBcAAIAXAACAFwAA6LcAAOi3AADotwAAgBcAAIAXAACAFwAAgBcAAIAXAACAFwAAgBcAAOi3AADotwAA6LcAAOi3AACAFwAAgBcAAIAXAACAFwAAgBcAAIAXAADotwAA6LcAAOi3AADotwAA6LcAAIAXAACAFwAAgBcAAIAXAACAFwAA6LcAAOi3AADotwAA6LcAAOi3AADotwAA6LcAAOi3AADotwAA6LcAAOi3AADotwAA6LcAAOi3AADotwAA6LcAAOi3AADotwAA6LcAAOi3AACAFwAAgBcAAIAXAACAFwAAgBcAAIAXAACAFwAAgBcAAIAXAACAFwAA6LcAAIAXAACAFwAAgBcAAIAXAACAFwAAgBcAAIAXAACAFwAAgBcAAOi3AADotwAAgBcAAIAXAACAFwAAgBcAAIAXAACAFwAAgBcAAIAXAADotwAA6LcAAOi3AACAFwAAgBcAAIAXAACAFwAAgBcAAIAXAACAFwAA6LcAAOi3AADotwAA6LcAAIAXAACAFwAAgBcAAIAXAACAFwAAgBcAAOi3AADotwAA6LcAAOi3AADotwAAgBcAAIAXAACAFwAAgBcAAIAXAADotwAA6LcAAOi3AADotwAA6LcAAOi3AADotwAAgBcAAIAXAACAFwAA6LcAAOi3AADotwAA6LcAAOi3AADotwAA6LcAAOi3AADotwAA6LcAAOi3AADotwAA6LcAAOi3AADotwAA6LcAAOi3AADotwAA6LcAAOi3AADotwAA6LcAAOi3AADotwAA6LcAAOi3AADotwAA6LcAAOi3AADotwAA6LcAAOi3AACAFwAAgBcAAIAXAACAFwAAgBcAAIAXAACAFwAAgBcAAOi3AADotwAA6LcAAIAXAACAFwAAgBcAAIAXAACAFwAAgBcAAIAXAADotwAA6LcAAOi3AADotwAAgBcAAIAXAACAFwAAgBcAAIAXAACAFwAA6LcAAOi3AADotwAA6LcAAOi3AACAFwAAgBcAAIAXAACAFwAAgBcAAOi3AADotwAA6LcAAOi3AADotwAA6LcAAIAXAACAFwAAgBcAAIAXAADotwAA6LcAAOi3AADotwAA6LcAAOi3AADotwAA6LcAAOi3AADotwAA6LcAAOi3AADotwAA6LcAAOi3AADotwAA6LcAAOi3AADotwAA6LcAAOi3AADotwAA6LcAAOi3AADotwAA6LcAAOi3AADotwAA6LcAAOi3AADotwAA6LcAAOi3AADotwAA6LcAAOi3AADotwAA6LcAAOi3AADotwAA6LcAAOi3AADotwAA6LcAAOi3AADotwAA6LcAAOi3AADotwAA6LcAAA==
  - request:
      method: GET
      path: >-
<<<<<<< HEAD
        /data/datasets/Organization_X/l4_sample/layers/segmentation/data?mag=2-2-1&x=3456&y=3322&z=1204&width=6&height=6&depth=10&token=YtkaWs4oJxO9ov9gH0oEZg
=======
        /data/datasets/Organization_X/l4_sample/layers/segmentation/data?mag=2-2-1&x=3456&y=3322&z=1204&width=6&height=6&depth=10&token=G6Xu1c_v8nHFUx63Z78MEg
>>>>>>> bd8a6af7
      headers:
        host: localhost:9000
        accept: '*/*'
        accept-encoding: gzip, deflate
        connection: keep-alive
        user-agent: python-httpx/0.27.2
      body:
        encoding: utf8
        data: ''
        compression: none
    response:
      status:
        code: 200
      headers:
        cache-control: no-cache
        missing-buckets: '[]'
        referrer-policy: origin-when-cross-origin, strict-origin-when-cross-origin
        access-control-max-age: '600'
        access-control-allow-origin: '*'
        access-control-expose-headers: MISSING-BUCKETS
        x-permitted-cross-domain-policies: master-only
<<<<<<< HEAD
        date: Tue, 28 Jan 2025 16:55:48 GMT
=======
        date: Thu, 30 Jan 2025 11:05:57 GMT
>>>>>>> bd8a6af7
        content-type: application/octet-stream
        content-length: '1440'
      body:
        encoding: base64
        data: >-
          gBcAAIAXAACAFwAAgBcAAIAXAACAFwAAgBcAAIAXAACAFwAAgBcAAIAXAACAFwAAgBcAAIAXAACAFwAAgBcAAIAXAACAFwAAgBcAAIAXAACAFwAAgBcAAIAXAACAFwAAgBcAAIAXAACAFwAAgBcAAIAXAACAFwAAgBcAAIAXAACAFwAAgBcAAIAXAACAFwAAgBcAAIAXAACAFwAAgBcAAIAXAACAFwAAgBcAAIAXAACAFwAAgBcAAIAXAACAFwAAgBcAAIAXAACAFwAAgBcAAIAXAACAFwAAgBcAAIAXAACAFwAAgBcAAIAXAACAFwAAgBcAAIAXAACAFwAAgBcAAIAXAACAFwAAgBcAAIAXAACAFwAAgBcAAIAXAACAFwAAgBcAAIAXAACAFwAAgBcAAIAXAACAFwAAgBcAAIAXAACAFwAAgBcAAIAXAACAFwAAgBcAAIAXAACAFwAAgBcAAIAXAACAFwAAgBcAAIAXAACAFwAAgBcAAIAXAACAFwAAgBcAAIAXAACAFwAAgBcAAIAXAACAFwAAgBcAAIAXAACAFwAAgBcAAIAXAACAFwAAgBcAAIAXAACAFwAAgBcAAIAXAACAFwAAgBcAAIAXAACAFwAAgBcAAIAXAACAFwAAgBcAAIAXAACAFwAAgBcAAIAXAACAFwAAgBcAAIAXAACAFwAAgBcAAIAXAACAFwAAgBcAAIAXAACAFwAAgBcAAIAXAACAFwAAgBcAAIAXAACAFwAAgBcAAIAXAACAFwAAgBcAAIAXAACAFwAAgBcAAIAXAACAFwAAgBcAAIAXAACAFwAAgBcAAIAXAACAFwAAgBcAAIAXAACAFwAAgBcAAIAXAACAFwAAgBcAAIAXAACAFwAAgBcAAIAXAACAFwAAgBcAAIAXAACAFwAAgBcAAIAXAACAFwAAgBcAAIAXAACAFwAAgBcAAIAXAACAFwAAgBcAAIAXAACAFwAAgBcAAIAXAACAFwAAgBcAAIAXAACAFwAAgBcAAIAXAACAFwAAgBcAAIAXAACAFwAAgBcAAIAXAACAFwAAgBcAAIAXAACAFwAAgBcAAIAXAACAFwAAgBcAAIAXAACAFwAAgBcAAIAXAACAFwAA6LcAAIAXAACAFwAAgBcAAIAXAACAFwAAgBcAAIAXAACAFwAAgBcAAIAXAACAFwAAgBcAAIAXAACAFwAAgBcAAIAXAACAFwAAgBcAAIAXAACAFwAAgBcAAIAXAACAFwAA6LcAAIAXAACAFwAAgBcAAIAXAACAFwAA6LcAAOi3AACAFwAAgBcAAIAXAACAFwAA6LcAAOi3AADotwAAgBcAAIAXAACAFwAAgBcAAIAXAACAFwAAgBcAAIAXAACAFwAAgBcAAIAXAACAFwAAgBcAAIAXAACAFwAA6LcAAIAXAACAFwAAgBcAAIAXAACAFwAA6LcAAOi3AACAFwAAgBcAAIAXAACAFwAA6LcAAOi3AADotwAAgBcAAIAXAACAFwAA6LcAAOi3AADotwAA6LcAAOi3AADotwAAgBcAAIAXAACAFwAAgBcAAIAXAACAFwAA6LcAAIAXAACAFwAAgBcAAIAXAACAFwAA6LcAAOi3AACAFwAAgBcAAIAXAACAFwAA6LcAAOi3AADotwAAgBcAAIAXAACAFwAA6LcAAOi3AADotwAA6LcAAOi3AADotwAA6LcAAOi3AADotwAA6LcAAOi3AADotwAA6LcAAIAXAACAFwAAgBcAAIAXAACAFwAA6LcAAOi3AACAFwAAgBcAAIAXAACAFwAA6LcAAOi3AADotwAAgBcAAIAXAACAFwAA6LcAAOi3AADotwAA6LcAAOi3AADotwAA6LcAAOi3AADotwAA6LcAAOi3AADotwAA6LcAAOi3AADotwAA6LcAAOi3AADotwAA
  - request:
      method: GET
      path: >-
<<<<<<< HEAD
        /data/datasets/Organization_X/l4_sample/layers/segmentation/data?mag=4-4-1&x=3456&y=3320&z=1204&width=3&height=4&depth=10&token=YtkaWs4oJxO9ov9gH0oEZg
=======
        /data/datasets/Organization_X/l4_sample/layers/segmentation/data?mag=4-4-1&x=3456&y=3320&z=1204&width=3&height=4&depth=10&token=G6Xu1c_v8nHFUx63Z78MEg
>>>>>>> bd8a6af7
      headers:
        host: localhost:9000
        accept: '*/*'
        accept-encoding: gzip, deflate
        connection: keep-alive
        user-agent: python-httpx/0.27.2
      body:
        encoding: utf8
        data: ''
        compression: none
    response:
      status:
        code: 200
      headers:
        cache-control: no-cache
        missing-buckets: '[]'
        referrer-policy: origin-when-cross-origin, strict-origin-when-cross-origin
        access-control-max-age: '600'
        access-control-allow-origin: '*'
        access-control-expose-headers: MISSING-BUCKETS
        x-permitted-cross-domain-policies: master-only
<<<<<<< HEAD
        date: Tue, 28 Jan 2025 16:55:49 GMT
=======
        date: Thu, 30 Jan 2025 11:05:58 GMT
>>>>>>> bd8a6af7
        content-type: application/octet-stream
        content-length: '480'
      body:
        encoding: base64
        data: >-
          gBcAAIAXAACAFwAAgBcAAIAXAACAFwAAgBcAAIAXAACAFwAAgBcAAIAXAACAFwAAgBcAAIAXAACAFwAAgBcAAIAXAACAFwAAgBcAAIAXAACAFwAAgBcAAIAXAACAFwAAgBcAAIAXAACAFwAAgBcAAIAXAACAFwAAgBcAAIAXAACAFwAAgBcAAIAXAACAFwAAgBcAAIAXAACAFwAAgBcAAIAXAACAFwAAgBcAAIAXAACAFwAAgBcAAIAXAACAFwAAgBcAAIAXAACAFwAAgBcAAIAXAACAFwAAgBcAAIAXAACAFwAAgBcAAIAXAACAFwAAgBcAAIAXAACAFwAAgBcAAIAXAACAFwAAgBcAAIAXAACAFwAA6LcAAIAXAACAFwAAgBcAAIAXAACAFwAAgBcAAIAXAACAFwAA6LcAAIAXAACAFwAA6LcAAOi3AACAFwAAgBcAAIAXAACAFwAAgBcAAIAXAACAFwAA6LcAAIAXAACAFwAA6LcAAOi3AADotwAAgBcAAIAXAACAFwAA6LcAAIAXAACAFwAA6LcAAOi3AACAFwAA6LcAAOi3AADotwAAgBcAAIAXAACAFwAA6LcAAIAXAACAFwAA6LcAAOi3AADotwAA6LcAAOi3AADotwAA
  - request:
      method: GET
      path: >-
<<<<<<< HEAD
        /data/datasets/Organization_X/l4_sample/layers/segmentation/data?mag=8-8-2&x=3456&y=3320&z=1204&width=2&height=2&depth=5&token=YtkaWs4oJxO9ov9gH0oEZg
=======
        /data/datasets/Organization_X/l4_sample/layers/segmentation/data?mag=8-8-2&x=3456&y=3320&z=1204&width=2&height=2&depth=5&token=G6Xu1c_v8nHFUx63Z78MEg
>>>>>>> bd8a6af7
      headers:
        host: localhost:9000
        accept: '*/*'
        accept-encoding: gzip, deflate
        connection: keep-alive
        user-agent: python-httpx/0.27.2
      body:
        encoding: utf8
        data: ''
        compression: none
    response:
      status:
        code: 200
      headers:
        cache-control: no-cache
        missing-buckets: '[]'
        referrer-policy: origin-when-cross-origin, strict-origin-when-cross-origin
        access-control-max-age: '600'
        access-control-allow-origin: '*'
        access-control-expose-headers: MISSING-BUCKETS
        x-permitted-cross-domain-policies: master-only
<<<<<<< HEAD
        date: Tue, 28 Jan 2025 16:55:49 GMT
=======
        date: Thu, 30 Jan 2025 11:05:58 GMT
>>>>>>> bd8a6af7
        content-type: application/octet-stream
        content-length: '80'
      body:
        encoding: base64
        data: >-
          gBcAAIAXAACAFwAAgBcAAIAXAACAFwAAgBcAAIAXAACAFwAAgBcAAIAXAACAFwAAgBcAAIAXAADotwAAgBcAAIAXAACAFwAA6LcAAOi3AAA=
  - request:
      method: GET
      path: >-
<<<<<<< HEAD
        /data/datasets/Organization_X/l4_sample/layers/segmentation/data?mag=16-16-4&x=3456&y=3312&z=1204&width=1&height=2&depth=3&token=YtkaWs4oJxO9ov9gH0oEZg
=======
        /data/datasets/Organization_X/l4_sample/layers/segmentation/data?mag=16-16-4&x=3456&y=3312&z=1204&width=1&height=2&depth=3&token=G6Xu1c_v8nHFUx63Z78MEg
>>>>>>> bd8a6af7
      headers:
        host: localhost:9000
        accept: '*/*'
        accept-encoding: gzip, deflate
        connection: keep-alive
        user-agent: python-httpx/0.27.2
      body:
        encoding: utf8
        data: ''
        compression: none
    response:
      status:
        code: 200
      headers:
        cache-control: no-cache
        missing-buckets: '[]'
        referrer-policy: origin-when-cross-origin, strict-origin-when-cross-origin
        access-control-max-age: '600'
        access-control-allow-origin: '*'
        access-control-expose-headers: MISSING-BUCKETS
        x-permitted-cross-domain-policies: master-only
<<<<<<< HEAD
        date: Tue, 28 Jan 2025 16:55:49 GMT
=======
        date: Thu, 30 Jan 2025 11:05:58 GMT
>>>>>>> bd8a6af7
        content-type: application/octet-stream
        content-length: '24'
      body:
        encoding: base64
        data: gBcAAIAXAACAFwAA6LcAAIAXAADotwAA
  - request:
      method: GET
      path: >-
        /api/v9/datasets?isActive=true&organizationId=Organization_X&searchQuery=l4_sample
      headers:
        host: localhost:9000
        accept: '*/*'
        accept-encoding: gzip, deflate
        connection: keep-alive
        user-agent: python-httpx/0.27.2
        x-auth-token: >-
          1b88db86331a38c21a0b235794b9e459856490d70408bcffb767f64ade0f83d2bdb4c4e181b9a9a30cdece7cb7c65208cc43b6c1bb5987f5ece00d348b1a905502a266f8fc64f0371cd6559393d72e031d0c2d0cabad58cccf957bb258bc86f05b5dc3d4fff3d5e3d9c0389a6027d861a21e78e3222fb6c5b7944520ef21761e
      body:
        encoding: utf8
        data: ''
        compression: none
    response:
      status:
        code: 200
      headers:
        cache-control: no-cache
        referrer-policy: origin-when-cross-origin, strict-origin-when-cross-origin
        access-control-max-age: '600'
        access-control-allow-origin: '*'
        x-permitted-cross-domain-policies: master-only
<<<<<<< HEAD
        date: Tue, 28 Jan 2025 16:55:49 GMT
        content-type: application/json
        content-length: '1478'
      body:
        encoding: utf8
        data: >-
          [{"id":"59e9cfbdba632ac2ab8b23b5","name":"l4_sample","dataSource":{"id":{"name":"l4_sample","team":"Organization_X"},"dataLayers":[{"name":"color","category":"color","boundingBox":{"topLeft":[3072,3072,512],"width":1024,"height":1024,"depth":1024},"resolutions":[[1,1,1],[2,2,1],[4,4,1],[8,8,2],[16,16,4]],"elementClass":"uint8","defaultViewConfiguration":{"color":[255,0,0]}},{"name":"segmentation","category":"segmentation","boundingBox":{"topLeft":[3072,3072,512],"width":1024,"height":1024,"depth":1024},"resolutions":[[1,1,1],[2,2,1],[4,4,1],[8,8,2],[16,16,4]],"elementClass":"uint32","largestSegmentId":2504697}],"scale":{"factor":[11.239999771118164,11.239999771118164,28],"unit":"nanometer"}},"dataStore":{"name":"localhost","url":"http://localhost:9000","allowsUpload":true,"jobsSupportedByAvailableWorkers":[],"jobsEnabled":false},"owningOrganization":"Organization_X","allowedTeams":[{"id":"570b9f4b2a7c0e3b008da6ec","name":"team_X1","organization":"Organization_X"}],"allowedTeamsCumulative":[{"id":"570b9f4b2a7c0e3b008da6ec","name":"team_X1","organization":"Organization_X"}],"isActive":true,"isPublic":true,"description":null,"directoryName":"l4_sample","created":1508495293789,"isEditable":true,"lastUsedByUser":1738083348174,"logoUrl":"/assets/images/mpi-logos.svg","sortingKey":1508495293789,"metadata":[{"key":"key","type":"string","value":"value"}],"isUnreported":false,"tags":[],"folderId":"570b9f4e4bb848d0885ea917","publication":null,"usedStorageBytes":0}]
=======
        date: Thu, 30 Jan 2025 11:06:00 GMT
        content-type: application/json
        content-length: '1595'
      body:
        encoding: utf8
        data: >-
          [{"id":"59e9cfbdba632ac2ab8b23b5","name":"l4_sample","dataSource":{"id":{"name":"l4_sample","team":"Organization_X"},"dataLayers":[{"name":"color","category":"color","boundingBox":{"topLeft":[3072,3072,512],"width":1024,"height":1024,"depth":1024},"resolutions":[[1,1,1],[2,2,1],[4,4,1],[8,8,2],[16,16,4]],"elementClass":"uint8","defaultViewConfiguration":{"color":[255,0,0]}},{"name":"segmentation","category":"segmentation","boundingBox":{"topLeft":[3072,3072,512],"width":1024,"height":1024,"depth":1024},"resolutions":[[1,1,1],[2,2,1],[4,4,1],[8,8,2],[16,16,4]],"elementClass":"uint32","largestSegmentId":2504697}],"scale":{"factor":[11.239999771118164,11.239999771118164,28],"unit":"nanometer"}},"dataStore":{"name":"localhost","url":"http://localhost:9000","isScratch":false,"allowsUpload":true,"jobsSupportedByAvailableWorkers":[],"jobsEnabled":false},"owningOrganization":"Organization_X","allowedTeams":[{"id":"570b9f4b2a7c0e3b008da6ec","name":"team_X1","organization":"Organization_X"}],"allowedTeamsCumulative":[{"id":"570b9f4b2a7c0e3b008da6ec","name":"team_X1","organization":"Organization_X"}],"isActive":true,"isPublic":true,"description":null,"directoryName":"l4_sample","created":1508495293789,"isEditable":true,"lastUsedByUser":1738235157863,"logoUrl":"/assets/images/mpi-logos.svg","sortingKey":1508495293789,"metadata":[{"key":"key","type":"string","value":"value"},{"key":"number","type":"number","value":42},{"key":"list","type":"string[]","value":["a","b","c"]}],"isUnreported":false,"tags":[],"folderId":"570b9f4e4bb848d0885ea917","publication":null,"usedStorageBytes":0}]
        compression: none
  - request:
      method: GET
      path: /api/v9/datasets/disambiguate/Organization_X/l4_sample/toId
      headers:
        host: localhost:9000
        accept: '*/*'
        accept-encoding: gzip, deflate
        connection: keep-alive
        user-agent: python-httpx/0.27.2
        x-auth-token: >-
          1b88db86331a38c21a0b235794b9e459856490d70408bcffb767f64ade0f83d2bdb4c4e181b9a9a30cdece7cb7c65208cc43b6c1bb5987f5ece00d348b1a905502a266f8fc64f0371cd6559393d72e031d0c2d0cabad58cccf957bb258bc86f05b5dc3d4fff3d5e3d9c0389a6027d861a21e78e3222fb6c5b7944520ef21761e
      body:
        encoding: utf8
        data: ''
        compression: none
    response:
      status:
        code: 200
      headers:
        cache-control: no-cache
        referrer-policy: origin-when-cross-origin, strict-origin-when-cross-origin
        x-permitted-cross-domain-policies: master-only
        date: Thu, 30 Jan 2025 11:06:00 GMT
        content-type: application/json
        content-length: '112'
      body:
        encoding: utf8
        data: >-
          {"id":"59e9cfbdba632ac2ab8b23b5","name":"l4_sample","organization":"Organization_X","directoryName":"l4_sample"}
>>>>>>> bd8a6af7
        compression: none
  - request:
      method: GET
      path: >-
        /api/v9/datasets/59e9cfbdba632ac2ab8b23b5?sharingToken=1b88db86331a38c21a0b235794b9e459856490d70408bcffb767f64ade0f83d2bdb4c4e181b9a9a30cdece7cb7c65208cc43b6c1bb5987f5ece00d348b1a905502a266f8fc64f0371cd6559393d72e031d0c2d0cabad58cccf957bb258bc86f05b5dc3d4fff3d5e3d9c0389a6027d861a21e78e3222fb6c5b7944520ef21761e
      headers:
        host: localhost:9000
        accept: '*/*'
        accept-encoding: gzip, deflate
        connection: keep-alive
        user-agent: python-httpx/0.27.2
        x-auth-token: >-
          1b88db86331a38c21a0b235794b9e459856490d70408bcffb767f64ade0f83d2bdb4c4e181b9a9a30cdece7cb7c65208cc43b6c1bb5987f5ece00d348b1a905502a266f8fc64f0371cd6559393d72e031d0c2d0cabad58cccf957bb258bc86f05b5dc3d4fff3d5e3d9c0389a6027d861a21e78e3222fb6c5b7944520ef21761e
      body:
        encoding: utf8
        data: ''
        compression: none
    response:
      status:
        code: 200
      headers:
        cache-control: no-cache
        referrer-policy: origin-when-cross-origin, strict-origin-when-cross-origin
        x-permitted-cross-domain-policies: master-only
<<<<<<< HEAD
        date: Tue, 28 Jan 2025 16:55:49 GMT
        content-type: application/json
        content-length: '1476'
      body:
        encoding: utf8
        data: >-
          {"id":"59e9cfbdba632ac2ab8b23b5","name":"l4_sample","dataSource":{"id":{"name":"l4_sample","team":"Organization_X"},"dataLayers":[{"name":"color","category":"color","boundingBox":{"topLeft":[3072,3072,512],"width":1024,"height":1024,"depth":1024},"resolutions":[[1,1,1],[2,2,1],[4,4,1],[8,8,2],[16,16,4]],"elementClass":"uint8","defaultViewConfiguration":{"color":[255,0,0]}},{"name":"segmentation","category":"segmentation","boundingBox":{"topLeft":[3072,3072,512],"width":1024,"height":1024,"depth":1024},"resolutions":[[1,1,1],[2,2,1],[4,4,1],[8,8,2],[16,16,4]],"elementClass":"uint32","largestSegmentId":2504697}],"scale":{"factor":[11.239999771118164,11.239999771118164,28],"unit":"nanometer"}},"dataStore":{"name":"localhost","url":"http://localhost:9000","allowsUpload":true,"jobsSupportedByAvailableWorkers":[],"jobsEnabled":false},"owningOrganization":"Organization_X","allowedTeams":[{"id":"570b9f4b2a7c0e3b008da6ec","name":"team_X1","organization":"Organization_X"}],"allowedTeamsCumulative":[{"id":"570b9f4b2a7c0e3b008da6ec","name":"team_X1","organization":"Organization_X"}],"isActive":true,"isPublic":true,"description":null,"directoryName":"l4_sample","created":1508495293789,"isEditable":true,"lastUsedByUser":1738083350394,"logoUrl":"/assets/images/mpi-logos.svg","sortingKey":1508495293789,"metadata":[{"key":"key","type":"string","value":"value"}],"isUnreported":false,"tags":[],"folderId":"570b9f4e4bb848d0885ea917","publication":null,"usedStorageBytes":0}
=======
        date: Thu, 30 Jan 2025 11:06:00 GMT
        content-type: application/json
        content-length: '1593'
      body:
        encoding: utf8
        data: >-
          {"id":"59e9cfbdba632ac2ab8b23b5","name":"l4_sample","dataSource":{"id":{"name":"l4_sample","team":"Organization_X"},"dataLayers":[{"name":"color","category":"color","boundingBox":{"topLeft":[3072,3072,512],"width":1024,"height":1024,"depth":1024},"resolutions":[[1,1,1],[2,2,1],[4,4,1],[8,8,2],[16,16,4]],"elementClass":"uint8","defaultViewConfiguration":{"color":[255,0,0]}},{"name":"segmentation","category":"segmentation","boundingBox":{"topLeft":[3072,3072,512],"width":1024,"height":1024,"depth":1024},"resolutions":[[1,1,1],[2,2,1],[4,4,1],[8,8,2],[16,16,4]],"elementClass":"uint32","largestSegmentId":2504697}],"scale":{"factor":[11.239999771118164,11.239999771118164,28],"unit":"nanometer"}},"dataStore":{"name":"localhost","url":"http://localhost:9000","isScratch":false,"allowsUpload":true,"jobsSupportedByAvailableWorkers":[],"jobsEnabled":false},"owningOrganization":"Organization_X","allowedTeams":[{"id":"570b9f4b2a7c0e3b008da6ec","name":"team_X1","organization":"Organization_X"}],"allowedTeamsCumulative":[{"id":"570b9f4b2a7c0e3b008da6ec","name":"team_X1","organization":"Organization_X"}],"isActive":true,"isPublic":true,"description":null,"directoryName":"l4_sample","created":1508495293789,"isEditable":true,"lastUsedByUser":1738235160071,"logoUrl":"/assets/images/mpi-logos.svg","sortingKey":1508495293789,"metadata":[{"key":"key","type":"string","value":"value"},{"key":"number","type":"number","value":42},{"key":"list","type":"string[]","value":["a","b","c"]}],"isUnreported":false,"tags":[],"folderId":"570b9f4e4bb848d0885ea917","publication":null,"usedStorageBytes":0}
>>>>>>> bd8a6af7
        compression: none
  - request:
      method: HEAD
      path: /data/zarr/Organization_X/l4_sample/datasource-properties.json
      headers:
        host: localhost:9000
        x-auth-token: >-
          1b88db86331a38c21a0b235794b9e459856490d70408bcffb767f64ade0f83d2bdb4c4e181b9a9a30cdece7cb7c65208cc43b6c1bb5987f5ece00d348b1a905502a266f8fc64f0371cd6559393d72e031d0c2d0cabad58cccf957bb258bc86f05b5dc3d4fff3d5e3d9c0389a6027d861a21e78e3222fb6c5b7944520ef21761e
        accept-encoding: identity
        accept: '*/*'
        user-agent: Python/3.10 aiohttp/3.10.9
      body:
        encoding: utf8
        data: ''
        compression: none
    response:
      status:
        code: 200
      headers:
        cache-control: no-cache
        referrer-policy: origin-when-cross-origin, strict-origin-when-cross-origin
        access-control-max-age: '600'
        access-control-allow-origin: '*'
        x-permitted-cross-domain-policies: master-only
<<<<<<< HEAD
        date: Tue, 28 Jan 2025 16:55:49 GMT
=======
        date: Thu, 30 Jan 2025 11:06:00 GMT
>>>>>>> bd8a6af7
        connection: close
        content-type: application/json
        content-length: '1152'
      body:
        encoding: utf8
        data: ''
        compression: none
  - request:
      method: GET
      path: /data/zarr/Organization_X/l4_sample/datasource-properties.json
      headers:
        host: localhost:9000
        x-auth-token: >-
          1b88db86331a38c21a0b235794b9e459856490d70408bcffb767f64ade0f83d2bdb4c4e181b9a9a30cdece7cb7c65208cc43b6c1bb5987f5ece00d348b1a905502a266f8fc64f0371cd6559393d72e031d0c2d0cabad58cccf957bb258bc86f05b5dc3d4fff3d5e3d9c0389a6027d861a21e78e3222fb6c5b7944520ef21761e
        range: bytes=0-1151
        accept: '*/*'
        accept-encoding: gzip, deflate
        user-agent: Python/3.10 aiohttp/3.10.9
      body:
        encoding: utf8
        data: ''
        compression: none
    response:
      status:
        code: 200
      headers:
        cache-control: no-cache
        referrer-policy: origin-when-cross-origin, strict-origin-when-cross-origin
        access-control-max-age: '600'
        access-control-allow-origin: '*'
        x-permitted-cross-domain-policies: master-only
<<<<<<< HEAD
        date: Tue, 28 Jan 2025 16:55:49 GMT
=======
        date: Thu, 30 Jan 2025 11:06:00 GMT
        connection: close
        content-type: application/json
        content-length: '1152'
      body:
        encoding: utf8
        data: >-
          {"id":{"name":"l4_sample","team":"Organization_X"},"dataLayers":[{"name":"color","category":"color","boundingBox":{"topLeft":[3072,3072,512],"width":1024,"height":1024,"depth":1024},"elementClass":"uint8","mags":[{"mag":[1,1,1],"axisOrder":{"x":1,"y":2,"z":3,"c":0}},{"mag":[2,2,1],"axisOrder":{"x":1,"y":2,"z":3,"c":0}},{"mag":[4,4,1],"axisOrder":{"x":1,"y":2,"z":3,"c":0}},{"mag":[8,8,2],"axisOrder":{"x":1,"y":2,"z":3,"c":0}},{"mag":[16,16,4],"axisOrder":{"x":1,"y":2,"z":3,"c":0}}],"defaultViewConfiguration":{"color":[255,0,0]},"numChannels":1,"dataFormat":"zarr"},{"name":"segmentation","boundingBox":{"topLeft":[3072,3072,512],"width":1024,"height":1024,"depth":1024},"elementClass":"uint32","mags":[{"mag":[1,1,1],"axisOrder":{"x":1,"y":2,"z":3,"c":0}},{"mag":[2,2,1],"axisOrder":{"x":1,"y":2,"z":3,"c":0}},{"mag":[4,4,1],"axisOrder":{"x":1,"y":2,"z":3,"c":0}},{"mag":[8,8,2],"axisOrder":{"x":1,"y":2,"z":3,"c":0}},{"mag":[16,16,4],"axisOrder":{"x":1,"y":2,"z":3,"c":0}}],"largestSegmentId":2504697,"numChannels":1,"dataFormat":"zarr","category":"segmentation"}],"scale":{"factor":[11.239999771118164,11.239999771118164,28],"unit":"nanometer"}}
        compression: none
  - request:
      method: GET
      path: /data/zarr/Organization_X/l4_sample/color/1
      headers:
        host: localhost:9000
        x-auth-token: >-
          1b88db86331a38c21a0b235794b9e459856490d70408bcffb767f64ade0f83d2bdb4c4e181b9a9a30cdece7cb7c65208cc43b6c1bb5987f5ece00d348b1a905502a266f8fc64f0371cd6559393d72e031d0c2d0cabad58cccf957bb258bc86f05b5dc3d4fff3d5e3d9c0389a6027d861a21e78e3222fb6c5b7944520ef21761e
        accept: '*/*'
        accept-encoding: gzip, deflate
        user-agent: Python/3.10 aiohttp/3.10.9
      body:
        encoding: utf8
        data: ''
        compression: none
    response:
      status:
        code: 200
      headers:
        cache-control: no-cache
        referrer-policy: origin-when-cross-origin, strict-origin-when-cross-origin
        access-control-max-age: '600'
        access-control-allow-origin: '*'
        x-permitted-cross-domain-policies: master-only
        date: Thu, 30 Jan 2025 11:06:00 GMT
        connection: close
        content-type: text/html; charset=UTF-8
        content-length: '1289'
      body:
        encoding: utf8
        data: |
          <!DOCTYPE html>
          <html lang="en">
            <head>
              <meta name="viewport" content="width=device-width, initial-scale=1.0, user-scalable=yes">
              <title>WEBKNOSSOS Datastore</title>
              <meta name="robot" content="noindex" />
              <script type="text/javascript">
                // forward to path with trailing slash
                if (!window.location.pathname.endsWith('/')) {
                  var url = window.location.protocol + '//' + 
                            window.location.host + 
                            window.location.pathname + '/' + 
                            window.location.search;
                  window.location.replace(url);
                }
              </script>
              
              <style>
                * {
                  font-family: "Monospaced Number", -apple-system, BlinkMacSystemFont, "Segoe UI", Roboto,
                  "PingFang SC", "Hiragino Sans GB", "Microsoft YaHei", "Helvetica Neue", Helvetica, Arial,
                  sans-serif;
                  text-align: center
                }
                
                ul {
                  list-style: none;
                }

                p#hint {
                  color: #777;
                  margin-top: 4em
                }
              </style>
            </head>
            <body>
              <p id="hint">This is the WEBKNOSSOS Datastore “Organization_X/l4_sample/color/1” folder.</p>
              <p>The following are the contents of the folder:</p>
              <ul>
                
                  <li><a href=".zarray">.zarray</a></li>
                
              </ul>
            </body>
          </html>
        compression: none
  - request:
      method: GET
      path: /data/zarr/Organization_X/l4_sample/color/1/.zarray
      headers:
        host: localhost:9000
        user-agent: >-
          tensorstore/0.1 libcurl/8.10.1 BoringSSL zlib/1.3.0.1-motley
          brotli/1.1.0 nghttp2/1.55.0
        accept: '*/*'
        accept-encoding: deflate, gzip, br
        proxy-connection: Keep-Alive
        x-auth-token: >-
          1b88db86331a38c21a0b235794b9e459856490d70408bcffb767f64ade0f83d2bdb4c4e181b9a9a30cdece7cb7c65208cc43b6c1bb5987f5ece00d348b1a905502a266f8fc64f0371cd6559393d72e031d0c2d0cabad58cccf957bb258bc86f05b5dc3d4fff3d5e3d9c0389a6027d861a21e78e3222fb6c5b7944520ef21761e
        cache-control: no-cache
      body:
        encoding: utf8
        data: ''
        compression: none
    response:
      status:
        code: 200
      headers:
        cache-control: no-cache
        referrer-policy: origin-when-cross-origin, strict-origin-when-cross-origin
        access-control-max-age: '600'
        access-control-allow-origin: '*'
        x-permitted-cross-domain-policies: master-only
        date: Thu, 30 Jan 2025 11:06:00 GMT
        connection: close
        content-type: application/json
        content-length: '166'
      body:
        encoding: utf8
        data: >-
          {"dtype":"|u1","fill_value":0,"zarr_format":2,"order":"F","chunks":[1,32,32,32],"compressor":null,"filters":null,"shape":[1,4096,4096,1536],"dimension_seperator":"."}
        compression: none
  - request:
      method: HEAD
      path: /data/zarr/Organization_X/l4_sample/datasource-properties.json
      headers:
        host: localhost:9000
        accept-encoding: identity
        accept: '*/*'
        user-agent: Python/3.10 aiohttp/3.10.9
      body:
        encoding: utf8
        data: ''
        compression: none
    response:
      status:
        code: 200
      headers:
        cache-control: no-cache
        referrer-policy: origin-when-cross-origin, strict-origin-when-cross-origin
        access-control-max-age: '600'
        access-control-allow-origin: '*'
        x-permitted-cross-domain-policies: master-only
        date: Thu, 30 Jan 2025 11:06:00 GMT
        connection: close
        content-type: application/json
        content-length: '1152'
      body:
        encoding: utf8
        data: ''
        compression: none
  - request:
      method: GET
      path: /data/zarr/Organization_X/l4_sample/datasource-properties.json
      headers:
        host: localhost:9000
        range: bytes=0-1151
        accept: '*/*'
        accept-encoding: gzip, deflate
        user-agent: Python/3.10 aiohttp/3.10.9
      body:
        encoding: utf8
        data: ''
        compression: none
    response:
      status:
        code: 200
      headers:
        cache-control: no-cache
        referrer-policy: origin-when-cross-origin, strict-origin-when-cross-origin
        access-control-max-age: '600'
        access-control-allow-origin: '*'
        x-permitted-cross-domain-policies: master-only
        date: Thu, 30 Jan 2025 11:06:00 GMT
>>>>>>> bd8a6af7
        connection: close
        content-type: application/json
        content-length: '1152'
      body:
        encoding: utf8
        data: >-
          {"id":{"name":"l4_sample","team":"Organization_X"},"dataLayers":[{"name":"color","category":"color","boundingBox":{"topLeft":[3072,3072,512],"width":1024,"height":1024,"depth":1024},"elementClass":"uint8","mags":[{"mag":[1,1,1],"axisOrder":{"x":1,"y":2,"z":3,"c":0}},{"mag":[2,2,1],"axisOrder":{"x":1,"y":2,"z":3,"c":0}},{"mag":[4,4,1],"axisOrder":{"x":1,"y":2,"z":3,"c":0}},{"mag":[8,8,2],"axisOrder":{"x":1,"y":2,"z":3,"c":0}},{"mag":[16,16,4],"axisOrder":{"x":1,"y":2,"z":3,"c":0}}],"defaultViewConfiguration":{"color":[255,0,0]},"numChannels":1,"dataFormat":"zarr"},{"name":"segmentation","boundingBox":{"topLeft":[3072,3072,512],"width":1024,"height":1024,"depth":1024},"elementClass":"uint32","mags":[{"mag":[1,1,1],"axisOrder":{"x":1,"y":2,"z":3,"c":0}},{"mag":[2,2,1],"axisOrder":{"x":1,"y":2,"z":3,"c":0}},{"mag":[4,4,1],"axisOrder":{"x":1,"y":2,"z":3,"c":0}},{"mag":[8,8,2],"axisOrder":{"x":1,"y":2,"z":3,"c":0}},{"mag":[16,16,4],"axisOrder":{"x":1,"y":2,"z":3,"c":0}}],"largestSegmentId":2504697,"numChannels":1,"dataFormat":"zarr","category":"segmentation"}],"scale":{"factor":[11.239999771118164,11.239999771118164,28],"unit":"nanometer"}}
        compression: none
  - request:
      method: GET
      path: /data/zarr/Organization_X/l4_sample/color/1
      headers:
        host: localhost:9000
        accept: '*/*'
        accept-encoding: gzip, deflate
        user-agent: Python/3.10 aiohttp/3.10.9
      body:
        encoding: utf8
        data: ''
        compression: none
    response:
      status:
        code: 200
      headers:
        cache-control: no-cache
        referrer-policy: origin-when-cross-origin, strict-origin-when-cross-origin
        access-control-max-age: '600'
        access-control-allow-origin: '*'
        x-permitted-cross-domain-policies: master-only
        date: Thu, 30 Jan 2025 11:06:00 GMT
        connection: close
        content-type: text/html; charset=UTF-8
        content-length: '1289'
      body:
        encoding: utf8
        data: |
          <!DOCTYPE html>
          <html lang="en">
            <head>
              <meta name="viewport" content="width=device-width, initial-scale=1.0, user-scalable=yes">
              <title>WEBKNOSSOS Datastore</title>
              <meta name="robot" content="noindex" />
              <script type="text/javascript">
                // forward to path with trailing slash
                if (!window.location.pathname.endsWith('/')) {
                  var url = window.location.protocol + '//' + 
                            window.location.host + 
                            window.location.pathname + '/' + 
                            window.location.search;
                  window.location.replace(url);
                }
              </script>
              
              <style>
                * {
                  font-family: "Monospaced Number", -apple-system, BlinkMacSystemFont, "Segoe UI", Roboto,
                  "PingFang SC", "Hiragino Sans GB", "Microsoft YaHei", "Helvetica Neue", Helvetica, Arial,
                  sans-serif;
                  text-align: center
                }
                
                ul {
                  list-style: none;
                }

                p#hint {
                  color: #777;
                  margin-top: 4em
                }
              </style>
            </head>
            <body>
              <p id="hint">This is the WEBKNOSSOS Datastore “Organization_X/l4_sample/color/1” folder.</p>
              <p>The following are the contents of the folder:</p>
              <ul>
                
                  <li><a href=".zarray">.zarray</a></li>
                
              </ul>
            </body>
          </html>
        compression: none
  - request:
      method: GET
      path: /data/zarr/Organization_X/l4_sample/color/1/.zarray
      headers:
        host: localhost:9000
        user-agent: >-
          tensorstore/0.1 libcurl/8.10.1 BoringSSL zlib/1.3.0.1-motley
          brotli/1.1.0 nghttp2/1.55.0
        accept: '*/*'
        accept-encoding: deflate, gzip, br
        proxy-connection: Keep-Alive
        cache-control: no-cache
      body:
        encoding: utf8
        data: ''
        compression: none
    response:
      status:
        code: 200
      headers:
        cache-control: no-cache
        referrer-policy: origin-when-cross-origin, strict-origin-when-cross-origin
        access-control-max-age: '600'
        access-control-allow-origin: '*'
        x-permitted-cross-domain-policies: master-only
        date: Thu, 30 Jan 2025 11:06:00 GMT
        connection: close
        content-type: application/json
        content-length: '166'
      body:
        encoding: utf8
        data: >-
          {"dtype":"|u1","fill_value":0,"zarr_format":2,"order":"F","chunks":[1,32,32,32],"compressor":null,"filters":null,"shape":[1,4096,4096,1536],"dimension_seperator":"."}
        compression: none
  - request:
      method: GET
      path: /data/zarr/Organization_X/l4_sample/color/1/.zarray
      headers:
        host: localhost:9000
        user-agent: >-
          tensorstore/0.1 libcurl/8.10.1 BoringSSL zlib/1.3.0.1-motley
          brotli/1.1.0 nghttp2/1.55.0
        accept: '*/*'
        accept-encoding: deflate, gzip, br
        proxy-connection: Keep-Alive
        x-auth-token: G6Xu1c_v8nHFUx63Z78MEg
        cache-control: no-cache
      body:
        encoding: utf8
        data: ''
        compression: none
    response:
      status:
        code: 200
      headers:
        cache-control: no-cache
        referrer-policy: origin-when-cross-origin, strict-origin-when-cross-origin
        access-control-max-age: '600'
        access-control-allow-origin: '*'
        x-permitted-cross-domain-policies: master-only
        date: Thu, 30 Jan 2025 11:06:00 GMT
        connection: close
        content-type: application/json
        content-length: '166'
      body:
        encoding: utf8
        data: >-
          {"dtype":"|u1","fill_value":0,"zarr_format":2,"order":"F","chunks":[1,32,32,32],"compressor":null,"filters":null,"shape":[1,4096,4096,1536],"dimension_seperator":"."}
        compression: none
  - request:
      method: GET
      path: /data/zarr/Organization_X/l4_sample/color/2-2-1
      headers:
        host: localhost:9000
        x-auth-token: >-
          1b88db86331a38c21a0b235794b9e459856490d70408bcffb767f64ade0f83d2bdb4c4e181b9a9a30cdece7cb7c65208cc43b6c1bb5987f5ece00d348b1a905502a266f8fc64f0371cd6559393d72e031d0c2d0cabad58cccf957bb258bc86f05b5dc3d4fff3d5e3d9c0389a6027d861a21e78e3222fb6c5b7944520ef21761e
        accept: '*/*'
        accept-encoding: gzip, deflate
        user-agent: Python/3.10 aiohttp/3.10.9
      body:
        encoding: utf8
        data: ''
        compression: none
    response:
      status:
        code: 200
      headers:
        cache-control: no-cache
        referrer-policy: origin-when-cross-origin, strict-origin-when-cross-origin
        access-control-max-age: '600'
        access-control-allow-origin: '*'
        x-permitted-cross-domain-policies: master-only
        date: Thu, 30 Jan 2025 11:06:00 GMT
        connection: close
        content-type: text/html; charset=UTF-8
        content-length: '1293'
      body:
        encoding: utf8
        data: |
          <!DOCTYPE html>
          <html lang="en">
            <head>
              <meta name="viewport" content="width=device-width, initial-scale=1.0, user-scalable=yes">
              <title>WEBKNOSSOS Datastore</title>
              <meta name="robot" content="noindex" />
              <script type="text/javascript">
                // forward to path with trailing slash
                if (!window.location.pathname.endsWith('/')) {
                  var url = window.location.protocol + '//' + 
                            window.location.host + 
                            window.location.pathname + '/' + 
                            window.location.search;
                  window.location.replace(url);
                }
              </script>
              
              <style>
                * {
                  font-family: "Monospaced Number", -apple-system, BlinkMacSystemFont, "Segoe UI", Roboto,
                  "PingFang SC", "Hiragino Sans GB", "Microsoft YaHei", "Helvetica Neue", Helvetica, Arial,
                  sans-serif;
                  text-align: center
                }
                
                ul {
                  list-style: none;
                }

                p#hint {
                  color: #777;
                  margin-top: 4em
                }
              </style>
            </head>
            <body>
              <p id="hint">This is the WEBKNOSSOS Datastore “Organization_X/l4_sample/color/2-2-1” folder.</p>
              <p>The following are the contents of the folder:</p>
              <ul>
                
                  <li><a href=".zarray">.zarray</a></li>
                
              </ul>
            </body>
          </html>
        compression: none
  - request:
      method: GET
      path: /data/zarr/Organization_X/l4_sample/color/2-2-1/.zarray
      headers:
        host: localhost:9000
        user-agent: >-
          tensorstore/0.1 libcurl/8.10.1 BoringSSL zlib/1.3.0.1-motley
          brotli/1.1.0 nghttp2/1.55.0
        accept: '*/*'
        accept-encoding: deflate, gzip, br
        proxy-connection: Keep-Alive
        x-auth-token: >-
          1b88db86331a38c21a0b235794b9e459856490d70408bcffb767f64ade0f83d2bdb4c4e181b9a9a30cdece7cb7c65208cc43b6c1bb5987f5ece00d348b1a905502a266f8fc64f0371cd6559393d72e031d0c2d0cabad58cccf957bb258bc86f05b5dc3d4fff3d5e3d9c0389a6027d861a21e78e3222fb6c5b7944520ef21761e
        cache-control: no-cache
      body:
        encoding: utf8
        data: ''
        compression: none
    response:
      status:
        code: 200
      headers:
        cache-control: no-cache
        referrer-policy: origin-when-cross-origin, strict-origin-when-cross-origin
        access-control-max-age: '600'
        access-control-allow-origin: '*'
        x-permitted-cross-domain-policies: master-only
        date: Thu, 30 Jan 2025 11:06:00 GMT
        connection: close
        content-type: application/json
        content-length: '166'
      body:
        encoding: utf8
        data: >-
          {"dtype":"|u1","fill_value":0,"zarr_format":2,"order":"F","chunks":[1,32,32,32],"compressor":null,"filters":null,"shape":[1,2048,2048,1536],"dimension_seperator":"."}
        compression: none
  - request:
      method: HEAD
      path: /data/zarr/Organization_X/l4_sample/datasource-properties.json
      headers:
        host: localhost:9000
        accept-encoding: identity
        accept: '*/*'
        user-agent: Python/3.10 aiohttp/3.10.9
      body:
        encoding: utf8
        data: ''
        compression: none
    response:
      status:
        code: 200
      headers:
        cache-control: no-cache
        referrer-policy: origin-when-cross-origin, strict-origin-when-cross-origin
        access-control-max-age: '600'
        access-control-allow-origin: '*'
        x-permitted-cross-domain-policies: master-only
        date: Thu, 30 Jan 2025 11:06:00 GMT
        connection: close
        content-type: application/json
        content-length: '1152'
      body:
        encoding: utf8
        data: ''
        compression: none
  - request:
      method: GET
      path: /data/zarr/Organization_X/l4_sample/datasource-properties.json
      headers:
        host: localhost:9000
        range: bytes=0-1151
        accept: '*/*'
        accept-encoding: gzip, deflate
        user-agent: Python/3.10 aiohttp/3.10.9
      body:
        encoding: utf8
        data: ''
        compression: none
    response:
      status:
        code: 200
      headers:
        cache-control: no-cache
        referrer-policy: origin-when-cross-origin, strict-origin-when-cross-origin
        access-control-max-age: '600'
        access-control-allow-origin: '*'
        x-permitted-cross-domain-policies: master-only
        date: Thu, 30 Jan 2025 11:06:00 GMT
        connection: close
        content-type: application/json
        content-length: '1152'
      body:
        encoding: utf8
        data: >-
          {"id":{"name":"l4_sample","team":"Organization_X"},"dataLayers":[{"name":"color","category":"color","boundingBox":{"topLeft":[3072,3072,512],"width":1024,"height":1024,"depth":1024},"elementClass":"uint8","mags":[{"mag":[1,1,1],"axisOrder":{"x":1,"y":2,"z":3,"c":0}},{"mag":[2,2,1],"axisOrder":{"x":1,"y":2,"z":3,"c":0}},{"mag":[4,4,1],"axisOrder":{"x":1,"y":2,"z":3,"c":0}},{"mag":[8,8,2],"axisOrder":{"x":1,"y":2,"z":3,"c":0}},{"mag":[16,16,4],"axisOrder":{"x":1,"y":2,"z":3,"c":0}}],"defaultViewConfiguration":{"color":[255,0,0]},"numChannels":1,"dataFormat":"zarr"},{"name":"segmentation","boundingBox":{"topLeft":[3072,3072,512],"width":1024,"height":1024,"depth":1024},"elementClass":"uint32","mags":[{"mag":[1,1,1],"axisOrder":{"x":1,"y":2,"z":3,"c":0}},{"mag":[2,2,1],"axisOrder":{"x":1,"y":2,"z":3,"c":0}},{"mag":[4,4,1],"axisOrder":{"x":1,"y":2,"z":3,"c":0}},{"mag":[8,8,2],"axisOrder":{"x":1,"y":2,"z":3,"c":0}},{"mag":[16,16,4],"axisOrder":{"x":1,"y":2,"z":3,"c":0}}],"largestSegmentId":2504697,"numChannels":1,"dataFormat":"zarr","category":"segmentation"}],"scale":{"factor":[11.239999771118164,11.239999771118164,28],"unit":"nanometer"}}
        compression: none
  - request:
      method: GET
      path: /data/zarr/Organization_X/l4_sample/color/2-2-1
      headers:
        host: localhost:9000
        accept: '*/*'
        accept-encoding: gzip, deflate
        user-agent: Python/3.10 aiohttp/3.10.9
      body:
        encoding: utf8
        data: ''
        compression: none
    response:
      status:
        code: 200
      headers:
        cache-control: no-cache
        referrer-policy: origin-when-cross-origin, strict-origin-when-cross-origin
        access-control-max-age: '600'
        access-control-allow-origin: '*'
        x-permitted-cross-domain-policies: master-only
        date: Thu, 30 Jan 2025 11:06:00 GMT
        connection: close
        content-type: text/html; charset=UTF-8
        content-length: '1293'
      body:
        encoding: utf8
        data: |
          <!DOCTYPE html>
          <html lang="en">
            <head>
              <meta name="viewport" content="width=device-width, initial-scale=1.0, user-scalable=yes">
              <title>WEBKNOSSOS Datastore</title>
              <meta name="robot" content="noindex" />
              <script type="text/javascript">
                // forward to path with trailing slash
                if (!window.location.pathname.endsWith('/')) {
                  var url = window.location.protocol + '//' + 
                            window.location.host + 
                            window.location.pathname + '/' + 
                            window.location.search;
                  window.location.replace(url);
                }
              </script>
              
              <style>
                * {
                  font-family: "Monospaced Number", -apple-system, BlinkMacSystemFont, "Segoe UI", Roboto,
                  "PingFang SC", "Hiragino Sans GB", "Microsoft YaHei", "Helvetica Neue", Helvetica, Arial,
                  sans-serif;
                  text-align: center
                }
                
                ul {
                  list-style: none;
                }

                p#hint {
                  color: #777;
                  margin-top: 4em
                }
              </style>
            </head>
            <body>
              <p id="hint">This is the WEBKNOSSOS Datastore “Organization_X/l4_sample/color/2-2-1” folder.</p>
              <p>The following are the contents of the folder:</p>
              <ul>
                
                  <li><a href=".zarray">.zarray</a></li>
                
              </ul>
            </body>
          </html>
        compression: none
  - request:
      method: GET
      path: /data/zarr/Organization_X/l4_sample/color/2-2-1/.zarray
      headers:
        host: localhost:9000
        user-agent: >-
          tensorstore/0.1 libcurl/8.10.1 BoringSSL zlib/1.3.0.1-motley
          brotli/1.1.0 nghttp2/1.55.0
        accept: '*/*'
        accept-encoding: deflate, gzip, br
        proxy-connection: Keep-Alive
        cache-control: no-cache
      body:
        encoding: utf8
        data: ''
        compression: none
    response:
      status:
        code: 200
      headers:
        cache-control: no-cache
        referrer-policy: origin-when-cross-origin, strict-origin-when-cross-origin
        access-control-max-age: '600'
        access-control-allow-origin: '*'
        x-permitted-cross-domain-policies: master-only
        date: Thu, 30 Jan 2025 11:06:00 GMT
        connection: close
        content-type: application/json
        content-length: '166'
      body:
        encoding: utf8
        data: >-
          {"dtype":"|u1","fill_value":0,"zarr_format":2,"order":"F","chunks":[1,32,32,32],"compressor":null,"filters":null,"shape":[1,2048,2048,1536],"dimension_seperator":"."}
        compression: none
  - request:
      method: GET
      path: /data/zarr/Organization_X/l4_sample/color/2-2-1/.zarray
      headers:
        host: localhost:9000
        user-agent: >-
          tensorstore/0.1 libcurl/8.10.1 BoringSSL zlib/1.3.0.1-motley
          brotli/1.1.0 nghttp2/1.55.0
        accept: '*/*'
        accept-encoding: deflate, gzip, br
        proxy-connection: Keep-Alive
        x-auth-token: G6Xu1c_v8nHFUx63Z78MEg
        cache-control: no-cache
      body:
        encoding: utf8
        data: ''
        compression: none
    response:
      status:
        code: 200
      headers:
        cache-control: no-cache
        referrer-policy: origin-when-cross-origin, strict-origin-when-cross-origin
        access-control-max-age: '600'
        access-control-allow-origin: '*'
        x-permitted-cross-domain-policies: master-only
        date: Thu, 30 Jan 2025 11:06:00 GMT
        connection: close
        content-type: application/json
        content-length: '166'
      body:
        encoding: utf8
        data: >-
          {"dtype":"|u1","fill_value":0,"zarr_format":2,"order":"F","chunks":[1,32,32,32],"compressor":null,"filters":null,"shape":[1,2048,2048,1536],"dimension_seperator":"."}
        compression: none
  - request:
      method: GET
      path: /data/zarr/Organization_X/l4_sample/color/4-4-1
      headers:
        host: localhost:9000
        x-auth-token: >-
          1b88db86331a38c21a0b235794b9e459856490d70408bcffb767f64ade0f83d2bdb4c4e181b9a9a30cdece7cb7c65208cc43b6c1bb5987f5ece00d348b1a905502a266f8fc64f0371cd6559393d72e031d0c2d0cabad58cccf957bb258bc86f05b5dc3d4fff3d5e3d9c0389a6027d861a21e78e3222fb6c5b7944520ef21761e
        accept: '*/*'
        accept-encoding: gzip, deflate
        user-agent: Python/3.10 aiohttp/3.10.9
      body:
        encoding: utf8
        data: ''
        compression: none
    response:
      status:
        code: 200
      headers:
        cache-control: no-cache
        referrer-policy: origin-when-cross-origin, strict-origin-when-cross-origin
        access-control-max-age: '600'
        access-control-allow-origin: '*'
        x-permitted-cross-domain-policies: master-only
        date: Thu, 30 Jan 2025 11:06:00 GMT
        connection: close
        content-type: text/html; charset=UTF-8
        content-length: '1293'
      body:
        encoding: utf8
        data: |
          <!DOCTYPE html>
          <html lang="en">
            <head>
              <meta name="viewport" content="width=device-width, initial-scale=1.0, user-scalable=yes">
              <title>WEBKNOSSOS Datastore</title>
              <meta name="robot" content="noindex" />
              <script type="text/javascript">
                // forward to path with trailing slash
                if (!window.location.pathname.endsWith('/')) {
                  var url = window.location.protocol + '//' + 
                            window.location.host + 
                            window.location.pathname + '/' + 
                            window.location.search;
                  window.location.replace(url);
                }
              </script>
              
              <style>
                * {
                  font-family: "Monospaced Number", -apple-system, BlinkMacSystemFont, "Segoe UI", Roboto,
                  "PingFang SC", "Hiragino Sans GB", "Microsoft YaHei", "Helvetica Neue", Helvetica, Arial,
                  sans-serif;
                  text-align: center
                }
                
                ul {
                  list-style: none;
                }

                p#hint {
                  color: #777;
                  margin-top: 4em
                }
              </style>
            </head>
            <body>
              <p id="hint">This is the WEBKNOSSOS Datastore “Organization_X/l4_sample/color/4-4-1” folder.</p>
              <p>The following are the contents of the folder:</p>
              <ul>
                
                  <li><a href=".zarray">.zarray</a></li>
                
              </ul>
            </body>
          </html>
        compression: none
  - request:
      method: GET
      path: /data/zarr/Organization_X/l4_sample/color/4-4-1/.zarray
      headers:
        host: localhost:9000
        user-agent: >-
          tensorstore/0.1 libcurl/8.10.1 BoringSSL zlib/1.3.0.1-motley
          brotli/1.1.0 nghttp2/1.55.0
        accept: '*/*'
        accept-encoding: deflate, gzip, br
        proxy-connection: Keep-Alive
        x-auth-token: >-
          1b88db86331a38c21a0b235794b9e459856490d70408bcffb767f64ade0f83d2bdb4c4e181b9a9a30cdece7cb7c65208cc43b6c1bb5987f5ece00d348b1a905502a266f8fc64f0371cd6559393d72e031d0c2d0cabad58cccf957bb258bc86f05b5dc3d4fff3d5e3d9c0389a6027d861a21e78e3222fb6c5b7944520ef21761e
        cache-control: no-cache
      body:
        encoding: utf8
        data: ''
        compression: none
    response:
      status:
        code: 200
      headers:
        cache-control: no-cache
        referrer-policy: origin-when-cross-origin, strict-origin-when-cross-origin
        access-control-max-age: '600'
        access-control-allow-origin: '*'
        x-permitted-cross-domain-policies: master-only
        date: Thu, 30 Jan 2025 11:06:00 GMT
        connection: close
        content-type: application/json
        content-length: '166'
      body:
        encoding: utf8
        data: >-
          {"dtype":"|u1","fill_value":0,"zarr_format":2,"order":"F","chunks":[1,32,32,32],"compressor":null,"filters":null,"shape":[1,1024,1024,1536],"dimension_seperator":"."}
        compression: none
  - request:
      method: HEAD
      path: /data/zarr/Organization_X/l4_sample/datasource-properties.json
      headers:
        host: localhost:9000
        accept-encoding: identity
        accept: '*/*'
        user-agent: Python/3.10 aiohttp/3.10.9
      body:
        encoding: utf8
        data: ''
        compression: none
    response:
      status:
        code: 200
      headers:
        cache-control: no-cache
        referrer-policy: origin-when-cross-origin, strict-origin-when-cross-origin
        access-control-max-age: '600'
        access-control-allow-origin: '*'
        x-permitted-cross-domain-policies: master-only
        date: Thu, 30 Jan 2025 11:06:00 GMT
        connection: close
        content-type: application/json
        content-length: '1152'
      body:
        encoding: utf8
        data: ''
        compression: none
  - request:
      method: GET
      path: /data/zarr/Organization_X/l4_sample/datasource-properties.json
      headers:
        host: localhost:9000
        range: bytes=0-1151
        accept: '*/*'
        accept-encoding: gzip, deflate
        user-agent: Python/3.10 aiohttp/3.10.9
      body:
        encoding: utf8
        data: ''
        compression: none
    response:
      status:
        code: 200
      headers:
        cache-control: no-cache
        referrer-policy: origin-when-cross-origin, strict-origin-when-cross-origin
        access-control-max-age: '600'
        access-control-allow-origin: '*'
        x-permitted-cross-domain-policies: master-only
        date: Thu, 30 Jan 2025 11:06:00 GMT
        connection: close
        content-type: application/json
        content-length: '1152'
      body:
        encoding: utf8
        data: >-
          {"id":{"name":"l4_sample","team":"Organization_X"},"dataLayers":[{"name":"color","category":"color","boundingBox":{"topLeft":[3072,3072,512],"width":1024,"height":1024,"depth":1024},"elementClass":"uint8","mags":[{"mag":[1,1,1],"axisOrder":{"x":1,"y":2,"z":3,"c":0}},{"mag":[2,2,1],"axisOrder":{"x":1,"y":2,"z":3,"c":0}},{"mag":[4,4,1],"axisOrder":{"x":1,"y":2,"z":3,"c":0}},{"mag":[8,8,2],"axisOrder":{"x":1,"y":2,"z":3,"c":0}},{"mag":[16,16,4],"axisOrder":{"x":1,"y":2,"z":3,"c":0}}],"defaultViewConfiguration":{"color":[255,0,0]},"numChannels":1,"dataFormat":"zarr"},{"name":"segmentation","boundingBox":{"topLeft":[3072,3072,512],"width":1024,"height":1024,"depth":1024},"elementClass":"uint32","mags":[{"mag":[1,1,1],"axisOrder":{"x":1,"y":2,"z":3,"c":0}},{"mag":[2,2,1],"axisOrder":{"x":1,"y":2,"z":3,"c":0}},{"mag":[4,4,1],"axisOrder":{"x":1,"y":2,"z":3,"c":0}},{"mag":[8,8,2],"axisOrder":{"x":1,"y":2,"z":3,"c":0}},{"mag":[16,16,4],"axisOrder":{"x":1,"y":2,"z":3,"c":0}}],"largestSegmentId":2504697,"numChannels":1,"dataFormat":"zarr","category":"segmentation"}],"scale":{"factor":[11.239999771118164,11.239999771118164,28],"unit":"nanometer"}}
        compression: none
  - request:
      method: GET
      path: /data/zarr/Organization_X/l4_sample/color/4-4-1
      headers:
        host: localhost:9000
        accept: '*/*'
        accept-encoding: gzip, deflate
        user-agent: Python/3.10 aiohttp/3.10.9
      body:
        encoding: utf8
        data: ''
        compression: none
    response:
      status:
        code: 200
      headers:
        cache-control: no-cache
        referrer-policy: origin-when-cross-origin, strict-origin-when-cross-origin
        access-control-max-age: '600'
        access-control-allow-origin: '*'
        x-permitted-cross-domain-policies: master-only
        date: Thu, 30 Jan 2025 11:06:00 GMT
        connection: close
        content-type: text/html; charset=UTF-8
        content-length: '1293'
      body:
        encoding: utf8
        data: |
          <!DOCTYPE html>
          <html lang="en">
            <head>
              <meta name="viewport" content="width=device-width, initial-scale=1.0, user-scalable=yes">
              <title>WEBKNOSSOS Datastore</title>
              <meta name="robot" content="noindex" />
              <script type="text/javascript">
                // forward to path with trailing slash
                if (!window.location.pathname.endsWith('/')) {
                  var url = window.location.protocol + '//' + 
                            window.location.host + 
                            window.location.pathname + '/' + 
                            window.location.search;
                  window.location.replace(url);
                }
              </script>
              
              <style>
                * {
                  font-family: "Monospaced Number", -apple-system, BlinkMacSystemFont, "Segoe UI", Roboto,
                  "PingFang SC", "Hiragino Sans GB", "Microsoft YaHei", "Helvetica Neue", Helvetica, Arial,
                  sans-serif;
                  text-align: center
                }
                
                ul {
                  list-style: none;
                }

                p#hint {
                  color: #777;
                  margin-top: 4em
                }
              </style>
            </head>
            <body>
              <p id="hint">This is the WEBKNOSSOS Datastore “Organization_X/l4_sample/color/4-4-1” folder.</p>
              <p>The following are the contents of the folder:</p>
              <ul>
                
                  <li><a href=".zarray">.zarray</a></li>
                
              </ul>
            </body>
          </html>
        compression: none
  - request:
      method: GET
      path: /data/zarr/Organization_X/l4_sample/color/4-4-1/.zarray
      headers:
        host: localhost:9000
        user-agent: >-
          tensorstore/0.1 libcurl/8.10.1 BoringSSL zlib/1.3.0.1-motley
          brotli/1.1.0 nghttp2/1.55.0
        accept: '*/*'
        accept-encoding: deflate, gzip, br
        proxy-connection: Keep-Alive
        cache-control: no-cache
      body:
        encoding: utf8
        data: ''
        compression: none
    response:
      status:
        code: 200
      headers:
        cache-control: no-cache
        referrer-policy: origin-when-cross-origin, strict-origin-when-cross-origin
        access-control-max-age: '600'
        access-control-allow-origin: '*'
        x-permitted-cross-domain-policies: master-only
        date: Thu, 30 Jan 2025 11:06:00 GMT
        connection: close
        content-type: application/json
        content-length: '166'
      body:
        encoding: utf8
        data: >-
          {"dtype":"|u1","fill_value":0,"zarr_format":2,"order":"F","chunks":[1,32,32,32],"compressor":null,"filters":null,"shape":[1,1024,1024,1536],"dimension_seperator":"."}
        compression: none
  - request:
      method: GET
      path: /data/zarr/Organization_X/l4_sample/color/4-4-1/.zarray
      headers:
        host: localhost:9000
        user-agent: >-
          tensorstore/0.1 libcurl/8.10.1 BoringSSL zlib/1.3.0.1-motley
          brotli/1.1.0 nghttp2/1.55.0
        accept: '*/*'
        accept-encoding: deflate, gzip, br
        proxy-connection: Keep-Alive
        x-auth-token: G6Xu1c_v8nHFUx63Z78MEg
        cache-control: no-cache
      body:
        encoding: utf8
        data: ''
        compression: none
    response:
      status:
        code: 200
      headers:
        cache-control: no-cache
        referrer-policy: origin-when-cross-origin, strict-origin-when-cross-origin
        access-control-max-age: '600'
        access-control-allow-origin: '*'
        x-permitted-cross-domain-policies: master-only
        date: Thu, 30 Jan 2025 11:06:00 GMT
        connection: close
        content-type: application/json
        content-length: '166'
      body:
        encoding: utf8
        data: >-
          {"dtype":"|u1","fill_value":0,"zarr_format":2,"order":"F","chunks":[1,32,32,32],"compressor":null,"filters":null,"shape":[1,1024,1024,1536],"dimension_seperator":"."}
        compression: none
  - request:
      method: GET
      path: /data/zarr/Organization_X/l4_sample/segmentation/1
      headers:
        host: localhost:9000
        x-auth-token: >-
          1b88db86331a38c21a0b235794b9e459856490d70408bcffb767f64ade0f83d2bdb4c4e181b9a9a30cdece7cb7c65208cc43b6c1bb5987f5ece00d348b1a905502a266f8fc64f0371cd6559393d72e031d0c2d0cabad58cccf957bb258bc86f05b5dc3d4fff3d5e3d9c0389a6027d861a21e78e3222fb6c5b7944520ef21761e
        accept: '*/*'
        accept-encoding: gzip, deflate
        user-agent: Python/3.10 aiohttp/3.10.9
      body:
        encoding: utf8
        data: ''
        compression: none
    response:
      status:
        code: 200
      headers:
        cache-control: no-cache
        referrer-policy: origin-when-cross-origin, strict-origin-when-cross-origin
        access-control-max-age: '600'
        access-control-allow-origin: '*'
        x-permitted-cross-domain-policies: master-only
        date: Thu, 30 Jan 2025 11:06:00 GMT
        connection: close
        content-type: text/html; charset=UTF-8
        content-length: '1296'
      body:
        encoding: utf8
        data: |
          <!DOCTYPE html>
          <html lang="en">
            <head>
              <meta name="viewport" content="width=device-width, initial-scale=1.0, user-scalable=yes">
              <title>WEBKNOSSOS Datastore</title>
              <meta name="robot" content="noindex" />
              <script type="text/javascript">
                // forward to path with trailing slash
                if (!window.location.pathname.endsWith('/')) {
                  var url = window.location.protocol + '//' + 
                            window.location.host + 
                            window.location.pathname + '/' + 
                            window.location.search;
                  window.location.replace(url);
                }
              </script>
              
              <style>
                * {
                  font-family: "Monospaced Number", -apple-system, BlinkMacSystemFont, "Segoe UI", Roboto,
                  "PingFang SC", "Hiragino Sans GB", "Microsoft YaHei", "Helvetica Neue", Helvetica, Arial,
                  sans-serif;
                  text-align: center
                }
                
                ul {
                  list-style: none;
                }

                p#hint {
                  color: #777;
                  margin-top: 4em
                }
              </style>
            </head>
            <body>
              <p id="hint">This is the WEBKNOSSOS Datastore “Organization_X/l4_sample/segmentation/1” folder.</p>
              <p>The following are the contents of the folder:</p>
              <ul>
                
                  <li><a href=".zarray">.zarray</a></li>
                
              </ul>
            </body>
          </html>
        compression: none
  - request:
      method: GET
      path: /data/zarr/Organization_X/l4_sample/segmentation/1/.zarray
      headers:
        host: localhost:9000
        user-agent: >-
          tensorstore/0.1 libcurl/8.10.1 BoringSSL zlib/1.3.0.1-motley
          brotli/1.1.0 nghttp2/1.55.0
        accept: '*/*'
        accept-encoding: deflate, gzip, br
        proxy-connection: Keep-Alive
        x-auth-token: >-
          1b88db86331a38c21a0b235794b9e459856490d70408bcffb767f64ade0f83d2bdb4c4e181b9a9a30cdece7cb7c65208cc43b6c1bb5987f5ece00d348b1a905502a266f8fc64f0371cd6559393d72e031d0c2d0cabad58cccf957bb258bc86f05b5dc3d4fff3d5e3d9c0389a6027d861a21e78e3222fb6c5b7944520ef21761e
        cache-control: no-cache
      body:
        encoding: utf8
        data: ''
        compression: none
    response:
      status:
        code: 200
      headers:
        cache-control: no-cache
        referrer-policy: origin-when-cross-origin, strict-origin-when-cross-origin
        access-control-max-age: '600'
        access-control-allow-origin: '*'
        x-permitted-cross-domain-policies: master-only
        date: Thu, 30 Jan 2025 11:06:00 GMT
        connection: close
        content-type: application/json
        content-length: '166'
      body:
        encoding: utf8
        data: >-
          {"dtype":"<u4","fill_value":0,"zarr_format":2,"order":"F","chunks":[1,32,32,32],"compressor":null,"filters":null,"shape":[1,4096,4096,1536],"dimension_seperator":"."}
        compression: none
  - request:
      method: HEAD
      path: /data/zarr/Organization_X/l4_sample/datasource-properties.json
      headers:
        host: localhost:9000
        accept-encoding: identity
        accept: '*/*'
        user-agent: Python/3.10 aiohttp/3.10.9
      body:
        encoding: utf8
        data: ''
        compression: none
    response:
      status:
        code: 200
      headers:
        cache-control: no-cache
        referrer-policy: origin-when-cross-origin, strict-origin-when-cross-origin
        access-control-max-age: '600'
        access-control-allow-origin: '*'
        x-permitted-cross-domain-policies: master-only
        date: Thu, 30 Jan 2025 11:06:00 GMT
        connection: close
        content-type: application/json
        content-length: '1152'
      body:
        encoding: utf8
        data: ''
        compression: none
  - request:
      method: GET
      path: /data/zarr/Organization_X/l4_sample/datasource-properties.json
      headers:
        host: localhost:9000
        range: bytes=0-1151
        accept: '*/*'
        accept-encoding: gzip, deflate
        user-agent: Python/3.10 aiohttp/3.10.9
      body:
        encoding: utf8
        data: ''
        compression: none
    response:
      status:
        code: 200
      headers:
        cache-control: no-cache
        referrer-policy: origin-when-cross-origin, strict-origin-when-cross-origin
        access-control-max-age: '600'
        access-control-allow-origin: '*'
        x-permitted-cross-domain-policies: master-only
        date: Thu, 30 Jan 2025 11:06:00 GMT
        connection: close
        content-type: application/json
        content-length: '1152'
      body:
        encoding: utf8
        data: >-
          {"id":{"name":"l4_sample","team":"Organization_X"},"dataLayers":[{"name":"color","category":"color","boundingBox":{"topLeft":[3072,3072,512],"width":1024,"height":1024,"depth":1024},"elementClass":"uint8","mags":[{"mag":[1,1,1],"axisOrder":{"x":1,"y":2,"z":3,"c":0}},{"mag":[2,2,1],"axisOrder":{"x":1,"y":2,"z":3,"c":0}},{"mag":[4,4,1],"axisOrder":{"x":1,"y":2,"z":3,"c":0}},{"mag":[8,8,2],"axisOrder":{"x":1,"y":2,"z":3,"c":0}},{"mag":[16,16,4],"axisOrder":{"x":1,"y":2,"z":3,"c":0}}],"defaultViewConfiguration":{"color":[255,0,0]},"numChannels":1,"dataFormat":"zarr"},{"name":"segmentation","boundingBox":{"topLeft":[3072,3072,512],"width":1024,"height":1024,"depth":1024},"elementClass":"uint32","mags":[{"mag":[1,1,1],"axisOrder":{"x":1,"y":2,"z":3,"c":0}},{"mag":[2,2,1],"axisOrder":{"x":1,"y":2,"z":3,"c":0}},{"mag":[4,4,1],"axisOrder":{"x":1,"y":2,"z":3,"c":0}},{"mag":[8,8,2],"axisOrder":{"x":1,"y":2,"z":3,"c":0}},{"mag":[16,16,4],"axisOrder":{"x":1,"y":2,"z":3,"c":0}}],"largestSegmentId":2504697,"numChannels":1,"dataFormat":"zarr","category":"segmentation"}],"scale":{"factor":[11.239999771118164,11.239999771118164,28],"unit":"nanometer"}}
        compression: none
  - request:
      method: GET
      path: /data/zarr/Organization_X/l4_sample/segmentation/1
      headers:
        host: localhost:9000
        accept: '*/*'
        accept-encoding: gzip, deflate
        user-agent: Python/3.10 aiohttp/3.10.9
      body:
        encoding: utf8
        data: ''
        compression: none
    response:
      status:
        code: 200
      headers:
        cache-control: no-cache
        referrer-policy: origin-when-cross-origin, strict-origin-when-cross-origin
        access-control-max-age: '600'
        access-control-allow-origin: '*'
        x-permitted-cross-domain-policies: master-only
        date: Thu, 30 Jan 2025 11:06:00 GMT
        connection: close
        content-type: text/html; charset=UTF-8
        content-length: '1296'
      body:
        encoding: utf8
        data: |
          <!DOCTYPE html>
          <html lang="en">
            <head>
              <meta name="viewport" content="width=device-width, initial-scale=1.0, user-scalable=yes">
              <title>WEBKNOSSOS Datastore</title>
              <meta name="robot" content="noindex" />
              <script type="text/javascript">
                // forward to path with trailing slash
                if (!window.location.pathname.endsWith('/')) {
                  var url = window.location.protocol + '//' + 
                            window.location.host + 
                            window.location.pathname + '/' + 
                            window.location.search;
                  window.location.replace(url);
                }
              </script>
              
              <style>
                * {
                  font-family: "Monospaced Number", -apple-system, BlinkMacSystemFont, "Segoe UI", Roboto,
                  "PingFang SC", "Hiragino Sans GB", "Microsoft YaHei", "Helvetica Neue", Helvetica, Arial,
                  sans-serif;
                  text-align: center
                }
                
                ul {
                  list-style: none;
                }

                p#hint {
                  color: #777;
                  margin-top: 4em
                }
              </style>
            </head>
            <body>
              <p id="hint">This is the WEBKNOSSOS Datastore “Organization_X/l4_sample/segmentation/1” folder.</p>
              <p>The following are the contents of the folder:</p>
              <ul>
                
                  <li><a href=".zarray">.zarray</a></li>
                
              </ul>
            </body>
          </html>
        compression: none
  - request:
      method: GET
      path: /data/zarr/Organization_X/l4_sample/segmentation/1/.zarray
      headers:
        host: localhost:9000
        user-agent: >-
          tensorstore/0.1 libcurl/8.10.1 BoringSSL zlib/1.3.0.1-motley
          brotli/1.1.0 nghttp2/1.55.0
        accept: '*/*'
        accept-encoding: deflate, gzip, br
        proxy-connection: Keep-Alive
        cache-control: no-cache
      body:
        encoding: utf8
        data: ''
        compression: none
    response:
      status:
        code: 200
      headers:
        cache-control: no-cache
        referrer-policy: origin-when-cross-origin, strict-origin-when-cross-origin
        access-control-max-age: '600'
        access-control-allow-origin: '*'
        x-permitted-cross-domain-policies: master-only
        date: Thu, 30 Jan 2025 11:06:00 GMT
        connection: close
        content-type: application/json
        content-length: '166'
      body:
        encoding: utf8
        data: >-
          {"dtype":"<u4","fill_value":0,"zarr_format":2,"order":"F","chunks":[1,32,32,32],"compressor":null,"filters":null,"shape":[1,4096,4096,1536],"dimension_seperator":"."}
        compression: none
  - request:
      method: GET
      path: /data/zarr/Organization_X/l4_sample/segmentation/1/.zarray
      headers:
        host: localhost:9000
        user-agent: >-
          tensorstore/0.1 libcurl/8.10.1 BoringSSL zlib/1.3.0.1-motley
          brotli/1.1.0 nghttp2/1.55.0
        accept: '*/*'
        accept-encoding: deflate, gzip, br
        proxy-connection: Keep-Alive
        x-auth-token: G6Xu1c_v8nHFUx63Z78MEg
        cache-control: no-cache
      body:
        encoding: utf8
        data: ''
        compression: none
    response:
      status:
        code: 200
      headers:
        cache-control: no-cache
        referrer-policy: origin-when-cross-origin, strict-origin-when-cross-origin
        access-control-max-age: '600'
        access-control-allow-origin: '*'
        x-permitted-cross-domain-policies: master-only
        date: Thu, 30 Jan 2025 11:06:00 GMT
        connection: close
        content-type: application/json
        content-length: '166'
      body:
        encoding: utf8
        data: >-
          {"dtype":"<u4","fill_value":0,"zarr_format":2,"order":"F","chunks":[1,32,32,32],"compressor":null,"filters":null,"shape":[1,4096,4096,1536],"dimension_seperator":"."}
        compression: none
  - request:
      method: GET
      path: /data/zarr/Organization_X/l4_sample/segmentation/2-2-1
      headers:
        host: localhost:9000
        x-auth-token: >-
          1b88db86331a38c21a0b235794b9e459856490d70408bcffb767f64ade0f83d2bdb4c4e181b9a9a30cdece7cb7c65208cc43b6c1bb5987f5ece00d348b1a905502a266f8fc64f0371cd6559393d72e031d0c2d0cabad58cccf957bb258bc86f05b5dc3d4fff3d5e3d9c0389a6027d861a21e78e3222fb6c5b7944520ef21761e
        accept: '*/*'
        accept-encoding: gzip, deflate
        user-agent: Python/3.10 aiohttp/3.10.9
      body:
        encoding: utf8
        data: ''
        compression: none
    response:
      status:
        code: 200
      headers:
        cache-control: no-cache
        referrer-policy: origin-when-cross-origin, strict-origin-when-cross-origin
        access-control-max-age: '600'
        access-control-allow-origin: '*'
        x-permitted-cross-domain-policies: master-only
        date: Thu, 30 Jan 2025 11:06:00 GMT
        connection: close
        content-type: text/html; charset=UTF-8
        content-length: '1300'
      body:
        encoding: utf8
        data: |
          <!DOCTYPE html>
          <html lang="en">
            <head>
              <meta name="viewport" content="width=device-width, initial-scale=1.0, user-scalable=yes">
              <title>WEBKNOSSOS Datastore</title>
              <meta name="robot" content="noindex" />
              <script type="text/javascript">
                // forward to path with trailing slash
                if (!window.location.pathname.endsWith('/')) {
                  var url = window.location.protocol + '//' + 
                            window.location.host + 
                            window.location.pathname + '/' + 
                            window.location.search;
                  window.location.replace(url);
                }
              </script>
              
              <style>
                * {
                  font-family: "Monospaced Number", -apple-system, BlinkMacSystemFont, "Segoe UI", Roboto,
                  "PingFang SC", "Hiragino Sans GB", "Microsoft YaHei", "Helvetica Neue", Helvetica, Arial,
                  sans-serif;
                  text-align: center
                }
                
                ul {
                  list-style: none;
                }

                p#hint {
                  color: #777;
                  margin-top: 4em
                }
              </style>
            </head>
            <body>
              <p id="hint">This is the WEBKNOSSOS Datastore “Organization_X/l4_sample/segmentation/2-2-1” folder.</p>
              <p>The following are the contents of the folder:</p>
              <ul>
                
                  <li><a href=".zarray">.zarray</a></li>
                
              </ul>
            </body>
          </html>
        compression: none
  - request:
      method: GET
      path: /data/zarr/Organization_X/l4_sample/segmentation/2-2-1/.zarray
      headers:
        host: localhost:9000
        user-agent: >-
          tensorstore/0.1 libcurl/8.10.1 BoringSSL zlib/1.3.0.1-motley
          brotli/1.1.0 nghttp2/1.55.0
        accept: '*/*'
        accept-encoding: deflate, gzip, br
        proxy-connection: Keep-Alive
        x-auth-token: >-
          1b88db86331a38c21a0b235794b9e459856490d70408bcffb767f64ade0f83d2bdb4c4e181b9a9a30cdece7cb7c65208cc43b6c1bb5987f5ece00d348b1a905502a266f8fc64f0371cd6559393d72e031d0c2d0cabad58cccf957bb258bc86f05b5dc3d4fff3d5e3d9c0389a6027d861a21e78e3222fb6c5b7944520ef21761e
        cache-control: no-cache
      body:
        encoding: utf8
        data: ''
        compression: none
    response:
      status:
        code: 200
      headers:
        cache-control: no-cache
        referrer-policy: origin-when-cross-origin, strict-origin-when-cross-origin
        access-control-max-age: '600'
        access-control-allow-origin: '*'
        x-permitted-cross-domain-policies: master-only
        date: Thu, 30 Jan 2025 11:06:00 GMT
        connection: close
        content-type: application/json
        content-length: '166'
      body:
        encoding: utf8
        data: >-
          {"dtype":"<u4","fill_value":0,"zarr_format":2,"order":"F","chunks":[1,32,32,32],"compressor":null,"filters":null,"shape":[1,2048,2048,1536],"dimension_seperator":"."}
        compression: none
  - request:
      method: HEAD
      path: /data/zarr/Organization_X/l4_sample/datasource-properties.json
      headers:
        host: localhost:9000
        accept-encoding: identity
        accept: '*/*'
        user-agent: Python/3.10 aiohttp/3.10.9
      body:
        encoding: utf8
        data: ''
        compression: none
    response:
      status:
        code: 200
      headers:
        cache-control: no-cache
        referrer-policy: origin-when-cross-origin, strict-origin-when-cross-origin
        access-control-max-age: '600'
        access-control-allow-origin: '*'
        x-permitted-cross-domain-policies: master-only
        date: Thu, 30 Jan 2025 11:06:00 GMT
        connection: close
        content-type: application/json
        content-length: '1152'
      body:
        encoding: utf8
        data: ''
        compression: none
  - request:
      method: GET
      path: /data/zarr/Organization_X/l4_sample/datasource-properties.json
      headers:
        host: localhost:9000
        range: bytes=0-1151
        accept: '*/*'
        accept-encoding: gzip, deflate
        user-agent: Python/3.10 aiohttp/3.10.9
      body:
        encoding: utf8
        data: ''
        compression: none
    response:
      status:
        code: 200
      headers:
        cache-control: no-cache
        referrer-policy: origin-when-cross-origin, strict-origin-when-cross-origin
        access-control-max-age: '600'
        access-control-allow-origin: '*'
        x-permitted-cross-domain-policies: master-only
        date: Thu, 30 Jan 2025 11:06:00 GMT
        connection: close
        content-type: application/json
        content-length: '1152'
      body:
        encoding: utf8
        data: >-
          {"id":{"name":"l4_sample","team":"Organization_X"},"dataLayers":[{"name":"color","category":"color","boundingBox":{"topLeft":[3072,3072,512],"width":1024,"height":1024,"depth":1024},"elementClass":"uint8","mags":[{"mag":[1,1,1],"axisOrder":{"x":1,"y":2,"z":3,"c":0}},{"mag":[2,2,1],"axisOrder":{"x":1,"y":2,"z":3,"c":0}},{"mag":[4,4,1],"axisOrder":{"x":1,"y":2,"z":3,"c":0}},{"mag":[8,8,2],"axisOrder":{"x":1,"y":2,"z":3,"c":0}},{"mag":[16,16,4],"axisOrder":{"x":1,"y":2,"z":3,"c":0}}],"defaultViewConfiguration":{"color":[255,0,0]},"numChannels":1,"dataFormat":"zarr"},{"name":"segmentation","boundingBox":{"topLeft":[3072,3072,512],"width":1024,"height":1024,"depth":1024},"elementClass":"uint32","mags":[{"mag":[1,1,1],"axisOrder":{"x":1,"y":2,"z":3,"c":0}},{"mag":[2,2,1],"axisOrder":{"x":1,"y":2,"z":3,"c":0}},{"mag":[4,4,1],"axisOrder":{"x":1,"y":2,"z":3,"c":0}},{"mag":[8,8,2],"axisOrder":{"x":1,"y":2,"z":3,"c":0}},{"mag":[16,16,4],"axisOrder":{"x":1,"y":2,"z":3,"c":0}}],"largestSegmentId":2504697,"numChannels":1,"dataFormat":"zarr","category":"segmentation"}],"scale":{"factor":[11.239999771118164,11.239999771118164,28],"unit":"nanometer"}}
        compression: none
  - request:
      method: GET
      path: /data/zarr/Organization_X/l4_sample/segmentation/2-2-1
      headers:
        host: localhost:9000
        accept: '*/*'
        accept-encoding: gzip, deflate
        user-agent: Python/3.10 aiohttp/3.10.9
      body:
        encoding: utf8
        data: ''
        compression: none
    response:
      status:
        code: 200
      headers:
        cache-control: no-cache
        referrer-policy: origin-when-cross-origin, strict-origin-when-cross-origin
        access-control-max-age: '600'
        access-control-allow-origin: '*'
        x-permitted-cross-domain-policies: master-only
        date: Thu, 30 Jan 2025 11:06:00 GMT
        connection: close
        content-type: text/html; charset=UTF-8
        content-length: '1300'
      body:
        encoding: utf8
        data: |
          <!DOCTYPE html>
          <html lang="en">
            <head>
              <meta name="viewport" content="width=device-width, initial-scale=1.0, user-scalable=yes">
              <title>WEBKNOSSOS Datastore</title>
              <meta name="robot" content="noindex" />
              <script type="text/javascript">
                // forward to path with trailing slash
                if (!window.location.pathname.endsWith('/')) {
                  var url = window.location.protocol + '//' + 
                            window.location.host + 
                            window.location.pathname + '/' + 
                            window.location.search;
                  window.location.replace(url);
                }
              </script>
              
              <style>
                * {
                  font-family: "Monospaced Number", -apple-system, BlinkMacSystemFont, "Segoe UI", Roboto,
                  "PingFang SC", "Hiragino Sans GB", "Microsoft YaHei", "Helvetica Neue", Helvetica, Arial,
                  sans-serif;
                  text-align: center
                }
                
                ul {
                  list-style: none;
                }

                p#hint {
                  color: #777;
                  margin-top: 4em
                }
              </style>
            </head>
            <body>
              <p id="hint">This is the WEBKNOSSOS Datastore “Organization_X/l4_sample/segmentation/2-2-1” folder.</p>
              <p>The following are the contents of the folder:</p>
              <ul>
                
                  <li><a href=".zarray">.zarray</a></li>
                
              </ul>
            </body>
          </html>
        compression: none
  - request:
      method: GET
      path: /data/zarr/Organization_X/l4_sample/segmentation/2-2-1/.zarray
      headers:
        host: localhost:9000
        user-agent: >-
          tensorstore/0.1 libcurl/8.10.1 BoringSSL zlib/1.3.0.1-motley
          brotli/1.1.0 nghttp2/1.55.0
        accept: '*/*'
        accept-encoding: deflate, gzip, br
        proxy-connection: Keep-Alive
        cache-control: no-cache
      body:
        encoding: utf8
        data: ''
        compression: none
    response:
      status:
        code: 200
      headers:
        cache-control: no-cache
        referrer-policy: origin-when-cross-origin, strict-origin-when-cross-origin
        access-control-max-age: '600'
        access-control-allow-origin: '*'
        x-permitted-cross-domain-policies: master-only
        date: Thu, 30 Jan 2025 11:06:00 GMT
        connection: close
        content-type: application/json
        content-length: '166'
      body:
        encoding: utf8
        data: >-
          {"dtype":"<u4","fill_value":0,"zarr_format":2,"order":"F","chunks":[1,32,32,32],"compressor":null,"filters":null,"shape":[1,2048,2048,1536],"dimension_seperator":"."}
        compression: none
  - request:
      method: GET
      path: /data/zarr/Organization_X/l4_sample/segmentation/2-2-1/.zarray
      headers:
        host: localhost:9000
        user-agent: >-
          tensorstore/0.1 libcurl/8.10.1 BoringSSL zlib/1.3.0.1-motley
          brotli/1.1.0 nghttp2/1.55.0
        accept: '*/*'
        accept-encoding: deflate, gzip, br
        proxy-connection: Keep-Alive
        x-auth-token: G6Xu1c_v8nHFUx63Z78MEg
        cache-control: no-cache
      body:
        encoding: utf8
        data: ''
        compression: none
    response:
      status:
        code: 200
      headers:
        cache-control: no-cache
        referrer-policy: origin-when-cross-origin, strict-origin-when-cross-origin
        access-control-max-age: '600'
        access-control-allow-origin: '*'
        x-permitted-cross-domain-policies: master-only
        date: Thu, 30 Jan 2025 11:06:00 GMT
        connection: close
        content-type: application/json
        content-length: '166'
      body:
        encoding: utf8
        data: >-
          {"dtype":"<u4","fill_value":0,"zarr_format":2,"order":"F","chunks":[1,32,32,32],"compressor":null,"filters":null,"shape":[1,2048,2048,1536],"dimension_seperator":"."}
        compression: none
  - request:
      method: GET
      path: /data/zarr/Organization_X/l4_sample/segmentation/4-4-1
      headers:
        host: localhost:9000
        x-auth-token: >-
          1b88db86331a38c21a0b235794b9e459856490d70408bcffb767f64ade0f83d2bdb4c4e181b9a9a30cdece7cb7c65208cc43b6c1bb5987f5ece00d348b1a905502a266f8fc64f0371cd6559393d72e031d0c2d0cabad58cccf957bb258bc86f05b5dc3d4fff3d5e3d9c0389a6027d861a21e78e3222fb6c5b7944520ef21761e
        accept: '*/*'
        accept-encoding: gzip, deflate
        user-agent: Python/3.10 aiohttp/3.10.9
      body:
        encoding: utf8
        data: ''
        compression: none
    response:
      status:
        code: 200
      headers:
        cache-control: no-cache
        referrer-policy: origin-when-cross-origin, strict-origin-when-cross-origin
        access-control-max-age: '600'
        access-control-allow-origin: '*'
        x-permitted-cross-domain-policies: master-only
        date: Thu, 30 Jan 2025 11:06:00 GMT
        connection: close
        content-type: text/html; charset=UTF-8
        content-length: '1300'
      body:
        encoding: utf8
        data: |
          <!DOCTYPE html>
          <html lang="en">
            <head>
              <meta name="viewport" content="width=device-width, initial-scale=1.0, user-scalable=yes">
              <title>WEBKNOSSOS Datastore</title>
              <meta name="robot" content="noindex" />
              <script type="text/javascript">
                // forward to path with trailing slash
                if (!window.location.pathname.endsWith('/')) {
                  var url = window.location.protocol + '//' + 
                            window.location.host + 
                            window.location.pathname + '/' + 
                            window.location.search;
                  window.location.replace(url);
                }
              </script>
              
              <style>
                * {
                  font-family: "Monospaced Number", -apple-system, BlinkMacSystemFont, "Segoe UI", Roboto,
                  "PingFang SC", "Hiragino Sans GB", "Microsoft YaHei", "Helvetica Neue", Helvetica, Arial,
                  sans-serif;
                  text-align: center
                }
                
                ul {
                  list-style: none;
                }

                p#hint {
                  color: #777;
                  margin-top: 4em
                }
              </style>
            </head>
            <body>
              <p id="hint">This is the WEBKNOSSOS Datastore “Organization_X/l4_sample/segmentation/4-4-1” folder.</p>
              <p>The following are the contents of the folder:</p>
              <ul>
                
                  <li><a href=".zarray">.zarray</a></li>
                
              </ul>
            </body>
          </html>
        compression: none
  - request:
      method: GET
      path: /data/zarr/Organization_X/l4_sample/segmentation/4-4-1/.zarray
      headers:
        host: localhost:9000
        user-agent: >-
          tensorstore/0.1 libcurl/8.10.1 BoringSSL zlib/1.3.0.1-motley
          brotli/1.1.0 nghttp2/1.55.0
        accept: '*/*'
        accept-encoding: deflate, gzip, br
        proxy-connection: Keep-Alive
        x-auth-token: >-
          1b88db86331a38c21a0b235794b9e459856490d70408bcffb767f64ade0f83d2bdb4c4e181b9a9a30cdece7cb7c65208cc43b6c1bb5987f5ece00d348b1a905502a266f8fc64f0371cd6559393d72e031d0c2d0cabad58cccf957bb258bc86f05b5dc3d4fff3d5e3d9c0389a6027d861a21e78e3222fb6c5b7944520ef21761e
        cache-control: no-cache
      body:
        encoding: utf8
        data: ''
        compression: none
    response:
      status:
        code: 200
      headers:
        cache-control: no-cache
        referrer-policy: origin-when-cross-origin, strict-origin-when-cross-origin
        access-control-max-age: '600'
        access-control-allow-origin: '*'
        x-permitted-cross-domain-policies: master-only
        date: Thu, 30 Jan 2025 11:06:01 GMT
        connection: close
        content-type: application/json
        content-length: '166'
      body:
        encoding: utf8
        data: >-
          {"dtype":"<u4","fill_value":0,"zarr_format":2,"order":"F","chunks":[1,32,32,32],"compressor":null,"filters":null,"shape":[1,1024,1024,1536],"dimension_seperator":"."}
        compression: none
  - request:
      method: HEAD
      path: /data/zarr/Organization_X/l4_sample/datasource-properties.json
      headers:
        host: localhost:9000
        accept-encoding: identity
        accept: '*/*'
        user-agent: Python/3.10 aiohttp/3.10.9
      body:
        encoding: utf8
        data: ''
        compression: none
    response:
      status:
        code: 200
      headers:
        cache-control: no-cache
        referrer-policy: origin-when-cross-origin, strict-origin-when-cross-origin
        access-control-max-age: '600'
        access-control-allow-origin: '*'
        x-permitted-cross-domain-policies: master-only
        date: Thu, 30 Jan 2025 11:06:01 GMT
        connection: close
        content-type: application/json
        content-length: '1152'
      body:
        encoding: utf8
        data: ''
        compression: none
  - request:
      method: GET
      path: /data/zarr/Organization_X/l4_sample/datasource-properties.json
      headers:
        host: localhost:9000
        range: bytes=0-1151
        accept: '*/*'
        accept-encoding: gzip, deflate
        user-agent: Python/3.10 aiohttp/3.10.9
      body:
        encoding: utf8
        data: ''
        compression: none
    response:
      status:
        code: 200
      headers:
        cache-control: no-cache
        referrer-policy: origin-when-cross-origin, strict-origin-when-cross-origin
        access-control-max-age: '600'
        access-control-allow-origin: '*'
        x-permitted-cross-domain-policies: master-only
        date: Thu, 30 Jan 2025 11:06:01 GMT
        connection: close
        content-type: application/json
        content-length: '1152'
      body:
        encoding: utf8
        data: >-
          {"id":{"name":"l4_sample","team":"Organization_X"},"dataLayers":[{"name":"color","category":"color","boundingBox":{"topLeft":[3072,3072,512],"width":1024,"height":1024,"depth":1024},"elementClass":"uint8","mags":[{"mag":[1,1,1],"axisOrder":{"x":1,"y":2,"z":3,"c":0}},{"mag":[2,2,1],"axisOrder":{"x":1,"y":2,"z":3,"c":0}},{"mag":[4,4,1],"axisOrder":{"x":1,"y":2,"z":3,"c":0}},{"mag":[8,8,2],"axisOrder":{"x":1,"y":2,"z":3,"c":0}},{"mag":[16,16,4],"axisOrder":{"x":1,"y":2,"z":3,"c":0}}],"defaultViewConfiguration":{"color":[255,0,0]},"numChannels":1,"dataFormat":"zarr"},{"name":"segmentation","boundingBox":{"topLeft":[3072,3072,512],"width":1024,"height":1024,"depth":1024},"elementClass":"uint32","mags":[{"mag":[1,1,1],"axisOrder":{"x":1,"y":2,"z":3,"c":0}},{"mag":[2,2,1],"axisOrder":{"x":1,"y":2,"z":3,"c":0}},{"mag":[4,4,1],"axisOrder":{"x":1,"y":2,"z":3,"c":0}},{"mag":[8,8,2],"axisOrder":{"x":1,"y":2,"z":3,"c":0}},{"mag":[16,16,4],"axisOrder":{"x":1,"y":2,"z":3,"c":0}}],"largestSegmentId":2504697,"numChannels":1,"dataFormat":"zarr","category":"segmentation"}],"scale":{"factor":[11.239999771118164,11.239999771118164,28],"unit":"nanometer"}}
        compression: none
  - request:
      method: GET
      path: /data/zarr/Organization_X/l4_sample/segmentation/4-4-1
      headers:
        host: localhost:9000
        accept: '*/*'
        accept-encoding: gzip, deflate
        user-agent: Python/3.10 aiohttp/3.10.9
      body:
        encoding: utf8
        data: ''
        compression: none
    response:
      status:
        code: 200
      headers:
        cache-control: no-cache
        referrer-policy: origin-when-cross-origin, strict-origin-when-cross-origin
        access-control-max-age: '600'
        access-control-allow-origin: '*'
        x-permitted-cross-domain-policies: master-only
        date: Thu, 30 Jan 2025 11:06:01 GMT
        connection: close
        content-type: text/html; charset=UTF-8
        content-length: '1300'
      body:
        encoding: utf8
        data: |
          <!DOCTYPE html>
          <html lang="en">
            <head>
              <meta name="viewport" content="width=device-width, initial-scale=1.0, user-scalable=yes">
              <title>WEBKNOSSOS Datastore</title>
              <meta name="robot" content="noindex" />
              <script type="text/javascript">
                // forward to path with trailing slash
                if (!window.location.pathname.endsWith('/')) {
                  var url = window.location.protocol + '//' + 
                            window.location.host + 
                            window.location.pathname + '/' + 
                            window.location.search;
                  window.location.replace(url);
                }
              </script>
              
              <style>
                * {
                  font-family: "Monospaced Number", -apple-system, BlinkMacSystemFont, "Segoe UI", Roboto,
                  "PingFang SC", "Hiragino Sans GB", "Microsoft YaHei", "Helvetica Neue", Helvetica, Arial,
                  sans-serif;
                  text-align: center
                }
                
                ul {
                  list-style: none;
                }

                p#hint {
                  color: #777;
                  margin-top: 4em
                }
              </style>
            </head>
            <body>
              <p id="hint">This is the WEBKNOSSOS Datastore “Organization_X/l4_sample/segmentation/4-4-1” folder.</p>
              <p>The following are the contents of the folder:</p>
              <ul>
                
                  <li><a href=".zarray">.zarray</a></li>
                
              </ul>
            </body>
          </html>
        compression: none
  - request:
      method: GET
      path: /data/zarr/Organization_X/l4_sample/segmentation/4-4-1/.zarray
      headers:
        host: localhost:9000
        user-agent: >-
          tensorstore/0.1 libcurl/8.10.1 BoringSSL zlib/1.3.0.1-motley
          brotli/1.1.0 nghttp2/1.55.0
        accept: '*/*'
        accept-encoding: deflate, gzip, br
        proxy-connection: Keep-Alive
        cache-control: no-cache
      body:
        encoding: utf8
        data: ''
        compression: none
    response:
      status:
        code: 200
      headers:
        cache-control: no-cache
        referrer-policy: origin-when-cross-origin, strict-origin-when-cross-origin
        access-control-max-age: '600'
        access-control-allow-origin: '*'
        x-permitted-cross-domain-policies: master-only
        date: Thu, 30 Jan 2025 11:06:01 GMT
        connection: close
        content-type: application/json
        content-length: '166'
      body:
        encoding: utf8
        data: >-
          {"dtype":"<u4","fill_value":0,"zarr_format":2,"order":"F","chunks":[1,32,32,32],"compressor":null,"filters":null,"shape":[1,1024,1024,1536],"dimension_seperator":"."}
        compression: none
  - request:
      method: GET
      path: /data/zarr/Organization_X/l4_sample/segmentation/4-4-1/.zarray
      headers:
        host: localhost:9000
        user-agent: >-
          tensorstore/0.1 libcurl/8.10.1 BoringSSL zlib/1.3.0.1-motley
          brotli/1.1.0 nghttp2/1.55.0
        accept: '*/*'
        accept-encoding: deflate, gzip, br
        proxy-connection: Keep-Alive
        x-auth-token: G6Xu1c_v8nHFUx63Z78MEg
        cache-control: no-cache
      body:
        encoding: utf8
        data: ''
        compression: none
    response:
      status:
        code: 200
      headers:
        cache-control: no-cache
        referrer-policy: origin-when-cross-origin, strict-origin-when-cross-origin
        access-control-max-age: '600'
        access-control-allow-origin: '*'
        x-permitted-cross-domain-policies: master-only
        date: Thu, 30 Jan 2025 11:06:01 GMT
        connection: close
        content-type: application/json
        content-length: '166'
      body:
        encoding: utf8
        data: >-
          {"dtype":"<u4","fill_value":0,"zarr_format":2,"order":"F","chunks":[1,32,32,32],"compressor":null,"filters":null,"shape":[1,1024,1024,1536],"dimension_seperator":"."}
        compression: none<|MERGE_RESOLUTION|>--- conflicted
+++ resolved
@@ -21,11 +21,7 @@
         cache-control: no-cache
         referrer-policy: origin-when-cross-origin, strict-origin-when-cross-origin
         x-permitted-cross-domain-policies: master-only
-<<<<<<< HEAD
-        date: Tue, 28 Jan 2025 16:55:47 GMT
-=======
-        date: Thu, 30 Jan 2025 11:05:56 GMT
->>>>>>> bd8a6af7
+        date: Thu, 30 Jan 2025 14:18:16 GMT
         content-type: application/json
         content-length: '682'
       body:
@@ -58,26 +54,17 @@
         access-control-max-age: '600'
         access-control-allow-origin: '*'
         x-permitted-cross-domain-policies: master-only
-<<<<<<< HEAD
-        date: Tue, 28 Jan 2025 16:55:47 GMT
-        content-type: application/json
-        content-length: '1478'
-      body:
-        encoding: utf8
-        data: >-
-          [{"id":"59e9cfbdba632ac2ab8b23b5","name":"l4_sample","dataSource":{"id":{"name":"l4_sample","team":"Organization_X"},"dataLayers":[{"name":"color","category":"color","boundingBox":{"topLeft":[3072,3072,512],"width":1024,"height":1024,"depth":1024},"resolutions":[[1,1,1],[2,2,1],[4,4,1],[8,8,2],[16,16,4]],"elementClass":"uint8","defaultViewConfiguration":{"color":[255,0,0]}},{"name":"segmentation","category":"segmentation","boundingBox":{"topLeft":[3072,3072,512],"width":1024,"height":1024,"depth":1024},"resolutions":[[1,1,1],[2,2,1],[4,4,1],[8,8,2],[16,16,4]],"elementClass":"uint32","largestSegmentId":2504697}],"scale":{"factor":[11.239999771118164,11.239999771118164,28],"unit":"nanometer"}},"dataStore":{"name":"localhost","url":"http://localhost:9000","allowsUpload":true,"jobsSupportedByAvailableWorkers":[],"jobsEnabled":false},"owningOrganization":"Organization_X","allowedTeams":[{"id":"570b9f4b2a7c0e3b008da6ec","name":"team_X1","organization":"Organization_X"}],"allowedTeamsCumulative":[{"id":"570b9f4b2a7c0e3b008da6ec","name":"team_X1","organization":"Organization_X"}],"isActive":true,"isPublic":true,"description":null,"directoryName":"l4_sample","created":1508495293789,"isEditable":true,"lastUsedByUser":1738083346993,"logoUrl":"/assets/images/mpi-logos.svg","sortingKey":1508495293789,"metadata":[{"key":"key","type":"string","value":"value"}],"isUnreported":false,"tags":[],"folderId":"570b9f4e4bb848d0885ea917","publication":null,"usedStorageBytes":0}]
-=======
-        date: Thu, 30 Jan 2025 11:05:56 GMT
-        content-type: application/json
-        content-length: '1595'
-      body:
-        encoding: utf8
-        data: >-
-          [{"id":"59e9cfbdba632ac2ab8b23b5","name":"l4_sample","dataSource":{"id":{"name":"l4_sample","team":"Organization_X"},"dataLayers":[{"name":"color","category":"color","boundingBox":{"topLeft":[3072,3072,512],"width":1024,"height":1024,"depth":1024},"resolutions":[[1,1,1],[2,2,1],[4,4,1],[8,8,2],[16,16,4]],"elementClass":"uint8","defaultViewConfiguration":{"color":[255,0,0]}},{"name":"segmentation","category":"segmentation","boundingBox":{"topLeft":[3072,3072,512],"width":1024,"height":1024,"depth":1024},"resolutions":[[1,1,1],[2,2,1],[4,4,1],[8,8,2],[16,16,4]],"elementClass":"uint32","largestSegmentId":2504697}],"scale":{"factor":[11.239999771118164,11.239999771118164,28],"unit":"nanometer"}},"dataStore":{"name":"localhost","url":"http://localhost:9000","isScratch":false,"allowsUpload":true,"jobsSupportedByAvailableWorkers":[],"jobsEnabled":false},"owningOrganization":"Organization_X","allowedTeams":[{"id":"570b9f4b2a7c0e3b008da6ec","name":"team_X1","organization":"Organization_X"}],"allowedTeamsCumulative":[{"id":"570b9f4b2a7c0e3b008da6ec","name":"team_X1","organization":"Organization_X"}],"isActive":true,"isPublic":true,"description":null,"directoryName":"l4_sample","created":1508495293789,"isEditable":true,"lastUsedByUser":1738235156899,"logoUrl":"/assets/images/mpi-logos.svg","sortingKey":1508495293789,"metadata":[{"key":"key","type":"string","value":"value"},{"key":"number","type":"number","value":42},{"key":"list","type":"string[]","value":["a","b","c"]}],"isUnreported":false,"tags":[],"folderId":"570b9f4e4bb848d0885ea917","publication":null,"usedStorageBytes":0}]
-        compression: none
-  - request:
-      method: GET
-      path: /api/v9/datasets/disambiguate/Organization_X/l4_sample/toId
+        date: Thu, 30 Jan 2025 14:18:16 GMT
+        content-type: application/json
+        content-length: '1577'
+      body:
+        encoding: utf8
+        data: >-
+          [{"id":"59e9cfbdba632ac2ab8b23b5","name":"l4_sample","dataSource":{"id":{"name":"l4_sample","team":"Organization_X"},"dataLayers":[{"name":"color","category":"color","boundingBox":{"topLeft":[3072,3072,512],"width":1024,"height":1024,"depth":1024},"resolutions":[[1,1,1],[2,2,1],[4,4,1],[8,8,2],[16,16,4]],"elementClass":"uint8","defaultViewConfiguration":{"color":[255,0,0]}},{"name":"segmentation","category":"segmentation","boundingBox":{"topLeft":[3072,3072,512],"width":1024,"height":1024,"depth":1024},"resolutions":[[1,1,1],[2,2,1],[4,4,1],[8,8,2],[16,16,4]],"elementClass":"uint32","largestSegmentId":2504697}],"scale":{"factor":[11.239999771118164,11.239999771118164,28],"unit":"nanometer"}},"dataStore":{"name":"localhost","url":"http://localhost:9000","allowsUpload":true,"jobsSupportedByAvailableWorkers":[],"jobsEnabled":false},"owningOrganization":"Organization_X","allowedTeams":[{"id":"570b9f4b2a7c0e3b008da6ec","name":"team_X1","organization":"Organization_X"}],"allowedTeamsCumulative":[{"id":"570b9f4b2a7c0e3b008da6ec","name":"team_X1","organization":"Organization_X"}],"isActive":true,"isPublic":true,"description":null,"directoryName":"l4_sample","created":1508495293789,"isEditable":true,"lastUsedByUser":1738246695687,"logoUrl":"/assets/images/mpi-logos.svg","sortingKey":1508495293789,"metadata":[{"key":"key","type":"string","value":"value"},{"key":"number","type":"number","value":42},{"key":"list","type":"string[]","value":["a","b","c"]}],"isUnreported":false,"tags":[],"folderId":"570b9f4e4bb848d0885ea917","publication":null,"usedStorageBytes":0}]
+        compression: none
+  - request:
+      method: GET
+      path: /api/v9/datasets/59e9cfbdba632ac2ab8b23b5
       headers:
         host: localhost:9000
         accept: '*/*'
@@ -97,20 +84,20 @@
         cache-control: no-cache
         referrer-policy: origin-when-cross-origin, strict-origin-when-cross-origin
         x-permitted-cross-domain-policies: master-only
-        date: Thu, 30 Jan 2025 11:05:56 GMT
-        content-type: application/json
-        content-length: '112'
-      body:
-        encoding: utf8
-        data: >-
-          {"id":"59e9cfbdba632ac2ab8b23b5","name":"l4_sample","organization":"Organization_X","directoryName":"l4_sample"}
->>>>>>> bd8a6af7
-        compression: none
-  - request:
-      method: GET
-      path: /api/v9/datasets/59e9cfbdba632ac2ab8b23b5
-      headers:
-        host: localhost:9000
+        date: Thu, 30 Jan 2025 14:18:16 GMT
+        content-type: application/json
+        content-length: '1575'
+      body:
+        encoding: utf8
+        data: >-
+          {"id":"59e9cfbdba632ac2ab8b23b5","name":"l4_sample","dataSource":{"id":{"name":"l4_sample","team":"Organization_X"},"dataLayers":[{"name":"color","category":"color","boundingBox":{"topLeft":[3072,3072,512],"width":1024,"height":1024,"depth":1024},"resolutions":[[1,1,1],[2,2,1],[4,4,1],[8,8,2],[16,16,4]],"elementClass":"uint8","defaultViewConfiguration":{"color":[255,0,0]}},{"name":"segmentation","category":"segmentation","boundingBox":{"topLeft":[3072,3072,512],"width":1024,"height":1024,"depth":1024},"resolutions":[[1,1,1],[2,2,1],[4,4,1],[8,8,2],[16,16,4]],"elementClass":"uint32","largestSegmentId":2504697}],"scale":{"factor":[11.239999771118164,11.239999771118164,28],"unit":"nanometer"}},"dataStore":{"name":"localhost","url":"http://localhost:9000","allowsUpload":true,"jobsSupportedByAvailableWorkers":[],"jobsEnabled":false},"owningOrganization":"Organization_X","allowedTeams":[{"id":"570b9f4b2a7c0e3b008da6ec","name":"team_X1","organization":"Organization_X"}],"allowedTeamsCumulative":[{"id":"570b9f4b2a7c0e3b008da6ec","name":"team_X1","organization":"Organization_X"}],"isActive":true,"isPublic":true,"description":null,"directoryName":"l4_sample","created":1508495293789,"isEditable":true,"lastUsedByUser":1738246696742,"logoUrl":"/assets/images/mpi-logos.svg","sortingKey":1508495293789,"metadata":[{"key":"key","type":"string","value":"value"},{"key":"number","type":"number","value":42},{"key":"list","type":"string[]","value":["a","b","c"]}],"isUnreported":false,"tags":[],"folderId":"570b9f4e4bb848d0885ea917","publication":null,"usedStorageBytes":0}
+        compression: none
+  - request:
+      method: POST
+      path: /api/v9/userToken/generate
+      headers:
+        host: localhost:9000
+        content-length: '0'
         accept: '*/*'
         accept-encoding: gzip, deflate
         connection: keep-alive
@@ -128,30 +115,336 @@
         cache-control: no-cache
         referrer-policy: origin-when-cross-origin, strict-origin-when-cross-origin
         x-permitted-cross-domain-policies: master-only
-<<<<<<< HEAD
-        date: Tue, 28 Jan 2025 16:55:47 GMT
-        content-type: application/json
-        content-length: '1476'
-      body:
-        encoding: utf8
-        data: >-
-          {"id":"59e9cfbdba632ac2ab8b23b5","name":"l4_sample","dataSource":{"id":{"name":"l4_sample","team":"Organization_X"},"dataLayers":[{"name":"color","category":"color","boundingBox":{"topLeft":[3072,3072,512],"width":1024,"height":1024,"depth":1024},"resolutions":[[1,1,1],[2,2,1],[4,4,1],[8,8,2],[16,16,4]],"elementClass":"uint8","defaultViewConfiguration":{"color":[255,0,0]}},{"name":"segmentation","category":"segmentation","boundingBox":{"topLeft":[3072,3072,512],"width":1024,"height":1024,"depth":1024},"resolutions":[[1,1,1],[2,2,1],[4,4,1],[8,8,2],[16,16,4]],"elementClass":"uint32","largestSegmentId":2504697}],"scale":{"factor":[11.239999771118164,11.239999771118164,28],"unit":"nanometer"}},"dataStore":{"name":"localhost","url":"http://localhost:9000","allowsUpload":true,"jobsSupportedByAvailableWorkers":[],"jobsEnabled":false},"owningOrganization":"Organization_X","allowedTeams":[{"id":"570b9f4b2a7c0e3b008da6ec","name":"team_X1","organization":"Organization_X"}],"allowedTeamsCumulative":[{"id":"570b9f4b2a7c0e3b008da6ec","name":"team_X1","organization":"Organization_X"}],"isActive":true,"isPublic":true,"description":null,"directoryName":"l4_sample","created":1508495293789,"isEditable":true,"lastUsedByUser":1738083348174,"logoUrl":"/assets/images/mpi-logos.svg","sortingKey":1508495293789,"metadata":[{"key":"key","type":"string","value":"value"}],"isUnreported":false,"tags":[],"folderId":"570b9f4e4bb848d0885ea917","publication":null,"usedStorageBytes":0}
-=======
-        date: Thu, 30 Jan 2025 11:05:56 GMT
-        content-type: application/json
-        content-length: '1593'
-      body:
-        encoding: utf8
-        data: >-
-          {"id":"59e9cfbdba632ac2ab8b23b5","name":"l4_sample","dataSource":{"id":{"name":"l4_sample","team":"Organization_X"},"dataLayers":[{"name":"color","category":"color","boundingBox":{"topLeft":[3072,3072,512],"width":1024,"height":1024,"depth":1024},"resolutions":[[1,1,1],[2,2,1],[4,4,1],[8,8,2],[16,16,4]],"elementClass":"uint8","defaultViewConfiguration":{"color":[255,0,0]}},{"name":"segmentation","category":"segmentation","boundingBox":{"topLeft":[3072,3072,512],"width":1024,"height":1024,"depth":1024},"resolutions":[[1,1,1],[2,2,1],[4,4,1],[8,8,2],[16,16,4]],"elementClass":"uint32","largestSegmentId":2504697}],"scale":{"factor":[11.239999771118164,11.239999771118164,28],"unit":"nanometer"}},"dataStore":{"name":"localhost","url":"http://localhost:9000","isScratch":false,"allowsUpload":true,"jobsSupportedByAvailableWorkers":[],"jobsEnabled":false},"owningOrganization":"Organization_X","allowedTeams":[{"id":"570b9f4b2a7c0e3b008da6ec","name":"team_X1","organization":"Organization_X"}],"allowedTeamsCumulative":[{"id":"570b9f4b2a7c0e3b008da6ec","name":"team_X1","organization":"Organization_X"}],"isActive":true,"isPublic":true,"description":null,"directoryName":"l4_sample","created":1508495293789,"isEditable":true,"lastUsedByUser":1738235157863,"logoUrl":"/assets/images/mpi-logos.svg","sortingKey":1508495293789,"metadata":[{"key":"key","type":"string","value":"value"},{"key":"number","type":"number","value":42},{"key":"list","type":"string[]","value":["a","b","c"]}],"isUnreported":false,"tags":[],"folderId":"570b9f4e4bb848d0885ea917","publication":null,"usedStorageBytes":0}
->>>>>>> bd8a6af7
-        compression: none
-  - request:
-      method: POST
-      path: /api/v9/userToken/generate
-      headers:
-        host: localhost:9000
-        content-length: '0'
+        date: Thu, 30 Jan 2025 14:18:16 GMT
+        content-type: application/json
+        content-length: '34'
+      body:
+        encoding: utf8
+        data: '{"token":"khOPvJdp7w_qA_crdy3BMw"}'
+        compression: none
+  - request:
+      method: GET
+      path: >-
+        /data/datasets/Organization_X/l4_sample/layers/color/data?mag=1-1-1&x=3457&y=3323&z=1204&width=10&height=10&depth=10&token=khOPvJdp7w_qA_crdy3BMw
+      headers:
+        host: localhost:9000
+        accept: '*/*'
+        accept-encoding: gzip, deflate
+        connection: keep-alive
+        user-agent: python-httpx/0.27.2
+      body:
+        encoding: utf8
+        data: ''
+        compression: none
+    response:
+      status:
+        code: 200
+      headers:
+        cache-control: no-cache
+        missing-buckets: '[]'
+        referrer-policy: origin-when-cross-origin, strict-origin-when-cross-origin
+        access-control-max-age: '600'
+        access-control-allow-origin: '*'
+        access-control-expose-headers: MISSING-BUCKETS
+        x-permitted-cross-domain-policies: master-only
+        date: Thu, 30 Jan 2025 14:18:16 GMT
+        content-type: application/octet-stream
+        content-length: '1000'
+      body:
+        encoding: base64
+        data: >-
+          npeinYt6hHRkZo2fjpeWhnhhbWmEoKCli4CEZ3JgkZWjk5iHe2lnaaeXlJmnkJB0aWKUq5eTkIePkm9nopuNh5aZpImBb6OaiZianJ2gjH2QjZyZkaWUio2Om4+ek4yGiIqFl5GGpJiLiW53anKMmI9+l5KKbmJsnpuclpZ/gHhveKOnp6SIg4N6dXuglY2Qg4KShGyFn4+YkZuXlIeGhqGLlJKNlJN/lJSNg4mCn5uPiI2NjH+VopiQfJKKh4SUkJuNqKCYiYGXjZigmY6IhnZajaGHnomTi4J4ZpGRn5+FmYWZjny+ipGUiImOjpB6c5WDnYmYjZGMlZ6dk5SLmYCgmIpojYqWkZyckY+MkHyRio6OnYqXoYOGhJaTkpOVlJiIkJeSkYeIj4qViZ6UipiLkpmRh46TmYyNiaCRmY2Ll5mZj5agsY2Ijn6YjYmSnI+Uj5KMi5OPoI+bmZOKnYSXpY2Zj5SPlJeJiaCVipWDlYiMlo6AkY2UiKiDm4SNk5KjiJ2JmoqSmJabjZuRhI2Jh56akZKWmJmQjY2SkIWcmZCClpKVnp2Nj6WTl4SQmJKjpKajqJqado2LjY+SqZKYdoaKjpyZk5ihoHKLg52OnY6UmZKFipCDnJ2JoZ2VkIiFlJGZjZOhiYSAjIWfmIWIhoOHkYqdkY6ihqOblnmZj6Kbl6GTnJeQnJmfopqRo5iRkY2OoqOVnKKPfX+Lm42Wlp2noXSSg5GVoKKUkKR6mYORoYeUiIqXeICFjoiUhpqkjW5wfZOQlJOUlINkYmuCiomJdIZ7jX5plZWVjJ+iqIR2gY+MkIaLnp5ve5ORkYKUkKSbeX5yhIaRg5elnHZ/g3aLhouYm5NcY39wfoh/l5Z9bmNxfHuLhYSLgF58WF2AdW55gnhmal5we29samp2c3Jre19wZV14Z3J+fombhZeSmJ9zdoaGjJyZnZWfend4gJCDkJKFoX1kdIGYnZF/mJRjdHFzcoeMkp+SaGRpa3Bwc4Z+eXtzaXlwd3dzjHd2emFjaXBjaX98h4SBT2BqZ2drZIV6gmljdlhgW1pPZWZ/l4Kqm5KNd3RoYZWdlIeJkW9ycHB6f4R5p5J2bWl4cIB9iYWXdXRwW12EdnKIj42DeXJiTWFrenaBkYF5a2VqV2Fwnn6VdXBvbGxmZY6OgX1wiIdvf2+RlIuShYaDb3d+clhic4J+f4uDjHpvXl1me3qIl4+FgH5rYmSCdICCjomIdmxvYXGBiJKdkmZybWpigHWaoItvcV5pd2FrhYWMh4Z2bnVUcp59dXN4hYmLcXGDc1iQboyEg3eQgcylg5OJgo2Ggw==
+  - request:
+      method: GET
+      path: >-
+        /data/datasets/Organization_X/l4_sample/layers/color/data?mag=2-2-1&x=3456&y=3322&z=1204&width=6&height=6&depth=10&token=khOPvJdp7w_qA_crdy3BMw
+      headers:
+        host: localhost:9000
+        accept: '*/*'
+        accept-encoding: gzip, deflate
+        connection: keep-alive
+        user-agent: python-httpx/0.27.2
+      body:
+        encoding: utf8
+        data: ''
+        compression: none
+    response:
+      status:
+        code: 200
+      headers:
+        cache-control: no-cache
+        missing-buckets: '[]'
+        referrer-policy: origin-when-cross-origin, strict-origin-when-cross-origin
+        access-control-max-age: '600'
+        access-control-allow-origin: '*'
+        access-control-expose-headers: MISSING-BUCKETS
+        x-permitted-cross-domain-policies: master-only
+        date: Thu, 30 Jan 2025 14:18:16 GMT
+        content-type: application/octet-stream
+        content-length: '360'
+      body:
+        encoding: base64
+        data: >-
+          lZ2cf2Rkjp+WgmpqlZaYi2linZmRlIVqmpOYnIyEkI+Mi4+clY2Oe2pimJmWhW5rnp6Mg3d+oJGRlIaFkIabj4uSiJGNnJSbm4ibiXhjkZiTj4hym42OjY+Df5CSmpSLhYWQkpSbgo6QiouKkJCLkpN3kJiOm5WHjIuOl5aRjZCbkZGUhZGNkY6ckI+XkJCHi4iZjpeOjY+XjpaUho6Pm6WZfIiVlpidg4mSk5+WeoaDhYF9iY6Qk5SPkZScmpqagoyUlp+deoqTmo2hcH6Pk5eLaWyCiHx+hn6Vk52mcn6Qi5eccn6FiJmQbmp7hpCBbGR1bnF1h2lmaGtudYCRkJicdXeJlJOhdHJ6jpWPeGlwdYKFgn1haGpwiH9ja2FiYmWFmZOSc3F1jIiYe25mfoaOjYJuY2Z1lIdye21kio+IhnOAaGZ6h5GbgHZkeoSAjY1va3hzjIt7a2tojHR1h32Lh5OOh4Z+
+  - request:
+      method: GET
+      path: >-
+        /data/datasets/Organization_X/l4_sample/layers/color/data?mag=4-4-1&x=3456&y=3320&z=1204&width=3&height=4&depth=10&token=khOPvJdp7w_qA_crdy3BMw
+      headers:
+        host: localhost:9000
+        accept: '*/*'
+        accept-encoding: gzip, deflate
+        connection: keep-alive
+        user-agent: python-httpx/0.27.2
+      body:
+        encoding: utf8
+        data: ''
+        compression: none
+    response:
+      status:
+        code: 200
+      headers:
+        cache-control: no-cache
+        missing-buckets: '[]'
+        referrer-policy: origin-when-cross-origin, strict-origin-when-cross-origin
+        access-control-max-age: '600'
+        access-control-allow-origin: '*'
+        access-control-expose-headers: MISSING-BUCKETS
+        x-permitted-cross-domain-policies: master-only
+        date: Thu, 30 Jan 2025 14:18:16 GMT
+        content-type: application/octet-stream
+        content-length: '120'
+      body:
+        encoding: base64
+        data: >-
+          mYlllZBpmZaEj46VloRnm4hykJKIjZGVl4pplI6FhZKUgYmCkZF+jpKTjpGSh4qCiZSSjZOXhZSadn53jpWPjpibfJOSanl1iZObeImYa3h7fmdugpCXdIuUemx5iW5kcYiTcnmLinBpjod6a4iWhm18i3h0kop3
+  - request:
+      method: GET
+      path: >-
+        /data/datasets/Organization_X/l4_sample/layers/color/data?mag=8-8-2&x=3456&y=3320&z=1204&width=2&height=2&depth=5&token=khOPvJdp7w_qA_crdy3BMw
+      headers:
+        host: localhost:9000
+        accept: '*/*'
+        accept-encoding: gzip, deflate
+        connection: keep-alive
+        user-agent: python-httpx/0.27.2
+      body:
+        encoding: utf8
+        data: ''
+        compression: none
+    response:
+      status:
+        code: 200
+      headers:
+        cache-control: no-cache
+        missing-buckets: '[]'
+        referrer-policy: origin-when-cross-origin, strict-origin-when-cross-origin
+        access-control-max-age: '600'
+        access-control-allow-origin: '*'
+        access-control-expose-headers: MISSING-BUCKETS
+        x-permitted-cross-domain-policies: master-only
+        date: Thu, 30 Jan 2025 14:18:16 GMT
+        content-type: application/octet-stream
+        content-length: '20'
+      body:
+        encoding: base64
+        data: kmaQiJFpiYSQkn1/iZJzdXWPing=
+  - request:
+      method: GET
+      path: >-
+        /data/datasets/Organization_X/l4_sample/layers/color/data?mag=16-16-4&x=3456&y=3312&z=1204&width=1&height=2&depth=3&token=khOPvJdp7w_qA_crdy3BMw
+      headers:
+        host: localhost:9000
+        accept: '*/*'
+        accept-encoding: gzip, deflate
+        connection: keep-alive
+        user-agent: python-httpx/0.27.2
+      body:
+        encoding: utf8
+        data: ''
+        compression: none
+    response:
+      status:
+        code: 200
+      headers:
+        cache-control: no-cache
+        missing-buckets: '[]'
+        referrer-policy: origin-when-cross-origin, strict-origin-when-cross-origin
+        access-control-max-age: '600'
+        access-control-allow-origin: '*'
+        access-control-expose-headers: MISSING-BUCKETS
+        x-permitted-cross-domain-policies: master-only
+        date: Thu, 30 Jan 2025 14:18:16 GMT
+        content-type: application/octet-stream
+        content-length: '6'
+      body:
+        encoding: base64
+        data: b36Qfo+E
+  - request:
+      method: GET
+      path: >-
+        /data/datasets/Organization_X/l4_sample/layers/segmentation/data?mag=1-1-1&x=3457&y=3323&z=1204&width=10&height=10&depth=10&token=khOPvJdp7w_qA_crdy3BMw
+      headers:
+        host: localhost:9000
+        accept: '*/*'
+        accept-encoding: gzip, deflate
+        connection: keep-alive
+        user-agent: python-httpx/0.27.2
+      body:
+        encoding: utf8
+        data: ''
+        compression: none
+    response:
+      status:
+        code: 200
+      headers:
+        cache-control: no-cache
+        missing-buckets: '[]'
+        referrer-policy: origin-when-cross-origin, strict-origin-when-cross-origin
+        access-control-max-age: '600'
+        access-control-allow-origin: '*'
+        access-control-expose-headers: MISSING-BUCKETS
+        x-permitted-cross-domain-policies: master-only
+        date: Thu, 30 Jan 2025 14:18:17 GMT
+        content-type: application/octet-stream
+        content-length: '4000'
+      body:
+        encoding: base64
+        data: >-
+          gBcAAIAXAACAFwAAgBcAAIAXAACAFwAAgBcAAIAXAACAFwAAgBcAAIAXAACAFwAAgBcAAIAXAACAFwAAgBcAAIAXAACAFwAAgBcAAIAXAACAFwAAgBcAAIAXAACAFwAAgBcAAIAXAACAFwAAgBcAAIAXAACAFwAAgBcAAIAXAACAFwAAgBcAAIAXAACAFwAAgBcAAIAXAACAFwAAgBcAAIAXAACAFwAAgBcAAIAXAACAFwAAgBcAAIAXAACAFwAAgBcAAIAXAACAFwAAgBcAAIAXAACAFwAAgBcAAIAXAACAFwAAgBcAAIAXAACAFwAAgBcAAIAXAACAFwAAgBcAAIAXAACAFwAAgBcAAIAXAACAFwAAgBcAAIAXAACAFwAAgBcAAIAXAACAFwAAgBcAAIAXAACAFwAAgBcAAIAXAACAFwAAgBcAAIAXAACAFwAAgBcAAIAXAACAFwAAgBcAAIAXAACAFwAAgBcAAIAXAACAFwAAgBcAAIAXAACAFwAAgBcAAIAXAACAFwAAgBcAAIAXAACAFwAAgBcAAIAXAACAFwAAgBcAAIAXAACAFwAAgBcAAIAXAACAFwAAgBcAAIAXAACAFwAAgBcAAIAXAACAFwAAgBcAAIAXAACAFwAAgBcAAIAXAACAFwAAgBcAAIAXAACAFwAAgBcAAIAXAACAFwAAgBcAAIAXAACAFwAAgBcAAIAXAACAFwAAgBcAAIAXAACAFwAAgBcAAIAXAACAFwAAgBcAAIAXAACAFwAAgBcAAIAXAACAFwAAgBcAAIAXAACAFwAAgBcAAIAXAACAFwAAgBcAAIAXAACAFwAAgBcAAIAXAACAFwAAgBcAAIAXAACAFwAAgBcAAIAXAACAFwAAgBcAAIAXAACAFwAAgBcAAIAXAACAFwAAgBcAAIAXAACAFwAAgBcAAIAXAACAFwAAgBcAAIAXAACAFwAAgBcAAIAXAACAFwAAgBcAAIAXAACAFwAAgBcAAIAXAACAFwAAgBcAAIAXAACAFwAAgBcAAIAXAACAFwAAgBcAAIAXAACAFwAAgBcAAIAXAACAFwAAgBcAAIAXAACAFwAAgBcAAIAXAACAFwAAgBcAAIAXAACAFwAAgBcAAIAXAACAFwAAgBcAAIAXAACAFwAAgBcAAIAXAACAFwAAgBcAAIAXAACAFwAAgBcAAIAXAACAFwAAgBcAAIAXAACAFwAAgBcAAIAXAACAFwAAgBcAAIAXAACAFwAAgBcAAIAXAACAFwAAgBcAAIAXAACAFwAAgBcAAIAXAACAFwAAgBcAAIAXAACAFwAAgBcAAIAXAACAFwAAgBcAAIAXAACAFwAAgBcAAIAXAACAFwAAgBcAAIAXAACAFwAAgBcAAIAXAACAFwAAgBcAAIAXAACAFwAAgBcAAIAXAACAFwAAgBcAAIAXAACAFwAAgBcAAIAXAACAFwAAgBcAAIAXAACAFwAAgBcAAIAXAACAFwAAgBcAAIAXAACAFwAAgBcAAIAXAACAFwAAgBcAAIAXAACAFwAAgBcAAIAXAACAFwAAgBcAAIAXAACAFwAAgBcAAIAXAACAFwAAgBcAAIAXAACAFwAAgBcAAIAXAACAFwAAgBcAAIAXAACAFwAAgBcAAIAXAACAFwAAgBcAAIAXAACAFwAAgBcAAIAXAACAFwAAgBcAAIAXAACAFwAAgBcAAIAXAACAFwAAgBcAAIAXAACAFwAAgBcAAIAXAACAFwAAgBcAAIAXAACAFwAAgBcAAIAXAACAFwAAgBcAAIAXAACAFwAAgBcAAIAXAACAFwAAgBcAAIAXAACAFwAAgBcAAIAXAACAFwAAgBcAAIAXAACAFwAAgBcAAIAXAACAFwAAgBcAAIAXAACAFwAAgBcAAIAXAACAFwAAgBcAAIAXAACAFwAAgBcAAIAXAACAFwAAgBcAAIAXAACAFwAAgBcAAIAXAACAFwAAgBcAAIAXAACAFwAAgBcAAIAXAACAFwAAgBcAAIAXAACAFwAAgBcAAIAXAACAFwAAgBcAAIAXAACAFwAAgBcAAIAXAACAFwAAgBcAAIAXAACAFwAAgBcAAIAXAACAFwAAgBcAAIAXAACAFwAAgBcAAIAXAACAFwAAgBcAAIAXAACAFwAAgBcAAIAXAACAFwAAgBcAAIAXAACAFwAAgBcAAIAXAACAFwAAgBcAAIAXAACAFwAAgBcAAIAXAACAFwAAgBcAAIAXAACAFwAAgBcAAIAXAACAFwAAgBcAAIAXAACAFwAAgBcAAIAXAACAFwAAgBcAAIAXAACAFwAAgBcAAIAXAACAFwAAgBcAAIAXAACAFwAAgBcAAIAXAACAFwAAgBcAAIAXAACAFwAAgBcAAIAXAACAFwAAgBcAAIAXAACAFwAAgBcAAIAXAACAFwAAgBcAAIAXAACAFwAAgBcAAIAXAACAFwAAgBcAAIAXAACAFwAAgBcAAIAXAACAFwAAgBcAAIAXAACAFwAAgBcAAIAXAACAFwAAgBcAAIAXAACAFwAAgBcAAIAXAACAFwAAgBcAAIAXAACAFwAAgBcAAIAXAACAFwAAgBcAAIAXAACAFwAAgBcAAIAXAACAFwAAgBcAAIAXAACAFwAAgBcAAIAXAACAFwAAgBcAAIAXAACAFwAAgBcAAIAXAACAFwAAgBcAAIAXAACAFwAAgBcAAIAXAACAFwAAgBcAAIAXAACAFwAAgBcAAIAXAACAFwAAgBcAAIAXAACAFwAAgBcAAIAXAACAFwAAgBcAAIAXAACAFwAAgBcAAIAXAACAFwAAgBcAAIAXAACAFwAAgBcAAIAXAACAFwAAgBcAAIAXAACAFwAAgBcAAIAXAACAFwAAgBcAAIAXAACAFwAAgBcAAIAXAACAFwAAgBcAAIAXAACAFwAAgBcAAIAXAACAFwAAgBcAAIAXAACAFwAAgBcAAIAXAACAFwAAgBcAAIAXAACAFwAAgBcAAIAXAACAFwAAgBcAAIAXAACAFwAAgBcAAIAXAACAFwAAgBcAAIAXAACAFwAAgBcAAIAXAACAFwAAgBcAAIAXAACAFwAAgBcAAIAXAACAFwAAgBcAAIAXAACAFwAAgBcAAIAXAACAFwAAgBcAAIAXAACAFwAAgBcAAIAXAACAFwAAgBcAAIAXAACAFwAAgBcAAIAXAACAFwAAgBcAAIAXAACAFwAAgBcAAIAXAACAFwAAgBcAAIAXAACAFwAAgBcAAIAXAACAFwAAgBcAAIAXAACAFwAAgBcAAIAXAACAFwAAgBcAAIAXAACAFwAAgBcAAIAXAACAFwAAgBcAAIAXAACAFwAAgBcAAIAXAACAFwAAgBcAAIAXAACAFwAAgBcAAIAXAACAFwAAgBcAAIAXAACAFwAAgBcAAIAXAACAFwAAgBcAAIAXAACAFwAAgBcAAIAXAACAFwAAgBcAAIAXAACAFwAAgBcAAIAXAACAFwAAgBcAAIAXAACAFwAAgBcAAIAXAACAFwAAgBcAAIAXAACAFwAA6LcAAIAXAACAFwAAgBcAAIAXAACAFwAAgBcAAIAXAACAFwAAgBcAAOi3AADotwAAgBcAAIAXAACAFwAAgBcAAIAXAACAFwAAgBcAAIAXAADotwAA6LcAAOi3AACAFwAAgBcAAIAXAACAFwAAgBcAAIAXAACAFwAA6LcAAOi3AADotwAA6LcAAIAXAACAFwAAgBcAAIAXAACAFwAAgBcAAIAXAACAFwAAgBcAAIAXAACAFwAAgBcAAIAXAACAFwAAgBcAAIAXAACAFwAAgBcAAIAXAACAFwAAgBcAAIAXAACAFwAAgBcAAIAXAACAFwAAgBcAAIAXAACAFwAAgBcAAIAXAACAFwAAgBcAAIAXAACAFwAAgBcAAOi3AACAFwAAgBcAAIAXAACAFwAAgBcAAIAXAACAFwAAgBcAAIAXAADotwAA6LcAAIAXAACAFwAAgBcAAIAXAACAFwAAgBcAAIAXAACAFwAA6LcAAOi3AADotwAAgBcAAIAXAACAFwAAgBcAAIAXAACAFwAAgBcAAOi3AADotwAA6LcAAOi3AACAFwAAgBcAAIAXAACAFwAAgBcAAIAXAADotwAA6LcAAOi3AADotwAA6LcAAIAXAACAFwAAgBcAAIAXAACAFwAA6LcAAOi3AADotwAA6LcAAOi3AADotwAA6LcAAOi3AADotwAA6LcAAOi3AADotwAA6LcAAOi3AADotwAA6LcAAOi3AADotwAA6LcAAOi3AACAFwAAgBcAAIAXAACAFwAAgBcAAIAXAACAFwAAgBcAAIAXAACAFwAA6LcAAIAXAACAFwAAgBcAAIAXAACAFwAAgBcAAIAXAACAFwAAgBcAAOi3AADotwAAgBcAAIAXAACAFwAAgBcAAIAXAACAFwAAgBcAAIAXAADotwAA6LcAAOi3AACAFwAAgBcAAIAXAACAFwAAgBcAAIAXAACAFwAA6LcAAOi3AADotwAA6LcAAIAXAACAFwAAgBcAAIAXAACAFwAAgBcAAOi3AADotwAA6LcAAOi3AADotwAAgBcAAIAXAACAFwAAgBcAAIAXAADotwAA6LcAAOi3AADotwAA6LcAAOi3AADotwAAgBcAAIAXAACAFwAA6LcAAOi3AADotwAA6LcAAOi3AADotwAA6LcAAOi3AADotwAA6LcAAOi3AADotwAA6LcAAOi3AADotwAA6LcAAOi3AADotwAA6LcAAOi3AADotwAA6LcAAOi3AADotwAA6LcAAOi3AADotwAA6LcAAOi3AADotwAA6LcAAOi3AACAFwAAgBcAAIAXAACAFwAAgBcAAIAXAACAFwAAgBcAAOi3AADotwAA6LcAAIAXAACAFwAAgBcAAIAXAACAFwAAgBcAAIAXAADotwAA6LcAAOi3AADotwAAgBcAAIAXAACAFwAAgBcAAIAXAACAFwAA6LcAAOi3AADotwAA6LcAAOi3AACAFwAAgBcAAIAXAACAFwAAgBcAAOi3AADotwAA6LcAAOi3AADotwAA6LcAAIAXAACAFwAAgBcAAIAXAADotwAA6LcAAOi3AADotwAA6LcAAOi3AADotwAA6LcAAOi3AADotwAA6LcAAOi3AADotwAA6LcAAOi3AADotwAA6LcAAOi3AADotwAA6LcAAOi3AADotwAA6LcAAOi3AADotwAA6LcAAOi3AADotwAA6LcAAOi3AADotwAA6LcAAOi3AADotwAA6LcAAOi3AADotwAA6LcAAOi3AADotwAA6LcAAOi3AADotwAA6LcAAOi3AADotwAA6LcAAOi3AADotwAA6LcAAA==
+  - request:
+      method: GET
+      path: >-
+        /data/datasets/Organization_X/l4_sample/layers/segmentation/data?mag=2-2-1&x=3456&y=3322&z=1204&width=6&height=6&depth=10&token=khOPvJdp7w_qA_crdy3BMw
+      headers:
+        host: localhost:9000
+        accept: '*/*'
+        accept-encoding: gzip, deflate
+        connection: keep-alive
+        user-agent: python-httpx/0.27.2
+      body:
+        encoding: utf8
+        data: ''
+        compression: none
+    response:
+      status:
+        code: 200
+      headers:
+        cache-control: no-cache
+        missing-buckets: '[]'
+        referrer-policy: origin-when-cross-origin, strict-origin-when-cross-origin
+        access-control-max-age: '600'
+        access-control-allow-origin: '*'
+        access-control-expose-headers: MISSING-BUCKETS
+        x-permitted-cross-domain-policies: master-only
+        date: Thu, 30 Jan 2025 14:18:17 GMT
+        content-type: application/octet-stream
+        content-length: '1440'
+      body:
+        encoding: base64
+        data: >-
+          gBcAAIAXAACAFwAAgBcAAIAXAACAFwAAgBcAAIAXAACAFwAAgBcAAIAXAACAFwAAgBcAAIAXAACAFwAAgBcAAIAXAACAFwAAgBcAAIAXAACAFwAAgBcAAIAXAACAFwAAgBcAAIAXAACAFwAAgBcAAIAXAACAFwAAgBcAAIAXAACAFwAAgBcAAIAXAACAFwAAgBcAAIAXAACAFwAAgBcAAIAXAACAFwAAgBcAAIAXAACAFwAAgBcAAIAXAACAFwAAgBcAAIAXAACAFwAAgBcAAIAXAACAFwAAgBcAAIAXAACAFwAAgBcAAIAXAACAFwAAgBcAAIAXAACAFwAAgBcAAIAXAACAFwAAgBcAAIAXAACAFwAAgBcAAIAXAACAFwAAgBcAAIAXAACAFwAAgBcAAIAXAACAFwAAgBcAAIAXAACAFwAAgBcAAIAXAACAFwAAgBcAAIAXAACAFwAAgBcAAIAXAACAFwAAgBcAAIAXAACAFwAAgBcAAIAXAACAFwAAgBcAAIAXAACAFwAAgBcAAIAXAACAFwAAgBcAAIAXAACAFwAAgBcAAIAXAACAFwAAgBcAAIAXAACAFwAAgBcAAIAXAACAFwAAgBcAAIAXAACAFwAAgBcAAIAXAACAFwAAgBcAAIAXAACAFwAAgBcAAIAXAACAFwAAgBcAAIAXAACAFwAAgBcAAIAXAACAFwAAgBcAAIAXAACAFwAAgBcAAIAXAACAFwAAgBcAAIAXAACAFwAAgBcAAIAXAACAFwAAgBcAAIAXAACAFwAAgBcAAIAXAACAFwAAgBcAAIAXAACAFwAAgBcAAIAXAACAFwAAgBcAAIAXAACAFwAAgBcAAIAXAACAFwAAgBcAAIAXAACAFwAAgBcAAIAXAACAFwAAgBcAAIAXAACAFwAAgBcAAIAXAACAFwAAgBcAAIAXAACAFwAAgBcAAIAXAACAFwAAgBcAAIAXAACAFwAAgBcAAIAXAACAFwAAgBcAAIAXAACAFwAAgBcAAIAXAACAFwAAgBcAAIAXAACAFwAAgBcAAIAXAACAFwAAgBcAAIAXAACAFwAAgBcAAIAXAACAFwAAgBcAAIAXAACAFwAAgBcAAIAXAACAFwAA6LcAAIAXAACAFwAAgBcAAIAXAACAFwAAgBcAAIAXAACAFwAAgBcAAIAXAACAFwAAgBcAAIAXAACAFwAAgBcAAIAXAACAFwAAgBcAAIAXAACAFwAAgBcAAIAXAACAFwAA6LcAAIAXAACAFwAAgBcAAIAXAACAFwAA6LcAAOi3AACAFwAAgBcAAIAXAACAFwAA6LcAAOi3AADotwAAgBcAAIAXAACAFwAAgBcAAIAXAACAFwAAgBcAAIAXAACAFwAAgBcAAIAXAACAFwAAgBcAAIAXAACAFwAA6LcAAIAXAACAFwAAgBcAAIAXAACAFwAA6LcAAOi3AACAFwAAgBcAAIAXAACAFwAA6LcAAOi3AADotwAAgBcAAIAXAACAFwAA6LcAAOi3AADotwAA6LcAAOi3AADotwAAgBcAAIAXAACAFwAAgBcAAIAXAACAFwAA6LcAAIAXAACAFwAAgBcAAIAXAACAFwAA6LcAAOi3AACAFwAAgBcAAIAXAACAFwAA6LcAAOi3AADotwAAgBcAAIAXAACAFwAA6LcAAOi3AADotwAA6LcAAOi3AADotwAA6LcAAOi3AADotwAA6LcAAOi3AADotwAA6LcAAIAXAACAFwAAgBcAAIAXAACAFwAA6LcAAOi3AACAFwAAgBcAAIAXAACAFwAA6LcAAOi3AADotwAAgBcAAIAXAACAFwAA6LcAAOi3AADotwAA6LcAAOi3AADotwAA6LcAAOi3AADotwAA6LcAAOi3AADotwAA6LcAAOi3AADotwAA6LcAAOi3AADotwAA
+  - request:
+      method: GET
+      path: >-
+        /data/datasets/Organization_X/l4_sample/layers/segmentation/data?mag=4-4-1&x=3456&y=3320&z=1204&width=3&height=4&depth=10&token=khOPvJdp7w_qA_crdy3BMw
+      headers:
+        host: localhost:9000
+        accept: '*/*'
+        accept-encoding: gzip, deflate
+        connection: keep-alive
+        user-agent: python-httpx/0.27.2
+      body:
+        encoding: utf8
+        data: ''
+        compression: none
+    response:
+      status:
+        code: 200
+      headers:
+        cache-control: no-cache
+        missing-buckets: '[]'
+        referrer-policy: origin-when-cross-origin, strict-origin-when-cross-origin
+        access-control-max-age: '600'
+        access-control-allow-origin: '*'
+        access-control-expose-headers: MISSING-BUCKETS
+        x-permitted-cross-domain-policies: master-only
+        date: Thu, 30 Jan 2025 14:18:17 GMT
+        content-type: application/octet-stream
+        content-length: '480'
+      body:
+        encoding: base64
+        data: >-
+          gBcAAIAXAACAFwAAgBcAAIAXAACAFwAAgBcAAIAXAACAFwAAgBcAAIAXAACAFwAAgBcAAIAXAACAFwAAgBcAAIAXAACAFwAAgBcAAIAXAACAFwAAgBcAAIAXAACAFwAAgBcAAIAXAACAFwAAgBcAAIAXAACAFwAAgBcAAIAXAACAFwAAgBcAAIAXAACAFwAAgBcAAIAXAACAFwAAgBcAAIAXAACAFwAAgBcAAIAXAACAFwAAgBcAAIAXAACAFwAAgBcAAIAXAACAFwAAgBcAAIAXAACAFwAAgBcAAIAXAACAFwAAgBcAAIAXAACAFwAAgBcAAIAXAACAFwAAgBcAAIAXAACAFwAAgBcAAIAXAACAFwAA6LcAAIAXAACAFwAAgBcAAIAXAACAFwAAgBcAAIAXAACAFwAA6LcAAIAXAACAFwAA6LcAAOi3AACAFwAAgBcAAIAXAACAFwAAgBcAAIAXAACAFwAA6LcAAIAXAACAFwAA6LcAAOi3AADotwAAgBcAAIAXAACAFwAA6LcAAIAXAACAFwAA6LcAAOi3AACAFwAA6LcAAOi3AADotwAAgBcAAIAXAACAFwAA6LcAAIAXAACAFwAA6LcAAOi3AADotwAA6LcAAOi3AADotwAA
+  - request:
+      method: GET
+      path: >-
+        /data/datasets/Organization_X/l4_sample/layers/segmentation/data?mag=8-8-2&x=3456&y=3320&z=1204&width=2&height=2&depth=5&token=khOPvJdp7w_qA_crdy3BMw
+      headers:
+        host: localhost:9000
+        accept: '*/*'
+        accept-encoding: gzip, deflate
+        connection: keep-alive
+        user-agent: python-httpx/0.27.2
+      body:
+        encoding: utf8
+        data: ''
+        compression: none
+    response:
+      status:
+        code: 200
+      headers:
+        cache-control: no-cache
+        missing-buckets: '[]'
+        referrer-policy: origin-when-cross-origin, strict-origin-when-cross-origin
+        access-control-max-age: '600'
+        access-control-allow-origin: '*'
+        access-control-expose-headers: MISSING-BUCKETS
+        x-permitted-cross-domain-policies: master-only
+        date: Thu, 30 Jan 2025 14:18:17 GMT
+        content-type: application/octet-stream
+        content-length: '80'
+      body:
+        encoding: base64
+        data: >-
+          gBcAAIAXAACAFwAAgBcAAIAXAACAFwAAgBcAAIAXAACAFwAAgBcAAIAXAACAFwAAgBcAAIAXAADotwAAgBcAAIAXAACAFwAA6LcAAOi3AAA=
+  - request:
+      method: GET
+      path: >-
+        /data/datasets/Organization_X/l4_sample/layers/segmentation/data?mag=16-16-4&x=3456&y=3312&z=1204&width=1&height=2&depth=3&token=khOPvJdp7w_qA_crdy3BMw
+      headers:
+        host: localhost:9000
+        accept: '*/*'
+        accept-encoding: gzip, deflate
+        connection: keep-alive
+        user-agent: python-httpx/0.27.2
+      body:
+        encoding: utf8
+        data: ''
+        compression: none
+    response:
+      status:
+        code: 200
+      headers:
+        cache-control: no-cache
+        missing-buckets: '[]'
+        referrer-policy: origin-when-cross-origin, strict-origin-when-cross-origin
+        access-control-max-age: '600'
+        access-control-allow-origin: '*'
+        access-control-expose-headers: MISSING-BUCKETS
+        x-permitted-cross-domain-policies: master-only
+        date: Thu, 30 Jan 2025 14:18:18 GMT
+        content-type: application/octet-stream
+        content-length: '24'
+      body:
+        encoding: base64
+        data: gBcAAIAXAACAFwAA6LcAAIAXAADotwAA
+  - request:
+      method: GET
+      path: >-
+        /api/v9/datasets?isActive=true&organizationId=Organization_X&searchQuery=l4_sample
+      headers:
+        host: localhost:9000
         accept: '*/*'
         accept-encoding: gzip, deflate
         connection: keep-alive
@@ -168,423 +461,21 @@
       headers:
         cache-control: no-cache
         referrer-policy: origin-when-cross-origin, strict-origin-when-cross-origin
-        x-permitted-cross-domain-policies: master-only
-<<<<<<< HEAD
-        date: Tue, 28 Jan 2025 16:55:47 GMT
-=======
-        date: Thu, 30 Jan 2025 11:05:56 GMT
->>>>>>> bd8a6af7
-        content-type: application/json
-        content-length: '34'
-      body:
-        encoding: utf8
-<<<<<<< HEAD
-        data: '{"token":"YtkaWs4oJxO9ov9gH0oEZg"}'
-=======
-        data: '{"token":"G6Xu1c_v8nHFUx63Z78MEg"}'
->>>>>>> bd8a6af7
+        access-control-max-age: '600'
+        access-control-allow-origin: '*'
+        x-permitted-cross-domain-policies: master-only
+        date: Thu, 30 Jan 2025 14:18:18 GMT
+        content-type: application/json
+        content-length: '1577'
+      body:
+        encoding: utf8
+        data: >-
+          [{"id":"59e9cfbdba632ac2ab8b23b5","name":"l4_sample","dataSource":{"id":{"name":"l4_sample","team":"Organization_X"},"dataLayers":[{"name":"color","category":"color","boundingBox":{"topLeft":[3072,3072,512],"width":1024,"height":1024,"depth":1024},"resolutions":[[1,1,1],[2,2,1],[4,4,1],[8,8,2],[16,16,4]],"elementClass":"uint8","defaultViewConfiguration":{"color":[255,0,0]}},{"name":"segmentation","category":"segmentation","boundingBox":{"topLeft":[3072,3072,512],"width":1024,"height":1024,"depth":1024},"resolutions":[[1,1,1],[2,2,1],[4,4,1],[8,8,2],[16,16,4]],"elementClass":"uint32","largestSegmentId":2504697}],"scale":{"factor":[11.239999771118164,11.239999771118164,28],"unit":"nanometer"}},"dataStore":{"name":"localhost","url":"http://localhost:9000","allowsUpload":true,"jobsSupportedByAvailableWorkers":[],"jobsEnabled":false},"owningOrganization":"Organization_X","allowedTeams":[{"id":"570b9f4b2a7c0e3b008da6ec","name":"team_X1","organization":"Organization_X"}],"allowedTeamsCumulative":[{"id":"570b9f4b2a7c0e3b008da6ec","name":"team_X1","organization":"Organization_X"}],"isActive":true,"isPublic":true,"description":null,"directoryName":"l4_sample","created":1508495293789,"isEditable":true,"lastUsedByUser":1738246696742,"logoUrl":"/assets/images/mpi-logos.svg","sortingKey":1508495293789,"metadata":[{"key":"key","type":"string","value":"value"},{"key":"number","type":"number","value":42},{"key":"list","type":"string[]","value":["a","b","c"]}],"isUnreported":false,"tags":[],"folderId":"570b9f4e4bb848d0885ea917","publication":null,"usedStorageBytes":0}]
         compression: none
   - request:
       method: GET
       path: >-
-<<<<<<< HEAD
-        /data/datasets/Organization_X/l4_sample/layers/color/data?mag=1-1-1&x=3457&y=3323&z=1204&width=10&height=10&depth=10&token=YtkaWs4oJxO9ov9gH0oEZg
-=======
-        /data/datasets/Organization_X/l4_sample/layers/color/data?mag=1-1-1&x=3457&y=3323&z=1204&width=10&height=10&depth=10&token=G6Xu1c_v8nHFUx63Z78MEg
->>>>>>> bd8a6af7
-      headers:
-        host: localhost:9000
-        accept: '*/*'
-        accept-encoding: gzip, deflate
-        connection: keep-alive
-        user-agent: python-httpx/0.27.2
-      body:
-        encoding: utf8
-        data: ''
-        compression: none
-    response:
-      status:
-        code: 200
-      headers:
-        cache-control: no-cache
-        missing-buckets: '[]'
-        referrer-policy: origin-when-cross-origin, strict-origin-when-cross-origin
-        access-control-max-age: '600'
-        access-control-allow-origin: '*'
-        access-control-expose-headers: MISSING-BUCKETS
-        x-permitted-cross-domain-policies: master-only
-<<<<<<< HEAD
-        date: Tue, 28 Jan 2025 16:55:47 GMT
-=======
-        date: Thu, 30 Jan 2025 11:05:56 GMT
->>>>>>> bd8a6af7
-        content-type: application/octet-stream
-        content-length: '1000'
-      body:
-        encoding: base64
-        data: >-
-          npeinYt6hHRkZo2fjpeWhnhhbWmEoKCli4CEZ3JgkZWjk5iHe2lnaaeXlJmnkJB0aWKUq5eTkIePkm9nopuNh5aZpImBb6OaiZianJ2gjH2QjZyZkaWUio2Om4+ek4yGiIqFl5GGpJiLiW53anKMmI9+l5KKbmJsnpuclpZ/gHhveKOnp6SIg4N6dXuglY2Qg4KShGyFn4+YkZuXlIeGhqGLlJKNlJN/lJSNg4mCn5uPiI2NjH+VopiQfJKKh4SUkJuNqKCYiYGXjZigmY6IhnZajaGHnomTi4J4ZpGRn5+FmYWZjny+ipGUiImOjpB6c5WDnYmYjZGMlZ6dk5SLmYCgmIpojYqWkZyckY+MkHyRio6OnYqXoYOGhJaTkpOVlJiIkJeSkYeIj4qViZ6UipiLkpmRh46TmYyNiaCRmY2Ll5mZj5agsY2Ijn6YjYmSnI+Uj5KMi5OPoI+bmZOKnYSXpY2Zj5SPlJeJiaCVipWDlYiMlo6AkY2UiKiDm4SNk5KjiJ2JmoqSmJabjZuRhI2Jh56akZKWmJmQjY2SkIWcmZCClpKVnp2Nj6WTl4SQmJKjpKajqJqado2LjY+SqZKYdoaKjpyZk5ihoHKLg52OnY6UmZKFipCDnJ2JoZ2VkIiFlJGZjZOhiYSAjIWfmIWIhoOHkYqdkY6ihqOblnmZj6Kbl6GTnJeQnJmfopqRo5iRkY2OoqOVnKKPfX+Lm42Wlp2noXSSg5GVoKKUkKR6mYORoYeUiIqXeICFjoiUhpqkjW5wfZOQlJOUlINkYmuCiomJdIZ7jX5plZWVjJ+iqIR2gY+MkIaLnp5ve5ORkYKUkKSbeX5yhIaRg5elnHZ/g3aLhouYm5NcY39wfoh/l5Z9bmNxfHuLhYSLgF58WF2AdW55gnhmal5we29samp2c3Jre19wZV14Z3J+fombhZeSmJ9zdoaGjJyZnZWfend4gJCDkJKFoX1kdIGYnZF/mJRjdHFzcoeMkp+SaGRpa3Bwc4Z+eXtzaXlwd3dzjHd2emFjaXBjaX98h4SBT2BqZ2drZIV6gmljdlhgW1pPZWZ/l4Kqm5KNd3RoYZWdlIeJkW9ycHB6f4R5p5J2bWl4cIB9iYWXdXRwW12EdnKIj42DeXJiTWFrenaBkYF5a2VqV2Fwnn6VdXBvbGxmZY6OgX1wiIdvf2+RlIuShYaDb3d+clhic4J+f4uDjHpvXl1me3qIl4+FgH5rYmSCdICCjomIdmxvYXGBiJKdkmZybWpigHWaoItvcV5pd2FrhYWMh4Z2bnVUcp59dXN4hYmLcXGDc1iQboyEg3eQgcylg5OJgo2Ggw==
-  - request:
-      method: GET
-      path: >-
-<<<<<<< HEAD
-        /data/datasets/Organization_X/l4_sample/layers/color/data?mag=2-2-1&x=3456&y=3322&z=1204&width=6&height=6&depth=10&token=YtkaWs4oJxO9ov9gH0oEZg
-=======
-        /data/datasets/Organization_X/l4_sample/layers/color/data?mag=2-2-1&x=3456&y=3322&z=1204&width=6&height=6&depth=10&token=G6Xu1c_v8nHFUx63Z78MEg
->>>>>>> bd8a6af7
-      headers:
-        host: localhost:9000
-        accept: '*/*'
-        accept-encoding: gzip, deflate
-        connection: keep-alive
-        user-agent: python-httpx/0.27.2
-      body:
-        encoding: utf8
-        data: ''
-        compression: none
-    response:
-      status:
-        code: 200
-      headers:
-        cache-control: no-cache
-        missing-buckets: '[]'
-        referrer-policy: origin-when-cross-origin, strict-origin-when-cross-origin
-        access-control-max-age: '600'
-        access-control-allow-origin: '*'
-        access-control-expose-headers: MISSING-BUCKETS
-        x-permitted-cross-domain-policies: master-only
-<<<<<<< HEAD
-        date: Tue, 28 Jan 2025 16:55:47 GMT
-=======
-        date: Thu, 30 Jan 2025 11:05:57 GMT
->>>>>>> bd8a6af7
-        content-type: application/octet-stream
-        content-length: '360'
-      body:
-        encoding: base64
-        data: >-
-          lZ2cf2Rkjp+WgmpqlZaYi2linZmRlIVqmpOYnIyEkI+Mi4+clY2Oe2pimJmWhW5rnp6Mg3d+oJGRlIaFkIabj4uSiJGNnJSbm4ibiXhjkZiTj4hym42OjY+Df5CSmpSLhYWQkpSbgo6QiouKkJCLkpN3kJiOm5WHjIuOl5aRjZCbkZGUhZGNkY6ckI+XkJCHi4iZjpeOjY+XjpaUho6Pm6WZfIiVlpidg4mSk5+WeoaDhYF9iY6Qk5SPkZScmpqagoyUlp+deoqTmo2hcH6Pk5eLaWyCiHx+hn6Vk52mcn6Qi5eccn6FiJmQbmp7hpCBbGR1bnF1h2lmaGtudYCRkJicdXeJlJOhdHJ6jpWPeGlwdYKFgn1haGpwiH9ja2FiYmWFmZOSc3F1jIiYe25mfoaOjYJuY2Z1lIdye21kio+IhnOAaGZ6h5GbgHZkeoSAjY1va3hzjIt7a2tojHR1h32Lh5OOh4Z+
-  - request:
-      method: GET
-      path: >-
-<<<<<<< HEAD
-        /data/datasets/Organization_X/l4_sample/layers/color/data?mag=4-4-1&x=3456&y=3320&z=1204&width=3&height=4&depth=10&token=YtkaWs4oJxO9ov9gH0oEZg
-=======
-        /data/datasets/Organization_X/l4_sample/layers/color/data?mag=4-4-1&x=3456&y=3320&z=1204&width=3&height=4&depth=10&token=G6Xu1c_v8nHFUx63Z78MEg
->>>>>>> bd8a6af7
-      headers:
-        host: localhost:9000
-        accept: '*/*'
-        accept-encoding: gzip, deflate
-        connection: keep-alive
-        user-agent: python-httpx/0.27.2
-      body:
-        encoding: utf8
-        data: ''
-        compression: none
-    response:
-      status:
-        code: 200
-      headers:
-        cache-control: no-cache
-        missing-buckets: '[]'
-        referrer-policy: origin-when-cross-origin, strict-origin-when-cross-origin
-        access-control-max-age: '600'
-        access-control-allow-origin: '*'
-        access-control-expose-headers: MISSING-BUCKETS
-        x-permitted-cross-domain-policies: master-only
-<<<<<<< HEAD
-        date: Tue, 28 Jan 2025 16:55:48 GMT
-=======
-        date: Thu, 30 Jan 2025 11:05:57 GMT
->>>>>>> bd8a6af7
-        content-type: application/octet-stream
-        content-length: '120'
-      body:
-        encoding: base64
-        data: >-
-          mYlllZBpmZaEj46VloRnm4hykJKIjZGVl4pplI6FhZKUgYmCkZF+jpKTjpGSh4qCiZSSjZOXhZSadn53jpWPjpibfJOSanl1iZObeImYa3h7fmdugpCXdIuUemx5iW5kcYiTcnmLinBpjod6a4iWhm18i3h0kop3
-  - request:
-      method: GET
-      path: >-
-<<<<<<< HEAD
-        /data/datasets/Organization_X/l4_sample/layers/color/data?mag=8-8-2&x=3456&y=3320&z=1204&width=2&height=2&depth=5&token=YtkaWs4oJxO9ov9gH0oEZg
-=======
-        /data/datasets/Organization_X/l4_sample/layers/color/data?mag=8-8-2&x=3456&y=3320&z=1204&width=2&height=2&depth=5&token=G6Xu1c_v8nHFUx63Z78MEg
->>>>>>> bd8a6af7
-      headers:
-        host: localhost:9000
-        accept: '*/*'
-        accept-encoding: gzip, deflate
-        connection: keep-alive
-        user-agent: python-httpx/0.27.2
-      body:
-        encoding: utf8
-        data: ''
-        compression: none
-    response:
-      status:
-        code: 200
-      headers:
-        cache-control: no-cache
-        missing-buckets: '[]'
-        referrer-policy: origin-when-cross-origin, strict-origin-when-cross-origin
-        access-control-max-age: '600'
-        access-control-allow-origin: '*'
-        access-control-expose-headers: MISSING-BUCKETS
-        x-permitted-cross-domain-policies: master-only
-<<<<<<< HEAD
-        date: Tue, 28 Jan 2025 16:55:48 GMT
-=======
-        date: Thu, 30 Jan 2025 11:05:57 GMT
->>>>>>> bd8a6af7
-        content-type: application/octet-stream
-        content-length: '20'
-      body:
-        encoding: base64
-        data: kmaQiJFpiYSQkn1/iZJzdXWPing=
-  - request:
-      method: GET
-      path: >-
-<<<<<<< HEAD
-        /data/datasets/Organization_X/l4_sample/layers/color/data?mag=16-16-4&x=3456&y=3312&z=1204&width=1&height=2&depth=3&token=YtkaWs4oJxO9ov9gH0oEZg
-=======
-        /data/datasets/Organization_X/l4_sample/layers/color/data?mag=16-16-4&x=3456&y=3312&z=1204&width=1&height=2&depth=3&token=G6Xu1c_v8nHFUx63Z78MEg
->>>>>>> bd8a6af7
-      headers:
-        host: localhost:9000
-        accept: '*/*'
-        accept-encoding: gzip, deflate
-        connection: keep-alive
-        user-agent: python-httpx/0.27.2
-      body:
-        encoding: utf8
-        data: ''
-        compression: none
-    response:
-      status:
-        code: 200
-      headers:
-        cache-control: no-cache
-        missing-buckets: '[]'
-        referrer-policy: origin-when-cross-origin, strict-origin-when-cross-origin
-        access-control-max-age: '600'
-        access-control-allow-origin: '*'
-        access-control-expose-headers: MISSING-BUCKETS
-        x-permitted-cross-domain-policies: master-only
-<<<<<<< HEAD
-        date: Tue, 28 Jan 2025 16:55:48 GMT
-=======
-        date: Thu, 30 Jan 2025 11:05:57 GMT
->>>>>>> bd8a6af7
-        content-type: application/octet-stream
-        content-length: '6'
-      body:
-        encoding: base64
-        data: b36Qfo+E
-  - request:
-      method: GET
-      path: >-
-<<<<<<< HEAD
-        /data/datasets/Organization_X/l4_sample/layers/segmentation/data?mag=1-1-1&x=3457&y=3323&z=1204&width=10&height=10&depth=10&token=YtkaWs4oJxO9ov9gH0oEZg
-=======
-        /data/datasets/Organization_X/l4_sample/layers/segmentation/data?mag=1-1-1&x=3457&y=3323&z=1204&width=10&height=10&depth=10&token=G6Xu1c_v8nHFUx63Z78MEg
->>>>>>> bd8a6af7
-      headers:
-        host: localhost:9000
-        accept: '*/*'
-        accept-encoding: gzip, deflate
-        connection: keep-alive
-        user-agent: python-httpx/0.27.2
-      body:
-        encoding: utf8
-        data: ''
-        compression: none
-    response:
-      status:
-        code: 200
-      headers:
-        cache-control: no-cache
-        missing-buckets: '[]'
-        referrer-policy: origin-when-cross-origin, strict-origin-when-cross-origin
-        access-control-max-age: '600'
-        access-control-allow-origin: '*'
-        access-control-expose-headers: MISSING-BUCKETS
-        x-permitted-cross-domain-policies: master-only
-<<<<<<< HEAD
-        date: Tue, 28 Jan 2025 16:55:48 GMT
-=======
-        date: Thu, 30 Jan 2025 11:05:57 GMT
->>>>>>> bd8a6af7
-        content-type: application/octet-stream
-        content-length: '4000'
-      body:
-        encoding: base64
-        data: >-
-          gBcAAIAXAACAFwAAgBcAAIAXAACAFwAAgBcAAIAXAACAFwAAgBcAAIAXAACAFwAAgBcAAIAXAACAFwAAgBcAAIAXAACAFwAAgBcAAIAXAACAFwAAgBcAAIAXAACAFwAAgBcAAIAXAACAFwAAgBcAAIAXAACAFwAAgBcAAIAXAACAFwAAgBcAAIAXAACAFwAAgBcAAIAXAACAFwAAgBcAAIAXAACAFwAAgBcAAIAXAACAFwAAgBcAAIAXAACAFwAAgBcAAIAXAACAFwAAgBcAAIAXAACAFwAAgBcAAIAXAACAFwAAgBcAAIAXAACAFwAAgBcAAIAXAACAFwAAgBcAAIAXAACAFwAAgBcAAIAXAACAFwAAgBcAAIAXAACAFwAAgBcAAIAXAACAFwAAgBcAAIAXAACAFwAAgBcAAIAXAACAFwAAgBcAAIAXAACAFwAAgBcAAIAXAACAFwAAgBcAAIAXAACAFwAAgBcAAIAXAACAFwAAgBcAAIAXAACAFwAAgBcAAIAXAACAFwAAgBcAAIAXAACAFwAAgBcAAIAXAACAFwAAgBcAAIAXAACAFwAAgBcAAIAXAACAFwAAgBcAAIAXAACAFwAAgBcAAIAXAACAFwAAgBcAAIAXAACAFwAAgBcAAIAXAACAFwAAgBcAAIAXAACAFwAAgBcAAIAXAACAFwAAgBcAAIAXAACAFwAAgBcAAIAXAACAFwAAgBcAAIAXAACAFwAAgBcAAIAXAACAFwAAgBcAAIAXAACAFwAAgBcAAIAXAACAFwAAgBcAAIAXAACAFwAAgBcAAIAXAACAFwAAgBcAAIAXAACAFwAAgBcAAIAXAACAFwAAgBcAAIAXAACAFwAAgBcAAIAXAACAFwAAgBcAAIAXAACAFwAAgBcAAIAXAACAFwAAgBcAAIAXAACAFwAAgBcAAIAXAACAFwAAgBcAAIAXAACAFwAAgBcAAIAXAACAFwAAgBcAAIAXAACAFwAAgBcAAIAXAACAFwAAgBcAAIAXAACAFwAAgBcAAIAXAACAFwAAgBcAAIAXAACAFwAAgBcAAIAXAACAFwAAgBcAAIAXAACAFwAAgBcAAIAXAACAFwAAgBcAAIAXAACAFwAAgBcAAIAXAACAFwAAgBcAAIAXAACAFwAAgBcAAIAXAACAFwAAgBcAAIAXAACAFwAAgBcAAIAXAACAFwAAgBcAAIAXAACAFwAAgBcAAIAXAACAFwAAgBcAAIAXAACAFwAAgBcAAIAXAACAFwAAgBcAAIAXAACAFwAAgBcAAIAXAACAFwAAgBcAAIAXAACAFwAAgBcAAIAXAACAFwAAgBcAAIAXAACAFwAAgBcAAIAXAACAFwAAgBcAAIAXAACAFwAAgBcAAIAXAACAFwAAgBcAAIAXAACAFwAAgBcAAIAXAACAFwAAgBcAAIAXAACAFwAAgBcAAIAXAACAFwAAgBcAAIAXAACAFwAAgBcAAIAXAACAFwAAgBcAAIAXAACAFwAAgBcAAIAXAACAFwAAgBcAAIAXAACAFwAAgBcAAIAXAACAFwAAgBcAAIAXAACAFwAAgBcAAIAXAACAFwAAgBcAAIAXAACAFwAAgBcAAIAXAACAFwAAgBcAAIAXAACAFwAAgBcAAIAXAACAFwAAgBcAAIAXAACAFwAAgBcAAIAXAACAFwAAgBcAAIAXAACAFwAAgBcAAIAXAACAFwAAgBcAAIAXAACAFwAAgBcAAIAXAACAFwAAgBcAAIAXAACAFwAAgBcAAIAXAACAFwAAgBcAAIAXAACAFwAAgBcAAIAXAACAFwAAgBcAAIAXAACAFwAAgBcAAIAXAACAFwAAgBcAAIAXAACAFwAAgBcAAIAXAACAFwAAgBcAAIAXAACAFwAAgBcAAIAXAACAFwAAgBcAAIAXAACAFwAAgBcAAIAXAACAFwAAgBcAAIAXAACAFwAAgBcAAIAXAACAFwAAgBcAAIAXAACAFwAAgBcAAIAXAACAFwAAgBcAAIAXAACAFwAAgBcAAIAXAACAFwAAgBcAAIAXAACAFwAAgBcAAIAXAACAFwAAgBcAAIAXAACAFwAAgBcAAIAXAACAFwAAgBcAAIAXAACAFwAAgBcAAIAXAACAFwAAgBcAAIAXAACAFwAAgBcAAIAXAACAFwAAgBcAAIAXAACAFwAAgBcAAIAXAACAFwAAgBcAAIAXAACAFwAAgBcAAIAXAACAFwAAgBcAAIAXAACAFwAAgBcAAIAXAACAFwAAgBcAAIAXAACAFwAAgBcAAIAXAACAFwAAgBcAAIAXAACAFwAAgBcAAIAXAACAFwAAgBcAAIAXAACAFwAAgBcAAIAXAACAFwAAgBcAAIAXAACAFwAAgBcAAIAXAACAFwAAgBcAAIAXAACAFwAAgBcAAIAXAACAFwAAgBcAAIAXAACAFwAAgBcAAIAXAACAFwAAgBcAAIAXAACAFwAAgBcAAIAXAACAFwAAgBcAAIAXAACAFwAAgBcAAIAXAACAFwAAgBcAAIAXAACAFwAAgBcAAIAXAACAFwAAgBcAAIAXAACAFwAAgBcAAIAXAACAFwAAgBcAAIAXAACAFwAAgBcAAIAXAACAFwAAgBcAAIAXAACAFwAAgBcAAIAXAACAFwAAgBcAAIAXAACAFwAAgBcAAIAXAACAFwAAgBcAAIAXAACAFwAAgBcAAIAXAACAFwAAgBcAAIAXAACAFwAAgBcAAIAXAACAFwAAgBcAAIAXAACAFwAAgBcAAIAXAACAFwAAgBcAAIAXAACAFwAAgBcAAIAXAACAFwAAgBcAAIAXAACAFwAAgBcAAIAXAACAFwAAgBcAAIAXAACAFwAAgBcAAIAXAACAFwAAgBcAAIAXAACAFwAAgBcAAIAXAACAFwAAgBcAAIAXAACAFwAAgBcAAIAXAACAFwAAgBcAAIAXAACAFwAAgBcAAIAXAACAFwAAgBcAAIAXAACAFwAAgBcAAIAXAACAFwAAgBcAAIAXAACAFwAAgBcAAIAXAACAFwAAgBcAAIAXAACAFwAAgBcAAIAXAACAFwAAgBcAAIAXAACAFwAAgBcAAIAXAACAFwAAgBcAAIAXAACAFwAAgBcAAIAXAACAFwAAgBcAAIAXAACAFwAAgBcAAIAXAACAFwAAgBcAAIAXAACAFwAAgBcAAIAXAACAFwAAgBcAAIAXAACAFwAAgBcAAIAXAACAFwAAgBcAAIAXAACAFwAAgBcAAIAXAACAFwAAgBcAAIAXAACAFwAAgBcAAIAXAACAFwAAgBcAAIAXAACAFwAAgBcAAIAXAACAFwAAgBcAAIAXAACAFwAAgBcAAIAXAACAFwAAgBcAAIAXAACAFwAAgBcAAIAXAACAFwAAgBcAAIAXAACAFwAAgBcAAIAXAACAFwAAgBcAAIAXAACAFwAAgBcAAIAXAACAFwAAgBcAAIAXAACAFwAAgBcAAIAXAACAFwAAgBcAAIAXAACAFwAAgBcAAIAXAACAFwAAgBcAAIAXAACAFwAA6LcAAIAXAACAFwAAgBcAAIAXAACAFwAAgBcAAIAXAACAFwAAgBcAAOi3AADotwAAgBcAAIAXAACAFwAAgBcAAIAXAACAFwAAgBcAAIAXAADotwAA6LcAAOi3AACAFwAAgBcAAIAXAACAFwAAgBcAAIAXAACAFwAA6LcAAOi3AADotwAA6LcAAIAXAACAFwAAgBcAAIAXAACAFwAAgBcAAIAXAACAFwAAgBcAAIAXAACAFwAAgBcAAIAXAACAFwAAgBcAAIAXAACAFwAAgBcAAIAXAACAFwAAgBcAAIAXAACAFwAAgBcAAIAXAACAFwAAgBcAAIAXAACAFwAAgBcAAIAXAACAFwAAgBcAAIAXAACAFwAAgBcAAOi3AACAFwAAgBcAAIAXAACAFwAAgBcAAIAXAACAFwAAgBcAAIAXAADotwAA6LcAAIAXAACAFwAAgBcAAIAXAACAFwAAgBcAAIAXAACAFwAA6LcAAOi3AADotwAAgBcAAIAXAACAFwAAgBcAAIAXAACAFwAAgBcAAOi3AADotwAA6LcAAOi3AACAFwAAgBcAAIAXAACAFwAAgBcAAIAXAADotwAA6LcAAOi3AADotwAA6LcAAIAXAACAFwAAgBcAAIAXAACAFwAA6LcAAOi3AADotwAA6LcAAOi3AADotwAA6LcAAOi3AADotwAA6LcAAOi3AADotwAA6LcAAOi3AADotwAA6LcAAOi3AADotwAA6LcAAOi3AACAFwAAgBcAAIAXAACAFwAAgBcAAIAXAACAFwAAgBcAAIAXAACAFwAA6LcAAIAXAACAFwAAgBcAAIAXAACAFwAAgBcAAIAXAACAFwAAgBcAAOi3AADotwAAgBcAAIAXAACAFwAAgBcAAIAXAACAFwAAgBcAAIAXAADotwAA6LcAAOi3AACAFwAAgBcAAIAXAACAFwAAgBcAAIAXAACAFwAA6LcAAOi3AADotwAA6LcAAIAXAACAFwAAgBcAAIAXAACAFwAAgBcAAOi3AADotwAA6LcAAOi3AADotwAAgBcAAIAXAACAFwAAgBcAAIAXAADotwAA6LcAAOi3AADotwAA6LcAAOi3AADotwAAgBcAAIAXAACAFwAA6LcAAOi3AADotwAA6LcAAOi3AADotwAA6LcAAOi3AADotwAA6LcAAOi3AADotwAA6LcAAOi3AADotwAA6LcAAOi3AADotwAA6LcAAOi3AADotwAA6LcAAOi3AADotwAA6LcAAOi3AADotwAA6LcAAOi3AADotwAA6LcAAOi3AACAFwAAgBcAAIAXAACAFwAAgBcAAIAXAACAFwAAgBcAAOi3AADotwAA6LcAAIAXAACAFwAAgBcAAIAXAACAFwAAgBcAAIAXAADotwAA6LcAAOi3AADotwAAgBcAAIAXAACAFwAAgBcAAIAXAACAFwAA6LcAAOi3AADotwAA6LcAAOi3AACAFwAAgBcAAIAXAACAFwAAgBcAAOi3AADotwAA6LcAAOi3AADotwAA6LcAAIAXAACAFwAAgBcAAIAXAADotwAA6LcAAOi3AADotwAA6LcAAOi3AADotwAA6LcAAOi3AADotwAA6LcAAOi3AADotwAA6LcAAOi3AADotwAA6LcAAOi3AADotwAA6LcAAOi3AADotwAA6LcAAOi3AADotwAA6LcAAOi3AADotwAA6LcAAOi3AADotwAA6LcAAOi3AADotwAA6LcAAOi3AADotwAA6LcAAOi3AADotwAA6LcAAOi3AADotwAA6LcAAOi3AADotwAA6LcAAOi3AADotwAA6LcAAA==
-  - request:
-      method: GET
-      path: >-
-<<<<<<< HEAD
-        /data/datasets/Organization_X/l4_sample/layers/segmentation/data?mag=2-2-1&x=3456&y=3322&z=1204&width=6&height=6&depth=10&token=YtkaWs4oJxO9ov9gH0oEZg
-=======
-        /data/datasets/Organization_X/l4_sample/layers/segmentation/data?mag=2-2-1&x=3456&y=3322&z=1204&width=6&height=6&depth=10&token=G6Xu1c_v8nHFUx63Z78MEg
->>>>>>> bd8a6af7
-      headers:
-        host: localhost:9000
-        accept: '*/*'
-        accept-encoding: gzip, deflate
-        connection: keep-alive
-        user-agent: python-httpx/0.27.2
-      body:
-        encoding: utf8
-        data: ''
-        compression: none
-    response:
-      status:
-        code: 200
-      headers:
-        cache-control: no-cache
-        missing-buckets: '[]'
-        referrer-policy: origin-when-cross-origin, strict-origin-when-cross-origin
-        access-control-max-age: '600'
-        access-control-allow-origin: '*'
-        access-control-expose-headers: MISSING-BUCKETS
-        x-permitted-cross-domain-policies: master-only
-<<<<<<< HEAD
-        date: Tue, 28 Jan 2025 16:55:48 GMT
-=======
-        date: Thu, 30 Jan 2025 11:05:57 GMT
->>>>>>> bd8a6af7
-        content-type: application/octet-stream
-        content-length: '1440'
-      body:
-        encoding: base64
-        data: >-
-          gBcAAIAXAACAFwAAgBcAAIAXAACAFwAAgBcAAIAXAACAFwAAgBcAAIAXAACAFwAAgBcAAIAXAACAFwAAgBcAAIAXAACAFwAAgBcAAIAXAACAFwAAgBcAAIAXAACAFwAAgBcAAIAXAACAFwAAgBcAAIAXAACAFwAAgBcAAIAXAACAFwAAgBcAAIAXAACAFwAAgBcAAIAXAACAFwAAgBcAAIAXAACAFwAAgBcAAIAXAACAFwAAgBcAAIAXAACAFwAAgBcAAIAXAACAFwAAgBcAAIAXAACAFwAAgBcAAIAXAACAFwAAgBcAAIAXAACAFwAAgBcAAIAXAACAFwAAgBcAAIAXAACAFwAAgBcAAIAXAACAFwAAgBcAAIAXAACAFwAAgBcAAIAXAACAFwAAgBcAAIAXAACAFwAAgBcAAIAXAACAFwAAgBcAAIAXAACAFwAAgBcAAIAXAACAFwAAgBcAAIAXAACAFwAAgBcAAIAXAACAFwAAgBcAAIAXAACAFwAAgBcAAIAXAACAFwAAgBcAAIAXAACAFwAAgBcAAIAXAACAFwAAgBcAAIAXAACAFwAAgBcAAIAXAACAFwAAgBcAAIAXAACAFwAAgBcAAIAXAACAFwAAgBcAAIAXAACAFwAAgBcAAIAXAACAFwAAgBcAAIAXAACAFwAAgBcAAIAXAACAFwAAgBcAAIAXAACAFwAAgBcAAIAXAACAFwAAgBcAAIAXAACAFwAAgBcAAIAXAACAFwAAgBcAAIAXAACAFwAAgBcAAIAXAACAFwAAgBcAAIAXAACAFwAAgBcAAIAXAACAFwAAgBcAAIAXAACAFwAAgBcAAIAXAACAFwAAgBcAAIAXAACAFwAAgBcAAIAXAACAFwAAgBcAAIAXAACAFwAAgBcAAIAXAACAFwAAgBcAAIAXAACAFwAAgBcAAIAXAACAFwAAgBcAAIAXAACAFwAAgBcAAIAXAACAFwAAgBcAAIAXAACAFwAAgBcAAIAXAACAFwAAgBcAAIAXAACAFwAAgBcAAIAXAACAFwAAgBcAAIAXAACAFwAAgBcAAIAXAACAFwAAgBcAAIAXAACAFwAAgBcAAIAXAACAFwAAgBcAAIAXAACAFwAA6LcAAIAXAACAFwAAgBcAAIAXAACAFwAAgBcAAIAXAACAFwAAgBcAAIAXAACAFwAAgBcAAIAXAACAFwAAgBcAAIAXAACAFwAAgBcAAIAXAACAFwAAgBcAAIAXAACAFwAA6LcAAIAXAACAFwAAgBcAAIAXAACAFwAA6LcAAOi3AACAFwAAgBcAAIAXAACAFwAA6LcAAOi3AADotwAAgBcAAIAXAACAFwAAgBcAAIAXAACAFwAAgBcAAIAXAACAFwAAgBcAAIAXAACAFwAAgBcAAIAXAACAFwAA6LcAAIAXAACAFwAAgBcAAIAXAACAFwAA6LcAAOi3AACAFwAAgBcAAIAXAACAFwAA6LcAAOi3AADotwAAgBcAAIAXAACAFwAA6LcAAOi3AADotwAA6LcAAOi3AADotwAAgBcAAIAXAACAFwAAgBcAAIAXAACAFwAA6LcAAIAXAACAFwAAgBcAAIAXAACAFwAA6LcAAOi3AACAFwAAgBcAAIAXAACAFwAA6LcAAOi3AADotwAAgBcAAIAXAACAFwAA6LcAAOi3AADotwAA6LcAAOi3AADotwAA6LcAAOi3AADotwAA6LcAAOi3AADotwAA6LcAAIAXAACAFwAAgBcAAIAXAACAFwAA6LcAAOi3AACAFwAAgBcAAIAXAACAFwAA6LcAAOi3AADotwAAgBcAAIAXAACAFwAA6LcAAOi3AADotwAA6LcAAOi3AADotwAA6LcAAOi3AADotwAA6LcAAOi3AADotwAA6LcAAOi3AADotwAA6LcAAOi3AADotwAA
-  - request:
-      method: GET
-      path: >-
-<<<<<<< HEAD
-        /data/datasets/Organization_X/l4_sample/layers/segmentation/data?mag=4-4-1&x=3456&y=3320&z=1204&width=3&height=4&depth=10&token=YtkaWs4oJxO9ov9gH0oEZg
-=======
-        /data/datasets/Organization_X/l4_sample/layers/segmentation/data?mag=4-4-1&x=3456&y=3320&z=1204&width=3&height=4&depth=10&token=G6Xu1c_v8nHFUx63Z78MEg
->>>>>>> bd8a6af7
-      headers:
-        host: localhost:9000
-        accept: '*/*'
-        accept-encoding: gzip, deflate
-        connection: keep-alive
-        user-agent: python-httpx/0.27.2
-      body:
-        encoding: utf8
-        data: ''
-        compression: none
-    response:
-      status:
-        code: 200
-      headers:
-        cache-control: no-cache
-        missing-buckets: '[]'
-        referrer-policy: origin-when-cross-origin, strict-origin-when-cross-origin
-        access-control-max-age: '600'
-        access-control-allow-origin: '*'
-        access-control-expose-headers: MISSING-BUCKETS
-        x-permitted-cross-domain-policies: master-only
-<<<<<<< HEAD
-        date: Tue, 28 Jan 2025 16:55:49 GMT
-=======
-        date: Thu, 30 Jan 2025 11:05:58 GMT
->>>>>>> bd8a6af7
-        content-type: application/octet-stream
-        content-length: '480'
-      body:
-        encoding: base64
-        data: >-
-          gBcAAIAXAACAFwAAgBcAAIAXAACAFwAAgBcAAIAXAACAFwAAgBcAAIAXAACAFwAAgBcAAIAXAACAFwAAgBcAAIAXAACAFwAAgBcAAIAXAACAFwAAgBcAAIAXAACAFwAAgBcAAIAXAACAFwAAgBcAAIAXAACAFwAAgBcAAIAXAACAFwAAgBcAAIAXAACAFwAAgBcAAIAXAACAFwAAgBcAAIAXAACAFwAAgBcAAIAXAACAFwAAgBcAAIAXAACAFwAAgBcAAIAXAACAFwAAgBcAAIAXAACAFwAAgBcAAIAXAACAFwAAgBcAAIAXAACAFwAAgBcAAIAXAACAFwAAgBcAAIAXAACAFwAAgBcAAIAXAACAFwAA6LcAAIAXAACAFwAAgBcAAIAXAACAFwAAgBcAAIAXAACAFwAA6LcAAIAXAACAFwAA6LcAAOi3AACAFwAAgBcAAIAXAACAFwAAgBcAAIAXAACAFwAA6LcAAIAXAACAFwAA6LcAAOi3AADotwAAgBcAAIAXAACAFwAA6LcAAIAXAACAFwAA6LcAAOi3AACAFwAA6LcAAOi3AADotwAAgBcAAIAXAACAFwAA6LcAAIAXAACAFwAA6LcAAOi3AADotwAA6LcAAOi3AADotwAA
-  - request:
-      method: GET
-      path: >-
-<<<<<<< HEAD
-        /data/datasets/Organization_X/l4_sample/layers/segmentation/data?mag=8-8-2&x=3456&y=3320&z=1204&width=2&height=2&depth=5&token=YtkaWs4oJxO9ov9gH0oEZg
-=======
-        /data/datasets/Organization_X/l4_sample/layers/segmentation/data?mag=8-8-2&x=3456&y=3320&z=1204&width=2&height=2&depth=5&token=G6Xu1c_v8nHFUx63Z78MEg
->>>>>>> bd8a6af7
-      headers:
-        host: localhost:9000
-        accept: '*/*'
-        accept-encoding: gzip, deflate
-        connection: keep-alive
-        user-agent: python-httpx/0.27.2
-      body:
-        encoding: utf8
-        data: ''
-        compression: none
-    response:
-      status:
-        code: 200
-      headers:
-        cache-control: no-cache
-        missing-buckets: '[]'
-        referrer-policy: origin-when-cross-origin, strict-origin-when-cross-origin
-        access-control-max-age: '600'
-        access-control-allow-origin: '*'
-        access-control-expose-headers: MISSING-BUCKETS
-        x-permitted-cross-domain-policies: master-only
-<<<<<<< HEAD
-        date: Tue, 28 Jan 2025 16:55:49 GMT
-=======
-        date: Thu, 30 Jan 2025 11:05:58 GMT
->>>>>>> bd8a6af7
-        content-type: application/octet-stream
-        content-length: '80'
-      body:
-        encoding: base64
-        data: >-
-          gBcAAIAXAACAFwAAgBcAAIAXAACAFwAAgBcAAIAXAACAFwAAgBcAAIAXAACAFwAAgBcAAIAXAADotwAAgBcAAIAXAACAFwAA6LcAAOi3AAA=
-  - request:
-      method: GET
-      path: >-
-<<<<<<< HEAD
-        /data/datasets/Organization_X/l4_sample/layers/segmentation/data?mag=16-16-4&x=3456&y=3312&z=1204&width=1&height=2&depth=3&token=YtkaWs4oJxO9ov9gH0oEZg
-=======
-        /data/datasets/Organization_X/l4_sample/layers/segmentation/data?mag=16-16-4&x=3456&y=3312&z=1204&width=1&height=2&depth=3&token=G6Xu1c_v8nHFUx63Z78MEg
->>>>>>> bd8a6af7
-      headers:
-        host: localhost:9000
-        accept: '*/*'
-        accept-encoding: gzip, deflate
-        connection: keep-alive
-        user-agent: python-httpx/0.27.2
-      body:
-        encoding: utf8
-        data: ''
-        compression: none
-    response:
-      status:
-        code: 200
-      headers:
-        cache-control: no-cache
-        missing-buckets: '[]'
-        referrer-policy: origin-when-cross-origin, strict-origin-when-cross-origin
-        access-control-max-age: '600'
-        access-control-allow-origin: '*'
-        access-control-expose-headers: MISSING-BUCKETS
-        x-permitted-cross-domain-policies: master-only
-<<<<<<< HEAD
-        date: Tue, 28 Jan 2025 16:55:49 GMT
-=======
-        date: Thu, 30 Jan 2025 11:05:58 GMT
->>>>>>> bd8a6af7
-        content-type: application/octet-stream
-        content-length: '24'
-      body:
-        encoding: base64
-        data: gBcAAIAXAACAFwAA6LcAAIAXAADotwAA
-  - request:
-      method: GET
-      path: >-
-        /api/v9/datasets?isActive=true&organizationId=Organization_X&searchQuery=l4_sample
+        /api/v9/datasets/59e9cfbdba632ac2ab8b23b5?sharingToken=1b88db86331a38c21a0b235794b9e459856490d70408bcffb767f64ade0f83d2bdb4c4e181b9a9a30cdece7cb7c65208cc43b6c1bb5987f5ece00d348b1a905502a266f8fc64f0371cd6559393d72e031d0c2d0cabad58cccf957bb258bc86f05b5dc3d4fff3d5e3d9c0389a6027d861a21e78e3222fb6c5b7944520ef21761e
       headers:
         host: localhost:9000
         accept: '*/*'
@@ -603,97 +494,14 @@
       headers:
         cache-control: no-cache
         referrer-policy: origin-when-cross-origin, strict-origin-when-cross-origin
-        access-control-max-age: '600'
-        access-control-allow-origin: '*'
-        x-permitted-cross-domain-policies: master-only
-<<<<<<< HEAD
-        date: Tue, 28 Jan 2025 16:55:49 GMT
-        content-type: application/json
-        content-length: '1478'
-      body:
-        encoding: utf8
-        data: >-
-          [{"id":"59e9cfbdba632ac2ab8b23b5","name":"l4_sample","dataSource":{"id":{"name":"l4_sample","team":"Organization_X"},"dataLayers":[{"name":"color","category":"color","boundingBox":{"topLeft":[3072,3072,512],"width":1024,"height":1024,"depth":1024},"resolutions":[[1,1,1],[2,2,1],[4,4,1],[8,8,2],[16,16,4]],"elementClass":"uint8","defaultViewConfiguration":{"color":[255,0,0]}},{"name":"segmentation","category":"segmentation","boundingBox":{"topLeft":[3072,3072,512],"width":1024,"height":1024,"depth":1024},"resolutions":[[1,1,1],[2,2,1],[4,4,1],[8,8,2],[16,16,4]],"elementClass":"uint32","largestSegmentId":2504697}],"scale":{"factor":[11.239999771118164,11.239999771118164,28],"unit":"nanometer"}},"dataStore":{"name":"localhost","url":"http://localhost:9000","allowsUpload":true,"jobsSupportedByAvailableWorkers":[],"jobsEnabled":false},"owningOrganization":"Organization_X","allowedTeams":[{"id":"570b9f4b2a7c0e3b008da6ec","name":"team_X1","organization":"Organization_X"}],"allowedTeamsCumulative":[{"id":"570b9f4b2a7c0e3b008da6ec","name":"team_X1","organization":"Organization_X"}],"isActive":true,"isPublic":true,"description":null,"directoryName":"l4_sample","created":1508495293789,"isEditable":true,"lastUsedByUser":1738083348174,"logoUrl":"/assets/images/mpi-logos.svg","sortingKey":1508495293789,"metadata":[{"key":"key","type":"string","value":"value"}],"isUnreported":false,"tags":[],"folderId":"570b9f4e4bb848d0885ea917","publication":null,"usedStorageBytes":0}]
-=======
-        date: Thu, 30 Jan 2025 11:06:00 GMT
-        content-type: application/json
-        content-length: '1595'
-      body:
-        encoding: utf8
-        data: >-
-          [{"id":"59e9cfbdba632ac2ab8b23b5","name":"l4_sample","dataSource":{"id":{"name":"l4_sample","team":"Organization_X"},"dataLayers":[{"name":"color","category":"color","boundingBox":{"topLeft":[3072,3072,512],"width":1024,"height":1024,"depth":1024},"resolutions":[[1,1,1],[2,2,1],[4,4,1],[8,8,2],[16,16,4]],"elementClass":"uint8","defaultViewConfiguration":{"color":[255,0,0]}},{"name":"segmentation","category":"segmentation","boundingBox":{"topLeft":[3072,3072,512],"width":1024,"height":1024,"depth":1024},"resolutions":[[1,1,1],[2,2,1],[4,4,1],[8,8,2],[16,16,4]],"elementClass":"uint32","largestSegmentId":2504697}],"scale":{"factor":[11.239999771118164,11.239999771118164,28],"unit":"nanometer"}},"dataStore":{"name":"localhost","url":"http://localhost:9000","isScratch":false,"allowsUpload":true,"jobsSupportedByAvailableWorkers":[],"jobsEnabled":false},"owningOrganization":"Organization_X","allowedTeams":[{"id":"570b9f4b2a7c0e3b008da6ec","name":"team_X1","organization":"Organization_X"}],"allowedTeamsCumulative":[{"id":"570b9f4b2a7c0e3b008da6ec","name":"team_X1","organization":"Organization_X"}],"isActive":true,"isPublic":true,"description":null,"directoryName":"l4_sample","created":1508495293789,"isEditable":true,"lastUsedByUser":1738235157863,"logoUrl":"/assets/images/mpi-logos.svg","sortingKey":1508495293789,"metadata":[{"key":"key","type":"string","value":"value"},{"key":"number","type":"number","value":42},{"key":"list","type":"string[]","value":["a","b","c"]}],"isUnreported":false,"tags":[],"folderId":"570b9f4e4bb848d0885ea917","publication":null,"usedStorageBytes":0}]
-        compression: none
-  - request:
-      method: GET
-      path: /api/v9/datasets/disambiguate/Organization_X/l4_sample/toId
-      headers:
-        host: localhost:9000
-        accept: '*/*'
-        accept-encoding: gzip, deflate
-        connection: keep-alive
-        user-agent: python-httpx/0.27.2
-        x-auth-token: >-
-          1b88db86331a38c21a0b235794b9e459856490d70408bcffb767f64ade0f83d2bdb4c4e181b9a9a30cdece7cb7c65208cc43b6c1bb5987f5ece00d348b1a905502a266f8fc64f0371cd6559393d72e031d0c2d0cabad58cccf957bb258bc86f05b5dc3d4fff3d5e3d9c0389a6027d861a21e78e3222fb6c5b7944520ef21761e
-      body:
-        encoding: utf8
-        data: ''
-        compression: none
-    response:
-      status:
-        code: 200
-      headers:
-        cache-control: no-cache
-        referrer-policy: origin-when-cross-origin, strict-origin-when-cross-origin
-        x-permitted-cross-domain-policies: master-only
-        date: Thu, 30 Jan 2025 11:06:00 GMT
-        content-type: application/json
-        content-length: '112'
-      body:
-        encoding: utf8
-        data: >-
-          {"id":"59e9cfbdba632ac2ab8b23b5","name":"l4_sample","organization":"Organization_X","directoryName":"l4_sample"}
->>>>>>> bd8a6af7
-        compression: none
-  - request:
-      method: GET
-      path: >-
-        /api/v9/datasets/59e9cfbdba632ac2ab8b23b5?sharingToken=1b88db86331a38c21a0b235794b9e459856490d70408bcffb767f64ade0f83d2bdb4c4e181b9a9a30cdece7cb7c65208cc43b6c1bb5987f5ece00d348b1a905502a266f8fc64f0371cd6559393d72e031d0c2d0cabad58cccf957bb258bc86f05b5dc3d4fff3d5e3d9c0389a6027d861a21e78e3222fb6c5b7944520ef21761e
-      headers:
-        host: localhost:9000
-        accept: '*/*'
-        accept-encoding: gzip, deflate
-        connection: keep-alive
-        user-agent: python-httpx/0.27.2
-        x-auth-token: >-
-          1b88db86331a38c21a0b235794b9e459856490d70408bcffb767f64ade0f83d2bdb4c4e181b9a9a30cdece7cb7c65208cc43b6c1bb5987f5ece00d348b1a905502a266f8fc64f0371cd6559393d72e031d0c2d0cabad58cccf957bb258bc86f05b5dc3d4fff3d5e3d9c0389a6027d861a21e78e3222fb6c5b7944520ef21761e
-      body:
-        encoding: utf8
-        data: ''
-        compression: none
-    response:
-      status:
-        code: 200
-      headers:
-        cache-control: no-cache
-        referrer-policy: origin-when-cross-origin, strict-origin-when-cross-origin
-        x-permitted-cross-domain-policies: master-only
-<<<<<<< HEAD
-        date: Tue, 28 Jan 2025 16:55:49 GMT
-        content-type: application/json
-        content-length: '1476'
-      body:
-        encoding: utf8
-        data: >-
-          {"id":"59e9cfbdba632ac2ab8b23b5","name":"l4_sample","dataSource":{"id":{"name":"l4_sample","team":"Organization_X"},"dataLayers":[{"name":"color","category":"color","boundingBox":{"topLeft":[3072,3072,512],"width":1024,"height":1024,"depth":1024},"resolutions":[[1,1,1],[2,2,1],[4,4,1],[8,8,2],[16,16,4]],"elementClass":"uint8","defaultViewConfiguration":{"color":[255,0,0]}},{"name":"segmentation","category":"segmentation","boundingBox":{"topLeft":[3072,3072,512],"width":1024,"height":1024,"depth":1024},"resolutions":[[1,1,1],[2,2,1],[4,4,1],[8,8,2],[16,16,4]],"elementClass":"uint32","largestSegmentId":2504697}],"scale":{"factor":[11.239999771118164,11.239999771118164,28],"unit":"nanometer"}},"dataStore":{"name":"localhost","url":"http://localhost:9000","allowsUpload":true,"jobsSupportedByAvailableWorkers":[],"jobsEnabled":false},"owningOrganization":"Organization_X","allowedTeams":[{"id":"570b9f4b2a7c0e3b008da6ec","name":"team_X1","organization":"Organization_X"}],"allowedTeamsCumulative":[{"id":"570b9f4b2a7c0e3b008da6ec","name":"team_X1","organization":"Organization_X"}],"isActive":true,"isPublic":true,"description":null,"directoryName":"l4_sample","created":1508495293789,"isEditable":true,"lastUsedByUser":1738083350394,"logoUrl":"/assets/images/mpi-logos.svg","sortingKey":1508495293789,"metadata":[{"key":"key","type":"string","value":"value"}],"isUnreported":false,"tags":[],"folderId":"570b9f4e4bb848d0885ea917","publication":null,"usedStorageBytes":0}
-=======
-        date: Thu, 30 Jan 2025 11:06:00 GMT
-        content-type: application/json
-        content-length: '1593'
-      body:
-        encoding: utf8
-        data: >-
-          {"id":"59e9cfbdba632ac2ab8b23b5","name":"l4_sample","dataSource":{"id":{"name":"l4_sample","team":"Organization_X"},"dataLayers":[{"name":"color","category":"color","boundingBox":{"topLeft":[3072,3072,512],"width":1024,"height":1024,"depth":1024},"resolutions":[[1,1,1],[2,2,1],[4,4,1],[8,8,2],[16,16,4]],"elementClass":"uint8","defaultViewConfiguration":{"color":[255,0,0]}},{"name":"segmentation","category":"segmentation","boundingBox":{"topLeft":[3072,3072,512],"width":1024,"height":1024,"depth":1024},"resolutions":[[1,1,1],[2,2,1],[4,4,1],[8,8,2],[16,16,4]],"elementClass":"uint32","largestSegmentId":2504697}],"scale":{"factor":[11.239999771118164,11.239999771118164,28],"unit":"nanometer"}},"dataStore":{"name":"localhost","url":"http://localhost:9000","isScratch":false,"allowsUpload":true,"jobsSupportedByAvailableWorkers":[],"jobsEnabled":false},"owningOrganization":"Organization_X","allowedTeams":[{"id":"570b9f4b2a7c0e3b008da6ec","name":"team_X1","organization":"Organization_X"}],"allowedTeamsCumulative":[{"id":"570b9f4b2a7c0e3b008da6ec","name":"team_X1","organization":"Organization_X"}],"isActive":true,"isPublic":true,"description":null,"directoryName":"l4_sample","created":1508495293789,"isEditable":true,"lastUsedByUser":1738235160071,"logoUrl":"/assets/images/mpi-logos.svg","sortingKey":1508495293789,"metadata":[{"key":"key","type":"string","value":"value"},{"key":"number","type":"number","value":42},{"key":"list","type":"string[]","value":["a","b","c"]}],"isUnreported":false,"tags":[],"folderId":"570b9f4e4bb848d0885ea917","publication":null,"usedStorageBytes":0}
->>>>>>> bd8a6af7
+        x-permitted-cross-domain-policies: master-only
+        date: Thu, 30 Jan 2025 14:18:18 GMT
+        content-type: application/json
+        content-length: '1575'
+      body:
+        encoding: utf8
+        data: >-
+          {"id":"59e9cfbdba632ac2ab8b23b5","name":"l4_sample","dataSource":{"id":{"name":"l4_sample","team":"Organization_X"},"dataLayers":[{"name":"color","category":"color","boundingBox":{"topLeft":[3072,3072,512],"width":1024,"height":1024,"depth":1024},"resolutions":[[1,1,1],[2,2,1],[4,4,1],[8,8,2],[16,16,4]],"elementClass":"uint8","defaultViewConfiguration":{"color":[255,0,0]}},{"name":"segmentation","category":"segmentation","boundingBox":{"topLeft":[3072,3072,512],"width":1024,"height":1024,"depth":1024},"resolutions":[[1,1,1],[2,2,1],[4,4,1],[8,8,2],[16,16,4]],"elementClass":"uint32","largestSegmentId":2504697}],"scale":{"factor":[11.239999771118164,11.239999771118164,28],"unit":"nanometer"}},"dataStore":{"name":"localhost","url":"http://localhost:9000","allowsUpload":true,"jobsSupportedByAvailableWorkers":[],"jobsEnabled":false},"owningOrganization":"Organization_X","allowedTeams":[{"id":"570b9f4b2a7c0e3b008da6ec","name":"team_X1","organization":"Organization_X"}],"allowedTeamsCumulative":[{"id":"570b9f4b2a7c0e3b008da6ec","name":"team_X1","organization":"Organization_X"}],"isActive":true,"isPublic":true,"description":null,"directoryName":"l4_sample","created":1508495293789,"isEditable":true,"lastUsedByUser":1738246699107,"logoUrl":"/assets/images/mpi-logos.svg","sortingKey":1508495293789,"metadata":[{"key":"key","type":"string","value":"value"},{"key":"number","type":"number","value":42},{"key":"list","type":"string[]","value":["a","b","c"]}],"isUnreported":false,"tags":[],"folderId":"570b9f4e4bb848d0885ea917","publication":null,"usedStorageBytes":0}
         compression: none
   - request:
       method: HEAD
@@ -718,11 +526,7 @@
         access-control-max-age: '600'
         access-control-allow-origin: '*'
         x-permitted-cross-domain-policies: master-only
-<<<<<<< HEAD
-        date: Tue, 28 Jan 2025 16:55:49 GMT
-=======
-        date: Thu, 30 Jan 2025 11:06:00 GMT
->>>>>>> bd8a6af7
+        date: Thu, 30 Jan 2025 14:18:18 GMT
         connection: close
         content-type: application/json
         content-length: '1152'
@@ -754,10 +558,7 @@
         access-control-max-age: '600'
         access-control-allow-origin: '*'
         x-permitted-cross-domain-policies: master-only
-<<<<<<< HEAD
-        date: Tue, 28 Jan 2025 16:55:49 GMT
-=======
-        date: Thu, 30 Jan 2025 11:06:00 GMT
+        date: Thu, 30 Jan 2025 14:18:18 GMT
         connection: close
         content-type: application/json
         content-length: '1152'
@@ -789,7 +590,7 @@
         access-control-max-age: '600'
         access-control-allow-origin: '*'
         x-permitted-cross-domain-policies: master-only
-        date: Thu, 30 Jan 2025 11:06:00 GMT
+        date: Thu, 30 Jan 2025 14:18:18 GMT
         connection: close
         content-type: text/html; charset=UTF-8
         content-length: '1289'
@@ -869,7 +670,7 @@
         access-control-max-age: '600'
         access-control-allow-origin: '*'
         x-permitted-cross-domain-policies: master-only
-        date: Thu, 30 Jan 2025 11:06:00 GMT
+        date: Thu, 30 Jan 2025 14:18:18 GMT
         connection: close
         content-type: application/json
         content-length: '166'
@@ -899,7 +700,7 @@
         access-control-max-age: '600'
         access-control-allow-origin: '*'
         x-permitted-cross-domain-policies: master-only
-        date: Thu, 30 Jan 2025 11:06:00 GMT
+        date: Thu, 30 Jan 2025 14:18:18 GMT
         connection: close
         content-type: application/json
         content-length: '1152'
@@ -929,8 +730,7 @@
         access-control-max-age: '600'
         access-control-allow-origin: '*'
         x-permitted-cross-domain-policies: master-only
-        date: Thu, 30 Jan 2025 11:06:00 GMT
->>>>>>> bd8a6af7
+        date: Thu, 30 Jan 2025 14:18:18 GMT
         connection: close
         content-type: application/json
         content-length: '1152'
@@ -960,7 +760,7 @@
         access-control-max-age: '600'
         access-control-allow-origin: '*'
         x-permitted-cross-domain-policies: master-only
-        date: Thu, 30 Jan 2025 11:06:00 GMT
+        date: Thu, 30 Jan 2025 14:18:18 GMT
         connection: close
         content-type: text/html; charset=UTF-8
         content-length: '1289'
@@ -1038,7 +838,7 @@
         access-control-max-age: '600'
         access-control-allow-origin: '*'
         x-permitted-cross-domain-policies: master-only
-        date: Thu, 30 Jan 2025 11:06:00 GMT
+        date: Thu, 30 Jan 2025 14:18:18 GMT
         connection: close
         content-type: application/json
         content-length: '166'
@@ -1058,22 +858,22 @@
         accept: '*/*'
         accept-encoding: deflate, gzip, br
         proxy-connection: Keep-Alive
-        x-auth-token: G6Xu1c_v8nHFUx63Z78MEg
-        cache-control: no-cache
-      body:
-        encoding: utf8
-        data: ''
-        compression: none
-    response:
-      status:
-        code: 200
-      headers:
-        cache-control: no-cache
-        referrer-policy: origin-when-cross-origin, strict-origin-when-cross-origin
-        access-control-max-age: '600'
-        access-control-allow-origin: '*'
-        x-permitted-cross-domain-policies: master-only
-        date: Thu, 30 Jan 2025 11:06:00 GMT
+        x-auth-token: khOPvJdp7w_qA_crdy3BMw
+        cache-control: no-cache
+      body:
+        encoding: utf8
+        data: ''
+        compression: none
+    response:
+      status:
+        code: 200
+      headers:
+        cache-control: no-cache
+        referrer-policy: origin-when-cross-origin, strict-origin-when-cross-origin
+        access-control-max-age: '600'
+        access-control-allow-origin: '*'
+        x-permitted-cross-domain-policies: master-only
+        date: Thu, 30 Jan 2025 14:18:18 GMT
         connection: close
         content-type: application/json
         content-length: '166'
@@ -1105,7 +905,7 @@
         access-control-max-age: '600'
         access-control-allow-origin: '*'
         x-permitted-cross-domain-policies: master-only
-        date: Thu, 30 Jan 2025 11:06:00 GMT
+        date: Thu, 30 Jan 2025 14:18:18 GMT
         connection: close
         content-type: text/html; charset=UTF-8
         content-length: '1293'
@@ -1185,7 +985,7 @@
         access-control-max-age: '600'
         access-control-allow-origin: '*'
         x-permitted-cross-domain-policies: master-only
-        date: Thu, 30 Jan 2025 11:06:00 GMT
+        date: Thu, 30 Jan 2025 14:18:18 GMT
         connection: close
         content-type: application/json
         content-length: '166'
@@ -1215,7 +1015,7 @@
         access-control-max-age: '600'
         access-control-allow-origin: '*'
         x-permitted-cross-domain-policies: master-only
-        date: Thu, 30 Jan 2025 11:06:00 GMT
+        date: Thu, 30 Jan 2025 14:18:18 GMT
         connection: close
         content-type: application/json
         content-length: '1152'
@@ -1245,7 +1045,7 @@
         access-control-max-age: '600'
         access-control-allow-origin: '*'
         x-permitted-cross-domain-policies: master-only
-        date: Thu, 30 Jan 2025 11:06:00 GMT
+        date: Thu, 30 Jan 2025 14:18:18 GMT
         connection: close
         content-type: application/json
         content-length: '1152'
@@ -1275,7 +1075,7 @@
         access-control-max-age: '600'
         access-control-allow-origin: '*'
         x-permitted-cross-domain-policies: master-only
-        date: Thu, 30 Jan 2025 11:06:00 GMT
+        date: Thu, 30 Jan 2025 14:18:18 GMT
         connection: close
         content-type: text/html; charset=UTF-8
         content-length: '1293'
@@ -1353,7 +1153,7 @@
         access-control-max-age: '600'
         access-control-allow-origin: '*'
         x-permitted-cross-domain-policies: master-only
-        date: Thu, 30 Jan 2025 11:06:00 GMT
+        date: Thu, 30 Jan 2025 14:18:18 GMT
         connection: close
         content-type: application/json
         content-length: '166'
@@ -1373,22 +1173,22 @@
         accept: '*/*'
         accept-encoding: deflate, gzip, br
         proxy-connection: Keep-Alive
-        x-auth-token: G6Xu1c_v8nHFUx63Z78MEg
-        cache-control: no-cache
-      body:
-        encoding: utf8
-        data: ''
-        compression: none
-    response:
-      status:
-        code: 200
-      headers:
-        cache-control: no-cache
-        referrer-policy: origin-when-cross-origin, strict-origin-when-cross-origin
-        access-control-max-age: '600'
-        access-control-allow-origin: '*'
-        x-permitted-cross-domain-policies: master-only
-        date: Thu, 30 Jan 2025 11:06:00 GMT
+        x-auth-token: khOPvJdp7w_qA_crdy3BMw
+        cache-control: no-cache
+      body:
+        encoding: utf8
+        data: ''
+        compression: none
+    response:
+      status:
+        code: 200
+      headers:
+        cache-control: no-cache
+        referrer-policy: origin-when-cross-origin, strict-origin-when-cross-origin
+        access-control-max-age: '600'
+        access-control-allow-origin: '*'
+        x-permitted-cross-domain-policies: master-only
+        date: Thu, 30 Jan 2025 14:18:18 GMT
         connection: close
         content-type: application/json
         content-length: '166'
@@ -1420,7 +1220,7 @@
         access-control-max-age: '600'
         access-control-allow-origin: '*'
         x-permitted-cross-domain-policies: master-only
-        date: Thu, 30 Jan 2025 11:06:00 GMT
+        date: Thu, 30 Jan 2025 14:18:18 GMT
         connection: close
         content-type: text/html; charset=UTF-8
         content-length: '1293'
@@ -1500,7 +1300,7 @@
         access-control-max-age: '600'
         access-control-allow-origin: '*'
         x-permitted-cross-domain-policies: master-only
-        date: Thu, 30 Jan 2025 11:06:00 GMT
+        date: Thu, 30 Jan 2025 14:18:19 GMT
         connection: close
         content-type: application/json
         content-length: '166'
@@ -1530,7 +1330,7 @@
         access-control-max-age: '600'
         access-control-allow-origin: '*'
         x-permitted-cross-domain-policies: master-only
-        date: Thu, 30 Jan 2025 11:06:00 GMT
+        date: Thu, 30 Jan 2025 14:18:19 GMT
         connection: close
         content-type: application/json
         content-length: '1152'
@@ -1560,7 +1360,7 @@
         access-control-max-age: '600'
         access-control-allow-origin: '*'
         x-permitted-cross-domain-policies: master-only
-        date: Thu, 30 Jan 2025 11:06:00 GMT
+        date: Thu, 30 Jan 2025 14:18:19 GMT
         connection: close
         content-type: application/json
         content-length: '1152'
@@ -1590,7 +1390,7 @@
         access-control-max-age: '600'
         access-control-allow-origin: '*'
         x-permitted-cross-domain-policies: master-only
-        date: Thu, 30 Jan 2025 11:06:00 GMT
+        date: Thu, 30 Jan 2025 14:18:19 GMT
         connection: close
         content-type: text/html; charset=UTF-8
         content-length: '1293'
@@ -1668,7 +1468,7 @@
         access-control-max-age: '600'
         access-control-allow-origin: '*'
         x-permitted-cross-domain-policies: master-only
-        date: Thu, 30 Jan 2025 11:06:00 GMT
+        date: Thu, 30 Jan 2025 14:18:19 GMT
         connection: close
         content-type: application/json
         content-length: '166'
@@ -1688,22 +1488,22 @@
         accept: '*/*'
         accept-encoding: deflate, gzip, br
         proxy-connection: Keep-Alive
-        x-auth-token: G6Xu1c_v8nHFUx63Z78MEg
-        cache-control: no-cache
-      body:
-        encoding: utf8
-        data: ''
-        compression: none
-    response:
-      status:
-        code: 200
-      headers:
-        cache-control: no-cache
-        referrer-policy: origin-when-cross-origin, strict-origin-when-cross-origin
-        access-control-max-age: '600'
-        access-control-allow-origin: '*'
-        x-permitted-cross-domain-policies: master-only
-        date: Thu, 30 Jan 2025 11:06:00 GMT
+        x-auth-token: khOPvJdp7w_qA_crdy3BMw
+        cache-control: no-cache
+      body:
+        encoding: utf8
+        data: ''
+        compression: none
+    response:
+      status:
+        code: 200
+      headers:
+        cache-control: no-cache
+        referrer-policy: origin-when-cross-origin, strict-origin-when-cross-origin
+        access-control-max-age: '600'
+        access-control-allow-origin: '*'
+        x-permitted-cross-domain-policies: master-only
+        date: Thu, 30 Jan 2025 14:18:19 GMT
         connection: close
         content-type: application/json
         content-length: '166'
@@ -1735,7 +1535,7 @@
         access-control-max-age: '600'
         access-control-allow-origin: '*'
         x-permitted-cross-domain-policies: master-only
-        date: Thu, 30 Jan 2025 11:06:00 GMT
+        date: Thu, 30 Jan 2025 14:18:19 GMT
         connection: close
         content-type: text/html; charset=UTF-8
         content-length: '1296'
@@ -1815,7 +1615,7 @@
         access-control-max-age: '600'
         access-control-allow-origin: '*'
         x-permitted-cross-domain-policies: master-only
-        date: Thu, 30 Jan 2025 11:06:00 GMT
+        date: Thu, 30 Jan 2025 14:18:19 GMT
         connection: close
         content-type: application/json
         content-length: '166'
@@ -1845,7 +1645,7 @@
         access-control-max-age: '600'
         access-control-allow-origin: '*'
         x-permitted-cross-domain-policies: master-only
-        date: Thu, 30 Jan 2025 11:06:00 GMT
+        date: Thu, 30 Jan 2025 14:18:19 GMT
         connection: close
         content-type: application/json
         content-length: '1152'
@@ -1875,7 +1675,7 @@
         access-control-max-age: '600'
         access-control-allow-origin: '*'
         x-permitted-cross-domain-policies: master-only
-        date: Thu, 30 Jan 2025 11:06:00 GMT
+        date: Thu, 30 Jan 2025 14:18:19 GMT
         connection: close
         content-type: application/json
         content-length: '1152'
@@ -1905,7 +1705,7 @@
         access-control-max-age: '600'
         access-control-allow-origin: '*'
         x-permitted-cross-domain-policies: master-only
-        date: Thu, 30 Jan 2025 11:06:00 GMT
+        date: Thu, 30 Jan 2025 14:18:19 GMT
         connection: close
         content-type: text/html; charset=UTF-8
         content-length: '1296'
@@ -1983,7 +1783,7 @@
         access-control-max-age: '600'
         access-control-allow-origin: '*'
         x-permitted-cross-domain-policies: master-only
-        date: Thu, 30 Jan 2025 11:06:00 GMT
+        date: Thu, 30 Jan 2025 14:18:19 GMT
         connection: close
         content-type: application/json
         content-length: '166'
@@ -2003,22 +1803,22 @@
         accept: '*/*'
         accept-encoding: deflate, gzip, br
         proxy-connection: Keep-Alive
-        x-auth-token: G6Xu1c_v8nHFUx63Z78MEg
-        cache-control: no-cache
-      body:
-        encoding: utf8
-        data: ''
-        compression: none
-    response:
-      status:
-        code: 200
-      headers:
-        cache-control: no-cache
-        referrer-policy: origin-when-cross-origin, strict-origin-when-cross-origin
-        access-control-max-age: '600'
-        access-control-allow-origin: '*'
-        x-permitted-cross-domain-policies: master-only
-        date: Thu, 30 Jan 2025 11:06:00 GMT
+        x-auth-token: khOPvJdp7w_qA_crdy3BMw
+        cache-control: no-cache
+      body:
+        encoding: utf8
+        data: ''
+        compression: none
+    response:
+      status:
+        code: 200
+      headers:
+        cache-control: no-cache
+        referrer-policy: origin-when-cross-origin, strict-origin-when-cross-origin
+        access-control-max-age: '600'
+        access-control-allow-origin: '*'
+        x-permitted-cross-domain-policies: master-only
+        date: Thu, 30 Jan 2025 14:18:19 GMT
         connection: close
         content-type: application/json
         content-length: '166'
@@ -2050,7 +1850,7 @@
         access-control-max-age: '600'
         access-control-allow-origin: '*'
         x-permitted-cross-domain-policies: master-only
-        date: Thu, 30 Jan 2025 11:06:00 GMT
+        date: Thu, 30 Jan 2025 14:18:19 GMT
         connection: close
         content-type: text/html; charset=UTF-8
         content-length: '1300'
@@ -2130,7 +1930,7 @@
         access-control-max-age: '600'
         access-control-allow-origin: '*'
         x-permitted-cross-domain-policies: master-only
-        date: Thu, 30 Jan 2025 11:06:00 GMT
+        date: Thu, 30 Jan 2025 14:18:19 GMT
         connection: close
         content-type: application/json
         content-length: '166'
@@ -2160,7 +1960,7 @@
         access-control-max-age: '600'
         access-control-allow-origin: '*'
         x-permitted-cross-domain-policies: master-only
-        date: Thu, 30 Jan 2025 11:06:00 GMT
+        date: Thu, 30 Jan 2025 14:18:19 GMT
         connection: close
         content-type: application/json
         content-length: '1152'
@@ -2190,7 +1990,7 @@
         access-control-max-age: '600'
         access-control-allow-origin: '*'
         x-permitted-cross-domain-policies: master-only
-        date: Thu, 30 Jan 2025 11:06:00 GMT
+        date: Thu, 30 Jan 2025 14:18:19 GMT
         connection: close
         content-type: application/json
         content-length: '1152'
@@ -2220,7 +2020,7 @@
         access-control-max-age: '600'
         access-control-allow-origin: '*'
         x-permitted-cross-domain-policies: master-only
-        date: Thu, 30 Jan 2025 11:06:00 GMT
+        date: Thu, 30 Jan 2025 14:18:19 GMT
         connection: close
         content-type: text/html; charset=UTF-8
         content-length: '1300'
@@ -2298,7 +2098,7 @@
         access-control-max-age: '600'
         access-control-allow-origin: '*'
         x-permitted-cross-domain-policies: master-only
-        date: Thu, 30 Jan 2025 11:06:00 GMT
+        date: Thu, 30 Jan 2025 14:18:19 GMT
         connection: close
         content-type: application/json
         content-length: '166'
@@ -2318,22 +2118,22 @@
         accept: '*/*'
         accept-encoding: deflate, gzip, br
         proxy-connection: Keep-Alive
-        x-auth-token: G6Xu1c_v8nHFUx63Z78MEg
-        cache-control: no-cache
-      body:
-        encoding: utf8
-        data: ''
-        compression: none
-    response:
-      status:
-        code: 200
-      headers:
-        cache-control: no-cache
-        referrer-policy: origin-when-cross-origin, strict-origin-when-cross-origin
-        access-control-max-age: '600'
-        access-control-allow-origin: '*'
-        x-permitted-cross-domain-policies: master-only
-        date: Thu, 30 Jan 2025 11:06:00 GMT
+        x-auth-token: khOPvJdp7w_qA_crdy3BMw
+        cache-control: no-cache
+      body:
+        encoding: utf8
+        data: ''
+        compression: none
+    response:
+      status:
+        code: 200
+      headers:
+        cache-control: no-cache
+        referrer-policy: origin-when-cross-origin, strict-origin-when-cross-origin
+        access-control-max-age: '600'
+        access-control-allow-origin: '*'
+        x-permitted-cross-domain-policies: master-only
+        date: Thu, 30 Jan 2025 14:18:19 GMT
         connection: close
         content-type: application/json
         content-length: '166'
@@ -2365,7 +2165,7 @@
         access-control-max-age: '600'
         access-control-allow-origin: '*'
         x-permitted-cross-domain-policies: master-only
-        date: Thu, 30 Jan 2025 11:06:00 GMT
+        date: Thu, 30 Jan 2025 14:18:19 GMT
         connection: close
         content-type: text/html; charset=UTF-8
         content-length: '1300'
@@ -2445,7 +2245,7 @@
         access-control-max-age: '600'
         access-control-allow-origin: '*'
         x-permitted-cross-domain-policies: master-only
-        date: Thu, 30 Jan 2025 11:06:01 GMT
+        date: Thu, 30 Jan 2025 14:18:19 GMT
         connection: close
         content-type: application/json
         content-length: '166'
@@ -2475,7 +2275,7 @@
         access-control-max-age: '600'
         access-control-allow-origin: '*'
         x-permitted-cross-domain-policies: master-only
-        date: Thu, 30 Jan 2025 11:06:01 GMT
+        date: Thu, 30 Jan 2025 14:18:19 GMT
         connection: close
         content-type: application/json
         content-length: '1152'
@@ -2505,7 +2305,7 @@
         access-control-max-age: '600'
         access-control-allow-origin: '*'
         x-permitted-cross-domain-policies: master-only
-        date: Thu, 30 Jan 2025 11:06:01 GMT
+        date: Thu, 30 Jan 2025 14:18:19 GMT
         connection: close
         content-type: application/json
         content-length: '1152'
@@ -2535,7 +2335,7 @@
         access-control-max-age: '600'
         access-control-allow-origin: '*'
         x-permitted-cross-domain-policies: master-only
-        date: Thu, 30 Jan 2025 11:06:01 GMT
+        date: Thu, 30 Jan 2025 14:18:19 GMT
         connection: close
         content-type: text/html; charset=UTF-8
         content-length: '1300'
@@ -2613,7 +2413,7 @@
         access-control-max-age: '600'
         access-control-allow-origin: '*'
         x-permitted-cross-domain-policies: master-only
-        date: Thu, 30 Jan 2025 11:06:01 GMT
+        date: Thu, 30 Jan 2025 14:18:19 GMT
         connection: close
         content-type: application/json
         content-length: '166'
@@ -2633,22 +2433,22 @@
         accept: '*/*'
         accept-encoding: deflate, gzip, br
         proxy-connection: Keep-Alive
-        x-auth-token: G6Xu1c_v8nHFUx63Z78MEg
-        cache-control: no-cache
-      body:
-        encoding: utf8
-        data: ''
-        compression: none
-    response:
-      status:
-        code: 200
-      headers:
-        cache-control: no-cache
-        referrer-policy: origin-when-cross-origin, strict-origin-when-cross-origin
-        access-control-max-age: '600'
-        access-control-allow-origin: '*'
-        x-permitted-cross-domain-policies: master-only
-        date: Thu, 30 Jan 2025 11:06:01 GMT
+        x-auth-token: khOPvJdp7w_qA_crdy3BMw
+        cache-control: no-cache
+      body:
+        encoding: utf8
+        data: ''
+        compression: none
+    response:
+      status:
+        code: 200
+      headers:
+        cache-control: no-cache
+        referrer-policy: origin-when-cross-origin, strict-origin-when-cross-origin
+        access-control-max-age: '600'
+        access-control-allow-origin: '*'
+        x-permitted-cross-domain-policies: master-only
+        date: Thu, 30 Jan 2025 14:18:19 GMT
         connection: close
         content-type: application/json
         content-length: '166'
