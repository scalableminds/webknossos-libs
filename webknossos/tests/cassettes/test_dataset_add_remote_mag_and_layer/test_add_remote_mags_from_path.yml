http_interactions:
  - request:
      method: GET
      path: /api/v11/user
      headers:
        host: localhost:9000
        accept: '*/*'
        accept-encoding: gzip, deflate
        connection: keep-alive
        user-agent: python-httpx/0.27.2
        x-auth-token: >-
          1b88db86331a38c21a0b235794b9e459856490d70408bcffb767f64ade0f83d2bdb4c4e181b9a9a30cdece7cb7c65208cc43b6c1bb5987f5ece00d348b1a905502a266f8fc64f0371cd6559393d72e031d0c2d0cabad58cccf957bb258bc86f05b5dc3d4fff3d5e3d9c0389a6027d861a21e78e3222fb6c5b7944520ef21761e
      body:
        encoding: utf8
        data: ''
        compression: none
    response:
      status:
        code: 200
      headers:
        cache-control: no-cache
        referrer-policy: origin-when-cross-origin, strict-origin-when-cross-origin
        x-permitted-cross-domain-policies: master-only
<<<<<<< HEAD
        date: Tue, 16 Sep 2025 08:16:48 GMT
        connection: close
=======
        date: Thu, 11 Sep 2025 11:47:27 GMT
>>>>>>> 9d65d3f3
        content-type: application/json
        content-length: '717'
      body:
        encoding: utf8
        data: >-
          {"id":"570b9f4d2a7c0e4d008da6ef","email":"user_a@scalableminds.com","firstName":"user_A","lastName":"last_A","isAdmin":true,"isOrganizationOwner":true,"isDatasetManager":true,"isActive":true,"teams":[{"id":"570b9f4b2a7c0e3b008da6ec","name":"team_X1","isTeamManager":true},{"id":"59882b370d889b84020efd3f","name":"team_X3","isTeamManager":false},{"id":"59882b370d889b84020efd6f","name":"team_X4","isTeamManager":true}],"experiences":{"abc":5},"lastActivity":1460379469053,"isAnonymous":false,"isEditable":true,"organization":"Organization_X","novelUserExperienceInfos":{},"selectedTheme":"auto","created":1460379469000,"lastTaskTypeId":null,"isSuperUser":true,"isEmailVerified":true,"isUnlisted":false,"isGuest":false}
        compression: none
  - request:
      method: GET
      path: >-
        /api/v11/datasets?isActive=true&organizationId=Organization_X&searchQuery=l4_sample
      headers:
        host: localhost:9000
        accept: '*/*'
        accept-encoding: gzip, deflate
        connection: keep-alive
        user-agent: python-httpx/0.27.2
        x-auth-token: >-
          1b88db86331a38c21a0b235794b9e459856490d70408bcffb767f64ade0f83d2bdb4c4e181b9a9a30cdece7cb7c65208cc43b6c1bb5987f5ece00d348b1a905502a266f8fc64f0371cd6559393d72e031d0c2d0cabad58cccf957bb258bc86f05b5dc3d4fff3d5e3d9c0389a6027d861a21e78e3222fb6c5b7944520ef21761e
      body:
        encoding: utf8
        data: ''
        compression: none
    response:
      status:
        code: 200
      headers:
        cache-control: no-cache
        referrer-policy: origin-when-cross-origin, strict-origin-when-cross-origin
        access-control-max-age: '600'
        access-control-allow-origin: '*'
        x-permitted-cross-domain-policies: master-only
<<<<<<< HEAD
        date: Tue, 16 Sep 2025 08:16:48 GMT
        connection: close
=======
        date: Thu, 11 Sep 2025 11:47:27 GMT
>>>>>>> 9d65d3f3
        content-type: application/json
        content-length: '3238'
      body:
        encoding: utf8
        data: >-
<<<<<<< HEAD
          [{"id":"59e9cfbdba632ac2ab8b23b5","name":"l4_sample","dataSource":{"id":{"name":"l4_sample","team":"Organization_X"},"dataLayers":[{"name":"color","elementClass":"uint8","category":"color","dataFormat":"wkw","resolutions":[[1,1,1],[2,2,1],[4,4,1],[8,8,2],[16,16,4]],"mags":[{"mag":[1,1,1],"path":"/Users/valentin/Documents/scalableminds/webknossos/binaryData/Organization_X/l4_sample/color/1"},{"mag":[2,2,1],"path":"/Users/valentin/Documents/scalableminds/webknossos/binaryData/Organization_X/l4_sample/color/2-2-1"},{"mag":[4,4,1],"path":"/Users/valentin/Documents/scalableminds/webknossos/binaryData/Organization_X/l4_sample/color/4-4-1"},{"mag":[8,8,2],"path":"/Users/valentin/Documents/scalableminds/webknossos/binaryData/Organization_X/l4_sample/color/8-8-2"},{"mag":[16,16,4],"path":"/Users/valentin/Documents/scalableminds/webknossos/binaryData/Organization_X/l4_sample/color/16-16-4"}],"defaultViewConfiguration":{"color":[255,0,0]},"numChannels":1,"boundingBox":{"topLeft":[3072,3072,512],"width":1024,"height":1024,"depth":1024}},{"largestSegmentId":2504697,"name":"segmentation","elementClass":"uint32","category":"segmentation","dataFormat":"wkw","resolutions":[[1,1,1],[2,2,1],[4,4,1],[8,8,2],[16,16,4]],"attachments":{"meshes":[{"name":"meshfile_4-4-1","path":"/Users/valentin/Documents/scalableminds/webknossos/binaryData/Organization_X/l4_sample-59e9cfbdba632ac2ab8b23b5/segmentation/meshes/meshfile_4-4-1","dataFormat":"zarr3"}],"agglomerates":[],"connectomes":[]},"mags":[{"mag":[1,1,1],"path":"/Users/valentin/Documents/scalableminds/webknossos/binaryData/Organization_X/l4_sample/segmentation/1"},{"mag":[2,2,1],"path":"/Users/valentin/Documents/scalableminds/webknossos/binaryData/Organization_X/l4_sample/segmentation/2-2-1"},{"mag":[4,4,1],"path":"/Users/valentin/Documents/scalableminds/webknossos/binaryData/Organization_X/l4_sample/segmentation/4-4-1"},{"mag":[8,8,2],"path":"/Users/valentin/Documents/scalableminds/webknossos/binaryData/Organization_X/l4_sample/segmentation/8-8-2"},{"mag":[16,16,4],"path":"/Users/valentin/Documents/scalableminds/webknossos/binaryData/Organization_X/l4_sample/segmentation/16-16-4"}],"numChannels":1,"boundingBox":{"topLeft":[3072,3072,512],"width":1024,"height":1024,"depth":1024}}],"scale":{"factor":[11.239999771118164,11.239999771118164,28],"unit":"nanometer"}},"dataStore":{"name":"localhost","url":"http://localhost:9000","allowsUpload":true,"jobsSupportedByAvailableWorkers":[],"jobsEnabled":false},"owningOrganization":"Organization_X","allowedTeams":[{"id":"570b9f4b2a7c0e3b008da6ec","name":"team_X1","organization":"Organization_X","isOrganizationTeam":true}],"allowedTeamsCumulative":[{"id":"570b9f4b2a7c0e3b008da6ec","name":"team_X1","organization":"Organization_X","isOrganizationTeam":true}],"isActive":true,"isPublic":true,"description":null,"directoryName":"l4_sample","created":1508495293789,"isEditable":true,"lastUsedByUser":1758010608350,"logoUrl":"/assets/images/mpi-logos.svg","sortingKey":1508495293789,"metadata":[{"key":"key","type":"string","value":"value"},{"key":"number","type":"number","value":42},{"key":"list","type":"string[]","value":["a","b","c"]}],"isUnreported":false,"tags":[],"folderId":"570b9f4e4bb848d0885ea917","usedStorageBytes":0}]
=======
          [{"id":"59e9cfbdba632ac2ab8b23b5","name":"l4_sample","dataSource":{"id":{"name":"l4_sample","team":"Organization_X"},"dataLayers":[{"name":"color","category":"color","boundingBox":{"topLeft":[3072,3072,512],"width":1024,"height":1024,"depth":1024},"resolutions":[[1,1,1],[2,2,1],[4,4,1],[8,8,2],[16,16,4]],"elementClass":"uint8","defaultViewConfiguration":{"color":[255,0,0]}},{"name":"segmentation","category":"segmentation","boundingBox":{"topLeft":[3072,3072,512],"width":1024,"height":1024,"depth":1024},"resolutions":[[1,1,1],[2,2,1],[4,4,1],[8,8,2],[16,16,4]],"elementClass":"uint32","largestSegmentId":2504697}],"scale":{"factor":[11.239999771118164,11.239999771118164,28],"unit":"nanometer"}},"dataStore":{"name":"localhost","url":"http://localhost:9000","allowsUpload":true,"jobsSupportedByAvailableWorkers":[],"jobsEnabled":false},"owningOrganization":"Organization_X","allowedTeams":[{"id":"570b9f4b2a7c0e3b008da6ec","name":"team_X1","organization":"Organization_X","isOrganizationTeam":true}],"allowedTeamsCumulative":[{"id":"570b9f4b2a7c0e3b008da6ec","name":"team_X1","organization":"Organization_X","isOrganizationTeam":true}],"isActive":true,"isPublic":true,"description":null,"directoryName":"l4_sample","created":1508495293789,"isEditable":true,"lastUsedByUser":1757591248309,"logoUrl":"/assets/images/mpi-logos.svg","sortingKey":1508495293789,"metadata":[{"key":"key","type":"string","value":"value"},{"key":"number","type":"number","value":42},{"key":"list","type":"string[]","value":["a","b","c"]}],"isUnreported":false,"tags":[],"folderId":"570b9f4e4bb848d0885ea917","publication":null,"usedStorageBytes":0}]
>>>>>>> 9d65d3f3
        compression: none
  - request:
      method: GET
      path: /api/v11/datasets/59e9cfbdba632ac2ab8b23b5
      headers:
        host: localhost:9000
        accept: '*/*'
        accept-encoding: gzip, deflate
        connection: keep-alive
        user-agent: python-httpx/0.27.2
        x-auth-token: >-
          1b88db86331a38c21a0b235794b9e459856490d70408bcffb767f64ade0f83d2bdb4c4e181b9a9a30cdece7cb7c65208cc43b6c1bb5987f5ece00d348b1a905502a266f8fc64f0371cd6559393d72e031d0c2d0cabad58cccf957bb258bc86f05b5dc3d4fff3d5e3d9c0389a6027d861a21e78e3222fb6c5b7944520ef21761e
      body:
        encoding: utf8
        data: ''
        compression: none
    response:
      status:
        code: 200
      headers:
        cache-control: no-cache
        referrer-policy: origin-when-cross-origin, strict-origin-when-cross-origin
        x-permitted-cross-domain-policies: master-only
<<<<<<< HEAD
        date: Tue, 16 Sep 2025 08:16:48 GMT
        connection: close
=======
        date: Thu, 11 Sep 2025 11:47:27 GMT
>>>>>>> 9d65d3f3
        content-type: application/json
        content-length: '3236'
      body:
        encoding: utf8
        data: >-
<<<<<<< HEAD
          {"id":"59e9cfbdba632ac2ab8b23b5","name":"l4_sample","dataSource":{"id":{"name":"l4_sample","team":"Organization_X"},"dataLayers":[{"name":"color","elementClass":"uint8","category":"color","dataFormat":"wkw","resolutions":[[1,1,1],[2,2,1],[4,4,1],[8,8,2],[16,16,4]],"mags":[{"mag":[1,1,1],"path":"/Users/valentin/Documents/scalableminds/webknossos/binaryData/Organization_X/l4_sample/color/1"},{"mag":[2,2,1],"path":"/Users/valentin/Documents/scalableminds/webknossos/binaryData/Organization_X/l4_sample/color/2-2-1"},{"mag":[4,4,1],"path":"/Users/valentin/Documents/scalableminds/webknossos/binaryData/Organization_X/l4_sample/color/4-4-1"},{"mag":[8,8,2],"path":"/Users/valentin/Documents/scalableminds/webknossos/binaryData/Organization_X/l4_sample/color/8-8-2"},{"mag":[16,16,4],"path":"/Users/valentin/Documents/scalableminds/webknossos/binaryData/Organization_X/l4_sample/color/16-16-4"}],"defaultViewConfiguration":{"color":[255,0,0]},"numChannels":1,"boundingBox":{"topLeft":[3072,3072,512],"width":1024,"height":1024,"depth":1024}},{"largestSegmentId":2504697,"name":"segmentation","elementClass":"uint32","category":"segmentation","dataFormat":"wkw","resolutions":[[1,1,1],[2,2,1],[4,4,1],[8,8,2],[16,16,4]],"attachments":{"meshes":[{"name":"meshfile_4-4-1","path":"/Users/valentin/Documents/scalableminds/webknossos/binaryData/Organization_X/l4_sample-59e9cfbdba632ac2ab8b23b5/segmentation/meshes/meshfile_4-4-1","dataFormat":"zarr3"}],"agglomerates":[],"connectomes":[]},"mags":[{"mag":[1,1,1],"path":"/Users/valentin/Documents/scalableminds/webknossos/binaryData/Organization_X/l4_sample/segmentation/1"},{"mag":[2,2,1],"path":"/Users/valentin/Documents/scalableminds/webknossos/binaryData/Organization_X/l4_sample/segmentation/2-2-1"},{"mag":[4,4,1],"path":"/Users/valentin/Documents/scalableminds/webknossos/binaryData/Organization_X/l4_sample/segmentation/4-4-1"},{"mag":[8,8,2],"path":"/Users/valentin/Documents/scalableminds/webknossos/binaryData/Organization_X/l4_sample/segmentation/8-8-2"},{"mag":[16,16,4],"path":"/Users/valentin/Documents/scalableminds/webknossos/binaryData/Organization_X/l4_sample/segmentation/16-16-4"}],"numChannels":1,"boundingBox":{"topLeft":[3072,3072,512],"width":1024,"height":1024,"depth":1024}}],"scale":{"factor":[11.239999771118164,11.239999771118164,28],"unit":"nanometer"}},"dataStore":{"name":"localhost","url":"http://localhost:9000","allowsUpload":true,"jobsSupportedByAvailableWorkers":[],"jobsEnabled":false},"owningOrganization":"Organization_X","allowedTeams":[{"id":"570b9f4b2a7c0e3b008da6ec","name":"team_X1","organization":"Organization_X","isOrganizationTeam":true}],"allowedTeamsCumulative":[{"id":"570b9f4b2a7c0e3b008da6ec","name":"team_X1","organization":"Organization_X","isOrganizationTeam":true}],"isActive":true,"isPublic":true,"description":null,"directoryName":"l4_sample","created":1508495293789,"isEditable":true,"lastUsedByUser":1758010608594,"logoUrl":"/assets/images/mpi-logos.svg","sortingKey":1508495293789,"metadata":[{"key":"key","type":"string","value":"value"},{"key":"number","type":"number","value":42},{"key":"list","type":"string[]","value":["a","b","c"]}],"isUnreported":false,"tags":[],"folderId":"570b9f4e4bb848d0885ea917","usedStorageBytes":0}
        compression: none
  - request:
      method: POST
      path: /api/v11/userToken/generate
      headers:
        host: localhost:9000
        content-length: '0'
        accept: '*/*'
        accept-encoding: gzip, deflate
        connection: keep-alive
        user-agent: python-httpx/0.27.2
        x-auth-token: >-
          1b88db86331a38c21a0b235794b9e459856490d70408bcffb767f64ade0f83d2bdb4c4e181b9a9a30cdece7cb7c65208cc43b6c1bb5987f5ece00d348b1a905502a266f8fc64f0371cd6559393d72e031d0c2d0cabad58cccf957bb258bc86f05b5dc3d4fff3d5e3d9c0389a6027d861a21e78e3222fb6c5b7944520ef21761e
      body:
        encoding: utf8
        data: ''
        compression: none
    response:
      status:
        code: 200
      headers:
        x-powered-by: Express
        cache-control: no-cache
        referrer-policy: origin-when-cross-origin, strict-origin-when-cross-origin
        x-permitted-cross-domain-policies: master-only
        date: Tue, 16 Sep 2025 08:16:48 GMT
        connection: close
        content-type: application/json
        content-length: '34'
      body:
        encoding: utf8
        data: '{"token":"lO8PC6avEY3bxWJQMCYQvQ"}'
=======
          {"id":"59e9cfbdba632ac2ab8b23b5","name":"l4_sample","dataSource":{"id":{"name":"l4_sample","team":"Organization_X"},"dataLayers":[{"name":"color","category":"color","boundingBox":{"topLeft":[3072,3072,512],"width":1024,"height":1024,"depth":1024},"resolutions":[[1,1,1],[2,2,1],[4,4,1],[8,8,2],[16,16,4]],"elementClass":"uint8","defaultViewConfiguration":{"color":[255,0,0]}},{"name":"segmentation","category":"segmentation","boundingBox":{"topLeft":[3072,3072,512],"width":1024,"height":1024,"depth":1024},"resolutions":[[1,1,1],[2,2,1],[4,4,1],[8,8,2],[16,16,4]],"elementClass":"uint32","largestSegmentId":2504697}],"scale":{"factor":[11.239999771118164,11.239999771118164,28],"unit":"nanometer"}},"dataStore":{"name":"localhost","url":"http://localhost:9000","allowsUpload":true,"jobsSupportedByAvailableWorkers":[],"jobsEnabled":false},"owningOrganization":"Organization_X","allowedTeams":[{"id":"570b9f4b2a7c0e3b008da6ec","name":"team_X1","organization":"Organization_X","isOrganizationTeam":true}],"allowedTeamsCumulative":[{"id":"570b9f4b2a7c0e3b008da6ec","name":"team_X1","organization":"Organization_X","isOrganizationTeam":true}],"isActive":true,"isPublic":true,"description":null,"directoryName":"l4_sample","created":1508495293789,"isEditable":true,"lastUsedByUser":1757591248848,"logoUrl":"/assets/images/mpi-logos.svg","sortingKey":1508495293789,"metadata":[{"key":"key","type":"string","value":"value"},{"key":"number","type":"number","value":42},{"key":"list","type":"string[]","value":["a","b","c"]}],"isUnreported":false,"tags":[],"folderId":"570b9f4e4bb848d0885ea917","publication":null,"usedStorageBytes":0}
>>>>>>> 9d65d3f3
        compression: none
  - request:
      method: GET
      path: >-
        /data/v11/datasets/59e9cfbdba632ac2ab8b23b5/layers/color/data?mag=1-1-1&x=3457&y=3323&z=1204&width=10&height=10&depth=10
      headers:
        host: localhost:9000
        accept: '*/*'
        accept-encoding: gzip, deflate
        connection: keep-alive
        user-agent: python-httpx/0.27.2
<<<<<<< HEAD
        x-auth-token: lO8PC6avEY3bxWJQMCYQvQ
=======
        x-auth-token: >-
          1b88db86331a38c21a0b235794b9e459856490d70408bcffb767f64ade0f83d2bdb4c4e181b9a9a30cdece7cb7c65208cc43b6c1bb5987f5ece00d348b1a905502a266f8fc64f0371cd6559393d72e031d0c2d0cabad58cccf957bb258bc86f05b5dc3d4fff3d5e3d9c0389a6027d861a21e78e3222fb6c5b7944520ef21761e
>>>>>>> 9d65d3f3
      body:
        encoding: utf8
        data: ''
        compression: none
    response:
      status:
        code: 200
      headers:
        cache-control: no-cache
        missing-buckets: '[]'
        referrer-policy: origin-when-cross-origin, strict-origin-when-cross-origin
        access-control-max-age: '600'
        access-control-allow-origin: '*'
        access-control-expose-headers: MISSING-BUCKETS
        x-permitted-cross-domain-policies: master-only
<<<<<<< HEAD
        date: Tue, 16 Sep 2025 08:16:48 GMT
        connection: close
=======
        date: Thu, 11 Sep 2025 11:47:28 GMT
>>>>>>> 9d65d3f3
        content-type: application/octet-stream
        content-length: '1000'
      body:
        encoding: base64
        data: >-
          npeinYt6hHRkZo2fjpeWhnhhbWmEoKCli4CEZ3JgkZWjk5iHe2lnaaeXlJmnkJB0aWKUq5eTkIePkm9nopuNh5aZpImBb6OaiZianJ2gjH2QjZyZkaWUio2Om4+ek4yGiIqFl5GGpJiLiW53anKMmI9+l5KKbmJsnpuclpZ/gHhveKOnp6SIg4N6dXuglY2Qg4KShGyFn4+YkZuXlIeGhqGLlJKNlJN/lJSNg4mCn5uPiI2NjH+VopiQfJKKh4SUkJuNqKCYiYGXjZigmY6IhnZajaGHnomTi4J4ZpGRn5+FmYWZjny+ipGUiImOjpB6c5WDnYmYjZGMlZ6dk5SLmYCgmIpojYqWkZyckY+MkHyRio6OnYqXoYOGhJaTkpOVlJiIkJeSkYeIj4qViZ6UipiLkpmRh46TmYyNiaCRmY2Ll5mZj5agsY2Ijn6YjYmSnI+Uj5KMi5OPoI+bmZOKnYSXpY2Zj5SPlJeJiaCVipWDlYiMlo6AkY2UiKiDm4SNk5KjiJ2JmoqSmJabjZuRhI2Jh56akZKWmJmQjY2SkIWcmZCClpKVnp2Nj6WTl4SQmJKjpKajqJqado2LjY+SqZKYdoaKjpyZk5ihoHKLg52OnY6UmZKFipCDnJ2JoZ2VkIiFlJGZjZOhiYSAjIWfmIWIhoOHkYqdkY6ihqOblnmZj6Kbl6GTnJeQnJmfopqRo5iRkY2OoqOVnKKPfX+Lm42Wlp2noXSSg5GVoKKUkKR6mYORoYeUiIqXeICFjoiUhpqkjW5wfZOQlJOUlINkYmuCiomJdIZ7jX5plZWVjJ+iqIR2gY+MkIaLnp5ve5ORkYKUkKSbeX5yhIaRg5elnHZ/g3aLhouYm5NcY39wfoh/l5Z9bmNxfHuLhYSLgF58WF2AdW55gnhmal5we29samp2c3Jre19wZV14Z3J+fombhZeSmJ9zdoaGjJyZnZWfend4gJCDkJKFoX1kdIGYnZF/mJRjdHFzcoeMkp+SaGRpa3Bwc4Z+eXtzaXlwd3dzjHd2emFjaXBjaX98h4SBT2BqZ2drZIV6gmljdlhgW1pPZWZ/l4Kqm5KNd3RoYZWdlIeJkW9ycHB6f4R5p5J2bWl4cIB9iYWXdXRwW12EdnKIj42DeXJiTWFrenaBkYF5a2VqV2Fwnn6VdXBvbGxmZY6OgX1wiIdvf2+RlIuShYaDb3d+clhic4J+f4uDjHpvXl1me3qIl4+FgH5rYmSCdICCjomIdmxvYXGBiJKdkmZybWpigHWaoItvcV5pd2FrhYWMh4Z2bnVUcp59dXN4hYmLcXGDc1iQboyEg3eQgcylg5OJgo2Ggw==
  - request:
      method: GET
      path: >-
        /data/v11/datasets/59e9cfbdba632ac2ab8b23b5/layers/color/data?mag=2-2-1&x=3456&y=3322&z=1204&width=6&height=6&depth=10
      headers:
        host: localhost:9000
        accept: '*/*'
        accept-encoding: gzip, deflate
        connection: keep-alive
        user-agent: python-httpx/0.27.2
<<<<<<< HEAD
        x-auth-token: lO8PC6avEY3bxWJQMCYQvQ
=======
        x-auth-token: >-
          1b88db86331a38c21a0b235794b9e459856490d70408bcffb767f64ade0f83d2bdb4c4e181b9a9a30cdece7cb7c65208cc43b6c1bb5987f5ece00d348b1a905502a266f8fc64f0371cd6559393d72e031d0c2d0cabad58cccf957bb258bc86f05b5dc3d4fff3d5e3d9c0389a6027d861a21e78e3222fb6c5b7944520ef21761e
>>>>>>> 9d65d3f3
      body:
        encoding: utf8
        data: ''
        compression: none
    response:
      status:
        code: 200
      headers:
        cache-control: no-cache
        missing-buckets: '[]'
        referrer-policy: origin-when-cross-origin, strict-origin-when-cross-origin
        access-control-max-age: '600'
        access-control-allow-origin: '*'
        access-control-expose-headers: MISSING-BUCKETS
        x-permitted-cross-domain-policies: master-only
<<<<<<< HEAD
        date: Tue, 16 Sep 2025 08:16:48 GMT
        connection: close
=======
        date: Thu, 11 Sep 2025 11:47:28 GMT
>>>>>>> 9d65d3f3
        content-type: application/octet-stream
        content-length: '360'
      body:
        encoding: base64
        data: >-
          lZ2cf2Rkjp+WgmpqlZaYi2linZmRlIVqmpOYnIyEkI+Mi4+clY2Oe2pimJmWhW5rnp6Mg3d+oJGRlIaFkIabj4uSiJGNnJSbm4ibiXhjkZiTj4hym42OjY+Df5CSmpSLhYWQkpSbgo6QiouKkJCLkpN3kJiOm5WHjIuOl5aRjZCbkZGUhZGNkY6ckI+XkJCHi4iZjpeOjY+XjpaUho6Pm6WZfIiVlpidg4mSk5+WeoaDhYF9iY6Qk5SPkZScmpqagoyUlp+deoqTmo2hcH6Pk5eLaWyCiHx+hn6Vk52mcn6Qi5eccn6FiJmQbmp7hpCBbGR1bnF1h2lmaGtudYCRkJicdXeJlJOhdHJ6jpWPeGlwdYKFgn1haGpwiH9ja2FiYmWFmZOSc3F1jIiYe25mfoaOjYJuY2Z1lIdye21kio+IhnOAaGZ6h5GbgHZkeoSAjY1va3hzjIt7a2tojHR1h32Lh5OOh4Z+
  - request:
      method: GET
      path: >-
        /data/v11/datasets/59e9cfbdba632ac2ab8b23b5/layers/color/data?mag=4-4-1&x=3456&y=3320&z=1204&width=3&height=4&depth=10
      headers:
        host: localhost:9000
        accept: '*/*'
        accept-encoding: gzip, deflate
        connection: keep-alive
        user-agent: python-httpx/0.27.2
<<<<<<< HEAD
        x-auth-token: lO8PC6avEY3bxWJQMCYQvQ
=======
        x-auth-token: >-
          1b88db86331a38c21a0b235794b9e459856490d70408bcffb767f64ade0f83d2bdb4c4e181b9a9a30cdece7cb7c65208cc43b6c1bb5987f5ece00d348b1a905502a266f8fc64f0371cd6559393d72e031d0c2d0cabad58cccf957bb258bc86f05b5dc3d4fff3d5e3d9c0389a6027d861a21e78e3222fb6c5b7944520ef21761e
>>>>>>> 9d65d3f3
      body:
        encoding: utf8
        data: ''
        compression: none
    response:
      status:
        code: 200
      headers:
        cache-control: no-cache
        missing-buckets: '[]'
        referrer-policy: origin-when-cross-origin, strict-origin-when-cross-origin
        access-control-max-age: '600'
        access-control-allow-origin: '*'
        access-control-expose-headers: MISSING-BUCKETS
        x-permitted-cross-domain-policies: master-only
<<<<<<< HEAD
        date: Tue, 16 Sep 2025 08:16:48 GMT
        connection: close
=======
        date: Thu, 11 Sep 2025 11:47:28 GMT
>>>>>>> 9d65d3f3
        content-type: application/octet-stream
        content-length: '120'
      body:
        encoding: base64
        data: >-
          mYlllZBpmZaEj46VloRnm4hykJKIjZGVl4pplI6FhZKUgYmCkZF+jpKTjpGSh4qCiZSSjZOXhZSadn53jpWPjpibfJOSanl1iZObeImYa3h7fmdugpCXdIuUemx5iW5kcYiTcnmLinBpjod6a4iWhm18i3h0kop3
  - request:
      method: GET
      path: >-
        /data/v11/datasets/59e9cfbdba632ac2ab8b23b5/layers/color/data?mag=8-8-2&x=3456&y=3320&z=1204&width=2&height=2&depth=5
      headers:
        host: localhost:9000
        accept: '*/*'
        accept-encoding: gzip, deflate
        connection: keep-alive
        user-agent: python-httpx/0.27.2
<<<<<<< HEAD
        x-auth-token: lO8PC6avEY3bxWJQMCYQvQ
=======
        x-auth-token: >-
          1b88db86331a38c21a0b235794b9e459856490d70408bcffb767f64ade0f83d2bdb4c4e181b9a9a30cdece7cb7c65208cc43b6c1bb5987f5ece00d348b1a905502a266f8fc64f0371cd6559393d72e031d0c2d0cabad58cccf957bb258bc86f05b5dc3d4fff3d5e3d9c0389a6027d861a21e78e3222fb6c5b7944520ef21761e
>>>>>>> 9d65d3f3
      body:
        encoding: utf8
        data: ''
        compression: none
    response:
      status:
        code: 200
      headers:
        cache-control: no-cache
        missing-buckets: '[]'
        referrer-policy: origin-when-cross-origin, strict-origin-when-cross-origin
        access-control-max-age: '600'
        access-control-allow-origin: '*'
        access-control-expose-headers: MISSING-BUCKETS
        x-permitted-cross-domain-policies: master-only
<<<<<<< HEAD
        date: Tue, 16 Sep 2025 08:16:48 GMT
        connection: close
=======
        date: Thu, 11 Sep 2025 11:47:28 GMT
>>>>>>> 9d65d3f3
        content-type: application/octet-stream
        content-length: '20'
      body:
        encoding: base64
        data: kmaQiJFpiYSQkn1/iZJzdXWPing=
  - request:
      method: GET
      path: >-
        /data/v11/datasets/59e9cfbdba632ac2ab8b23b5/layers/color/data?mag=16-16-4&x=3456&y=3312&z=1204&width=1&height=2&depth=3
      headers:
        host: localhost:9000
        accept: '*/*'
        accept-encoding: gzip, deflate
        connection: keep-alive
        user-agent: python-httpx/0.27.2
<<<<<<< HEAD
        x-auth-token: lO8PC6avEY3bxWJQMCYQvQ
=======
        x-auth-token: >-
          1b88db86331a38c21a0b235794b9e459856490d70408bcffb767f64ade0f83d2bdb4c4e181b9a9a30cdece7cb7c65208cc43b6c1bb5987f5ece00d348b1a905502a266f8fc64f0371cd6559393d72e031d0c2d0cabad58cccf957bb258bc86f05b5dc3d4fff3d5e3d9c0389a6027d861a21e78e3222fb6c5b7944520ef21761e
>>>>>>> 9d65d3f3
      body:
        encoding: utf8
        data: ''
        compression: none
    response:
      status:
        code: 200
      headers:
        cache-control: no-cache
        missing-buckets: '[]'
        referrer-policy: origin-when-cross-origin, strict-origin-when-cross-origin
        access-control-max-age: '600'
        access-control-allow-origin: '*'
        access-control-expose-headers: MISSING-BUCKETS
        x-permitted-cross-domain-policies: master-only
<<<<<<< HEAD
        date: Tue, 16 Sep 2025 08:16:48 GMT
        connection: close
=======
        date: Thu, 11 Sep 2025 11:47:28 GMT
>>>>>>> 9d65d3f3
        content-type: application/octet-stream
        content-length: '6'
      body:
        encoding: base64
        data: b36Qfo+E
  - request:
      method: GET
      path: >-
        /data/v11/datasets/59e9cfbdba632ac2ab8b23b5/layers/segmentation/data?mag=1-1-1&x=3457&y=3323&z=1204&width=10&height=10&depth=10
      headers:
        host: localhost:9000
        accept: '*/*'
        accept-encoding: gzip, deflate
        connection: keep-alive
        user-agent: python-httpx/0.27.2
<<<<<<< HEAD
        x-auth-token: lO8PC6avEY3bxWJQMCYQvQ
=======
        x-auth-token: >-
          1b88db86331a38c21a0b235794b9e459856490d70408bcffb767f64ade0f83d2bdb4c4e181b9a9a30cdece7cb7c65208cc43b6c1bb5987f5ece00d348b1a905502a266f8fc64f0371cd6559393d72e031d0c2d0cabad58cccf957bb258bc86f05b5dc3d4fff3d5e3d9c0389a6027d861a21e78e3222fb6c5b7944520ef21761e
>>>>>>> 9d65d3f3
      body:
        encoding: utf8
        data: ''
        compression: none
    response:
      status:
        code: 200
      headers:
        cache-control: no-cache
        missing-buckets: '[]'
        referrer-policy: origin-when-cross-origin, strict-origin-when-cross-origin
        access-control-max-age: '600'
        access-control-allow-origin: '*'
        access-control-expose-headers: MISSING-BUCKETS
        x-permitted-cross-domain-policies: master-only
<<<<<<< HEAD
        date: Tue, 16 Sep 2025 08:16:48 GMT
        connection: close
=======
        date: Thu, 11 Sep 2025 11:47:28 GMT
>>>>>>> 9d65d3f3
        content-type: application/octet-stream
        content-length: '4000'
      body:
        encoding: base64
        data: >-
          gBcAAIAXAACAFwAAgBcAAIAXAACAFwAAgBcAAIAXAACAFwAAgBcAAIAXAACAFwAAgBcAAIAXAACAFwAAgBcAAIAXAACAFwAAgBcAAIAXAACAFwAAgBcAAIAXAACAFwAAgBcAAIAXAACAFwAAgBcAAIAXAACAFwAAgBcAAIAXAACAFwAAgBcAAIAXAACAFwAAgBcAAIAXAACAFwAAgBcAAIAXAACAFwAAgBcAAIAXAACAFwAAgBcAAIAXAACAFwAAgBcAAIAXAACAFwAAgBcAAIAXAACAFwAAgBcAAIAXAACAFwAAgBcAAIAXAACAFwAAgBcAAIAXAACAFwAAgBcAAIAXAACAFwAAgBcAAIAXAACAFwAAgBcAAIAXAACAFwAAgBcAAIAXAACAFwAAgBcAAIAXAACAFwAAgBcAAIAXAACAFwAAgBcAAIAXAACAFwAAgBcAAIAXAACAFwAAgBcAAIAXAACAFwAAgBcAAIAXAACAFwAAgBcAAIAXAACAFwAAgBcAAIAXAACAFwAAgBcAAIAXAACAFwAAgBcAAIAXAACAFwAAgBcAAIAXAACAFwAAgBcAAIAXAACAFwAAgBcAAIAXAACAFwAAgBcAAIAXAACAFwAAgBcAAIAXAACAFwAAgBcAAIAXAACAFwAAgBcAAIAXAACAFwAAgBcAAIAXAACAFwAAgBcAAIAXAACAFwAAgBcAAIAXAACAFwAAgBcAAIAXAACAFwAAgBcAAIAXAACAFwAAgBcAAIAXAACAFwAAgBcAAIAXAACAFwAAgBcAAIAXAACAFwAAgBcAAIAXAACAFwAAgBcAAIAXAACAFwAAgBcAAIAXAACAFwAAgBcAAIAXAACAFwAAgBcAAIAXAACAFwAAgBcAAIAXAACAFwAAgBcAAIAXAACAFwAAgBcAAIAXAACAFwAAgBcAAIAXAACAFwAAgBcAAIAXAACAFwAAgBcAAIAXAACAFwAAgBcAAIAXAACAFwAAgBcAAIAXAACAFwAAgBcAAIAXAACAFwAAgBcAAIAXAACAFwAAgBcAAIAXAACAFwAAgBcAAIAXAACAFwAAgBcAAIAXAACAFwAAgBcAAIAXAACAFwAAgBcAAIAXAACAFwAAgBcAAIAXAACAFwAAgBcAAIAXAACAFwAAgBcAAIAXAACAFwAAgBcAAIAXAACAFwAAgBcAAIAXAACAFwAAgBcAAIAXAACAFwAAgBcAAIAXAACAFwAAgBcAAIAXAACAFwAAgBcAAIAXAACAFwAAgBcAAIAXAACAFwAAgBcAAIAXAACAFwAAgBcAAIAXAACAFwAAgBcAAIAXAACAFwAAgBcAAIAXAACAFwAAgBcAAIAXAACAFwAAgBcAAIAXAACAFwAAgBcAAIAXAACAFwAAgBcAAIAXAACAFwAAgBcAAIAXAACAFwAAgBcAAIAXAACAFwAAgBcAAIAXAACAFwAAgBcAAIAXAACAFwAAgBcAAIAXAACAFwAAgBcAAIAXAACAFwAAgBcAAIAXAACAFwAAgBcAAIAXAACAFwAAgBcAAIAXAACAFwAAgBcAAIAXAACAFwAAgBcAAIAXAACAFwAAgBcAAIAXAACAFwAAgBcAAIAXAACAFwAAgBcAAIAXAACAFwAAgBcAAIAXAACAFwAAgBcAAIAXAACAFwAAgBcAAIAXAACAFwAAgBcAAIAXAACAFwAAgBcAAIAXAACAFwAAgBcAAIAXAACAFwAAgBcAAIAXAACAFwAAgBcAAIAXAACAFwAAgBcAAIAXAACAFwAAgBcAAIAXAACAFwAAgBcAAIAXAACAFwAAgBcAAIAXAACAFwAAgBcAAIAXAACAFwAAgBcAAIAXAACAFwAAgBcAAIAXAACAFwAAgBcAAIAXAACAFwAAgBcAAIAXAACAFwAAgBcAAIAXAACAFwAAgBcAAIAXAACAFwAAgBcAAIAXAACAFwAAgBcAAIAXAACAFwAAgBcAAIAXAACAFwAAgBcAAIAXAACAFwAAgBcAAIAXAACAFwAAgBcAAIAXAACAFwAAgBcAAIAXAACAFwAAgBcAAIAXAACAFwAAgBcAAIAXAACAFwAAgBcAAIAXAACAFwAAgBcAAIAXAACAFwAAgBcAAIAXAACAFwAAgBcAAIAXAACAFwAAgBcAAIAXAACAFwAAgBcAAIAXAACAFwAAgBcAAIAXAACAFwAAgBcAAIAXAACAFwAAgBcAAIAXAACAFwAAgBcAAIAXAACAFwAAgBcAAIAXAACAFwAAgBcAAIAXAACAFwAAgBcAAIAXAACAFwAAgBcAAIAXAACAFwAAgBcAAIAXAACAFwAAgBcAAIAXAACAFwAAgBcAAIAXAACAFwAAgBcAAIAXAACAFwAAgBcAAIAXAACAFwAAgBcAAIAXAACAFwAAgBcAAIAXAACAFwAAgBcAAIAXAACAFwAAgBcAAIAXAACAFwAAgBcAAIAXAACAFwAAgBcAAIAXAACAFwAAgBcAAIAXAACAFwAAgBcAAIAXAACAFwAAgBcAAIAXAACAFwAAgBcAAIAXAACAFwAAgBcAAIAXAACAFwAAgBcAAIAXAACAFwAAgBcAAIAXAACAFwAAgBcAAIAXAACAFwAAgBcAAIAXAACAFwAAgBcAAIAXAACAFwAAgBcAAIAXAACAFwAAgBcAAIAXAACAFwAAgBcAAIAXAACAFwAAgBcAAIAXAACAFwAAgBcAAIAXAACAFwAAgBcAAIAXAACAFwAAgBcAAIAXAACAFwAAgBcAAIAXAACAFwAAgBcAAIAXAACAFwAAgBcAAIAXAACAFwAAgBcAAIAXAACAFwAAgBcAAIAXAACAFwAAgBcAAIAXAACAFwAAgBcAAIAXAACAFwAAgBcAAIAXAACAFwAAgBcAAIAXAACAFwAAgBcAAIAXAACAFwAAgBcAAIAXAACAFwAAgBcAAIAXAACAFwAAgBcAAIAXAACAFwAAgBcAAIAXAACAFwAAgBcAAIAXAACAFwAAgBcAAIAXAACAFwAAgBcAAIAXAACAFwAAgBcAAIAXAACAFwAAgBcAAIAXAACAFwAAgBcAAIAXAACAFwAAgBcAAIAXAACAFwAAgBcAAIAXAACAFwAAgBcAAIAXAACAFwAAgBcAAIAXAACAFwAAgBcAAIAXAACAFwAAgBcAAIAXAACAFwAAgBcAAIAXAACAFwAAgBcAAIAXAACAFwAAgBcAAIAXAACAFwAAgBcAAIAXAACAFwAAgBcAAIAXAACAFwAAgBcAAIAXAACAFwAAgBcAAIAXAACAFwAAgBcAAIAXAACAFwAAgBcAAIAXAACAFwAAgBcAAIAXAACAFwAAgBcAAIAXAACAFwAAgBcAAIAXAACAFwAAgBcAAIAXAACAFwAAgBcAAIAXAACAFwAAgBcAAIAXAACAFwAAgBcAAIAXAACAFwAAgBcAAIAXAACAFwAAgBcAAIAXAACAFwAAgBcAAIAXAACAFwAAgBcAAIAXAACAFwAAgBcAAIAXAACAFwAAgBcAAIAXAACAFwAA6LcAAIAXAACAFwAAgBcAAIAXAACAFwAAgBcAAIAXAACAFwAAgBcAAOi3AADotwAAgBcAAIAXAACAFwAAgBcAAIAXAACAFwAAgBcAAIAXAADotwAA6LcAAOi3AACAFwAAgBcAAIAXAACAFwAAgBcAAIAXAACAFwAA6LcAAOi3AADotwAA6LcAAIAXAACAFwAAgBcAAIAXAACAFwAAgBcAAIAXAACAFwAAgBcAAIAXAACAFwAAgBcAAIAXAACAFwAAgBcAAIAXAACAFwAAgBcAAIAXAACAFwAAgBcAAIAXAACAFwAAgBcAAIAXAACAFwAAgBcAAIAXAACAFwAAgBcAAIAXAACAFwAAgBcAAIAXAACAFwAAgBcAAOi3AACAFwAAgBcAAIAXAACAFwAAgBcAAIAXAACAFwAAgBcAAIAXAADotwAA6LcAAIAXAACAFwAAgBcAAIAXAACAFwAAgBcAAIAXAACAFwAA6LcAAOi3AADotwAAgBcAAIAXAACAFwAAgBcAAIAXAACAFwAAgBcAAOi3AADotwAA6LcAAOi3AACAFwAAgBcAAIAXAACAFwAAgBcAAIAXAADotwAA6LcAAOi3AADotwAA6LcAAIAXAACAFwAAgBcAAIAXAACAFwAA6LcAAOi3AADotwAA6LcAAOi3AADotwAA6LcAAOi3AADotwAA6LcAAOi3AADotwAA6LcAAOi3AADotwAA6LcAAOi3AADotwAA6LcAAOi3AACAFwAAgBcAAIAXAACAFwAAgBcAAIAXAACAFwAAgBcAAIAXAACAFwAA6LcAAIAXAACAFwAAgBcAAIAXAACAFwAAgBcAAIAXAACAFwAAgBcAAOi3AADotwAAgBcAAIAXAACAFwAAgBcAAIAXAACAFwAAgBcAAIAXAADotwAA6LcAAOi3AACAFwAAgBcAAIAXAACAFwAAgBcAAIAXAACAFwAA6LcAAOi3AADotwAA6LcAAIAXAACAFwAAgBcAAIAXAACAFwAAgBcAAOi3AADotwAA6LcAAOi3AADotwAAgBcAAIAXAACAFwAAgBcAAIAXAADotwAA6LcAAOi3AADotwAA6LcAAOi3AADotwAAgBcAAIAXAACAFwAA6LcAAOi3AADotwAA6LcAAOi3AADotwAA6LcAAOi3AADotwAA6LcAAOi3AADotwAA6LcAAOi3AADotwAA6LcAAOi3AADotwAA6LcAAOi3AADotwAA6LcAAOi3AADotwAA6LcAAOi3AADotwAA6LcAAOi3AADotwAA6LcAAOi3AACAFwAAgBcAAIAXAACAFwAAgBcAAIAXAACAFwAAgBcAAOi3AADotwAA6LcAAIAXAACAFwAAgBcAAIAXAACAFwAAgBcAAIAXAADotwAA6LcAAOi3AADotwAAgBcAAIAXAACAFwAAgBcAAIAXAACAFwAA6LcAAOi3AADotwAA6LcAAOi3AACAFwAAgBcAAIAXAACAFwAAgBcAAOi3AADotwAA6LcAAOi3AADotwAA6LcAAIAXAACAFwAAgBcAAIAXAADotwAA6LcAAOi3AADotwAA6LcAAOi3AADotwAA6LcAAOi3AADotwAA6LcAAOi3AADotwAA6LcAAOi3AADotwAA6LcAAOi3AADotwAA6LcAAOi3AADotwAA6LcAAOi3AADotwAA6LcAAOi3AADotwAA6LcAAOi3AADotwAA6LcAAOi3AADotwAA6LcAAOi3AADotwAA6LcAAOi3AADotwAA6LcAAOi3AADotwAA6LcAAOi3AADotwAA6LcAAOi3AADotwAA6LcAAA==
  - request:
      method: GET
      path: >-
        /data/v11/datasets/59e9cfbdba632ac2ab8b23b5/layers/segmentation/data?mag=2-2-1&x=3456&y=3322&z=1204&width=6&height=6&depth=10
      headers:
        host: localhost:9000
        accept: '*/*'
        accept-encoding: gzip, deflate
        connection: keep-alive
        user-agent: python-httpx/0.27.2
<<<<<<< HEAD
        x-auth-token: lO8PC6avEY3bxWJQMCYQvQ
=======
        x-auth-token: >-
          1b88db86331a38c21a0b235794b9e459856490d70408bcffb767f64ade0f83d2bdb4c4e181b9a9a30cdece7cb7c65208cc43b6c1bb5987f5ece00d348b1a905502a266f8fc64f0371cd6559393d72e031d0c2d0cabad58cccf957bb258bc86f05b5dc3d4fff3d5e3d9c0389a6027d861a21e78e3222fb6c5b7944520ef21761e
>>>>>>> 9d65d3f3
      body:
        encoding: utf8
        data: ''
        compression: none
    response:
      status:
        code: 200
      headers:
        cache-control: no-cache
        missing-buckets: '[]'
        referrer-policy: origin-when-cross-origin, strict-origin-when-cross-origin
        access-control-max-age: '600'
        access-control-allow-origin: '*'
        access-control-expose-headers: MISSING-BUCKETS
        x-permitted-cross-domain-policies: master-only
<<<<<<< HEAD
        date: Tue, 16 Sep 2025 08:16:48 GMT
        connection: close
=======
        date: Thu, 11 Sep 2025 11:47:29 GMT
>>>>>>> 9d65d3f3
        content-type: application/octet-stream
        content-length: '1440'
      body:
        encoding: base64
        data: >-
          gBcAAIAXAACAFwAAgBcAAIAXAACAFwAAgBcAAIAXAACAFwAAgBcAAIAXAACAFwAAgBcAAIAXAACAFwAAgBcAAIAXAACAFwAAgBcAAIAXAACAFwAAgBcAAIAXAACAFwAAgBcAAIAXAACAFwAAgBcAAIAXAACAFwAAgBcAAIAXAACAFwAAgBcAAIAXAACAFwAAgBcAAIAXAACAFwAAgBcAAIAXAACAFwAAgBcAAIAXAACAFwAAgBcAAIAXAACAFwAAgBcAAIAXAACAFwAAgBcAAIAXAACAFwAAgBcAAIAXAACAFwAAgBcAAIAXAACAFwAAgBcAAIAXAACAFwAAgBcAAIAXAACAFwAAgBcAAIAXAACAFwAAgBcAAIAXAACAFwAAgBcAAIAXAACAFwAAgBcAAIAXAACAFwAAgBcAAIAXAACAFwAAgBcAAIAXAACAFwAAgBcAAIAXAACAFwAAgBcAAIAXAACAFwAAgBcAAIAXAACAFwAAgBcAAIAXAACAFwAAgBcAAIAXAACAFwAAgBcAAIAXAACAFwAAgBcAAIAXAACAFwAAgBcAAIAXAACAFwAAgBcAAIAXAACAFwAAgBcAAIAXAACAFwAAgBcAAIAXAACAFwAAgBcAAIAXAACAFwAAgBcAAIAXAACAFwAAgBcAAIAXAACAFwAAgBcAAIAXAACAFwAAgBcAAIAXAACAFwAAgBcAAIAXAACAFwAAgBcAAIAXAACAFwAAgBcAAIAXAACAFwAAgBcAAIAXAACAFwAAgBcAAIAXAACAFwAAgBcAAIAXAACAFwAAgBcAAIAXAACAFwAAgBcAAIAXAACAFwAAgBcAAIAXAACAFwAAgBcAAIAXAACAFwAAgBcAAIAXAACAFwAAgBcAAIAXAACAFwAAgBcAAIAXAACAFwAAgBcAAIAXAACAFwAAgBcAAIAXAACAFwAAgBcAAIAXAACAFwAAgBcAAIAXAACAFwAAgBcAAIAXAACAFwAAgBcAAIAXAACAFwAAgBcAAIAXAACAFwAAgBcAAIAXAACAFwAAgBcAAIAXAACAFwAAgBcAAIAXAACAFwAAgBcAAIAXAACAFwAAgBcAAIAXAACAFwAAgBcAAIAXAACAFwAA6LcAAIAXAACAFwAAgBcAAIAXAACAFwAAgBcAAIAXAACAFwAAgBcAAIAXAACAFwAAgBcAAIAXAACAFwAAgBcAAIAXAACAFwAAgBcAAIAXAACAFwAAgBcAAIAXAACAFwAA6LcAAIAXAACAFwAAgBcAAIAXAACAFwAA6LcAAOi3AACAFwAAgBcAAIAXAACAFwAA6LcAAOi3AADotwAAgBcAAIAXAACAFwAAgBcAAIAXAACAFwAAgBcAAIAXAACAFwAAgBcAAIAXAACAFwAAgBcAAIAXAACAFwAA6LcAAIAXAACAFwAAgBcAAIAXAACAFwAA6LcAAOi3AACAFwAAgBcAAIAXAACAFwAA6LcAAOi3AADotwAAgBcAAIAXAACAFwAA6LcAAOi3AADotwAA6LcAAOi3AADotwAAgBcAAIAXAACAFwAAgBcAAIAXAACAFwAA6LcAAIAXAACAFwAAgBcAAIAXAACAFwAA6LcAAOi3AACAFwAAgBcAAIAXAACAFwAA6LcAAOi3AADotwAAgBcAAIAXAACAFwAA6LcAAOi3AADotwAA6LcAAOi3AADotwAA6LcAAOi3AADotwAA6LcAAOi3AADotwAA6LcAAIAXAACAFwAAgBcAAIAXAACAFwAA6LcAAOi3AACAFwAAgBcAAIAXAACAFwAA6LcAAOi3AADotwAAgBcAAIAXAACAFwAA6LcAAOi3AADotwAA6LcAAOi3AADotwAA6LcAAOi3AADotwAA6LcAAOi3AADotwAA6LcAAOi3AADotwAA6LcAAOi3AADotwAA
  - request:
      method: GET
      path: >-
        /data/v11/datasets/59e9cfbdba632ac2ab8b23b5/layers/segmentation/data?mag=4-4-1&x=3456&y=3320&z=1204&width=3&height=4&depth=10
      headers:
        host: localhost:9000
        accept: '*/*'
        accept-encoding: gzip, deflate
        connection: keep-alive
        user-agent: python-httpx/0.27.2
<<<<<<< HEAD
        x-auth-token: lO8PC6avEY3bxWJQMCYQvQ
=======
        x-auth-token: >-
          1b88db86331a38c21a0b235794b9e459856490d70408bcffb767f64ade0f83d2bdb4c4e181b9a9a30cdece7cb7c65208cc43b6c1bb5987f5ece00d348b1a905502a266f8fc64f0371cd6559393d72e031d0c2d0cabad58cccf957bb258bc86f05b5dc3d4fff3d5e3d9c0389a6027d861a21e78e3222fb6c5b7944520ef21761e
>>>>>>> 9d65d3f3
      body:
        encoding: utf8
        data: ''
        compression: none
    response:
      status:
        code: 200
      headers:
        cache-control: no-cache
        missing-buckets: '[]'
        referrer-policy: origin-when-cross-origin, strict-origin-when-cross-origin
        access-control-max-age: '600'
        access-control-allow-origin: '*'
        access-control-expose-headers: MISSING-BUCKETS
        x-permitted-cross-domain-policies: master-only
<<<<<<< HEAD
        date: Tue, 16 Sep 2025 08:16:48 GMT
        connection: close
=======
        date: Thu, 11 Sep 2025 11:47:29 GMT
>>>>>>> 9d65d3f3
        content-type: application/octet-stream
        content-length: '480'
      body:
        encoding: base64
        data: >-
          gBcAAIAXAACAFwAAgBcAAIAXAACAFwAAgBcAAIAXAACAFwAAgBcAAIAXAACAFwAAgBcAAIAXAACAFwAAgBcAAIAXAACAFwAAgBcAAIAXAACAFwAAgBcAAIAXAACAFwAAgBcAAIAXAACAFwAAgBcAAIAXAACAFwAAgBcAAIAXAACAFwAAgBcAAIAXAACAFwAAgBcAAIAXAACAFwAAgBcAAIAXAACAFwAAgBcAAIAXAACAFwAAgBcAAIAXAACAFwAAgBcAAIAXAACAFwAAgBcAAIAXAACAFwAAgBcAAIAXAACAFwAAgBcAAIAXAACAFwAAgBcAAIAXAACAFwAAgBcAAIAXAACAFwAAgBcAAIAXAACAFwAA6LcAAIAXAACAFwAAgBcAAIAXAACAFwAAgBcAAIAXAACAFwAA6LcAAIAXAACAFwAA6LcAAOi3AACAFwAAgBcAAIAXAACAFwAAgBcAAIAXAACAFwAA6LcAAIAXAACAFwAA6LcAAOi3AADotwAAgBcAAIAXAACAFwAA6LcAAIAXAACAFwAA6LcAAOi3AACAFwAA6LcAAOi3AADotwAAgBcAAIAXAACAFwAA6LcAAIAXAACAFwAA6LcAAOi3AADotwAA6LcAAOi3AADotwAA
  - request:
      method: GET
      path: >-
        /data/v11/datasets/59e9cfbdba632ac2ab8b23b5/layers/segmentation/data?mag=8-8-2&x=3456&y=3320&z=1204&width=2&height=2&depth=5
      headers:
        host: localhost:9000
        accept: '*/*'
        accept-encoding: gzip, deflate
        connection: keep-alive
        user-agent: python-httpx/0.27.2
<<<<<<< HEAD
        x-auth-token: lO8PC6avEY3bxWJQMCYQvQ
=======
        x-auth-token: >-
          1b88db86331a38c21a0b235794b9e459856490d70408bcffb767f64ade0f83d2bdb4c4e181b9a9a30cdece7cb7c65208cc43b6c1bb5987f5ece00d348b1a905502a266f8fc64f0371cd6559393d72e031d0c2d0cabad58cccf957bb258bc86f05b5dc3d4fff3d5e3d9c0389a6027d861a21e78e3222fb6c5b7944520ef21761e
>>>>>>> 9d65d3f3
      body:
        encoding: utf8
        data: ''
        compression: none
    response:
      status:
        code: 200
      headers:
        cache-control: no-cache
        missing-buckets: '[]'
        referrer-policy: origin-when-cross-origin, strict-origin-when-cross-origin
        access-control-max-age: '600'
        access-control-allow-origin: '*'
        access-control-expose-headers: MISSING-BUCKETS
        x-permitted-cross-domain-policies: master-only
<<<<<<< HEAD
        date: Tue, 16 Sep 2025 08:16:48 GMT
        connection: close
=======
        date: Thu, 11 Sep 2025 11:47:29 GMT
>>>>>>> 9d65d3f3
        content-type: application/octet-stream
        content-length: '80'
      body:
        encoding: base64
        data: >-
          gBcAAIAXAACAFwAAgBcAAIAXAACAFwAAgBcAAIAXAACAFwAAgBcAAIAXAACAFwAAgBcAAIAXAADotwAAgBcAAIAXAACAFwAA6LcAAOi3AAA=
  - request:
      method: GET
      path: >-
        /data/v11/datasets/59e9cfbdba632ac2ab8b23b5/layers/segmentation/data?mag=16-16-4&x=3456&y=3312&z=1204&width=1&height=2&depth=3
      headers:
        host: localhost:9000
        accept: '*/*'
        accept-encoding: gzip, deflate
        connection: keep-alive
        user-agent: python-httpx/0.27.2
<<<<<<< HEAD
        x-auth-token: lO8PC6avEY3bxWJQMCYQvQ
=======
        x-auth-token: >-
          1b88db86331a38c21a0b235794b9e459856490d70408bcffb767f64ade0f83d2bdb4c4e181b9a9a30cdece7cb7c65208cc43b6c1bb5987f5ece00d348b1a905502a266f8fc64f0371cd6559393d72e031d0c2d0cabad58cccf957bb258bc86f05b5dc3d4fff3d5e3d9c0389a6027d861a21e78e3222fb6c5b7944520ef21761e
>>>>>>> 9d65d3f3
      body:
        encoding: utf8
        data: ''
        compression: none
    response:
      status:
        code: 200
      headers:
        cache-control: no-cache
        missing-buckets: '[]'
        referrer-policy: origin-when-cross-origin, strict-origin-when-cross-origin
        access-control-max-age: '600'
        access-control-allow-origin: '*'
        access-control-expose-headers: MISSING-BUCKETS
        x-permitted-cross-domain-policies: master-only
<<<<<<< HEAD
        date: Tue, 16 Sep 2025 08:16:49 GMT
        connection: close
=======
        date: Thu, 11 Sep 2025 11:47:30 GMT
>>>>>>> 9d65d3f3
        content-type: application/octet-stream
        content-length: '24'
      body:
        encoding: base64
        data: gBcAAIAXAACAFwAA6LcAAIAXAADotwAA
  - request:
      method: GET
      path: >-
        /api/v11/datasets?isActive=true&organizationId=Organization_X&searchQuery=l4_sample
      headers:
        host: localhost:9000
        accept: '*/*'
        accept-encoding: gzip, deflate
        connection: keep-alive
        user-agent: python-httpx/0.27.2
        x-auth-token: >-
          1b88db86331a38c21a0b235794b9e459856490d70408bcffb767f64ade0f83d2bdb4c4e181b9a9a30cdece7cb7c65208cc43b6c1bb5987f5ece00d348b1a905502a266f8fc64f0371cd6559393d72e031d0c2d0cabad58cccf957bb258bc86f05b5dc3d4fff3d5e3d9c0389a6027d861a21e78e3222fb6c5b7944520ef21761e
      body:
        encoding: utf8
        data: ''
        compression: none
    response:
      status:
        code: 200
      headers:
        cache-control: no-cache
        referrer-policy: origin-when-cross-origin, strict-origin-when-cross-origin
        access-control-max-age: '600'
        access-control-allow-origin: '*'
        x-permitted-cross-domain-policies: master-only
<<<<<<< HEAD
        date: Tue, 16 Sep 2025 08:16:49 GMT
        connection: close
=======
        date: Thu, 11 Sep 2025 11:47:30 GMT
>>>>>>> 9d65d3f3
        content-type: application/json
        content-length: '3238'
      body:
        encoding: utf8
        data: >-
<<<<<<< HEAD
          [{"id":"59e9cfbdba632ac2ab8b23b5","name":"l4_sample","dataSource":{"id":{"name":"l4_sample","team":"Organization_X"},"dataLayers":[{"name":"color","elementClass":"uint8","category":"color","dataFormat":"wkw","resolutions":[[1,1,1],[2,2,1],[4,4,1],[8,8,2],[16,16,4]],"mags":[{"mag":[1,1,1],"path":"/Users/valentin/Documents/scalableminds/webknossos/binaryData/Organization_X/l4_sample/color/1"},{"mag":[2,2,1],"path":"/Users/valentin/Documents/scalableminds/webknossos/binaryData/Organization_X/l4_sample/color/2-2-1"},{"mag":[4,4,1],"path":"/Users/valentin/Documents/scalableminds/webknossos/binaryData/Organization_X/l4_sample/color/4-4-1"},{"mag":[8,8,2],"path":"/Users/valentin/Documents/scalableminds/webknossos/binaryData/Organization_X/l4_sample/color/8-8-2"},{"mag":[16,16,4],"path":"/Users/valentin/Documents/scalableminds/webknossos/binaryData/Organization_X/l4_sample/color/16-16-4"}],"defaultViewConfiguration":{"color":[255,0,0]},"numChannels":1,"boundingBox":{"topLeft":[3072,3072,512],"width":1024,"height":1024,"depth":1024}},{"largestSegmentId":2504697,"name":"segmentation","elementClass":"uint32","category":"segmentation","dataFormat":"wkw","resolutions":[[1,1,1],[2,2,1],[4,4,1],[8,8,2],[16,16,4]],"attachments":{"meshes":[{"name":"meshfile_4-4-1","path":"/Users/valentin/Documents/scalableminds/webknossos/binaryData/Organization_X/l4_sample-59e9cfbdba632ac2ab8b23b5/segmentation/meshes/meshfile_4-4-1","dataFormat":"zarr3"}],"agglomerates":[],"connectomes":[]},"mags":[{"mag":[1,1,1],"path":"/Users/valentin/Documents/scalableminds/webknossos/binaryData/Organization_X/l4_sample/segmentation/1"},{"mag":[2,2,1],"path":"/Users/valentin/Documents/scalableminds/webknossos/binaryData/Organization_X/l4_sample/segmentation/2-2-1"},{"mag":[4,4,1],"path":"/Users/valentin/Documents/scalableminds/webknossos/binaryData/Organization_X/l4_sample/segmentation/4-4-1"},{"mag":[8,8,2],"path":"/Users/valentin/Documents/scalableminds/webknossos/binaryData/Organization_X/l4_sample/segmentation/8-8-2"},{"mag":[16,16,4],"path":"/Users/valentin/Documents/scalableminds/webknossos/binaryData/Organization_X/l4_sample/segmentation/16-16-4"}],"numChannels":1,"boundingBox":{"topLeft":[3072,3072,512],"width":1024,"height":1024,"depth":1024}}],"scale":{"factor":[11.239999771118164,11.239999771118164,28],"unit":"nanometer"}},"dataStore":{"name":"localhost","url":"http://localhost:9000","allowsUpload":true,"jobsSupportedByAvailableWorkers":[],"jobsEnabled":false},"owningOrganization":"Organization_X","allowedTeams":[{"id":"570b9f4b2a7c0e3b008da6ec","name":"team_X1","organization":"Organization_X","isOrganizationTeam":true}],"allowedTeamsCumulative":[{"id":"570b9f4b2a7c0e3b008da6ec","name":"team_X1","organization":"Organization_X","isOrganizationTeam":true}],"isActive":true,"isPublic":true,"description":null,"directoryName":"l4_sample","created":1508495293789,"isEditable":true,"lastUsedByUser":1758010608594,"logoUrl":"/assets/images/mpi-logos.svg","sortingKey":1508495293789,"metadata":[{"key":"key","type":"string","value":"value"},{"key":"number","type":"number","value":42},{"key":"list","type":"string[]","value":["a","b","c"]}],"isUnreported":false,"tags":[],"folderId":"570b9f4e4bb848d0885ea917","usedStorageBytes":0}]
=======
          [{"id":"59e9cfbdba632ac2ab8b23b5","name":"l4_sample","dataSource":{"id":{"name":"l4_sample","team":"Organization_X"},"dataLayers":[{"name":"color","category":"color","boundingBox":{"topLeft":[3072,3072,512],"width":1024,"height":1024,"depth":1024},"resolutions":[[1,1,1],[2,2,1],[4,4,1],[8,8,2],[16,16,4]],"elementClass":"uint8","defaultViewConfiguration":{"color":[255,0,0]}},{"name":"segmentation","category":"segmentation","boundingBox":{"topLeft":[3072,3072,512],"width":1024,"height":1024,"depth":1024},"resolutions":[[1,1,1],[2,2,1],[4,4,1],[8,8,2],[16,16,4]],"elementClass":"uint32","largestSegmentId":2504697}],"scale":{"factor":[11.239999771118164,11.239999771118164,28],"unit":"nanometer"}},"dataStore":{"name":"localhost","url":"http://localhost:9000","allowsUpload":true,"jobsSupportedByAvailableWorkers":[],"jobsEnabled":false},"owningOrganization":"Organization_X","allowedTeams":[{"id":"570b9f4b2a7c0e3b008da6ec","name":"team_X1","organization":"Organization_X","isOrganizationTeam":true}],"allowedTeamsCumulative":[{"id":"570b9f4b2a7c0e3b008da6ec","name":"team_X1","organization":"Organization_X","isOrganizationTeam":true}],"isActive":true,"isPublic":true,"description":null,"directoryName":"l4_sample","created":1508495293789,"isEditable":true,"lastUsedByUser":1757591248848,"logoUrl":"/assets/images/mpi-logos.svg","sortingKey":1508495293789,"metadata":[{"key":"key","type":"string","value":"value"},{"key":"number","type":"number","value":42},{"key":"list","type":"string[]","value":["a","b","c"]}],"isUnreported":false,"tags":[],"folderId":"570b9f4e4bb848d0885ea917","publication":null,"usedStorageBytes":0}]
>>>>>>> 9d65d3f3
        compression: none
  - request:
      method: GET
      path: >-
<<<<<<< HEAD
        /api/v11/datasets/59e9cfbdba632ac2ab8b23b5?sharingToken=lO8PC6avEY3bxWJQMCYQvQ
=======
        /api/v10/datasets/59e9cfbdba632ac2ab8b23b5?sharingToken=1b88db86331a38c21a0b235794b9e459856490d70408bcffb767f64ade0f83d2bdb4c4e181b9a9a30cdece7cb7c65208cc43b6c1bb5987f5ece00d348b1a905502a266f8fc64f0371cd6559393d72e031d0c2d0cabad58cccf957bb258bc86f05b5dc3d4fff3d5e3d9c0389a6027d861a21e78e3222fb6c5b7944520ef21761e
>>>>>>> 9d65d3f3
      headers:
        host: localhost:9000
        accept: '*/*'
        accept-encoding: gzip, deflate
        connection: keep-alive
        user-agent: python-httpx/0.27.2
        x-auth-token: >-
          1b88db86331a38c21a0b235794b9e459856490d70408bcffb767f64ade0f83d2bdb4c4e181b9a9a30cdece7cb7c65208cc43b6c1bb5987f5ece00d348b1a905502a266f8fc64f0371cd6559393d72e031d0c2d0cabad58cccf957bb258bc86f05b5dc3d4fff3d5e3d9c0389a6027d861a21e78e3222fb6c5b7944520ef21761e
      body:
        encoding: utf8
        data: ''
        compression: none
    response:
      status:
        code: 200
      headers:
        cache-control: no-cache
        referrer-policy: origin-when-cross-origin, strict-origin-when-cross-origin
        x-permitted-cross-domain-policies: master-only
<<<<<<< HEAD
        date: Tue, 16 Sep 2025 08:16:49 GMT
        connection: close
=======
        date: Thu, 11 Sep 2025 11:47:30 GMT
>>>>>>> 9d65d3f3
        content-type: application/json
        content-length: '3236'
      body:
        encoding: utf8
        data: >-
<<<<<<< HEAD
          {"id":"59e9cfbdba632ac2ab8b23b5","name":"l4_sample","dataSource":{"id":{"name":"l4_sample","team":"Organization_X"},"dataLayers":[{"name":"color","elementClass":"uint8","category":"color","dataFormat":"wkw","resolutions":[[1,1,1],[2,2,1],[4,4,1],[8,8,2],[16,16,4]],"mags":[{"mag":[1,1,1],"path":"/Users/valentin/Documents/scalableminds/webknossos/binaryData/Organization_X/l4_sample/color/1"},{"mag":[2,2,1],"path":"/Users/valentin/Documents/scalableminds/webknossos/binaryData/Organization_X/l4_sample/color/2-2-1"},{"mag":[4,4,1],"path":"/Users/valentin/Documents/scalableminds/webknossos/binaryData/Organization_X/l4_sample/color/4-4-1"},{"mag":[8,8,2],"path":"/Users/valentin/Documents/scalableminds/webknossos/binaryData/Organization_X/l4_sample/color/8-8-2"},{"mag":[16,16,4],"path":"/Users/valentin/Documents/scalableminds/webknossos/binaryData/Organization_X/l4_sample/color/16-16-4"}],"defaultViewConfiguration":{"color":[255,0,0]},"numChannels":1,"boundingBox":{"topLeft":[3072,3072,512],"width":1024,"height":1024,"depth":1024}},{"largestSegmentId":2504697,"name":"segmentation","elementClass":"uint32","category":"segmentation","dataFormat":"wkw","resolutions":[[1,1,1],[2,2,1],[4,4,1],[8,8,2],[16,16,4]],"attachments":{"meshes":[{"name":"meshfile_4-4-1","path":"/Users/valentin/Documents/scalableminds/webknossos/binaryData/Organization_X/l4_sample-59e9cfbdba632ac2ab8b23b5/segmentation/meshes/meshfile_4-4-1","dataFormat":"zarr3"}],"agglomerates":[],"connectomes":[]},"mags":[{"mag":[1,1,1],"path":"/Users/valentin/Documents/scalableminds/webknossos/binaryData/Organization_X/l4_sample/segmentation/1"},{"mag":[2,2,1],"path":"/Users/valentin/Documents/scalableminds/webknossos/binaryData/Organization_X/l4_sample/segmentation/2-2-1"},{"mag":[4,4,1],"path":"/Users/valentin/Documents/scalableminds/webknossos/binaryData/Organization_X/l4_sample/segmentation/4-4-1"},{"mag":[8,8,2],"path":"/Users/valentin/Documents/scalableminds/webknossos/binaryData/Organization_X/l4_sample/segmentation/8-8-2"},{"mag":[16,16,4],"path":"/Users/valentin/Documents/scalableminds/webknossos/binaryData/Organization_X/l4_sample/segmentation/16-16-4"}],"numChannels":1,"boundingBox":{"topLeft":[3072,3072,512],"width":1024,"height":1024,"depth":1024}}],"scale":{"factor":[11.239999771118164,11.239999771118164,28],"unit":"nanometer"}},"dataStore":{"name":"localhost","url":"http://localhost:9000","allowsUpload":true,"jobsSupportedByAvailableWorkers":[],"jobsEnabled":false},"owningOrganization":"Organization_X","allowedTeams":[{"id":"570b9f4b2a7c0e3b008da6ec","name":"team_X1","organization":"Organization_X","isOrganizationTeam":true}],"allowedTeamsCumulative":[{"id":"570b9f4b2a7c0e3b008da6ec","name":"team_X1","organization":"Organization_X","isOrganizationTeam":true}],"isActive":true,"isPublic":true,"description":null,"directoryName":"l4_sample","created":1508495293789,"isEditable":true,"lastUsedByUser":1758010609806,"logoUrl":"/assets/images/mpi-logos.svg","sortingKey":1508495293789,"metadata":[{"key":"key","type":"string","value":"value"},{"key":"number","type":"number","value":42},{"key":"list","type":"string[]","value":["a","b","c"]}],"isUnreported":false,"tags":[],"folderId":"570b9f4e4bb848d0885ea917","usedStorageBytes":0}
=======
          {"id":"59e9cfbdba632ac2ab8b23b5","name":"l4_sample","dataSource":{"id":{"name":"l4_sample","team":"Organization_X"},"dataLayers":[{"name":"color","category":"color","boundingBox":{"topLeft":[3072,3072,512],"width":1024,"height":1024,"depth":1024},"resolutions":[[1,1,1],[2,2,1],[4,4,1],[8,8,2],[16,16,4]],"elementClass":"uint8","defaultViewConfiguration":{"color":[255,0,0]}},{"name":"segmentation","category":"segmentation","boundingBox":{"topLeft":[3072,3072,512],"width":1024,"height":1024,"depth":1024},"resolutions":[[1,1,1],[2,2,1],[4,4,1],[8,8,2],[16,16,4]],"elementClass":"uint32","largestSegmentId":2504697}],"scale":{"factor":[11.239999771118164,11.239999771118164,28],"unit":"nanometer"}},"dataStore":{"name":"localhost","url":"http://localhost:9000","allowsUpload":true,"jobsSupportedByAvailableWorkers":[],"jobsEnabled":false},"owningOrganization":"Organization_X","allowedTeams":[{"id":"570b9f4b2a7c0e3b008da6ec","name":"team_X1","organization":"Organization_X","isOrganizationTeam":true}],"allowedTeamsCumulative":[{"id":"570b9f4b2a7c0e3b008da6ec","name":"team_X1","organization":"Organization_X","isOrganizationTeam":true}],"isActive":true,"isPublic":true,"description":null,"directoryName":"l4_sample","created":1508495293789,"isEditable":true,"lastUsedByUser":1757591251267,"logoUrl":"/assets/images/mpi-logos.svg","sortingKey":1508495293789,"metadata":[{"key":"key","type":"string","value":"value"},{"key":"number","type":"number","value":42},{"key":"list","type":"string[]","value":["a","b","c"]}],"isUnreported":false,"tags":[],"folderId":"570b9f4e4bb848d0885ea917","publication":null,"usedStorageBytes":0}
>>>>>>> 9d65d3f3
        compression: none
  - request:
      method: HEAD
      path: /data/v11/zarr/59e9cfbdba632ac2ab8b23b5/datasource-properties.json
      headers:
        host: localhost:9000
<<<<<<< HEAD
        x-auth-token: lO8PC6avEY3bxWJQMCYQvQ
=======
        x-auth-token: >-
          1b88db86331a38c21a0b235794b9e459856490d70408bcffb767f64ade0f83d2bdb4c4e181b9a9a30cdece7cb7c65208cc43b6c1bb5987f5ece00d348b1a905502a266f8fc64f0371cd6559393d72e031d0c2d0cabad58cccf957bb258bc86f05b5dc3d4fff3d5e3d9c0389a6027d861a21e78e3222fb6c5b7944520ef21761e
>>>>>>> 9d65d3f3
        accept-encoding: identity
        accept: '*/*'
        user-agent: Python/3.13 aiohttp/3.10.11
      body:
        encoding: utf8
        data: ''
        compression: none
    response:
      status:
        code: 200
      headers:
        cache-control: no-cache
        referrer-policy: origin-when-cross-origin, strict-origin-when-cross-origin
        access-control-max-age: '600'
        access-control-allow-origin: '*'
        x-permitted-cross-domain-policies: master-only
<<<<<<< HEAD
        date: Tue, 16 Sep 2025 08:16:49 GMT
        connection: close
=======
        date: Thu, 11 Sep 2025 11:47:30 GMT
>>>>>>> 9d65d3f3
        content-type: application/json
        content-length: '1529'
      body:
        encoding: utf8
        data: ''
        compression: none
  - request:
      method: GET
      path: /data/v11/zarr/59e9cfbdba632ac2ab8b23b5/datasource-properties.json
      headers:
        host: localhost:9000
<<<<<<< HEAD
        x-auth-token: lO8PC6avEY3bxWJQMCYQvQ
        range: bytes=0-1528
=======
        x-auth-token: >-
          1b88db86331a38c21a0b235794b9e459856490d70408bcffb767f64ade0f83d2bdb4c4e181b9a9a30cdece7cb7c65208cc43b6c1bb5987f5ece00d348b1a905502a266f8fc64f0371cd6559393d72e031d0c2d0cabad58cccf957bb258bc86f05b5dc3d4fff3d5e3d9c0389a6027d861a21e78e3222fb6c5b7944520ef21761e
        range: bytes=0-1412
>>>>>>> 9d65d3f3
        accept: '*/*'
        accept-encoding: gzip, deflate
        user-agent: Python/3.13 aiohttp/3.10.11
      body:
        encoding: utf8
        data: ''
        compression: none
    response:
      status:
        code: 200
      headers:
        cache-control: no-cache
        referrer-policy: origin-when-cross-origin, strict-origin-when-cross-origin
        access-control-max-age: '600'
        access-control-allow-origin: '*'
        x-permitted-cross-domain-policies: master-only
<<<<<<< HEAD
        date: Tue, 16 Sep 2025 08:16:49 GMT
        connection: close
=======
        date: Thu, 11 Sep 2025 11:47:30 GMT
>>>>>>> 9d65d3f3
        content-type: application/json
        content-length: '1529'
      body:
        encoding: utf8
        data: >-
          {"id":{"name":"l4_sample","team":"Organization_X"},"dataLayers":[{"category":"color","name":"color","dataFormat":"zarr","boundingBox":{"topLeft":[3072,3072,512],"width":1024,"height":1024,"depth":1024},"elementClass":"uint8","mags":[{"mag":[1,1,1],"path":"./color/1","axisOrder":{"x":1,"y":2,"z":3,"c":0}},{"mag":[2,2,1],"path":"./color/2-2-1","axisOrder":{"x":1,"y":2,"z":3,"c":0}},{"mag":[4,4,1],"path":"./color/4-4-1","axisOrder":{"x":1,"y":2,"z":3,"c":0}},{"mag":[8,8,2],"path":"./color/8-8-2","axisOrder":{"x":1,"y":2,"z":3,"c":0}},{"mag":[16,16,4],"path":"./color/16-16-4","axisOrder":{"x":1,"y":2,"z":3,"c":0}}],"defaultViewConfiguration":{"color":[255,0,0]},"resolutions":[[1,1,1],[2,2,1],[4,4,1],[8,8,2],[16,16,4]],"numChannels":1},{"category":"segmentation","name":"segmentation","dataFormat":"zarr","boundingBox":{"topLeft":[3072,3072,512],"width":1024,"height":1024,"depth":1024},"elementClass":"uint32","mags":[{"mag":[1,1,1],"path":"./segmentation/1","axisOrder":{"x":1,"y":2,"z":3,"c":0}},{"mag":[2,2,1],"path":"./segmentation/2-2-1","axisOrder":{"x":1,"y":2,"z":3,"c":0}},{"mag":[4,4,1],"path":"./segmentation/4-4-1","axisOrder":{"x":1,"y":2,"z":3,"c":0}},{"mag":[8,8,2],"path":"./segmentation/8-8-2","axisOrder":{"x":1,"y":2,"z":3,"c":0}},{"mag":[16,16,4],"path":"./segmentation/16-16-4","axisOrder":{"x":1,"y":2,"z":3,"c":0}}],"largestSegmentId":2504697,"resolutions":[[1,1,1],[2,2,1],[4,4,1],[8,8,2],[16,16,4]],"numChannels":1}],"scale":{"factor":[11.239999771118164,11.239999771118164,28],"unit":"nanometer"}}
        compression: none
  - request:
      method: GET
      path: /data/v11/zarr/59e9cfbdba632ac2ab8b23b5/color/1/.zarray
      headers:
        host: localhost:9000
        user-agent: >-
          tensorstore/0.1 libcurl/8.13.0 BoringSSL zlib/1.3.1 brotli/1.1.0
          zstd/1.5.7 nghttp2/1.55.0
        accept: '*/*'
        accept-encoding: deflate, gzip, br, zstd
        proxy-connection: Keep-Alive
        cache-control: no-cache
<<<<<<< HEAD
        x-auth-token: lO8PC6avEY3bxWJQMCYQvQ
=======
        x-auth-token: >-
          1b88db86331a38c21a0b235794b9e459856490d70408bcffb767f64ade0f83d2bdb4c4e181b9a9a30cdece7cb7c65208cc43b6c1bb5987f5ece00d348b1a905502a266f8fc64f0371cd6559393d72e031d0c2d0cabad58cccf957bb258bc86f05b5dc3d4fff3d5e3d9c0389a6027d861a21e78e3222fb6c5b7944520ef21761e
>>>>>>> 9d65d3f3
      body:
        encoding: utf8
        data: ''
        compression: none
    response:
      status:
        code: 200
      headers:
        cache-control: no-cache
        referrer-policy: origin-when-cross-origin, strict-origin-when-cross-origin
        access-control-max-age: '600'
        access-control-allow-origin: '*'
        x-permitted-cross-domain-policies: master-only
<<<<<<< HEAD
        date: Tue, 16 Sep 2025 08:16:49 GMT
        connection: close
=======
        date: Thu, 11 Sep 2025 11:47:30 GMT
>>>>>>> 9d65d3f3
        content-type: application/json
        content-length: '166'
      body:
        encoding: utf8
        data: >-
          {"dtype":"|u1","fill_value":0,"zarr_format":2,"order":"F","chunks":[1,32,32,32],"compressor":null,"filters":null,"shape":[1,4096,4096,1536],"dimension_separator":"."}
        compression: none
  - request:
      method: HEAD
      path: /data/v11/zarr/59e9cfbdba632ac2ab8b23b5/datasource-properties.json
      headers:
        host: localhost:9000
        accept-encoding: identity
        accept: '*/*'
        user-agent: Python/3.13 aiohttp/3.10.11
      body:
        encoding: utf8
        data: ''
        compression: none
    response:
      status:
        code: 200
      headers:
        cache-control: no-cache
        referrer-policy: origin-when-cross-origin, strict-origin-when-cross-origin
        access-control-max-age: '600'
        access-control-allow-origin: '*'
        x-permitted-cross-domain-policies: master-only
<<<<<<< HEAD
        date: Tue, 16 Sep 2025 08:16:49 GMT
        connection: close
=======
        date: Thu, 11 Sep 2025 11:47:30 GMT
>>>>>>> 9d65d3f3
        content-type: application/json
        content-length: '1529'
      body:
        encoding: utf8
        data: ''
        compression: none
  - request:
      method: GET
      path: /data/v11/zarr/59e9cfbdba632ac2ab8b23b5/datasource-properties.json
      headers:
        host: localhost:9000
        range: bytes=0-1528
        accept: '*/*'
        accept-encoding: gzip, deflate
        user-agent: Python/3.13 aiohttp/3.10.11
      body:
        encoding: utf8
        data: ''
        compression: none
    response:
      status:
        code: 200
      headers:
        cache-control: no-cache
        referrer-policy: origin-when-cross-origin, strict-origin-when-cross-origin
        access-control-max-age: '600'
        access-control-allow-origin: '*'
        x-permitted-cross-domain-policies: master-only
<<<<<<< HEAD
        date: Tue, 16 Sep 2025 08:16:49 GMT
        connection: close
=======
        date: Thu, 11 Sep 2025 11:47:30 GMT
>>>>>>> 9d65d3f3
        content-type: application/json
        content-length: '1529'
      body:
        encoding: utf8
        data: >-
          {"id":{"name":"l4_sample","team":"Organization_X"},"dataLayers":[{"category":"color","name":"color","dataFormat":"zarr","boundingBox":{"topLeft":[3072,3072,512],"width":1024,"height":1024,"depth":1024},"elementClass":"uint8","mags":[{"mag":[1,1,1],"path":"./color/1","axisOrder":{"x":1,"y":2,"z":3,"c":0}},{"mag":[2,2,1],"path":"./color/2-2-1","axisOrder":{"x":1,"y":2,"z":3,"c":0}},{"mag":[4,4,1],"path":"./color/4-4-1","axisOrder":{"x":1,"y":2,"z":3,"c":0}},{"mag":[8,8,2],"path":"./color/8-8-2","axisOrder":{"x":1,"y":2,"z":3,"c":0}},{"mag":[16,16,4],"path":"./color/16-16-4","axisOrder":{"x":1,"y":2,"z":3,"c":0}}],"defaultViewConfiguration":{"color":[255,0,0]},"resolutions":[[1,1,1],[2,2,1],[4,4,1],[8,8,2],[16,16,4]],"numChannels":1},{"category":"segmentation","name":"segmentation","dataFormat":"zarr","boundingBox":{"topLeft":[3072,3072,512],"width":1024,"height":1024,"depth":1024},"elementClass":"uint32","mags":[{"mag":[1,1,1],"path":"./segmentation/1","axisOrder":{"x":1,"y":2,"z":3,"c":0}},{"mag":[2,2,1],"path":"./segmentation/2-2-1","axisOrder":{"x":1,"y":2,"z":3,"c":0}},{"mag":[4,4,1],"path":"./segmentation/4-4-1","axisOrder":{"x":1,"y":2,"z":3,"c":0}},{"mag":[8,8,2],"path":"./segmentation/8-8-2","axisOrder":{"x":1,"y":2,"z":3,"c":0}},{"mag":[16,16,4],"path":"./segmentation/16-16-4","axisOrder":{"x":1,"y":2,"z":3,"c":0}}],"largestSegmentId":2504697,"resolutions":[[1,1,1],[2,2,1],[4,4,1],[8,8,2],[16,16,4]],"numChannels":1}],"scale":{"factor":[11.239999771118164,11.239999771118164,28],"unit":"nanometer"}}
        compression: none
  - request:
      method: GET
      path: /data/v11/zarr/59e9cfbdba632ac2ab8b23b5/color/1/.zarray
      headers:
        host: localhost:9000
        user-agent: >-
          tensorstore/0.1 libcurl/8.13.0 BoringSSL zlib/1.3.1 brotli/1.1.0
          zstd/1.5.7 nghttp2/1.55.0
        accept: '*/*'
        accept-encoding: deflate, gzip, br, zstd
        proxy-connection: Keep-Alive
        cache-control: no-cache
      body:
        encoding: utf8
        data: ''
        compression: none
    response:
      status:
        code: 200
      headers:
        cache-control: no-cache
        referrer-policy: origin-when-cross-origin, strict-origin-when-cross-origin
        access-control-max-age: '600'
        access-control-allow-origin: '*'
        x-permitted-cross-domain-policies: master-only
<<<<<<< HEAD
        date: Tue, 16 Sep 2025 08:16:49 GMT
        connection: close
=======
        date: Thu, 11 Sep 2025 11:47:30 GMT
>>>>>>> 9d65d3f3
        content-type: application/json
        content-length: '166'
      body:
        encoding: utf8
        data: >-
          {"dtype":"|u1","fill_value":0,"zarr_format":2,"order":"F","chunks":[1,32,32,32],"compressor":null,"filters":null,"shape":[1,4096,4096,1536],"dimension_separator":"."}
        compression: none
  - request:
      method: GET
      path: /data/v11/zarr/59e9cfbdba632ac2ab8b23b5/color/1/.zarray
      headers:
        host: localhost:9000
        user-agent: >-
          tensorstore/0.1 libcurl/8.13.0 BoringSSL zlib/1.3.1 brotli/1.1.0
          zstd/1.5.7 nghttp2/1.55.0
        accept: '*/*'
        accept-encoding: deflate, gzip, br, zstd
        proxy-connection: Keep-Alive
        cache-control: no-cache
      body:
        encoding: utf8
        data: ''
        compression: none
    response:
      status:
        code: 200
      headers:
        cache-control: no-cache
        referrer-policy: origin-when-cross-origin, strict-origin-when-cross-origin
        access-control-max-age: '600'
        access-control-allow-origin: '*'
        x-permitted-cross-domain-policies: master-only
<<<<<<< HEAD
        date: Tue, 16 Sep 2025 08:16:49 GMT
        connection: close
=======
        date: Thu, 11 Sep 2025 11:47:30 GMT
>>>>>>> 9d65d3f3
        content-type: application/json
        content-length: '166'
      body:
        encoding: utf8
        data: >-
          {"dtype":"|u1","fill_value":0,"zarr_format":2,"order":"F","chunks":[1,32,32,32],"compressor":null,"filters":null,"shape":[1,4096,4096,1536],"dimension_separator":"."}
        compression: none
  - request:
      method: GET
      path: /data/v11/zarr/59e9cfbdba632ac2ab8b23b5/color/2-2-1/.zarray
      headers:
        host: localhost:9000
        user-agent: >-
          tensorstore/0.1 libcurl/8.13.0 BoringSSL zlib/1.3.1 brotli/1.1.0
          zstd/1.5.7 nghttp2/1.55.0
        accept: '*/*'
        accept-encoding: deflate, gzip, br, zstd
        proxy-connection: Keep-Alive
        cache-control: no-cache
<<<<<<< HEAD
        x-auth-token: lO8PC6avEY3bxWJQMCYQvQ
=======
        x-auth-token: >-
          1b88db86331a38c21a0b235794b9e459856490d70408bcffb767f64ade0f83d2bdb4c4e181b9a9a30cdece7cb7c65208cc43b6c1bb5987f5ece00d348b1a905502a266f8fc64f0371cd6559393d72e031d0c2d0cabad58cccf957bb258bc86f05b5dc3d4fff3d5e3d9c0389a6027d861a21e78e3222fb6c5b7944520ef21761e
>>>>>>> 9d65d3f3
      body:
        encoding: utf8
        data: ''
        compression: none
    response:
      status:
        code: 200
      headers:
        cache-control: no-cache
        referrer-policy: origin-when-cross-origin, strict-origin-when-cross-origin
        access-control-max-age: '600'
        access-control-allow-origin: '*'
        x-permitted-cross-domain-policies: master-only
<<<<<<< HEAD
        date: Tue, 16 Sep 2025 08:16:49 GMT
        connection: close
=======
        date: Thu, 11 Sep 2025 11:47:30 GMT
>>>>>>> 9d65d3f3
        content-type: application/json
        content-length: '166'
      body:
        encoding: utf8
        data: >-
          {"dtype":"|u1","fill_value":0,"zarr_format":2,"order":"F","chunks":[1,32,32,32],"compressor":null,"filters":null,"shape":[1,2048,2048,1536],"dimension_separator":"."}
        compression: none
  - request:
      method: HEAD
      path: /data/v11/zarr/59e9cfbdba632ac2ab8b23b5/datasource-properties.json
      headers:
        host: localhost:9000
        accept-encoding: identity
        accept: '*/*'
        user-agent: Python/3.13 aiohttp/3.10.11
      body:
        encoding: utf8
        data: ''
        compression: none
    response:
      status:
        code: 200
      headers:
        cache-control: no-cache
        referrer-policy: origin-when-cross-origin, strict-origin-when-cross-origin
        access-control-max-age: '600'
        access-control-allow-origin: '*'
        x-permitted-cross-domain-policies: master-only
<<<<<<< HEAD
        date: Tue, 16 Sep 2025 08:16:49 GMT
        connection: close
=======
        date: Thu, 11 Sep 2025 11:47:30 GMT
>>>>>>> 9d65d3f3
        content-type: application/json
        content-length: '1529'
      body:
        encoding: utf8
        data: ''
        compression: none
  - request:
      method: GET
      path: /data/v11/zarr/59e9cfbdba632ac2ab8b23b5/datasource-properties.json
      headers:
        host: localhost:9000
        range: bytes=0-1528
        accept: '*/*'
        accept-encoding: gzip, deflate
        user-agent: Python/3.13 aiohttp/3.10.11
      body:
        encoding: utf8
        data: ''
        compression: none
    response:
      status:
        code: 200
      headers:
        cache-control: no-cache
        referrer-policy: origin-when-cross-origin, strict-origin-when-cross-origin
        access-control-max-age: '600'
        access-control-allow-origin: '*'
        x-permitted-cross-domain-policies: master-only
<<<<<<< HEAD
        date: Tue, 16 Sep 2025 08:16:49 GMT
        connection: close
=======
        date: Thu, 11 Sep 2025 11:47:30 GMT
>>>>>>> 9d65d3f3
        content-type: application/json
        content-length: '1529'
      body:
        encoding: utf8
        data: >-
          {"id":{"name":"l4_sample","team":"Organization_X"},"dataLayers":[{"category":"color","name":"color","dataFormat":"zarr","boundingBox":{"topLeft":[3072,3072,512],"width":1024,"height":1024,"depth":1024},"elementClass":"uint8","mags":[{"mag":[1,1,1],"path":"./color/1","axisOrder":{"x":1,"y":2,"z":3,"c":0}},{"mag":[2,2,1],"path":"./color/2-2-1","axisOrder":{"x":1,"y":2,"z":3,"c":0}},{"mag":[4,4,1],"path":"./color/4-4-1","axisOrder":{"x":1,"y":2,"z":3,"c":0}},{"mag":[8,8,2],"path":"./color/8-8-2","axisOrder":{"x":1,"y":2,"z":3,"c":0}},{"mag":[16,16,4],"path":"./color/16-16-4","axisOrder":{"x":1,"y":2,"z":3,"c":0}}],"defaultViewConfiguration":{"color":[255,0,0]},"resolutions":[[1,1,1],[2,2,1],[4,4,1],[8,8,2],[16,16,4]],"numChannels":1},{"category":"segmentation","name":"segmentation","dataFormat":"zarr","boundingBox":{"topLeft":[3072,3072,512],"width":1024,"height":1024,"depth":1024},"elementClass":"uint32","mags":[{"mag":[1,1,1],"path":"./segmentation/1","axisOrder":{"x":1,"y":2,"z":3,"c":0}},{"mag":[2,2,1],"path":"./segmentation/2-2-1","axisOrder":{"x":1,"y":2,"z":3,"c":0}},{"mag":[4,4,1],"path":"./segmentation/4-4-1","axisOrder":{"x":1,"y":2,"z":3,"c":0}},{"mag":[8,8,2],"path":"./segmentation/8-8-2","axisOrder":{"x":1,"y":2,"z":3,"c":0}},{"mag":[16,16,4],"path":"./segmentation/16-16-4","axisOrder":{"x":1,"y":2,"z":3,"c":0}}],"largestSegmentId":2504697,"resolutions":[[1,1,1],[2,2,1],[4,4,1],[8,8,2],[16,16,4]],"numChannels":1}],"scale":{"factor":[11.239999771118164,11.239999771118164,28],"unit":"nanometer"}}
        compression: none
  - request:
      method: GET
      path: /data/v11/zarr/59e9cfbdba632ac2ab8b23b5/color/2-2-1/.zarray
      headers:
        host: localhost:9000
        user-agent: >-
          tensorstore/0.1 libcurl/8.13.0 BoringSSL zlib/1.3.1 brotli/1.1.0
          zstd/1.5.7 nghttp2/1.55.0
        accept: '*/*'
        accept-encoding: deflate, gzip, br, zstd
        proxy-connection: Keep-Alive
        cache-control: no-cache
      body:
        encoding: utf8
        data: ''
        compression: none
    response:
      status:
        code: 200
      headers:
        cache-control: no-cache
        referrer-policy: origin-when-cross-origin, strict-origin-when-cross-origin
        access-control-max-age: '600'
        access-control-allow-origin: '*'
        x-permitted-cross-domain-policies: master-only
<<<<<<< HEAD
        date: Tue, 16 Sep 2025 08:16:49 GMT
        connection: close
=======
        date: Thu, 11 Sep 2025 11:47:30 GMT
>>>>>>> 9d65d3f3
        content-type: application/json
        content-length: '166'
      body:
        encoding: utf8
        data: >-
          {"dtype":"|u1","fill_value":0,"zarr_format":2,"order":"F","chunks":[1,32,32,32],"compressor":null,"filters":null,"shape":[1,2048,2048,1536],"dimension_separator":"."}
        compression: none
  - request:
      method: GET
      path: /data/v11/zarr/59e9cfbdba632ac2ab8b23b5/color/2-2-1/.zarray
      headers:
        host: localhost:9000
        user-agent: >-
          tensorstore/0.1 libcurl/8.13.0 BoringSSL zlib/1.3.1 brotli/1.1.0
          zstd/1.5.7 nghttp2/1.55.0
        accept: '*/*'
        accept-encoding: deflate, gzip, br, zstd
        proxy-connection: Keep-Alive
        cache-control: no-cache
      body:
        encoding: utf8
        data: ''
        compression: none
    response:
      status:
        code: 200
      headers:
        cache-control: no-cache
        referrer-policy: origin-when-cross-origin, strict-origin-when-cross-origin
        access-control-max-age: '600'
        access-control-allow-origin: '*'
        x-permitted-cross-domain-policies: master-only
<<<<<<< HEAD
        date: Tue, 16 Sep 2025 08:16:49 GMT
        connection: close
=======
        date: Thu, 11 Sep 2025 11:47:30 GMT
>>>>>>> 9d65d3f3
        content-type: application/json
        content-length: '166'
      body:
        encoding: utf8
        data: >-
          {"dtype":"|u1","fill_value":0,"zarr_format":2,"order":"F","chunks":[1,32,32,32],"compressor":null,"filters":null,"shape":[1,2048,2048,1536],"dimension_separator":"."}
        compression: none
  - request:
      method: GET
      path: /data/v11/zarr/59e9cfbdba632ac2ab8b23b5/color/4-4-1/.zarray
      headers:
        host: localhost:9000
        user-agent: >-
          tensorstore/0.1 libcurl/8.13.0 BoringSSL zlib/1.3.1 brotli/1.1.0
          zstd/1.5.7 nghttp2/1.55.0
        accept: '*/*'
        accept-encoding: deflate, gzip, br, zstd
        proxy-connection: Keep-Alive
        cache-control: no-cache
<<<<<<< HEAD
        x-auth-token: lO8PC6avEY3bxWJQMCYQvQ
=======
        x-auth-token: >-
          1b88db86331a38c21a0b235794b9e459856490d70408bcffb767f64ade0f83d2bdb4c4e181b9a9a30cdece7cb7c65208cc43b6c1bb5987f5ece00d348b1a905502a266f8fc64f0371cd6559393d72e031d0c2d0cabad58cccf957bb258bc86f05b5dc3d4fff3d5e3d9c0389a6027d861a21e78e3222fb6c5b7944520ef21761e
>>>>>>> 9d65d3f3
      body:
        encoding: utf8
        data: ''
        compression: none
    response:
      status:
        code: 200
      headers:
        cache-control: no-cache
        referrer-policy: origin-when-cross-origin, strict-origin-when-cross-origin
        access-control-max-age: '600'
        access-control-allow-origin: '*'
        x-permitted-cross-domain-policies: master-only
<<<<<<< HEAD
        date: Tue, 16 Sep 2025 08:16:49 GMT
        connection: close
=======
        date: Thu, 11 Sep 2025 11:47:30 GMT
>>>>>>> 9d65d3f3
        content-type: application/json
        content-length: '166'
      body:
        encoding: utf8
        data: >-
          {"dtype":"|u1","fill_value":0,"zarr_format":2,"order":"F","chunks":[1,32,32,32],"compressor":null,"filters":null,"shape":[1,1024,1024,1536],"dimension_separator":"."}
        compression: none
  - request:
      method: HEAD
      path: /data/v11/zarr/59e9cfbdba632ac2ab8b23b5/datasource-properties.json
      headers:
        host: localhost:9000
        accept-encoding: identity
        accept: '*/*'
        user-agent: Python/3.13 aiohttp/3.10.11
      body:
        encoding: utf8
        data: ''
        compression: none
    response:
      status:
        code: 200
      headers:
        cache-control: no-cache
        referrer-policy: origin-when-cross-origin, strict-origin-when-cross-origin
        access-control-max-age: '600'
        access-control-allow-origin: '*'
        x-permitted-cross-domain-policies: master-only
<<<<<<< HEAD
        date: Tue, 16 Sep 2025 08:16:49 GMT
        connection: close
=======
        date: Thu, 11 Sep 2025 11:47:30 GMT
>>>>>>> 9d65d3f3
        content-type: application/json
        content-length: '1529'
      body:
        encoding: utf8
        data: ''
        compression: none
  - request:
      method: GET
      path: /data/v11/zarr/59e9cfbdba632ac2ab8b23b5/datasource-properties.json
      headers:
        host: localhost:9000
        range: bytes=0-1528
        accept: '*/*'
        accept-encoding: gzip, deflate
        user-agent: Python/3.13 aiohttp/3.10.11
      body:
        encoding: utf8
        data: ''
        compression: none
    response:
      status:
        code: 200
      headers:
        cache-control: no-cache
        referrer-policy: origin-when-cross-origin, strict-origin-when-cross-origin
        access-control-max-age: '600'
        access-control-allow-origin: '*'
        x-permitted-cross-domain-policies: master-only
<<<<<<< HEAD
        date: Tue, 16 Sep 2025 08:16:49 GMT
        connection: close
=======
        date: Thu, 11 Sep 2025 11:47:30 GMT
>>>>>>> 9d65d3f3
        content-type: application/json
        content-length: '1529'
      body:
        encoding: utf8
        data: >-
          {"id":{"name":"l4_sample","team":"Organization_X"},"dataLayers":[{"category":"color","name":"color","dataFormat":"zarr","boundingBox":{"topLeft":[3072,3072,512],"width":1024,"height":1024,"depth":1024},"elementClass":"uint8","mags":[{"mag":[1,1,1],"path":"./color/1","axisOrder":{"x":1,"y":2,"z":3,"c":0}},{"mag":[2,2,1],"path":"./color/2-2-1","axisOrder":{"x":1,"y":2,"z":3,"c":0}},{"mag":[4,4,1],"path":"./color/4-4-1","axisOrder":{"x":1,"y":2,"z":3,"c":0}},{"mag":[8,8,2],"path":"./color/8-8-2","axisOrder":{"x":1,"y":2,"z":3,"c":0}},{"mag":[16,16,4],"path":"./color/16-16-4","axisOrder":{"x":1,"y":2,"z":3,"c":0}}],"defaultViewConfiguration":{"color":[255,0,0]},"resolutions":[[1,1,1],[2,2,1],[4,4,1],[8,8,2],[16,16,4]],"numChannels":1},{"category":"segmentation","name":"segmentation","dataFormat":"zarr","boundingBox":{"topLeft":[3072,3072,512],"width":1024,"height":1024,"depth":1024},"elementClass":"uint32","mags":[{"mag":[1,1,1],"path":"./segmentation/1","axisOrder":{"x":1,"y":2,"z":3,"c":0}},{"mag":[2,2,1],"path":"./segmentation/2-2-1","axisOrder":{"x":1,"y":2,"z":3,"c":0}},{"mag":[4,4,1],"path":"./segmentation/4-4-1","axisOrder":{"x":1,"y":2,"z":3,"c":0}},{"mag":[8,8,2],"path":"./segmentation/8-8-2","axisOrder":{"x":1,"y":2,"z":3,"c":0}},{"mag":[16,16,4],"path":"./segmentation/16-16-4","axisOrder":{"x":1,"y":2,"z":3,"c":0}}],"largestSegmentId":2504697,"resolutions":[[1,1,1],[2,2,1],[4,4,1],[8,8,2],[16,16,4]],"numChannels":1}],"scale":{"factor":[11.239999771118164,11.239999771118164,28],"unit":"nanometer"}}
        compression: none
  - request:
      method: GET
      path: /data/v11/zarr/59e9cfbdba632ac2ab8b23b5/color/4-4-1/.zarray
      headers:
        host: localhost:9000
        user-agent: >-
          tensorstore/0.1 libcurl/8.13.0 BoringSSL zlib/1.3.1 brotli/1.1.0
          zstd/1.5.7 nghttp2/1.55.0
        accept: '*/*'
        accept-encoding: deflate, gzip, br, zstd
        proxy-connection: Keep-Alive
        cache-control: no-cache
      body:
        encoding: utf8
        data: ''
        compression: none
    response:
      status:
        code: 200
      headers:
        cache-control: no-cache
        referrer-policy: origin-when-cross-origin, strict-origin-when-cross-origin
        access-control-max-age: '600'
        access-control-allow-origin: '*'
        x-permitted-cross-domain-policies: master-only
<<<<<<< HEAD
        date: Tue, 16 Sep 2025 08:16:49 GMT
        connection: close
=======
        date: Thu, 11 Sep 2025 11:47:30 GMT
>>>>>>> 9d65d3f3
        content-type: application/json
        content-length: '166'
      body:
        encoding: utf8
        data: >-
          {"dtype":"|u1","fill_value":0,"zarr_format":2,"order":"F","chunks":[1,32,32,32],"compressor":null,"filters":null,"shape":[1,1024,1024,1536],"dimension_separator":"."}
        compression: none
  - request:
      method: GET
      path: /data/v11/zarr/59e9cfbdba632ac2ab8b23b5/color/4-4-1/.zarray
      headers:
        host: localhost:9000
        user-agent: >-
          tensorstore/0.1 libcurl/8.13.0 BoringSSL zlib/1.3.1 brotli/1.1.0
          zstd/1.5.7 nghttp2/1.55.0
        accept: '*/*'
        accept-encoding: deflate, gzip, br, zstd
        proxy-connection: Keep-Alive
        cache-control: no-cache
      body:
        encoding: utf8
        data: ''
        compression: none
    response:
      status:
        code: 200
      headers:
        cache-control: no-cache
        referrer-policy: origin-when-cross-origin, strict-origin-when-cross-origin
        access-control-max-age: '600'
        access-control-allow-origin: '*'
        x-permitted-cross-domain-policies: master-only
<<<<<<< HEAD
        date: Tue, 16 Sep 2025 08:16:49 GMT
        connection: close
=======
        date: Thu, 11 Sep 2025 11:47:30 GMT
>>>>>>> 9d65d3f3
        content-type: application/json
        content-length: '166'
      body:
        encoding: utf8
        data: >-
          {"dtype":"|u1","fill_value":0,"zarr_format":2,"order":"F","chunks":[1,32,32,32],"compressor":null,"filters":null,"shape":[1,1024,1024,1536],"dimension_separator":"."}
        compression: none
  - request:
      method: GET
      path: /data/v11/zarr/59e9cfbdba632ac2ab8b23b5/segmentation/1/.zarray
      headers:
        host: localhost:9000
        user-agent: >-
          tensorstore/0.1 libcurl/8.13.0 BoringSSL zlib/1.3.1 brotli/1.1.0
          zstd/1.5.7 nghttp2/1.55.0
        accept: '*/*'
        accept-encoding: deflate, gzip, br, zstd
        proxy-connection: Keep-Alive
        cache-control: no-cache
<<<<<<< HEAD
        x-auth-token: lO8PC6avEY3bxWJQMCYQvQ
=======
        x-auth-token: >-
          1b88db86331a38c21a0b235794b9e459856490d70408bcffb767f64ade0f83d2bdb4c4e181b9a9a30cdece7cb7c65208cc43b6c1bb5987f5ece00d348b1a905502a266f8fc64f0371cd6559393d72e031d0c2d0cabad58cccf957bb258bc86f05b5dc3d4fff3d5e3d9c0389a6027d861a21e78e3222fb6c5b7944520ef21761e
>>>>>>> 9d65d3f3
      body:
        encoding: utf8
        data: ''
        compression: none
    response:
      status:
        code: 200
      headers:
        cache-control: no-cache
        referrer-policy: origin-when-cross-origin, strict-origin-when-cross-origin
        access-control-max-age: '600'
        access-control-allow-origin: '*'
        x-permitted-cross-domain-policies: master-only
<<<<<<< HEAD
        date: Tue, 16 Sep 2025 08:16:49 GMT
        connection: close
=======
        date: Thu, 11 Sep 2025 11:47:30 GMT
>>>>>>> 9d65d3f3
        content-type: application/json
        content-length: '166'
      body:
        encoding: utf8
        data: >-
          {"dtype":"<u4","fill_value":0,"zarr_format":2,"order":"F","chunks":[1,32,32,32],"compressor":null,"filters":null,"shape":[1,4096,4096,1536],"dimension_separator":"."}
        compression: none
  - request:
      method: HEAD
      path: /data/v11/zarr/59e9cfbdba632ac2ab8b23b5/datasource-properties.json
      headers:
        host: localhost:9000
        accept-encoding: identity
        accept: '*/*'
        user-agent: Python/3.13 aiohttp/3.10.11
      body:
        encoding: utf8
        data: ''
        compression: none
    response:
      status:
        code: 200
      headers:
        cache-control: no-cache
        referrer-policy: origin-when-cross-origin, strict-origin-when-cross-origin
        access-control-max-age: '600'
        access-control-allow-origin: '*'
        x-permitted-cross-domain-policies: master-only
<<<<<<< HEAD
        date: Tue, 16 Sep 2025 08:16:49 GMT
        connection: close
=======
        date: Thu, 11 Sep 2025 11:47:30 GMT
>>>>>>> 9d65d3f3
        content-type: application/json
        content-length: '1529'
      body:
        encoding: utf8
        data: ''
        compression: none
  - request:
      method: GET
      path: /data/v11/zarr/59e9cfbdba632ac2ab8b23b5/datasource-properties.json
      headers:
        host: localhost:9000
        range: bytes=0-1528
        accept: '*/*'
        accept-encoding: gzip, deflate
        user-agent: Python/3.13 aiohttp/3.10.11
      body:
        encoding: utf8
        data: ''
        compression: none
    response:
      status:
        code: 200
      headers:
        cache-control: no-cache
        referrer-policy: origin-when-cross-origin, strict-origin-when-cross-origin
        access-control-max-age: '600'
        access-control-allow-origin: '*'
        x-permitted-cross-domain-policies: master-only
<<<<<<< HEAD
        date: Tue, 16 Sep 2025 08:16:49 GMT
        connection: close
=======
        date: Thu, 11 Sep 2025 11:47:30 GMT
>>>>>>> 9d65d3f3
        content-type: application/json
        content-length: '1529'
      body:
        encoding: utf8
        data: >-
          {"id":{"name":"l4_sample","team":"Organization_X"},"dataLayers":[{"category":"color","name":"color","dataFormat":"zarr","boundingBox":{"topLeft":[3072,3072,512],"width":1024,"height":1024,"depth":1024},"elementClass":"uint8","mags":[{"mag":[1,1,1],"path":"./color/1","axisOrder":{"x":1,"y":2,"z":3,"c":0}},{"mag":[2,2,1],"path":"./color/2-2-1","axisOrder":{"x":1,"y":2,"z":3,"c":0}},{"mag":[4,4,1],"path":"./color/4-4-1","axisOrder":{"x":1,"y":2,"z":3,"c":0}},{"mag":[8,8,2],"path":"./color/8-8-2","axisOrder":{"x":1,"y":2,"z":3,"c":0}},{"mag":[16,16,4],"path":"./color/16-16-4","axisOrder":{"x":1,"y":2,"z":3,"c":0}}],"defaultViewConfiguration":{"color":[255,0,0]},"resolutions":[[1,1,1],[2,2,1],[4,4,1],[8,8,2],[16,16,4]],"numChannels":1},{"category":"segmentation","name":"segmentation","dataFormat":"zarr","boundingBox":{"topLeft":[3072,3072,512],"width":1024,"height":1024,"depth":1024},"elementClass":"uint32","mags":[{"mag":[1,1,1],"path":"./segmentation/1","axisOrder":{"x":1,"y":2,"z":3,"c":0}},{"mag":[2,2,1],"path":"./segmentation/2-2-1","axisOrder":{"x":1,"y":2,"z":3,"c":0}},{"mag":[4,4,1],"path":"./segmentation/4-4-1","axisOrder":{"x":1,"y":2,"z":3,"c":0}},{"mag":[8,8,2],"path":"./segmentation/8-8-2","axisOrder":{"x":1,"y":2,"z":3,"c":0}},{"mag":[16,16,4],"path":"./segmentation/16-16-4","axisOrder":{"x":1,"y":2,"z":3,"c":0}}],"largestSegmentId":2504697,"resolutions":[[1,1,1],[2,2,1],[4,4,1],[8,8,2],[16,16,4]],"numChannels":1}],"scale":{"factor":[11.239999771118164,11.239999771118164,28],"unit":"nanometer"}}
        compression: none
  - request:
      method: GET
      path: /data/v11/zarr/59e9cfbdba632ac2ab8b23b5/segmentation/1/.zarray
      headers:
        host: localhost:9000
        user-agent: >-
          tensorstore/0.1 libcurl/8.13.0 BoringSSL zlib/1.3.1 brotli/1.1.0
          zstd/1.5.7 nghttp2/1.55.0
        accept: '*/*'
        accept-encoding: deflate, gzip, br, zstd
        proxy-connection: Keep-Alive
        cache-control: no-cache
      body:
        encoding: utf8
        data: ''
        compression: none
    response:
      status:
        code: 200
      headers:
        cache-control: no-cache
        referrer-policy: origin-when-cross-origin, strict-origin-when-cross-origin
        access-control-max-age: '600'
        access-control-allow-origin: '*'
        x-permitted-cross-domain-policies: master-only
<<<<<<< HEAD
        date: Tue, 16 Sep 2025 08:16:49 GMT
        connection: close
=======
        date: Thu, 11 Sep 2025 11:47:30 GMT
>>>>>>> 9d65d3f3
        content-type: application/json
        content-length: '166'
      body:
        encoding: utf8
        data: >-
          {"dtype":"<u4","fill_value":0,"zarr_format":2,"order":"F","chunks":[1,32,32,32],"compressor":null,"filters":null,"shape":[1,4096,4096,1536],"dimension_separator":"."}
        compression: none
  - request:
      method: GET
      path: /data/v11/zarr/59e9cfbdba632ac2ab8b23b5/segmentation/1/.zarray
      headers:
        host: localhost:9000
        user-agent: >-
          tensorstore/0.1 libcurl/8.13.0 BoringSSL zlib/1.3.1 brotli/1.1.0
          zstd/1.5.7 nghttp2/1.55.0
        accept: '*/*'
        accept-encoding: deflate, gzip, br, zstd
        proxy-connection: Keep-Alive
        cache-control: no-cache
      body:
        encoding: utf8
        data: ''
        compression: none
    response:
      status:
        code: 200
      headers:
        cache-control: no-cache
        referrer-policy: origin-when-cross-origin, strict-origin-when-cross-origin
        access-control-max-age: '600'
        access-control-allow-origin: '*'
        x-permitted-cross-domain-policies: master-only
<<<<<<< HEAD
        date: Tue, 16 Sep 2025 08:16:49 GMT
        connection: close
=======
        date: Thu, 11 Sep 2025 11:47:30 GMT
>>>>>>> 9d65d3f3
        content-type: application/json
        content-length: '166'
      body:
        encoding: utf8
        data: >-
          {"dtype":"<u4","fill_value":0,"zarr_format":2,"order":"F","chunks":[1,32,32,32],"compressor":null,"filters":null,"shape":[1,4096,4096,1536],"dimension_separator":"."}
        compression: none
  - request:
      method: GET
      path: /data/v11/zarr/59e9cfbdba632ac2ab8b23b5/segmentation/2-2-1/.zarray
      headers:
        host: localhost:9000
        user-agent: >-
          tensorstore/0.1 libcurl/8.13.0 BoringSSL zlib/1.3.1 brotli/1.1.0
          zstd/1.5.7 nghttp2/1.55.0
        accept: '*/*'
        accept-encoding: deflate, gzip, br, zstd
        proxy-connection: Keep-Alive
        cache-control: no-cache
<<<<<<< HEAD
        x-auth-token: lO8PC6avEY3bxWJQMCYQvQ
=======
        x-auth-token: >-
          1b88db86331a38c21a0b235794b9e459856490d70408bcffb767f64ade0f83d2bdb4c4e181b9a9a30cdece7cb7c65208cc43b6c1bb5987f5ece00d348b1a905502a266f8fc64f0371cd6559393d72e031d0c2d0cabad58cccf957bb258bc86f05b5dc3d4fff3d5e3d9c0389a6027d861a21e78e3222fb6c5b7944520ef21761e
>>>>>>> 9d65d3f3
      body:
        encoding: utf8
        data: ''
        compression: none
    response:
      status:
        code: 200
      headers:
        cache-control: no-cache
        referrer-policy: origin-when-cross-origin, strict-origin-when-cross-origin
        access-control-max-age: '600'
        access-control-allow-origin: '*'
        x-permitted-cross-domain-policies: master-only
<<<<<<< HEAD
        date: Tue, 16 Sep 2025 08:16:49 GMT
        connection: close
=======
        date: Thu, 11 Sep 2025 11:47:30 GMT
>>>>>>> 9d65d3f3
        content-type: application/json
        content-length: '166'
      body:
        encoding: utf8
        data: >-
          {"dtype":"<u4","fill_value":0,"zarr_format":2,"order":"F","chunks":[1,32,32,32],"compressor":null,"filters":null,"shape":[1,2048,2048,1536],"dimension_separator":"."}
        compression: none
  - request:
      method: HEAD
      path: /data/v11/zarr/59e9cfbdba632ac2ab8b23b5/datasource-properties.json
      headers:
        host: localhost:9000
        accept-encoding: identity
        accept: '*/*'
        user-agent: Python/3.13 aiohttp/3.10.11
      body:
        encoding: utf8
        data: ''
        compression: none
    response:
      status:
        code: 200
      headers:
        cache-control: no-cache
        referrer-policy: origin-when-cross-origin, strict-origin-when-cross-origin
        access-control-max-age: '600'
        access-control-allow-origin: '*'
        x-permitted-cross-domain-policies: master-only
<<<<<<< HEAD
        date: Tue, 16 Sep 2025 08:16:49 GMT
        connection: close
=======
        date: Thu, 11 Sep 2025 11:47:30 GMT
>>>>>>> 9d65d3f3
        content-type: application/json
        content-length: '1529'
      body:
        encoding: utf8
        data: ''
        compression: none
  - request:
      method: GET
      path: /data/v11/zarr/59e9cfbdba632ac2ab8b23b5/datasource-properties.json
      headers:
        host: localhost:9000
        range: bytes=0-1528
        accept: '*/*'
        accept-encoding: gzip, deflate
        user-agent: Python/3.13 aiohttp/3.10.11
      body:
        encoding: utf8
        data: ''
        compression: none
    response:
      status:
        code: 200
      headers:
        cache-control: no-cache
        referrer-policy: origin-when-cross-origin, strict-origin-when-cross-origin
        access-control-max-age: '600'
        access-control-allow-origin: '*'
        x-permitted-cross-domain-policies: master-only
<<<<<<< HEAD
        date: Tue, 16 Sep 2025 08:16:49 GMT
        connection: close
=======
        date: Thu, 11 Sep 2025 11:47:30 GMT
>>>>>>> 9d65d3f3
        content-type: application/json
        content-length: '1529'
      body:
        encoding: utf8
        data: >-
          {"id":{"name":"l4_sample","team":"Organization_X"},"dataLayers":[{"category":"color","name":"color","dataFormat":"zarr","boundingBox":{"topLeft":[3072,3072,512],"width":1024,"height":1024,"depth":1024},"elementClass":"uint8","mags":[{"mag":[1,1,1],"path":"./color/1","axisOrder":{"x":1,"y":2,"z":3,"c":0}},{"mag":[2,2,1],"path":"./color/2-2-1","axisOrder":{"x":1,"y":2,"z":3,"c":0}},{"mag":[4,4,1],"path":"./color/4-4-1","axisOrder":{"x":1,"y":2,"z":3,"c":0}},{"mag":[8,8,2],"path":"./color/8-8-2","axisOrder":{"x":1,"y":2,"z":3,"c":0}},{"mag":[16,16,4],"path":"./color/16-16-4","axisOrder":{"x":1,"y":2,"z":3,"c":0}}],"defaultViewConfiguration":{"color":[255,0,0]},"resolutions":[[1,1,1],[2,2,1],[4,4,1],[8,8,2],[16,16,4]],"numChannels":1},{"category":"segmentation","name":"segmentation","dataFormat":"zarr","boundingBox":{"topLeft":[3072,3072,512],"width":1024,"height":1024,"depth":1024},"elementClass":"uint32","mags":[{"mag":[1,1,1],"path":"./segmentation/1","axisOrder":{"x":1,"y":2,"z":3,"c":0}},{"mag":[2,2,1],"path":"./segmentation/2-2-1","axisOrder":{"x":1,"y":2,"z":3,"c":0}},{"mag":[4,4,1],"path":"./segmentation/4-4-1","axisOrder":{"x":1,"y":2,"z":3,"c":0}},{"mag":[8,8,2],"path":"./segmentation/8-8-2","axisOrder":{"x":1,"y":2,"z":3,"c":0}},{"mag":[16,16,4],"path":"./segmentation/16-16-4","axisOrder":{"x":1,"y":2,"z":3,"c":0}}],"largestSegmentId":2504697,"resolutions":[[1,1,1],[2,2,1],[4,4,1],[8,8,2],[16,16,4]],"numChannels":1}],"scale":{"factor":[11.239999771118164,11.239999771118164,28],"unit":"nanometer"}}
        compression: none
  - request:
      method: GET
      path: /data/v11/zarr/59e9cfbdba632ac2ab8b23b5/segmentation/2-2-1/.zarray
      headers:
        host: localhost:9000
        user-agent: >-
          tensorstore/0.1 libcurl/8.13.0 BoringSSL zlib/1.3.1 brotli/1.1.0
          zstd/1.5.7 nghttp2/1.55.0
        accept: '*/*'
        accept-encoding: deflate, gzip, br, zstd
        proxy-connection: Keep-Alive
        cache-control: no-cache
      body:
        encoding: utf8
        data: ''
        compression: none
    response:
      status:
        code: 200
      headers:
        cache-control: no-cache
        referrer-policy: origin-when-cross-origin, strict-origin-when-cross-origin
        access-control-max-age: '600'
        access-control-allow-origin: '*'
        x-permitted-cross-domain-policies: master-only
<<<<<<< HEAD
        date: Tue, 16 Sep 2025 08:16:49 GMT
        connection: close
=======
        date: Thu, 11 Sep 2025 11:47:30 GMT
>>>>>>> 9d65d3f3
        content-type: application/json
        content-length: '166'
      body:
        encoding: utf8
        data: >-
          {"dtype":"<u4","fill_value":0,"zarr_format":2,"order":"F","chunks":[1,32,32,32],"compressor":null,"filters":null,"shape":[1,2048,2048,1536],"dimension_separator":"."}
        compression: none
  - request:
      method: GET
      path: /data/v11/zarr/59e9cfbdba632ac2ab8b23b5/segmentation/2-2-1/.zarray
      headers:
        host: localhost:9000
        user-agent: >-
          tensorstore/0.1 libcurl/8.13.0 BoringSSL zlib/1.3.1 brotli/1.1.0
          zstd/1.5.7 nghttp2/1.55.0
        accept: '*/*'
        accept-encoding: deflate, gzip, br, zstd
        proxy-connection: Keep-Alive
        cache-control: no-cache
      body:
        encoding: utf8
        data: ''
        compression: none
    response:
      status:
        code: 200
      headers:
        cache-control: no-cache
        referrer-policy: origin-when-cross-origin, strict-origin-when-cross-origin
        access-control-max-age: '600'
        access-control-allow-origin: '*'
        x-permitted-cross-domain-policies: master-only
<<<<<<< HEAD
        date: Tue, 16 Sep 2025 08:16:49 GMT
        connection: close
=======
        date: Thu, 11 Sep 2025 11:47:30 GMT
>>>>>>> 9d65d3f3
        content-type: application/json
        content-length: '166'
      body:
        encoding: utf8
        data: >-
          {"dtype":"<u4","fill_value":0,"zarr_format":2,"order":"F","chunks":[1,32,32,32],"compressor":null,"filters":null,"shape":[1,2048,2048,1536],"dimension_separator":"."}
        compression: none
  - request:
      method: GET
      path: /data/v11/zarr/59e9cfbdba632ac2ab8b23b5/segmentation/4-4-1/.zarray
      headers:
        host: localhost:9000
        user-agent: >-
          tensorstore/0.1 libcurl/8.13.0 BoringSSL zlib/1.3.1 brotli/1.1.0
          zstd/1.5.7 nghttp2/1.55.0
        accept: '*/*'
        accept-encoding: deflate, gzip, br, zstd
        proxy-connection: Keep-Alive
        cache-control: no-cache
<<<<<<< HEAD
        x-auth-token: lO8PC6avEY3bxWJQMCYQvQ
=======
        x-auth-token: >-
          1b88db86331a38c21a0b235794b9e459856490d70408bcffb767f64ade0f83d2bdb4c4e181b9a9a30cdece7cb7c65208cc43b6c1bb5987f5ece00d348b1a905502a266f8fc64f0371cd6559393d72e031d0c2d0cabad58cccf957bb258bc86f05b5dc3d4fff3d5e3d9c0389a6027d861a21e78e3222fb6c5b7944520ef21761e
>>>>>>> 9d65d3f3
      body:
        encoding: utf8
        data: ''
        compression: none
    response:
      status:
        code: 200
      headers:
        cache-control: no-cache
        referrer-policy: origin-when-cross-origin, strict-origin-when-cross-origin
        access-control-max-age: '600'
        access-control-allow-origin: '*'
        x-permitted-cross-domain-policies: master-only
<<<<<<< HEAD
        date: Tue, 16 Sep 2025 08:16:49 GMT
        connection: close
=======
        date: Thu, 11 Sep 2025 11:47:30 GMT
>>>>>>> 9d65d3f3
        content-type: application/json
        content-length: '166'
      body:
        encoding: utf8
        data: >-
          {"dtype":"<u4","fill_value":0,"zarr_format":2,"order":"F","chunks":[1,32,32,32],"compressor":null,"filters":null,"shape":[1,1024,1024,1536],"dimension_separator":"."}
        compression: none
  - request:
      method: HEAD
      path: /data/v11/zarr/59e9cfbdba632ac2ab8b23b5/datasource-properties.json
      headers:
        host: localhost:9000
        accept-encoding: identity
        accept: '*/*'
        user-agent: Python/3.13 aiohttp/3.10.11
      body:
        encoding: utf8
        data: ''
        compression: none
    response:
      status:
        code: 200
      headers:
        cache-control: no-cache
        referrer-policy: origin-when-cross-origin, strict-origin-when-cross-origin
        access-control-max-age: '600'
        access-control-allow-origin: '*'
        x-permitted-cross-domain-policies: master-only
<<<<<<< HEAD
        date: Tue, 16 Sep 2025 08:16:49 GMT
        connection: close
=======
        date: Thu, 11 Sep 2025 11:47:30 GMT
>>>>>>> 9d65d3f3
        content-type: application/json
        content-length: '1529'
      body:
        encoding: utf8
        data: ''
        compression: none
  - request:
      method: GET
      path: /data/v11/zarr/59e9cfbdba632ac2ab8b23b5/datasource-properties.json
      headers:
        host: localhost:9000
        range: bytes=0-1528
        accept: '*/*'
        accept-encoding: gzip, deflate
        user-agent: Python/3.13 aiohttp/3.10.11
      body:
        encoding: utf8
        data: ''
        compression: none
    response:
      status:
        code: 200
      headers:
        cache-control: no-cache
        referrer-policy: origin-when-cross-origin, strict-origin-when-cross-origin
        access-control-max-age: '600'
        access-control-allow-origin: '*'
        x-permitted-cross-domain-policies: master-only
<<<<<<< HEAD
        date: Tue, 16 Sep 2025 08:16:49 GMT
        connection: close
=======
        date: Thu, 11 Sep 2025 11:47:30 GMT
>>>>>>> 9d65d3f3
        content-type: application/json
        content-length: '1529'
      body:
        encoding: utf8
        data: >-
          {"id":{"name":"l4_sample","team":"Organization_X"},"dataLayers":[{"category":"color","name":"color","dataFormat":"zarr","boundingBox":{"topLeft":[3072,3072,512],"width":1024,"height":1024,"depth":1024},"elementClass":"uint8","mags":[{"mag":[1,1,1],"path":"./color/1","axisOrder":{"x":1,"y":2,"z":3,"c":0}},{"mag":[2,2,1],"path":"./color/2-2-1","axisOrder":{"x":1,"y":2,"z":3,"c":0}},{"mag":[4,4,1],"path":"./color/4-4-1","axisOrder":{"x":1,"y":2,"z":3,"c":0}},{"mag":[8,8,2],"path":"./color/8-8-2","axisOrder":{"x":1,"y":2,"z":3,"c":0}},{"mag":[16,16,4],"path":"./color/16-16-4","axisOrder":{"x":1,"y":2,"z":3,"c":0}}],"defaultViewConfiguration":{"color":[255,0,0]},"resolutions":[[1,1,1],[2,2,1],[4,4,1],[8,8,2],[16,16,4]],"numChannels":1},{"category":"segmentation","name":"segmentation","dataFormat":"zarr","boundingBox":{"topLeft":[3072,3072,512],"width":1024,"height":1024,"depth":1024},"elementClass":"uint32","mags":[{"mag":[1,1,1],"path":"./segmentation/1","axisOrder":{"x":1,"y":2,"z":3,"c":0}},{"mag":[2,2,1],"path":"./segmentation/2-2-1","axisOrder":{"x":1,"y":2,"z":3,"c":0}},{"mag":[4,4,1],"path":"./segmentation/4-4-1","axisOrder":{"x":1,"y":2,"z":3,"c":0}},{"mag":[8,8,2],"path":"./segmentation/8-8-2","axisOrder":{"x":1,"y":2,"z":3,"c":0}},{"mag":[16,16,4],"path":"./segmentation/16-16-4","axisOrder":{"x":1,"y":2,"z":3,"c":0}}],"largestSegmentId":2504697,"resolutions":[[1,1,1],[2,2,1],[4,4,1],[8,8,2],[16,16,4]],"numChannels":1}],"scale":{"factor":[11.239999771118164,11.239999771118164,28],"unit":"nanometer"}}
        compression: none
  - request:
      method: GET
      path: /data/v11/zarr/59e9cfbdba632ac2ab8b23b5/segmentation/4-4-1/.zarray
      headers:
        host: localhost:9000
        user-agent: >-
          tensorstore/0.1 libcurl/8.13.0 BoringSSL zlib/1.3.1 brotli/1.1.0
          zstd/1.5.7 nghttp2/1.55.0
        accept: '*/*'
        accept-encoding: deflate, gzip, br, zstd
        proxy-connection: Keep-Alive
        cache-control: no-cache
      body:
        encoding: utf8
        data: ''
        compression: none
    response:
      status:
        code: 200
      headers:
        cache-control: no-cache
        referrer-policy: origin-when-cross-origin, strict-origin-when-cross-origin
        access-control-max-age: '600'
        access-control-allow-origin: '*'
        x-permitted-cross-domain-policies: master-only
<<<<<<< HEAD
        date: Tue, 16 Sep 2025 08:16:49 GMT
        connection: close
=======
        date: Thu, 11 Sep 2025 11:47:30 GMT
>>>>>>> 9d65d3f3
        content-type: application/json
        content-length: '166'
      body:
        encoding: utf8
        data: >-
          {"dtype":"<u4","fill_value":0,"zarr_format":2,"order":"F","chunks":[1,32,32,32],"compressor":null,"filters":null,"shape":[1,1024,1024,1536],"dimension_separator":"."}
        compression: none
  - request:
      method: GET
      path: /data/v11/zarr/59e9cfbdba632ac2ab8b23b5/segmentation/4-4-1/.zarray
      headers:
        host: localhost:9000
        user-agent: >-
          tensorstore/0.1 libcurl/8.13.0 BoringSSL zlib/1.3.1 brotli/1.1.0
          zstd/1.5.7 nghttp2/1.55.0
        accept: '*/*'
        accept-encoding: deflate, gzip, br, zstd
        proxy-connection: Keep-Alive
        cache-control: no-cache
      body:
        encoding: utf8
        data: ''
        compression: none
    response:
      status:
        code: 200
      headers:
        cache-control: no-cache
        referrer-policy: origin-when-cross-origin, strict-origin-when-cross-origin
        access-control-max-age: '600'
        access-control-allow-origin: '*'
        x-permitted-cross-domain-policies: master-only
<<<<<<< HEAD
        date: Tue, 16 Sep 2025 08:16:49 GMT
        connection: close
=======
        date: Thu, 11 Sep 2025 11:47:30 GMT
>>>>>>> 9d65d3f3
        content-type: application/json
        content-length: '166'
      body:
        encoding: utf8
        data: >-
          {"dtype":"<u4","fill_value":0,"zarr_format":2,"order":"F","chunks":[1,32,32,32],"compressor":null,"filters":null,"shape":[1,1024,1024,1536],"dimension_separator":"."}
        compression: none<|MERGE_RESOLUTION|>--- conflicted
+++ resolved
@@ -1,7 +1,7 @@
 http_interactions:
   - request:
       method: GET
-      path: /api/v11/user
+      path: /api/v10/user
       headers:
         host: localhost:9000
         accept: '*/*'
@@ -21,23 +21,18 @@
         cache-control: no-cache
         referrer-policy: origin-when-cross-origin, strict-origin-when-cross-origin
         x-permitted-cross-domain-policies: master-only
-<<<<<<< HEAD
-        date: Tue, 16 Sep 2025 08:16:48 GMT
-        connection: close
-=======
         date: Thu, 11 Sep 2025 11:47:27 GMT
->>>>>>> 9d65d3f3
         content-type: application/json
         content-length: '717'
       body:
         encoding: utf8
         data: >-
-          {"id":"570b9f4d2a7c0e4d008da6ef","email":"user_a@scalableminds.com","firstName":"user_A","lastName":"last_A","isAdmin":true,"isOrganizationOwner":true,"isDatasetManager":true,"isActive":true,"teams":[{"id":"570b9f4b2a7c0e3b008da6ec","name":"team_X1","isTeamManager":true},{"id":"59882b370d889b84020efd3f","name":"team_X3","isTeamManager":false},{"id":"59882b370d889b84020efd6f","name":"team_X4","isTeamManager":true}],"experiences":{"abc":5},"lastActivity":1460379469053,"isAnonymous":false,"isEditable":true,"organization":"Organization_X","novelUserExperienceInfos":{},"selectedTheme":"auto","created":1460379469000,"lastTaskTypeId":null,"isSuperUser":true,"isEmailVerified":true,"isUnlisted":false,"isGuest":false}
+          {"id":"570b9f4d2a7c0e4d008da6ef","email":"user_A@scalableminds.com","firstName":"user_A","lastName":"last_A","isAdmin":true,"isOrganizationOwner":true,"isDatasetManager":true,"isActive":true,"teams":[{"id":"570b9f4b2a7c0e3b008da6ec","name":"team_X1","isTeamManager":true},{"id":"59882b370d889b84020efd3f","name":"team_X3","isTeamManager":false},{"id":"59882b370d889b84020efd6f","name":"team_X4","isTeamManager":true}],"experiences":{"abc":5},"lastActivity":1460379469053,"isAnonymous":false,"isEditable":true,"organization":"Organization_X","novelUserExperienceInfos":{},"selectedTheme":"auto","created":1460379469000,"lastTaskTypeId":null,"isSuperUser":true,"isEmailVerified":true,"isUnlisted":false,"isGuest":false}
         compression: none
   - request:
       method: GET
       path: >-
-        /api/v11/datasets?isActive=true&organizationId=Organization_X&searchQuery=l4_sample
+        /api/v10/datasets?isActive=true&organizationId=Organization_X&searchQuery=l4_sample
       headers:
         host: localhost:9000
         accept: '*/*'
@@ -59,26 +54,17 @@
         access-control-max-age: '600'
         access-control-allow-origin: '*'
         x-permitted-cross-domain-policies: master-only
-<<<<<<< HEAD
-        date: Tue, 16 Sep 2025 08:16:48 GMT
-        connection: close
-=======
         date: Thu, 11 Sep 2025 11:47:27 GMT
->>>>>>> 9d65d3f3
-        content-type: application/json
-        content-length: '3238'
-      body:
-        encoding: utf8
-        data: >-
-<<<<<<< HEAD
-          [{"id":"59e9cfbdba632ac2ab8b23b5","name":"l4_sample","dataSource":{"id":{"name":"l4_sample","team":"Organization_X"},"dataLayers":[{"name":"color","elementClass":"uint8","category":"color","dataFormat":"wkw","resolutions":[[1,1,1],[2,2,1],[4,4,1],[8,8,2],[16,16,4]],"mags":[{"mag":[1,1,1],"path":"/Users/valentin/Documents/scalableminds/webknossos/binaryData/Organization_X/l4_sample/color/1"},{"mag":[2,2,1],"path":"/Users/valentin/Documents/scalableminds/webknossos/binaryData/Organization_X/l4_sample/color/2-2-1"},{"mag":[4,4,1],"path":"/Users/valentin/Documents/scalableminds/webknossos/binaryData/Organization_X/l4_sample/color/4-4-1"},{"mag":[8,8,2],"path":"/Users/valentin/Documents/scalableminds/webknossos/binaryData/Organization_X/l4_sample/color/8-8-2"},{"mag":[16,16,4],"path":"/Users/valentin/Documents/scalableminds/webknossos/binaryData/Organization_X/l4_sample/color/16-16-4"}],"defaultViewConfiguration":{"color":[255,0,0]},"numChannels":1,"boundingBox":{"topLeft":[3072,3072,512],"width":1024,"height":1024,"depth":1024}},{"largestSegmentId":2504697,"name":"segmentation","elementClass":"uint32","category":"segmentation","dataFormat":"wkw","resolutions":[[1,1,1],[2,2,1],[4,4,1],[8,8,2],[16,16,4]],"attachments":{"meshes":[{"name":"meshfile_4-4-1","path":"/Users/valentin/Documents/scalableminds/webknossos/binaryData/Organization_X/l4_sample-59e9cfbdba632ac2ab8b23b5/segmentation/meshes/meshfile_4-4-1","dataFormat":"zarr3"}],"agglomerates":[],"connectomes":[]},"mags":[{"mag":[1,1,1],"path":"/Users/valentin/Documents/scalableminds/webknossos/binaryData/Organization_X/l4_sample/segmentation/1"},{"mag":[2,2,1],"path":"/Users/valentin/Documents/scalableminds/webknossos/binaryData/Organization_X/l4_sample/segmentation/2-2-1"},{"mag":[4,4,1],"path":"/Users/valentin/Documents/scalableminds/webknossos/binaryData/Organization_X/l4_sample/segmentation/4-4-1"},{"mag":[8,8,2],"path":"/Users/valentin/Documents/scalableminds/webknossos/binaryData/Organization_X/l4_sample/segmentation/8-8-2"},{"mag":[16,16,4],"path":"/Users/valentin/Documents/scalableminds/webknossos/binaryData/Organization_X/l4_sample/segmentation/16-16-4"}],"numChannels":1,"boundingBox":{"topLeft":[3072,3072,512],"width":1024,"height":1024,"depth":1024}}],"scale":{"factor":[11.239999771118164,11.239999771118164,28],"unit":"nanometer"}},"dataStore":{"name":"localhost","url":"http://localhost:9000","allowsUpload":true,"jobsSupportedByAvailableWorkers":[],"jobsEnabled":false},"owningOrganization":"Organization_X","allowedTeams":[{"id":"570b9f4b2a7c0e3b008da6ec","name":"team_X1","organization":"Organization_X","isOrganizationTeam":true}],"allowedTeamsCumulative":[{"id":"570b9f4b2a7c0e3b008da6ec","name":"team_X1","organization":"Organization_X","isOrganizationTeam":true}],"isActive":true,"isPublic":true,"description":null,"directoryName":"l4_sample","created":1508495293789,"isEditable":true,"lastUsedByUser":1758010608350,"logoUrl":"/assets/images/mpi-logos.svg","sortingKey":1508495293789,"metadata":[{"key":"key","type":"string","value":"value"},{"key":"number","type":"number","value":42},{"key":"list","type":"string[]","value":["a","b","c"]}],"isUnreported":false,"tags":[],"folderId":"570b9f4e4bb848d0885ea917","usedStorageBytes":0}]
-=======
+        content-type: application/json
+        content-length: '1629'
+      body:
+        encoding: utf8
+        data: >-
           [{"id":"59e9cfbdba632ac2ab8b23b5","name":"l4_sample","dataSource":{"id":{"name":"l4_sample","team":"Organization_X"},"dataLayers":[{"name":"color","category":"color","boundingBox":{"topLeft":[3072,3072,512],"width":1024,"height":1024,"depth":1024},"resolutions":[[1,1,1],[2,2,1],[4,4,1],[8,8,2],[16,16,4]],"elementClass":"uint8","defaultViewConfiguration":{"color":[255,0,0]}},{"name":"segmentation","category":"segmentation","boundingBox":{"topLeft":[3072,3072,512],"width":1024,"height":1024,"depth":1024},"resolutions":[[1,1,1],[2,2,1],[4,4,1],[8,8,2],[16,16,4]],"elementClass":"uint32","largestSegmentId":2504697}],"scale":{"factor":[11.239999771118164,11.239999771118164,28],"unit":"nanometer"}},"dataStore":{"name":"localhost","url":"http://localhost:9000","allowsUpload":true,"jobsSupportedByAvailableWorkers":[],"jobsEnabled":false},"owningOrganization":"Organization_X","allowedTeams":[{"id":"570b9f4b2a7c0e3b008da6ec","name":"team_X1","organization":"Organization_X","isOrganizationTeam":true}],"allowedTeamsCumulative":[{"id":"570b9f4b2a7c0e3b008da6ec","name":"team_X1","organization":"Organization_X","isOrganizationTeam":true}],"isActive":true,"isPublic":true,"description":null,"directoryName":"l4_sample","created":1508495293789,"isEditable":true,"lastUsedByUser":1757591248309,"logoUrl":"/assets/images/mpi-logos.svg","sortingKey":1508495293789,"metadata":[{"key":"key","type":"string","value":"value"},{"key":"number","type":"number","value":42},{"key":"list","type":"string[]","value":["a","b","c"]}],"isUnreported":false,"tags":[],"folderId":"570b9f4e4bb848d0885ea917","publication":null,"usedStorageBytes":0}]
->>>>>>> 9d65d3f3
-        compression: none
-  - request:
-      method: GET
-      path: /api/v11/datasets/59e9cfbdba632ac2ab8b23b5
+        compression: none
+  - request:
+      method: GET
+      path: /api/v10/datasets/59e9cfbdba632ac2ab8b23b5
       headers:
         host: localhost:9000
         accept: '*/*'
@@ -98,26 +84,20 @@
         cache-control: no-cache
         referrer-policy: origin-when-cross-origin, strict-origin-when-cross-origin
         x-permitted-cross-domain-policies: master-only
-<<<<<<< HEAD
-        date: Tue, 16 Sep 2025 08:16:48 GMT
-        connection: close
-=======
         date: Thu, 11 Sep 2025 11:47:27 GMT
->>>>>>> 9d65d3f3
-        content-type: application/json
-        content-length: '3236'
-      body:
-        encoding: utf8
-        data: >-
-<<<<<<< HEAD
-          {"id":"59e9cfbdba632ac2ab8b23b5","name":"l4_sample","dataSource":{"id":{"name":"l4_sample","team":"Organization_X"},"dataLayers":[{"name":"color","elementClass":"uint8","category":"color","dataFormat":"wkw","resolutions":[[1,1,1],[2,2,1],[4,4,1],[8,8,2],[16,16,4]],"mags":[{"mag":[1,1,1],"path":"/Users/valentin/Documents/scalableminds/webknossos/binaryData/Organization_X/l4_sample/color/1"},{"mag":[2,2,1],"path":"/Users/valentin/Documents/scalableminds/webknossos/binaryData/Organization_X/l4_sample/color/2-2-1"},{"mag":[4,4,1],"path":"/Users/valentin/Documents/scalableminds/webknossos/binaryData/Organization_X/l4_sample/color/4-4-1"},{"mag":[8,8,2],"path":"/Users/valentin/Documents/scalableminds/webknossos/binaryData/Organization_X/l4_sample/color/8-8-2"},{"mag":[16,16,4],"path":"/Users/valentin/Documents/scalableminds/webknossos/binaryData/Organization_X/l4_sample/color/16-16-4"}],"defaultViewConfiguration":{"color":[255,0,0]},"numChannels":1,"boundingBox":{"topLeft":[3072,3072,512],"width":1024,"height":1024,"depth":1024}},{"largestSegmentId":2504697,"name":"segmentation","elementClass":"uint32","category":"segmentation","dataFormat":"wkw","resolutions":[[1,1,1],[2,2,1],[4,4,1],[8,8,2],[16,16,4]],"attachments":{"meshes":[{"name":"meshfile_4-4-1","path":"/Users/valentin/Documents/scalableminds/webknossos/binaryData/Organization_X/l4_sample-59e9cfbdba632ac2ab8b23b5/segmentation/meshes/meshfile_4-4-1","dataFormat":"zarr3"}],"agglomerates":[],"connectomes":[]},"mags":[{"mag":[1,1,1],"path":"/Users/valentin/Documents/scalableminds/webknossos/binaryData/Organization_X/l4_sample/segmentation/1"},{"mag":[2,2,1],"path":"/Users/valentin/Documents/scalableminds/webknossos/binaryData/Organization_X/l4_sample/segmentation/2-2-1"},{"mag":[4,4,1],"path":"/Users/valentin/Documents/scalableminds/webknossos/binaryData/Organization_X/l4_sample/segmentation/4-4-1"},{"mag":[8,8,2],"path":"/Users/valentin/Documents/scalableminds/webknossos/binaryData/Organization_X/l4_sample/segmentation/8-8-2"},{"mag":[16,16,4],"path":"/Users/valentin/Documents/scalableminds/webknossos/binaryData/Organization_X/l4_sample/segmentation/16-16-4"}],"numChannels":1,"boundingBox":{"topLeft":[3072,3072,512],"width":1024,"height":1024,"depth":1024}}],"scale":{"factor":[11.239999771118164,11.239999771118164,28],"unit":"nanometer"}},"dataStore":{"name":"localhost","url":"http://localhost:9000","allowsUpload":true,"jobsSupportedByAvailableWorkers":[],"jobsEnabled":false},"owningOrganization":"Organization_X","allowedTeams":[{"id":"570b9f4b2a7c0e3b008da6ec","name":"team_X1","organization":"Organization_X","isOrganizationTeam":true}],"allowedTeamsCumulative":[{"id":"570b9f4b2a7c0e3b008da6ec","name":"team_X1","organization":"Organization_X","isOrganizationTeam":true}],"isActive":true,"isPublic":true,"description":null,"directoryName":"l4_sample","created":1508495293789,"isEditable":true,"lastUsedByUser":1758010608594,"logoUrl":"/assets/images/mpi-logos.svg","sortingKey":1508495293789,"metadata":[{"key":"key","type":"string","value":"value"},{"key":"number","type":"number","value":42},{"key":"list","type":"string[]","value":["a","b","c"]}],"isUnreported":false,"tags":[],"folderId":"570b9f4e4bb848d0885ea917","usedStorageBytes":0}
-        compression: none
-  - request:
-      method: POST
-      path: /api/v11/userToken/generate
-      headers:
-        host: localhost:9000
-        content-length: '0'
+        content-type: application/json
+        content-length: '1627'
+      body:
+        encoding: utf8
+        data: >-
+          {"id":"59e9cfbdba632ac2ab8b23b5","name":"l4_sample","dataSource":{"id":{"name":"l4_sample","team":"Organization_X"},"dataLayers":[{"name":"color","category":"color","boundingBox":{"topLeft":[3072,3072,512],"width":1024,"height":1024,"depth":1024},"resolutions":[[1,1,1],[2,2,1],[4,4,1],[8,8,2],[16,16,4]],"elementClass":"uint8","defaultViewConfiguration":{"color":[255,0,0]}},{"name":"segmentation","category":"segmentation","boundingBox":{"topLeft":[3072,3072,512],"width":1024,"height":1024,"depth":1024},"resolutions":[[1,1,1],[2,2,1],[4,4,1],[8,8,2],[16,16,4]],"elementClass":"uint32","largestSegmentId":2504697}],"scale":{"factor":[11.239999771118164,11.239999771118164,28],"unit":"nanometer"}},"dataStore":{"name":"localhost","url":"http://localhost:9000","allowsUpload":true,"jobsSupportedByAvailableWorkers":[],"jobsEnabled":false},"owningOrganization":"Organization_X","allowedTeams":[{"id":"570b9f4b2a7c0e3b008da6ec","name":"team_X1","organization":"Organization_X","isOrganizationTeam":true}],"allowedTeamsCumulative":[{"id":"570b9f4b2a7c0e3b008da6ec","name":"team_X1","organization":"Organization_X","isOrganizationTeam":true}],"isActive":true,"isPublic":true,"description":null,"directoryName":"l4_sample","created":1508495293789,"isEditable":true,"lastUsedByUser":1757591248848,"logoUrl":"/assets/images/mpi-logos.svg","sortingKey":1508495293789,"metadata":[{"key":"key","type":"string","value":"value"},{"key":"number","type":"number","value":42},{"key":"list","type":"string[]","value":["a","b","c"]}],"isUnreported":false,"tags":[],"folderId":"570b9f4e4bb848d0885ea917","publication":null,"usedStorageBytes":0}
+        compression: none
+  - request:
+      method: GET
+      path: >-
+        /data/v10/datasets/59e9cfbdba632ac2ab8b23b5/layers/color/data?mag=1-1-1&x=3457&y=3323&z=1204&width=10&height=10&depth=10
+      headers:
+        host: localhost:9000
         accept: '*/*'
         accept-encoding: gzip, deflate
         connection: keep-alive
@@ -132,37 +112,32 @@
       status:
         code: 200
       headers:
-        x-powered-by: Express
-        cache-control: no-cache
-        referrer-policy: origin-when-cross-origin, strict-origin-when-cross-origin
-        x-permitted-cross-domain-policies: master-only
-        date: Tue, 16 Sep 2025 08:16:48 GMT
-        connection: close
-        content-type: application/json
-        content-length: '34'
-      body:
-        encoding: utf8
-        data: '{"token":"lO8PC6avEY3bxWJQMCYQvQ"}'
-=======
-          {"id":"59e9cfbdba632ac2ab8b23b5","name":"l4_sample","dataSource":{"id":{"name":"l4_sample","team":"Organization_X"},"dataLayers":[{"name":"color","category":"color","boundingBox":{"topLeft":[3072,3072,512],"width":1024,"height":1024,"depth":1024},"resolutions":[[1,1,1],[2,2,1],[4,4,1],[8,8,2],[16,16,4]],"elementClass":"uint8","defaultViewConfiguration":{"color":[255,0,0]}},{"name":"segmentation","category":"segmentation","boundingBox":{"topLeft":[3072,3072,512],"width":1024,"height":1024,"depth":1024},"resolutions":[[1,1,1],[2,2,1],[4,4,1],[8,8,2],[16,16,4]],"elementClass":"uint32","largestSegmentId":2504697}],"scale":{"factor":[11.239999771118164,11.239999771118164,28],"unit":"nanometer"}},"dataStore":{"name":"localhost","url":"http://localhost:9000","allowsUpload":true,"jobsSupportedByAvailableWorkers":[],"jobsEnabled":false},"owningOrganization":"Organization_X","allowedTeams":[{"id":"570b9f4b2a7c0e3b008da6ec","name":"team_X1","organization":"Organization_X","isOrganizationTeam":true}],"allowedTeamsCumulative":[{"id":"570b9f4b2a7c0e3b008da6ec","name":"team_X1","organization":"Organization_X","isOrganizationTeam":true}],"isActive":true,"isPublic":true,"description":null,"directoryName":"l4_sample","created":1508495293789,"isEditable":true,"lastUsedByUser":1757591248848,"logoUrl":"/assets/images/mpi-logos.svg","sortingKey":1508495293789,"metadata":[{"key":"key","type":"string","value":"value"},{"key":"number","type":"number","value":42},{"key":"list","type":"string[]","value":["a","b","c"]}],"isUnreported":false,"tags":[],"folderId":"570b9f4e4bb848d0885ea917","publication":null,"usedStorageBytes":0}
->>>>>>> 9d65d3f3
-        compression: none
+        cache-control: no-cache
+        missing-buckets: '[]'
+        referrer-policy: origin-when-cross-origin, strict-origin-when-cross-origin
+        access-control-max-age: '600'
+        access-control-allow-origin: '*'
+        access-control-expose-headers: MISSING-BUCKETS
+        x-permitted-cross-domain-policies: master-only
+        date: Thu, 11 Sep 2025 11:47:28 GMT
+        content-type: application/octet-stream
+        content-length: '1000'
+      body:
+        encoding: base64
+        data: >-
+          npeinYt6hHRkZo2fjpeWhnhhbWmEoKCli4CEZ3JgkZWjk5iHe2lnaaeXlJmnkJB0aWKUq5eTkIePkm9nopuNh5aZpImBb6OaiZianJ2gjH2QjZyZkaWUio2Om4+ek4yGiIqFl5GGpJiLiW53anKMmI9+l5KKbmJsnpuclpZ/gHhveKOnp6SIg4N6dXuglY2Qg4KShGyFn4+YkZuXlIeGhqGLlJKNlJN/lJSNg4mCn5uPiI2NjH+VopiQfJKKh4SUkJuNqKCYiYGXjZigmY6IhnZajaGHnomTi4J4ZpGRn5+FmYWZjny+ipGUiImOjpB6c5WDnYmYjZGMlZ6dk5SLmYCgmIpojYqWkZyckY+MkHyRio6OnYqXoYOGhJaTkpOVlJiIkJeSkYeIj4qViZ6UipiLkpmRh46TmYyNiaCRmY2Ll5mZj5agsY2Ijn6YjYmSnI+Uj5KMi5OPoI+bmZOKnYSXpY2Zj5SPlJeJiaCVipWDlYiMlo6AkY2UiKiDm4SNk5KjiJ2JmoqSmJabjZuRhI2Jh56akZKWmJmQjY2SkIWcmZCClpKVnp2Nj6WTl4SQmJKjpKajqJqado2LjY+SqZKYdoaKjpyZk5ihoHKLg52OnY6UmZKFipCDnJ2JoZ2VkIiFlJGZjZOhiYSAjIWfmIWIhoOHkYqdkY6ihqOblnmZj6Kbl6GTnJeQnJmfopqRo5iRkY2OoqOVnKKPfX+Lm42Wlp2noXSSg5GVoKKUkKR6mYORoYeUiIqXeICFjoiUhpqkjW5wfZOQlJOUlINkYmuCiomJdIZ7jX5plZWVjJ+iqIR2gY+MkIaLnp5ve5ORkYKUkKSbeX5yhIaRg5elnHZ/g3aLhouYm5NcY39wfoh/l5Z9bmNxfHuLhYSLgF58WF2AdW55gnhmal5we29samp2c3Jre19wZV14Z3J+fombhZeSmJ9zdoaGjJyZnZWfend4gJCDkJKFoX1kdIGYnZF/mJRjdHFzcoeMkp+SaGRpa3Bwc4Z+eXtzaXlwd3dzjHd2emFjaXBjaX98h4SBT2BqZ2drZIV6gmljdlhgW1pPZWZ/l4Kqm5KNd3RoYZWdlIeJkW9ycHB6f4R5p5J2bWl4cIB9iYWXdXRwW12EdnKIj42DeXJiTWFrenaBkYF5a2VqV2Fwnn6VdXBvbGxmZY6OgX1wiIdvf2+RlIuShYaDb3d+clhic4J+f4uDjHpvXl1me3qIl4+FgH5rYmSCdICCjomIdmxvYXGBiJKdkmZybWpigHWaoItvcV5pd2FrhYWMh4Z2bnVUcp59dXN4hYmLcXGDc1iQboyEg3eQgcylg5OJgo2Ggw==
   - request:
       method: GET
       path: >-
-        /data/v11/datasets/59e9cfbdba632ac2ab8b23b5/layers/color/data?mag=1-1-1&x=3457&y=3323&z=1204&width=10&height=10&depth=10
+        /data/v10/datasets/59e9cfbdba632ac2ab8b23b5/layers/color/data?mag=2-2-1&x=3456&y=3322&z=1204&width=6&height=6&depth=10
       headers:
         host: localhost:9000
         accept: '*/*'
         accept-encoding: gzip, deflate
         connection: keep-alive
         user-agent: python-httpx/0.27.2
-<<<<<<< HEAD
-        x-auth-token: lO8PC6avEY3bxWJQMCYQvQ
-=======
-        x-auth-token: >-
-          1b88db86331a38c21a0b235794b9e459856490d70408bcffb767f64ade0f83d2bdb4c4e181b9a9a30cdece7cb7c65208cc43b6c1bb5987f5ece00d348b1a905502a266f8fc64f0371cd6559393d72e031d0c2d0cabad58cccf957bb258bc86f05b5dc3d4fff3d5e3d9c0389a6027d861a21e78e3222fb6c5b7944520ef21761e
->>>>>>> 9d65d3f3
+        x-auth-token: >-
+          1b88db86331a38c21a0b235794b9e459856490d70408bcffb767f64ade0f83d2bdb4c4e181b9a9a30cdece7cb7c65208cc43b6c1bb5987f5ece00d348b1a905502a266f8fc64f0371cd6559393d72e031d0c2d0cabad58cccf957bb258bc86f05b5dc3d4fff3d5e3d9c0389a6027d861a21e78e3222fb6c5b7944520ef21761e
       body:
         encoding: utf8
         data: ''
@@ -178,34 +153,25 @@
         access-control-allow-origin: '*'
         access-control-expose-headers: MISSING-BUCKETS
         x-permitted-cross-domain-policies: master-only
-<<<<<<< HEAD
-        date: Tue, 16 Sep 2025 08:16:48 GMT
-        connection: close
-=======
         date: Thu, 11 Sep 2025 11:47:28 GMT
->>>>>>> 9d65d3f3
         content-type: application/octet-stream
-        content-length: '1000'
+        content-length: '360'
       body:
         encoding: base64
         data: >-
-          npeinYt6hHRkZo2fjpeWhnhhbWmEoKCli4CEZ3JgkZWjk5iHe2lnaaeXlJmnkJB0aWKUq5eTkIePkm9nopuNh5aZpImBb6OaiZianJ2gjH2QjZyZkaWUio2Om4+ek4yGiIqFl5GGpJiLiW53anKMmI9+l5KKbmJsnpuclpZ/gHhveKOnp6SIg4N6dXuglY2Qg4KShGyFn4+YkZuXlIeGhqGLlJKNlJN/lJSNg4mCn5uPiI2NjH+VopiQfJKKh4SUkJuNqKCYiYGXjZigmY6IhnZajaGHnomTi4J4ZpGRn5+FmYWZjny+ipGUiImOjpB6c5WDnYmYjZGMlZ6dk5SLmYCgmIpojYqWkZyckY+MkHyRio6OnYqXoYOGhJaTkpOVlJiIkJeSkYeIj4qViZ6UipiLkpmRh46TmYyNiaCRmY2Ll5mZj5agsY2Ijn6YjYmSnI+Uj5KMi5OPoI+bmZOKnYSXpY2Zj5SPlJeJiaCVipWDlYiMlo6AkY2UiKiDm4SNk5KjiJ2JmoqSmJabjZuRhI2Jh56akZKWmJmQjY2SkIWcmZCClpKVnp2Nj6WTl4SQmJKjpKajqJqado2LjY+SqZKYdoaKjpyZk5ihoHKLg52OnY6UmZKFipCDnJ2JoZ2VkIiFlJGZjZOhiYSAjIWfmIWIhoOHkYqdkY6ihqOblnmZj6Kbl6GTnJeQnJmfopqRo5iRkY2OoqOVnKKPfX+Lm42Wlp2noXSSg5GVoKKUkKR6mYORoYeUiIqXeICFjoiUhpqkjW5wfZOQlJOUlINkYmuCiomJdIZ7jX5plZWVjJ+iqIR2gY+MkIaLnp5ve5ORkYKUkKSbeX5yhIaRg5elnHZ/g3aLhouYm5NcY39wfoh/l5Z9bmNxfHuLhYSLgF58WF2AdW55gnhmal5we29samp2c3Jre19wZV14Z3J+fombhZeSmJ9zdoaGjJyZnZWfend4gJCDkJKFoX1kdIGYnZF/mJRjdHFzcoeMkp+SaGRpa3Bwc4Z+eXtzaXlwd3dzjHd2emFjaXBjaX98h4SBT2BqZ2drZIV6gmljdlhgW1pPZWZ/l4Kqm5KNd3RoYZWdlIeJkW9ycHB6f4R5p5J2bWl4cIB9iYWXdXRwW12EdnKIj42DeXJiTWFrenaBkYF5a2VqV2Fwnn6VdXBvbGxmZY6OgX1wiIdvf2+RlIuShYaDb3d+clhic4J+f4uDjHpvXl1me3qIl4+FgH5rYmSCdICCjomIdmxvYXGBiJKdkmZybWpigHWaoItvcV5pd2FrhYWMh4Z2bnVUcp59dXN4hYmLcXGDc1iQboyEg3eQgcylg5OJgo2Ggw==
+          lZ2cf2Rkjp+WgmpqlZaYi2linZmRlIVqmpOYnIyEkI+Mi4+clY2Oe2pimJmWhW5rnp6Mg3d+oJGRlIaFkIabj4uSiJGNnJSbm4ibiXhjkZiTj4hym42OjY+Df5CSmpSLhYWQkpSbgo6QiouKkJCLkpN3kJiOm5WHjIuOl5aRjZCbkZGUhZGNkY6ckI+XkJCHi4iZjpeOjY+XjpaUho6Pm6WZfIiVlpidg4mSk5+WeoaDhYF9iY6Qk5SPkZScmpqagoyUlp+deoqTmo2hcH6Pk5eLaWyCiHx+hn6Vk52mcn6Qi5eccn6FiJmQbmp7hpCBbGR1bnF1h2lmaGtudYCRkJicdXeJlJOhdHJ6jpWPeGlwdYKFgn1haGpwiH9ja2FiYmWFmZOSc3F1jIiYe25mfoaOjYJuY2Z1lIdye21kio+IhnOAaGZ6h5GbgHZkeoSAjY1va3hzjIt7a2tojHR1h32Lh5OOh4Z+
   - request:
       method: GET
       path: >-
-        /data/v11/datasets/59e9cfbdba632ac2ab8b23b5/layers/color/data?mag=2-2-1&x=3456&y=3322&z=1204&width=6&height=6&depth=10
+        /data/v10/datasets/59e9cfbdba632ac2ab8b23b5/layers/color/data?mag=4-4-1&x=3456&y=3320&z=1204&width=3&height=4&depth=10
       headers:
         host: localhost:9000
         accept: '*/*'
         accept-encoding: gzip, deflate
         connection: keep-alive
         user-agent: python-httpx/0.27.2
-<<<<<<< HEAD
-        x-auth-token: lO8PC6avEY3bxWJQMCYQvQ
-=======
-        x-auth-token: >-
-          1b88db86331a38c21a0b235794b9e459856490d70408bcffb767f64ade0f83d2bdb4c4e181b9a9a30cdece7cb7c65208cc43b6c1bb5987f5ece00d348b1a905502a266f8fc64f0371cd6559393d72e031d0c2d0cabad58cccf957bb258bc86f05b5dc3d4fff3d5e3d9c0389a6027d861a21e78e3222fb6c5b7944520ef21761e
->>>>>>> 9d65d3f3
+        x-auth-token: >-
+          1b88db86331a38c21a0b235794b9e459856490d70408bcffb767f64ade0f83d2bdb4c4e181b9a9a30cdece7cb7c65208cc43b6c1bb5987f5ece00d348b1a905502a266f8fc64f0371cd6559393d72e031d0c2d0cabad58cccf957bb258bc86f05b5dc3d4fff3d5e3d9c0389a6027d861a21e78e3222fb6c5b7944520ef21761e
       body:
         encoding: utf8
         data: ''
@@ -221,34 +187,25 @@
         access-control-allow-origin: '*'
         access-control-expose-headers: MISSING-BUCKETS
         x-permitted-cross-domain-policies: master-only
-<<<<<<< HEAD
-        date: Tue, 16 Sep 2025 08:16:48 GMT
-        connection: close
-=======
         date: Thu, 11 Sep 2025 11:47:28 GMT
->>>>>>> 9d65d3f3
         content-type: application/octet-stream
-        content-length: '360'
+        content-length: '120'
       body:
         encoding: base64
         data: >-
-          lZ2cf2Rkjp+WgmpqlZaYi2linZmRlIVqmpOYnIyEkI+Mi4+clY2Oe2pimJmWhW5rnp6Mg3d+oJGRlIaFkIabj4uSiJGNnJSbm4ibiXhjkZiTj4hym42OjY+Df5CSmpSLhYWQkpSbgo6QiouKkJCLkpN3kJiOm5WHjIuOl5aRjZCbkZGUhZGNkY6ckI+XkJCHi4iZjpeOjY+XjpaUho6Pm6WZfIiVlpidg4mSk5+WeoaDhYF9iY6Qk5SPkZScmpqagoyUlp+deoqTmo2hcH6Pk5eLaWyCiHx+hn6Vk52mcn6Qi5eccn6FiJmQbmp7hpCBbGR1bnF1h2lmaGtudYCRkJicdXeJlJOhdHJ6jpWPeGlwdYKFgn1haGpwiH9ja2FiYmWFmZOSc3F1jIiYe25mfoaOjYJuY2Z1lIdye21kio+IhnOAaGZ6h5GbgHZkeoSAjY1va3hzjIt7a2tojHR1h32Lh5OOh4Z+
+          mYlllZBpmZaEj46VloRnm4hykJKIjZGVl4pplI6FhZKUgYmCkZF+jpKTjpGSh4qCiZSSjZOXhZSadn53jpWPjpibfJOSanl1iZObeImYa3h7fmdugpCXdIuUemx5iW5kcYiTcnmLinBpjod6a4iWhm18i3h0kop3
   - request:
       method: GET
       path: >-
-        /data/v11/datasets/59e9cfbdba632ac2ab8b23b5/layers/color/data?mag=4-4-1&x=3456&y=3320&z=1204&width=3&height=4&depth=10
+        /data/v10/datasets/59e9cfbdba632ac2ab8b23b5/layers/color/data?mag=8-8-2&x=3456&y=3320&z=1204&width=2&height=2&depth=5
       headers:
         host: localhost:9000
         accept: '*/*'
         accept-encoding: gzip, deflate
         connection: keep-alive
         user-agent: python-httpx/0.27.2
-<<<<<<< HEAD
-        x-auth-token: lO8PC6avEY3bxWJQMCYQvQ
-=======
-        x-auth-token: >-
-          1b88db86331a38c21a0b235794b9e459856490d70408bcffb767f64ade0f83d2bdb4c4e181b9a9a30cdece7cb7c65208cc43b6c1bb5987f5ece00d348b1a905502a266f8fc64f0371cd6559393d72e031d0c2d0cabad58cccf957bb258bc86f05b5dc3d4fff3d5e3d9c0389a6027d861a21e78e3222fb6c5b7944520ef21761e
->>>>>>> 9d65d3f3
+        x-auth-token: >-
+          1b88db86331a38c21a0b235794b9e459856490d70408bcffb767f64ade0f83d2bdb4c4e181b9a9a30cdece7cb7c65208cc43b6c1bb5987f5ece00d348b1a905502a266f8fc64f0371cd6559393d72e031d0c2d0cabad58cccf957bb258bc86f05b5dc3d4fff3d5e3d9c0389a6027d861a21e78e3222fb6c5b7944520ef21761e
       body:
         encoding: utf8
         data: ''
@@ -264,34 +221,24 @@
         access-control-allow-origin: '*'
         access-control-expose-headers: MISSING-BUCKETS
         x-permitted-cross-domain-policies: master-only
-<<<<<<< HEAD
-        date: Tue, 16 Sep 2025 08:16:48 GMT
-        connection: close
-=======
         date: Thu, 11 Sep 2025 11:47:28 GMT
->>>>>>> 9d65d3f3
         content-type: application/octet-stream
-        content-length: '120'
+        content-length: '20'
       body:
         encoding: base64
-        data: >-
-          mYlllZBpmZaEj46VloRnm4hykJKIjZGVl4pplI6FhZKUgYmCkZF+jpKTjpGSh4qCiZSSjZOXhZSadn53jpWPjpibfJOSanl1iZObeImYa3h7fmdugpCXdIuUemx5iW5kcYiTcnmLinBpjod6a4iWhm18i3h0kop3
+        data: kmaQiJFpiYSQkn1/iZJzdXWPing=
   - request:
       method: GET
       path: >-
-        /data/v11/datasets/59e9cfbdba632ac2ab8b23b5/layers/color/data?mag=8-8-2&x=3456&y=3320&z=1204&width=2&height=2&depth=5
+        /data/v10/datasets/59e9cfbdba632ac2ab8b23b5/layers/color/data?mag=16-16-4&x=3456&y=3312&z=1204&width=1&height=2&depth=3
       headers:
         host: localhost:9000
         accept: '*/*'
         accept-encoding: gzip, deflate
         connection: keep-alive
         user-agent: python-httpx/0.27.2
-<<<<<<< HEAD
-        x-auth-token: lO8PC6avEY3bxWJQMCYQvQ
-=======
-        x-auth-token: >-
-          1b88db86331a38c21a0b235794b9e459856490d70408bcffb767f64ade0f83d2bdb4c4e181b9a9a30cdece7cb7c65208cc43b6c1bb5987f5ece00d348b1a905502a266f8fc64f0371cd6559393d72e031d0c2d0cabad58cccf957bb258bc86f05b5dc3d4fff3d5e3d9c0389a6027d861a21e78e3222fb6c5b7944520ef21761e
->>>>>>> 9d65d3f3
+        x-auth-token: >-
+          1b88db86331a38c21a0b235794b9e459856490d70408bcffb767f64ade0f83d2bdb4c4e181b9a9a30cdece7cb7c65208cc43b6c1bb5987f5ece00d348b1a905502a266f8fc64f0371cd6559393d72e031d0c2d0cabad58cccf957bb258bc86f05b5dc3d4fff3d5e3d9c0389a6027d861a21e78e3222fb6c5b7944520ef21761e
       body:
         encoding: utf8
         data: ''
@@ -307,33 +254,24 @@
         access-control-allow-origin: '*'
         access-control-expose-headers: MISSING-BUCKETS
         x-permitted-cross-domain-policies: master-only
-<<<<<<< HEAD
-        date: Tue, 16 Sep 2025 08:16:48 GMT
-        connection: close
-=======
         date: Thu, 11 Sep 2025 11:47:28 GMT
->>>>>>> 9d65d3f3
         content-type: application/octet-stream
-        content-length: '20'
+        content-length: '6'
       body:
         encoding: base64
-        data: kmaQiJFpiYSQkn1/iZJzdXWPing=
+        data: b36Qfo+E
   - request:
       method: GET
       path: >-
-        /data/v11/datasets/59e9cfbdba632ac2ab8b23b5/layers/color/data?mag=16-16-4&x=3456&y=3312&z=1204&width=1&height=2&depth=3
+        /data/v10/datasets/59e9cfbdba632ac2ab8b23b5/layers/segmentation/data?mag=1-1-1&x=3457&y=3323&z=1204&width=10&height=10&depth=10
       headers:
         host: localhost:9000
         accept: '*/*'
         accept-encoding: gzip, deflate
         connection: keep-alive
         user-agent: python-httpx/0.27.2
-<<<<<<< HEAD
-        x-auth-token: lO8PC6avEY3bxWJQMCYQvQ
-=======
-        x-auth-token: >-
-          1b88db86331a38c21a0b235794b9e459856490d70408bcffb767f64ade0f83d2bdb4c4e181b9a9a30cdece7cb7c65208cc43b6c1bb5987f5ece00d348b1a905502a266f8fc64f0371cd6559393d72e031d0c2d0cabad58cccf957bb258bc86f05b5dc3d4fff3d5e3d9c0389a6027d861a21e78e3222fb6c5b7944520ef21761e
->>>>>>> 9d65d3f3
+        x-auth-token: >-
+          1b88db86331a38c21a0b235794b9e459856490d70408bcffb767f64ade0f83d2bdb4c4e181b9a9a30cdece7cb7c65208cc43b6c1bb5987f5ece00d348b1a905502a266f8fc64f0371cd6559393d72e031d0c2d0cabad58cccf957bb258bc86f05b5dc3d4fff3d5e3d9c0389a6027d861a21e78e3222fb6c5b7944520ef21761e
       body:
         encoding: utf8
         data: ''
@@ -349,33 +287,25 @@
         access-control-allow-origin: '*'
         access-control-expose-headers: MISSING-BUCKETS
         x-permitted-cross-domain-policies: master-only
-<<<<<<< HEAD
-        date: Tue, 16 Sep 2025 08:16:48 GMT
-        connection: close
-=======
         date: Thu, 11 Sep 2025 11:47:28 GMT
->>>>>>> 9d65d3f3
         content-type: application/octet-stream
-        content-length: '6'
+        content-length: '4000'
       body:
         encoding: base64
-        data: b36Qfo+E
+        data: >-
+          gBcAAIAXAACAFwAAgBcAAIAXAACAFwAAgBcAAIAXAACAFwAAgBcAAIAXAACAFwAAgBcAAIAXAACAFwAAgBcAAIAXAACAFwAAgBcAAIAXAACAFwAAgBcAAIAXAACAFwAAgBcAAIAXAACAFwAAgBcAAIAXAACAFwAAgBcAAIAXAACAFwAAgBcAAIAXAACAFwAAgBcAAIAXAACAFwAAgBcAAIAXAACAFwAAgBcAAIAXAACAFwAAgBcAAIAXAACAFwAAgBcAAIAXAACAFwAAgBcAAIAXAACAFwAAgBcAAIAXAACAFwAAgBcAAIAXAACAFwAAgBcAAIAXAACAFwAAgBcAAIAXAACAFwAAgBcAAIAXAACAFwAAgBcAAIAXAACAFwAAgBcAAIAXAACAFwAAgBcAAIAXAACAFwAAgBcAAIAXAACAFwAAgBcAAIAXAACAFwAAgBcAAIAXAACAFwAAgBcAAIAXAACAFwAAgBcAAIAXAACAFwAAgBcAAIAXAACAFwAAgBcAAIAXAACAFwAAgBcAAIAXAACAFwAAgBcAAIAXAACAFwAAgBcAAIAXAACAFwAAgBcAAIAXAACAFwAAgBcAAIAXAACAFwAAgBcAAIAXAACAFwAAgBcAAIAXAACAFwAAgBcAAIAXAACAFwAAgBcAAIAXAACAFwAAgBcAAIAXAACAFwAAgBcAAIAXAACAFwAAgBcAAIAXAACAFwAAgBcAAIAXAACAFwAAgBcAAIAXAACAFwAAgBcAAIAXAACAFwAAgBcAAIAXAACAFwAAgBcAAIAXAACAFwAAgBcAAIAXAACAFwAAgBcAAIAXAACAFwAAgBcAAIAXAACAFwAAgBcAAIAXAACAFwAAgBcAAIAXAACAFwAAgBcAAIAXAACAFwAAgBcAAIAXAACAFwAAgBcAAIAXAACAFwAAgBcAAIAXAACAFwAAgBcAAIAXAACAFwAAgBcAAIAXAACAFwAAgBcAAIAXAACAFwAAgBcAAIAXAACAFwAAgBcAAIAXAACAFwAAgBcAAIAXAACAFwAAgBcAAIAXAACAFwAAgBcAAIAXAACAFwAAgBcAAIAXAACAFwAAgBcAAIAXAACAFwAAgBcAAIAXAACAFwAAgBcAAIAXAACAFwAAgBcAAIAXAACAFwAAgBcAAIAXAACAFwAAgBcAAIAXAACAFwAAgBcAAIAXAACAFwAAgBcAAIAXAACAFwAAgBcAAIAXAACAFwAAgBcAAIAXAACAFwAAgBcAAIAXAACAFwAAgBcAAIAXAACAFwAAgBcAAIAXAACAFwAAgBcAAIAXAACAFwAAgBcAAIAXAACAFwAAgBcAAIAXAACAFwAAgBcAAIAXAACAFwAAgBcAAIAXAACAFwAAgBcAAIAXAACAFwAAgBcAAIAXAACAFwAAgBcAAIAXAACAFwAAgBcAAIAXAACAFwAAgBcAAIAXAACAFwAAgBcAAIAXAACAFwAAgBcAAIAXAACAFwAAgBcAAIAXAACAFwAAgBcAAIAXAACAFwAAgBcAAIAXAACAFwAAgBcAAIAXAACAFwAAgBcAAIAXAACAFwAAgBcAAIAXAACAFwAAgBcAAIAXAACAFwAAgBcAAIAXAACAFwAAgBcAAIAXAACAFwAAgBcAAIAXAACAFwAAgBcAAIAXAACAFwAAgBcAAIAXAACAFwAAgBcAAIAXAACAFwAAgBcAAIAXAACAFwAAgBcAAIAXAACAFwAAgBcAAIAXAACAFwAAgBcAAIAXAACAFwAAgBcAAIAXAACAFwAAgBcAAIAXAACAFwAAgBcAAIAXAACAFwAAgBcAAIAXAACAFwAAgBcAAIAXAACAFwAAgBcAAIAXAACAFwAAgBcAAIAXAACAFwAAgBcAAIAXAACAFwAAgBcAAIAXAACAFwAAgBcAAIAXAACAFwAAgBcAAIAXAACAFwAAgBcAAIAXAACAFwAAgBcAAIAXAACAFwAAgBcAAIAXAACAFwAAgBcAAIAXAACAFwAAgBcAAIAXAACAFwAAgBcAAIAXAACAFwAAgBcAAIAXAACAFwAAgBcAAIAXAACAFwAAgBcAAIAXAACAFwAAgBcAAIAXAACAFwAAgBcAAIAXAACAFwAAgBcAAIAXAACAFwAAgBcAAIAXAACAFwAAgBcAAIAXAACAFwAAgBcAAIAXAACAFwAAgBcAAIAXAACAFwAAgBcAAIAXAACAFwAAgBcAAIAXAACAFwAAgBcAAIAXAACAFwAAgBcAAIAXAACAFwAAgBcAAIAXAACAFwAAgBcAAIAXAACAFwAAgBcAAIAXAACAFwAAgBcAAIAXAACAFwAAgBcAAIAXAACAFwAAgBcAAIAXAACAFwAAgBcAAIAXAACAFwAAgBcAAIAXAACAFwAAgBcAAIAXAACAFwAAgBcAAIAXAACAFwAAgBcAAIAXAACAFwAAgBcAAIAXAACAFwAAgBcAAIAXAACAFwAAgBcAAIAXAACAFwAAgBcAAIAXAACAFwAAgBcAAIAXAACAFwAAgBcAAIAXAACAFwAAgBcAAIAXAACAFwAAgBcAAIAXAACAFwAAgBcAAIAXAACAFwAAgBcAAIAXAACAFwAAgBcAAIAXAACAFwAAgBcAAIAXAACAFwAAgBcAAIAXAACAFwAAgBcAAIAXAACAFwAAgBcAAIAXAACAFwAAgBcAAIAXAACAFwAAgBcAAIAXAACAFwAAgBcAAIAXAACAFwAAgBcAAIAXAACAFwAAgBcAAIAXAACAFwAAgBcAAIAXAACAFwAAgBcAAIAXAACAFwAAgBcAAIAXAACAFwAAgBcAAIAXAACAFwAAgBcAAIAXAACAFwAAgBcAAIAXAACAFwAAgBcAAIAXAACAFwAAgBcAAIAXAACAFwAAgBcAAIAXAACAFwAAgBcAAIAXAACAFwAAgBcAAIAXAACAFwAAgBcAAIAXAACAFwAAgBcAAIAXAACAFwAAgBcAAIAXAACAFwAAgBcAAIAXAACAFwAAgBcAAIAXAACAFwAAgBcAAIAXAACAFwAAgBcAAIAXAACAFwAAgBcAAIAXAACAFwAAgBcAAIAXAACAFwAAgBcAAIAXAACAFwAAgBcAAIAXAACAFwAAgBcAAIAXAACAFwAAgBcAAIAXAACAFwAAgBcAAIAXAACAFwAAgBcAAIAXAACAFwAAgBcAAIAXAACAFwAAgBcAAIAXAACAFwAAgBcAAIAXAACAFwAAgBcAAIAXAACAFwAAgBcAAIAXAACAFwAAgBcAAIAXAACAFwAAgBcAAIAXAACAFwAAgBcAAIAXAACAFwAAgBcAAIAXAACAFwAAgBcAAIAXAACAFwAAgBcAAIAXAACAFwAAgBcAAIAXAACAFwAAgBcAAIAXAACAFwAAgBcAAIAXAACAFwAAgBcAAIAXAACAFwAAgBcAAIAXAACAFwAAgBcAAIAXAACAFwAAgBcAAIAXAACAFwAAgBcAAIAXAACAFwAAgBcAAIAXAACAFwAAgBcAAIAXAACAFwAAgBcAAIAXAACAFwAA6LcAAIAXAACAFwAAgBcAAIAXAACAFwAAgBcAAIAXAACAFwAAgBcAAOi3AADotwAAgBcAAIAXAACAFwAAgBcAAIAXAACAFwAAgBcAAIAXAADotwAA6LcAAOi3AACAFwAAgBcAAIAXAACAFwAAgBcAAIAXAACAFwAA6LcAAOi3AADotwAA6LcAAIAXAACAFwAAgBcAAIAXAACAFwAAgBcAAIAXAACAFwAAgBcAAIAXAACAFwAAgBcAAIAXAACAFwAAgBcAAIAXAACAFwAAgBcAAIAXAACAFwAAgBcAAIAXAACAFwAAgBcAAIAXAACAFwAAgBcAAIAXAACAFwAAgBcAAIAXAACAFwAAgBcAAIAXAACAFwAAgBcAAOi3AACAFwAAgBcAAIAXAACAFwAAgBcAAIAXAACAFwAAgBcAAIAXAADotwAA6LcAAIAXAACAFwAAgBcAAIAXAACAFwAAgBcAAIAXAACAFwAA6LcAAOi3AADotwAAgBcAAIAXAACAFwAAgBcAAIAXAACAFwAAgBcAAOi3AADotwAA6LcAAOi3AACAFwAAgBcAAIAXAACAFwAAgBcAAIAXAADotwAA6LcAAOi3AADotwAA6LcAAIAXAACAFwAAgBcAAIAXAACAFwAA6LcAAOi3AADotwAA6LcAAOi3AADotwAA6LcAAOi3AADotwAA6LcAAOi3AADotwAA6LcAAOi3AADotwAA6LcAAOi3AADotwAA6LcAAOi3AACAFwAAgBcAAIAXAACAFwAAgBcAAIAXAACAFwAAgBcAAIAXAACAFwAA6LcAAIAXAACAFwAAgBcAAIAXAACAFwAAgBcAAIAXAACAFwAAgBcAAOi3AADotwAAgBcAAIAXAACAFwAAgBcAAIAXAACAFwAAgBcAAIAXAADotwAA6LcAAOi3AACAFwAAgBcAAIAXAACAFwAAgBcAAIAXAACAFwAA6LcAAOi3AADotwAA6LcAAIAXAACAFwAAgBcAAIAXAACAFwAAgBcAAOi3AADotwAA6LcAAOi3AADotwAAgBcAAIAXAACAFwAAgBcAAIAXAADotwAA6LcAAOi3AADotwAA6LcAAOi3AADotwAAgBcAAIAXAACAFwAA6LcAAOi3AADotwAA6LcAAOi3AADotwAA6LcAAOi3AADotwAA6LcAAOi3AADotwAA6LcAAOi3AADotwAA6LcAAOi3AADotwAA6LcAAOi3AADotwAA6LcAAOi3AADotwAA6LcAAOi3AADotwAA6LcAAOi3AADotwAA6LcAAOi3AACAFwAAgBcAAIAXAACAFwAAgBcAAIAXAACAFwAAgBcAAOi3AADotwAA6LcAAIAXAACAFwAAgBcAAIAXAACAFwAAgBcAAIAXAADotwAA6LcAAOi3AADotwAAgBcAAIAXAACAFwAAgBcAAIAXAACAFwAA6LcAAOi3AADotwAA6LcAAOi3AACAFwAAgBcAAIAXAACAFwAAgBcAAOi3AADotwAA6LcAAOi3AADotwAA6LcAAIAXAACAFwAAgBcAAIAXAADotwAA6LcAAOi3AADotwAA6LcAAOi3AADotwAA6LcAAOi3AADotwAA6LcAAOi3AADotwAA6LcAAOi3AADotwAA6LcAAOi3AADotwAA6LcAAOi3AADotwAA6LcAAOi3AADotwAA6LcAAOi3AADotwAA6LcAAOi3AADotwAA6LcAAOi3AADotwAA6LcAAOi3AADotwAA6LcAAOi3AADotwAA6LcAAOi3AADotwAA6LcAAOi3AADotwAA6LcAAOi3AADotwAA6LcAAA==
   - request:
       method: GET
       path: >-
-        /data/v11/datasets/59e9cfbdba632ac2ab8b23b5/layers/segmentation/data?mag=1-1-1&x=3457&y=3323&z=1204&width=10&height=10&depth=10
+        /data/v10/datasets/59e9cfbdba632ac2ab8b23b5/layers/segmentation/data?mag=2-2-1&x=3456&y=3322&z=1204&width=6&height=6&depth=10
       headers:
         host: localhost:9000
         accept: '*/*'
         accept-encoding: gzip, deflate
         connection: keep-alive
         user-agent: python-httpx/0.27.2
-<<<<<<< HEAD
-        x-auth-token: lO8PC6avEY3bxWJQMCYQvQ
-=======
-        x-auth-token: >-
-          1b88db86331a38c21a0b235794b9e459856490d70408bcffb767f64ade0f83d2bdb4c4e181b9a9a30cdece7cb7c65208cc43b6c1bb5987f5ece00d348b1a905502a266f8fc64f0371cd6559393d72e031d0c2d0cabad58cccf957bb258bc86f05b5dc3d4fff3d5e3d9c0389a6027d861a21e78e3222fb6c5b7944520ef21761e
->>>>>>> 9d65d3f3
+        x-auth-token: >-
+          1b88db86331a38c21a0b235794b9e459856490d70408bcffb767f64ade0f83d2bdb4c4e181b9a9a30cdece7cb7c65208cc43b6c1bb5987f5ece00d348b1a905502a266f8fc64f0371cd6559393d72e031d0c2d0cabad58cccf957bb258bc86f05b5dc3d4fff3d5e3d9c0389a6027d861a21e78e3222fb6c5b7944520ef21761e
       body:
         encoding: utf8
         data: ''
@@ -391,34 +321,25 @@
         access-control-allow-origin: '*'
         access-control-expose-headers: MISSING-BUCKETS
         x-permitted-cross-domain-policies: master-only
-<<<<<<< HEAD
-        date: Tue, 16 Sep 2025 08:16:48 GMT
-        connection: close
-=======
-        date: Thu, 11 Sep 2025 11:47:28 GMT
->>>>>>> 9d65d3f3
+        date: Thu, 11 Sep 2025 11:47:29 GMT
         content-type: application/octet-stream
-        content-length: '4000'
+        content-length: '1440'
       body:
         encoding: base64
         data: >-
-          gBcAAIAXAACAFwAAgBcAAIAXAACAFwAAgBcAAIAXAACAFwAAgBcAAIAXAACAFwAAgBcAAIAXAACAFwAAgBcAAIAXAACAFwAAgBcAAIAXAACAFwAAgBcAAIAXAACAFwAAgBcAAIAXAACAFwAAgBcAAIAXAACAFwAAgBcAAIAXAACAFwAAgBcAAIAXAACAFwAAgBcAAIAXAACAFwAAgBcAAIAXAACAFwAAgBcAAIAXAACAFwAAgBcAAIAXAACAFwAAgBcAAIAXAACAFwAAgBcAAIAXAACAFwAAgBcAAIAXAACAFwAAgBcAAIAXAACAFwAAgBcAAIAXAACAFwAAgBcAAIAXAACAFwAAgBcAAIAXAACAFwAAgBcAAIAXAACAFwAAgBcAAIAXAACAFwAAgBcAAIAXAACAFwAAgBcAAIAXAACAFwAAgBcAAIAXAACAFwAAgBcAAIAXAACAFwAAgBcAAIAXAACAFwAAgBcAAIAXAACAFwAAgBcAAIAXAACAFwAAgBcAAIAXAACAFwAAgBcAAIAXAACAFwAAgBcAAIAXAACAFwAAgBcAAIAXAACAFwAAgBcAAIAXAACAFwAAgBcAAIAXAACAFwAAgBcAAIAXAACAFwAAgBcAAIAXAACAFwAAgBcAAIAXAACAFwAAgBcAAIAXAACAFwAAgBcAAIAXAACAFwAAgBcAAIAXAACAFwAAgBcAAIAXAACAFwAAgBcAAIAXAACAFwAAgBcAAIAXAACAFwAAgBcAAIAXAACAFwAAgBcAAIAXAACAFwAAgBcAAIAXAACAFwAAgBcAAIAXAACAFwAAgBcAAIAXAACAFwAAgBcAAIAXAACAFwAAgBcAAIAXAACAFwAAgBcAAIAXAACAFwAAgBcAAIAXAACAFwAAgBcAAIAXAACAFwAAgBcAAIAXAACAFwAAgBcAAIAXAACAFwAAgBcAAIAXAACAFwAAgBcAAIAXAACAFwAAgBcAAIAXAACAFwAAgBcAAIAXAACAFwAAgBcAAIAXAACAFwAAgBcAAIAXAACAFwAAgBcAAIAXAACAFwAAgBcAAIAXAACAFwAAgBcAAIAXAACAFwAAgBcAAIAXAACAFwAAgBcAAIAXAACAFwAAgBcAAIAXAACAFwAAgBcAAIAXAACAFwAAgBcAAIAXAACAFwAAgBcAAIAXAACAFwAAgBcAAIAXAACAFwAAgBcAAIAXAACAFwAAgBcAAIAXAACAFwAAgBcAAIAXAACAFwAAgBcAAIAXAACAFwAAgBcAAIAXAACAFwAAgBcAAIAXAACAFwAAgBcAAIAXAACAFwAAgBcAAIAXAACAFwAAgBcAAIAXAACAFwAAgBcAAIAXAACAFwAAgBcAAIAXAACAFwAAgBcAAIAXAACAFwAAgBcAAIAXAACAFwAAgBcAAIAXAACAFwAAgBcAAIAXAACAFwAAgBcAAIAXAACAFwAAgBcAAIAXAACAFwAAgBcAAIAXAACAFwAAgBcAAIAXAACAFwAAgBcAAIAXAACAFwAAgBcAAIAXAACAFwAAgBcAAIAXAACAFwAAgBcAAIAXAACAFwAAgBcAAIAXAACAFwAAgBcAAIAXAACAFwAAgBcAAIAXAACAFwAAgBcAAIAXAACAFwAAgBcAAIAXAACAFwAAgBcAAIAXAACAFwAAgBcAAIAXAACAFwAAgBcAAIAXAACAFwAAgBcAAIAXAACAFwAAgBcAAIAXAACAFwAAgBcAAIAXAACAFwAAgBcAAIAXAACAFwAAgBcAAIAXAACAFwAAgBcAAIAXAACAFwAAgBcAAIAXAACAFwAAgBcAAIAXAACAFwAAgBcAAIAXAACAFwAAgBcAAIAXAACAFwAAgBcAAIAXAACAFwAAgBcAAIAXAACAFwAAgBcAAIAXAACAFwAAgBcAAIAXAACAFwAAgBcAAIAXAACAFwAAgBcAAIAXAACAFwAAgBcAAIAXAACAFwAAgBcAAIAXAACAFwAAgBcAAIAXAACAFwAAgBcAAIAXAACAFwAAgBcAAIAXAACAFwAAgBcAAIAXAACAFwAAgBcAAIAXAACAFwAAgBcAAIAXAACAFwAAgBcAAIAXAACAFwAAgBcAAIAXAACAFwAAgBcAAIAXAACAFwAAgBcAAIAXAACAFwAAgBcAAIAXAACAFwAAgBcAAIAXAACAFwAAgBcAAIAXAACAFwAAgBcAAIAXAACAFwAAgBcAAIAXAACAFwAAgBcAAIAXAACAFwAAgBcAAIAXAACAFwAAgBcAAIAXAACAFwAAgBcAAIAXAACAFwAAgBcAAIAXAACAFwAAgBcAAIAXAACAFwAAgBcAAIAXAACAFwAAgBcAAIAXAACAFwAAgBcAAIAXAACAFwAAgBcAAIAXAACAFwAAgBcAAIAXAACAFwAAgBcAAIAXAACAFwAAgBcAAIAXAACAFwAAgBcAAIAXAACAFwAAgBcAAIAXAACAFwAAgBcAAIAXAACAFwAAgBcAAIAXAACAFwAAgBcAAIAXAACAFwAAgBcAAIAXAACAFwAAgBcAAIAXAACAFwAAgBcAAIAXAACAFwAAgBcAAIAXAACAFwAAgBcAAIAXAACAFwAAgBcAAIAXAACAFwAAgBcAAIAXAACAFwAAgBcAAIAXAACAFwAAgBcAAIAXAACAFwAAgBcAAIAXAACAFwAAgBcAAIAXAACAFwAAgBcAAIAXAACAFwAAgBcAAIAXAACAFwAAgBcAAIAXAACAFwAAgBcAAIAXAACAFwAAgBcAAIAXAACAFwAAgBcAAIAXAACAFwAAgBcAAIAXAACAFwAAgBcAAIAXAACAFwAAgBcAAIAXAACAFwAAgBcAAIAXAACAFwAAgBcAAIAXAACAFwAAgBcAAIAXAACAFwAAgBcAAIAXAACAFwAAgBcAAIAXAACAFwAAgBcAAIAXAACAFwAAgBcAAIAXAACAFwAAgBcAAIAXAACAFwAAgBcAAIAXAACAFwAAgBcAAIAXAACAFwAAgBcAAIAXAACAFwAAgBcAAIAXAACAFwAAgBcAAIAXAACAFwAAgBcAAIAXAACAFwAAgBcAAIAXAACAFwAAgBcAAIAXAACAFwAAgBcAAIAXAACAFwAAgBcAAIAXAACAFwAAgBcAAIAXAACAFwAAgBcAAIAXAACAFwAAgBcAAIAXAACAFwAAgBcAAIAXAACAFwAAgBcAAIAXAACAFwAAgBcAAIAXAACAFwAAgBcAAIAXAACAFwAAgBcAAIAXAACAFwAAgBcAAIAXAACAFwAAgBcAAIAXAACAFwAAgBcAAIAXAACAFwAAgBcAAIAXAACAFwAAgBcAAIAXAACAFwAAgBcAAIAXAACAFwAAgBcAAIAXAACAFwAAgBcAAIAXAACAFwAAgBcAAIAXAACAFwAAgBcAAIAXAACAFwAAgBcAAIAXAACAFwAAgBcAAIAXAACAFwAAgBcAAIAXAACAFwAAgBcAAIAXAACAFwAAgBcAAIAXAACAFwAAgBcAAIAXAACAFwAAgBcAAIAXAACAFwAA6LcAAIAXAACAFwAAgBcAAIAXAACAFwAAgBcAAIAXAACAFwAAgBcAAOi3AADotwAAgBcAAIAXAACAFwAAgBcAAIAXAACAFwAAgBcAAIAXAADotwAA6LcAAOi3AACAFwAAgBcAAIAXAACAFwAAgBcAAIAXAACAFwAA6LcAAOi3AADotwAA6LcAAIAXAACAFwAAgBcAAIAXAACAFwAAgBcAAIAXAACAFwAAgBcAAIAXAACAFwAAgBcAAIAXAACAFwAAgBcAAIAXAACAFwAAgBcAAIAXAACAFwAAgBcAAIAXAACAFwAAgBcAAIAXAACAFwAAgBcAAIAXAACAFwAAgBcAAIAXAACAFwAAgBcAAIAXAACAFwAAgBcAAOi3AACAFwAAgBcAAIAXAACAFwAAgBcAAIAXAACAFwAAgBcAAIAXAADotwAA6LcAAIAXAACAFwAAgBcAAIAXAACAFwAAgBcAAIAXAACAFwAA6LcAAOi3AADotwAAgBcAAIAXAACAFwAAgBcAAIAXAACAFwAAgBcAAOi3AADotwAA6LcAAOi3AACAFwAAgBcAAIAXAACAFwAAgBcAAIAXAADotwAA6LcAAOi3AADotwAA6LcAAIAXAACAFwAAgBcAAIAXAACAFwAA6LcAAOi3AADotwAA6LcAAOi3AADotwAA6LcAAOi3AADotwAA6LcAAOi3AADotwAA6LcAAOi3AADotwAA6LcAAOi3AADotwAA6LcAAOi3AACAFwAAgBcAAIAXAACAFwAAgBcAAIAXAACAFwAAgBcAAIAXAACAFwAA6LcAAIAXAACAFwAAgBcAAIAXAACAFwAAgBcAAIAXAACAFwAAgBcAAOi3AADotwAAgBcAAIAXAACAFwAAgBcAAIAXAACAFwAAgBcAAIAXAADotwAA6LcAAOi3AACAFwAAgBcAAIAXAACAFwAAgBcAAIAXAACAFwAA6LcAAOi3AADotwAA6LcAAIAXAACAFwAAgBcAAIAXAACAFwAAgBcAAOi3AADotwAA6LcAAOi3AADotwAAgBcAAIAXAACAFwAAgBcAAIAXAADotwAA6LcAAOi3AADotwAA6LcAAOi3AADotwAAgBcAAIAXAACAFwAA6LcAAOi3AADotwAA6LcAAOi3AADotwAA6LcAAOi3AADotwAA6LcAAOi3AADotwAA6LcAAOi3AADotwAA6LcAAOi3AADotwAA6LcAAOi3AADotwAA6LcAAOi3AADotwAA6LcAAOi3AADotwAA6LcAAOi3AADotwAA6LcAAOi3AACAFwAAgBcAAIAXAACAFwAAgBcAAIAXAACAFwAAgBcAAOi3AADotwAA6LcAAIAXAACAFwAAgBcAAIAXAACAFwAAgBcAAIAXAADotwAA6LcAAOi3AADotwAAgBcAAIAXAACAFwAAgBcAAIAXAACAFwAA6LcAAOi3AADotwAA6LcAAOi3AACAFwAAgBcAAIAXAACAFwAAgBcAAOi3AADotwAA6LcAAOi3AADotwAA6LcAAIAXAACAFwAAgBcAAIAXAADotwAA6LcAAOi3AADotwAA6LcAAOi3AADotwAA6LcAAOi3AADotwAA6LcAAOi3AADotwAA6LcAAOi3AADotwAA6LcAAOi3AADotwAA6LcAAOi3AADotwAA6LcAAOi3AADotwAA6LcAAOi3AADotwAA6LcAAOi3AADotwAA6LcAAOi3AADotwAA6LcAAOi3AADotwAA6LcAAOi3AADotwAA6LcAAOi3AADotwAA6LcAAOi3AADotwAA6LcAAOi3AADotwAA6LcAAA==
+          gBcAAIAXAACAFwAAgBcAAIAXAACAFwAAgBcAAIAXAACAFwAAgBcAAIAXAACAFwAAgBcAAIAXAACAFwAAgBcAAIAXAACAFwAAgBcAAIAXAACAFwAAgBcAAIAXAACAFwAAgBcAAIAXAACAFwAAgBcAAIAXAACAFwAAgBcAAIAXAACAFwAAgBcAAIAXAACAFwAAgBcAAIAXAACAFwAAgBcAAIAXAACAFwAAgBcAAIAXAACAFwAAgBcAAIAXAACAFwAAgBcAAIAXAACAFwAAgBcAAIAXAACAFwAAgBcAAIAXAACAFwAAgBcAAIAXAACAFwAAgBcAAIAXAACAFwAAgBcAAIAXAACAFwAAgBcAAIAXAACAFwAAgBcAAIAXAACAFwAAgBcAAIAXAACAFwAAgBcAAIAXAACAFwAAgBcAAIAXAACAFwAAgBcAAIAXAACAFwAAgBcAAIAXAACAFwAAgBcAAIAXAACAFwAAgBcAAIAXAACAFwAAgBcAAIAXAACAFwAAgBcAAIAXAACAFwAAgBcAAIAXAACAFwAAgBcAAIAXAACAFwAAgBcAAIAXAACAFwAAgBcAAIAXAACAFwAAgBcAAIAXAACAFwAAgBcAAIAXAACAFwAAgBcAAIAXAACAFwAAgBcAAIAXAACAFwAAgBcAAIAXAACAFwAAgBcAAIAXAACAFwAAgBcAAIAXAACAFwAAgBcAAIAXAACAFwAAgBcAAIAXAACAFwAAgBcAAIAXAACAFwAAgBcAAIAXAACAFwAAgBcAAIAXAACAFwAAgBcAAIAXAACAFwAAgBcAAIAXAACAFwAAgBcAAIAXAACAFwAAgBcAAIAXAACAFwAAgBcAAIAXAACAFwAAgBcAAIAXAACAFwAAgBcAAIAXAACAFwAAgBcAAIAXAACAFwAAgBcAAIAXAACAFwAAgBcAAIAXAACAFwAAgBcAAIAXAACAFwAAgBcAAIAXAACAFwAAgBcAAIAXAACAFwAAgBcAAIAXAACAFwAAgBcAAIAXAACAFwAAgBcAAIAXAACAFwAAgBcAAIAXAACAFwAAgBcAAIAXAACAFwAAgBcAAIAXAACAFwAAgBcAAIAXAACAFwAAgBcAAIAXAACAFwAA6LcAAIAXAACAFwAAgBcAAIAXAACAFwAAgBcAAIAXAACAFwAAgBcAAIAXAACAFwAAgBcAAIAXAACAFwAAgBcAAIAXAACAFwAAgBcAAIAXAACAFwAAgBcAAIAXAACAFwAA6LcAAIAXAACAFwAAgBcAAIAXAACAFwAA6LcAAOi3AACAFwAAgBcAAIAXAACAFwAA6LcAAOi3AADotwAAgBcAAIAXAACAFwAAgBcAAIAXAACAFwAAgBcAAIAXAACAFwAAgBcAAIAXAACAFwAAgBcAAIAXAACAFwAA6LcAAIAXAACAFwAAgBcAAIAXAACAFwAA6LcAAOi3AACAFwAAgBcAAIAXAACAFwAA6LcAAOi3AADotwAAgBcAAIAXAACAFwAA6LcAAOi3AADotwAA6LcAAOi3AADotwAAgBcAAIAXAACAFwAAgBcAAIAXAACAFwAA6LcAAIAXAACAFwAAgBcAAIAXAACAFwAA6LcAAOi3AACAFwAAgBcAAIAXAACAFwAA6LcAAOi3AADotwAAgBcAAIAXAACAFwAA6LcAAOi3AADotwAA6LcAAOi3AADotwAA6LcAAOi3AADotwAA6LcAAOi3AADotwAA6LcAAIAXAACAFwAAgBcAAIAXAACAFwAA6LcAAOi3AACAFwAAgBcAAIAXAACAFwAA6LcAAOi3AADotwAAgBcAAIAXAACAFwAA6LcAAOi3AADotwAA6LcAAOi3AADotwAA6LcAAOi3AADotwAA6LcAAOi3AADotwAA6LcAAOi3AADotwAA6LcAAOi3AADotwAA
   - request:
       method: GET
       path: >-
-        /data/v11/datasets/59e9cfbdba632ac2ab8b23b5/layers/segmentation/data?mag=2-2-1&x=3456&y=3322&z=1204&width=6&height=6&depth=10
+        /data/v10/datasets/59e9cfbdba632ac2ab8b23b5/layers/segmentation/data?mag=4-4-1&x=3456&y=3320&z=1204&width=3&height=4&depth=10
       headers:
         host: localhost:9000
         accept: '*/*'
         accept-encoding: gzip, deflate
         connection: keep-alive
         user-agent: python-httpx/0.27.2
-<<<<<<< HEAD
-        x-auth-token: lO8PC6avEY3bxWJQMCYQvQ
-=======
-        x-auth-token: >-
-          1b88db86331a38c21a0b235794b9e459856490d70408bcffb767f64ade0f83d2bdb4c4e181b9a9a30cdece7cb7c65208cc43b6c1bb5987f5ece00d348b1a905502a266f8fc64f0371cd6559393d72e031d0c2d0cabad58cccf957bb258bc86f05b5dc3d4fff3d5e3d9c0389a6027d861a21e78e3222fb6c5b7944520ef21761e
->>>>>>> 9d65d3f3
+        x-auth-token: >-
+          1b88db86331a38c21a0b235794b9e459856490d70408bcffb767f64ade0f83d2bdb4c4e181b9a9a30cdece7cb7c65208cc43b6c1bb5987f5ece00d348b1a905502a266f8fc64f0371cd6559393d72e031d0c2d0cabad58cccf957bb258bc86f05b5dc3d4fff3d5e3d9c0389a6027d861a21e78e3222fb6c5b7944520ef21761e
       body:
         encoding: utf8
         data: ''
@@ -434,34 +355,25 @@
         access-control-allow-origin: '*'
         access-control-expose-headers: MISSING-BUCKETS
         x-permitted-cross-domain-policies: master-only
-<<<<<<< HEAD
-        date: Tue, 16 Sep 2025 08:16:48 GMT
-        connection: close
-=======
         date: Thu, 11 Sep 2025 11:47:29 GMT
->>>>>>> 9d65d3f3
         content-type: application/octet-stream
-        content-length: '1440'
+        content-length: '480'
       body:
         encoding: base64
         data: >-
-          gBcAAIAXAACAFwAAgBcAAIAXAACAFwAAgBcAAIAXAACAFwAAgBcAAIAXAACAFwAAgBcAAIAXAACAFwAAgBcAAIAXAACAFwAAgBcAAIAXAACAFwAAgBcAAIAXAACAFwAAgBcAAIAXAACAFwAAgBcAAIAXAACAFwAAgBcAAIAXAACAFwAAgBcAAIAXAACAFwAAgBcAAIAXAACAFwAAgBcAAIAXAACAFwAAgBcAAIAXAACAFwAAgBcAAIAXAACAFwAAgBcAAIAXAACAFwAAgBcAAIAXAACAFwAAgBcAAIAXAACAFwAAgBcAAIAXAACAFwAAgBcAAIAXAACAFwAAgBcAAIAXAACAFwAAgBcAAIAXAACAFwAAgBcAAIAXAACAFwAAgBcAAIAXAACAFwAAgBcAAIAXAACAFwAAgBcAAIAXAACAFwAAgBcAAIAXAACAFwAAgBcAAIAXAACAFwAAgBcAAIAXAACAFwAAgBcAAIAXAACAFwAAgBcAAIAXAACAFwAAgBcAAIAXAACAFwAAgBcAAIAXAACAFwAAgBcAAIAXAACAFwAAgBcAAIAXAACAFwAAgBcAAIAXAACAFwAAgBcAAIAXAACAFwAAgBcAAIAXAACAFwAAgBcAAIAXAACAFwAAgBcAAIAXAACAFwAAgBcAAIAXAACAFwAAgBcAAIAXAACAFwAAgBcAAIAXAACAFwAAgBcAAIAXAACAFwAAgBcAAIAXAACAFwAAgBcAAIAXAACAFwAAgBcAAIAXAACAFwAAgBcAAIAXAACAFwAAgBcAAIAXAACAFwAAgBcAAIAXAACAFwAAgBcAAIAXAACAFwAAgBcAAIAXAACAFwAAgBcAAIAXAACAFwAAgBcAAIAXAACAFwAAgBcAAIAXAACAFwAAgBcAAIAXAACAFwAAgBcAAIAXAACAFwAAgBcAAIAXAACAFwAAgBcAAIAXAACAFwAAgBcAAIAXAACAFwAAgBcAAIAXAACAFwAAgBcAAIAXAACAFwAAgBcAAIAXAACAFwAAgBcAAIAXAACAFwAAgBcAAIAXAACAFwAAgBcAAIAXAACAFwAAgBcAAIAXAACAFwAAgBcAAIAXAACAFwAAgBcAAIAXAACAFwAA6LcAAIAXAACAFwAAgBcAAIAXAACAFwAAgBcAAIAXAACAFwAAgBcAAIAXAACAFwAAgBcAAIAXAACAFwAAgBcAAIAXAACAFwAAgBcAAIAXAACAFwAAgBcAAIAXAACAFwAA6LcAAIAXAACAFwAAgBcAAIAXAACAFwAA6LcAAOi3AACAFwAAgBcAAIAXAACAFwAA6LcAAOi3AADotwAAgBcAAIAXAACAFwAAgBcAAIAXAACAFwAAgBcAAIAXAACAFwAAgBcAAIAXAACAFwAAgBcAAIAXAACAFwAA6LcAAIAXAACAFwAAgBcAAIAXAACAFwAA6LcAAOi3AACAFwAAgBcAAIAXAACAFwAA6LcAAOi3AADotwAAgBcAAIAXAACAFwAA6LcAAOi3AADotwAA6LcAAOi3AADotwAAgBcAAIAXAACAFwAAgBcAAIAXAACAFwAA6LcAAIAXAACAFwAAgBcAAIAXAACAFwAA6LcAAOi3AACAFwAAgBcAAIAXAACAFwAA6LcAAOi3AADotwAAgBcAAIAXAACAFwAA6LcAAOi3AADotwAA6LcAAOi3AADotwAA6LcAAOi3AADotwAA6LcAAOi3AADotwAA6LcAAIAXAACAFwAAgBcAAIAXAACAFwAA6LcAAOi3AACAFwAAgBcAAIAXAACAFwAA6LcAAOi3AADotwAAgBcAAIAXAACAFwAA6LcAAOi3AADotwAA6LcAAOi3AADotwAA6LcAAOi3AADotwAA6LcAAOi3AADotwAA6LcAAOi3AADotwAA6LcAAOi3AADotwAA
+          gBcAAIAXAACAFwAAgBcAAIAXAACAFwAAgBcAAIAXAACAFwAAgBcAAIAXAACAFwAAgBcAAIAXAACAFwAAgBcAAIAXAACAFwAAgBcAAIAXAACAFwAAgBcAAIAXAACAFwAAgBcAAIAXAACAFwAAgBcAAIAXAACAFwAAgBcAAIAXAACAFwAAgBcAAIAXAACAFwAAgBcAAIAXAACAFwAAgBcAAIAXAACAFwAAgBcAAIAXAACAFwAAgBcAAIAXAACAFwAAgBcAAIAXAACAFwAAgBcAAIAXAACAFwAAgBcAAIAXAACAFwAAgBcAAIAXAACAFwAAgBcAAIAXAACAFwAAgBcAAIAXAACAFwAAgBcAAIAXAACAFwAA6LcAAIAXAACAFwAAgBcAAIAXAACAFwAAgBcAAIAXAACAFwAA6LcAAIAXAACAFwAA6LcAAOi3AACAFwAAgBcAAIAXAACAFwAAgBcAAIAXAACAFwAA6LcAAIAXAACAFwAA6LcAAOi3AADotwAAgBcAAIAXAACAFwAA6LcAAIAXAACAFwAA6LcAAOi3AACAFwAA6LcAAOi3AADotwAAgBcAAIAXAACAFwAA6LcAAIAXAACAFwAA6LcAAOi3AADotwAA6LcAAOi3AADotwAA
   - request:
       method: GET
       path: >-
-        /data/v11/datasets/59e9cfbdba632ac2ab8b23b5/layers/segmentation/data?mag=4-4-1&x=3456&y=3320&z=1204&width=3&height=4&depth=10
+        /data/v10/datasets/59e9cfbdba632ac2ab8b23b5/layers/segmentation/data?mag=8-8-2&x=3456&y=3320&z=1204&width=2&height=2&depth=5
       headers:
         host: localhost:9000
         accept: '*/*'
         accept-encoding: gzip, deflate
         connection: keep-alive
         user-agent: python-httpx/0.27.2
-<<<<<<< HEAD
-        x-auth-token: lO8PC6avEY3bxWJQMCYQvQ
-=======
-        x-auth-token: >-
-          1b88db86331a38c21a0b235794b9e459856490d70408bcffb767f64ade0f83d2bdb4c4e181b9a9a30cdece7cb7c65208cc43b6c1bb5987f5ece00d348b1a905502a266f8fc64f0371cd6559393d72e031d0c2d0cabad58cccf957bb258bc86f05b5dc3d4fff3d5e3d9c0389a6027d861a21e78e3222fb6c5b7944520ef21761e
->>>>>>> 9d65d3f3
+        x-auth-token: >-
+          1b88db86331a38c21a0b235794b9e459856490d70408bcffb767f64ade0f83d2bdb4c4e181b9a9a30cdece7cb7c65208cc43b6c1bb5987f5ece00d348b1a905502a266f8fc64f0371cd6559393d72e031d0c2d0cabad58cccf957bb258bc86f05b5dc3d4fff3d5e3d9c0389a6027d861a21e78e3222fb6c5b7944520ef21761e
       body:
         encoding: utf8
         data: ''
@@ -477,34 +389,25 @@
         access-control-allow-origin: '*'
         access-control-expose-headers: MISSING-BUCKETS
         x-permitted-cross-domain-policies: master-only
-<<<<<<< HEAD
-        date: Tue, 16 Sep 2025 08:16:48 GMT
-        connection: close
-=======
         date: Thu, 11 Sep 2025 11:47:29 GMT
->>>>>>> 9d65d3f3
         content-type: application/octet-stream
-        content-length: '480'
+        content-length: '80'
       body:
         encoding: base64
         data: >-
-          gBcAAIAXAACAFwAAgBcAAIAXAACAFwAAgBcAAIAXAACAFwAAgBcAAIAXAACAFwAAgBcAAIAXAACAFwAAgBcAAIAXAACAFwAAgBcAAIAXAACAFwAAgBcAAIAXAACAFwAAgBcAAIAXAACAFwAAgBcAAIAXAACAFwAAgBcAAIAXAACAFwAAgBcAAIAXAACAFwAAgBcAAIAXAACAFwAAgBcAAIAXAACAFwAAgBcAAIAXAACAFwAAgBcAAIAXAACAFwAAgBcAAIAXAACAFwAAgBcAAIAXAACAFwAAgBcAAIAXAACAFwAAgBcAAIAXAACAFwAAgBcAAIAXAACAFwAAgBcAAIAXAACAFwAAgBcAAIAXAACAFwAA6LcAAIAXAACAFwAAgBcAAIAXAACAFwAAgBcAAIAXAACAFwAA6LcAAIAXAACAFwAA6LcAAOi3AACAFwAAgBcAAIAXAACAFwAAgBcAAIAXAACAFwAA6LcAAIAXAACAFwAA6LcAAOi3AADotwAAgBcAAIAXAACAFwAA6LcAAIAXAACAFwAA6LcAAOi3AACAFwAA6LcAAOi3AADotwAAgBcAAIAXAACAFwAA6LcAAIAXAACAFwAA6LcAAOi3AADotwAA6LcAAOi3AADotwAA
+          gBcAAIAXAACAFwAAgBcAAIAXAACAFwAAgBcAAIAXAACAFwAAgBcAAIAXAACAFwAAgBcAAIAXAADotwAAgBcAAIAXAACAFwAA6LcAAOi3AAA=
   - request:
       method: GET
       path: >-
-        /data/v11/datasets/59e9cfbdba632ac2ab8b23b5/layers/segmentation/data?mag=8-8-2&x=3456&y=3320&z=1204&width=2&height=2&depth=5
+        /data/v10/datasets/59e9cfbdba632ac2ab8b23b5/layers/segmentation/data?mag=16-16-4&x=3456&y=3312&z=1204&width=1&height=2&depth=3
       headers:
         host: localhost:9000
         accept: '*/*'
         accept-encoding: gzip, deflate
         connection: keep-alive
         user-agent: python-httpx/0.27.2
-<<<<<<< HEAD
-        x-auth-token: lO8PC6avEY3bxWJQMCYQvQ
-=======
-        x-auth-token: >-
-          1b88db86331a38c21a0b235794b9e459856490d70408bcffb767f64ade0f83d2bdb4c4e181b9a9a30cdece7cb7c65208cc43b6c1bb5987f5ece00d348b1a905502a266f8fc64f0371cd6559393d72e031d0c2d0cabad58cccf957bb258bc86f05b5dc3d4fff3d5e3d9c0389a6027d861a21e78e3222fb6c5b7944520ef21761e
->>>>>>> 9d65d3f3
+        x-auth-token: >-
+          1b88db86331a38c21a0b235794b9e459856490d70408bcffb767f64ade0f83d2bdb4c4e181b9a9a30cdece7cb7c65208cc43b6c1bb5987f5ece00d348b1a905502a266f8fc64f0371cd6559393d72e031d0c2d0cabad58cccf957bb258bc86f05b5dc3d4fff3d5e3d9c0389a6027d861a21e78e3222fb6c5b7944520ef21761e
       body:
         encoding: utf8
         data: ''
@@ -520,64 +423,49 @@
         access-control-allow-origin: '*'
         access-control-expose-headers: MISSING-BUCKETS
         x-permitted-cross-domain-policies: master-only
-<<<<<<< HEAD
-        date: Tue, 16 Sep 2025 08:16:48 GMT
-        connection: close
-=======
-        date: Thu, 11 Sep 2025 11:47:29 GMT
->>>>>>> 9d65d3f3
+        date: Thu, 11 Sep 2025 11:47:30 GMT
         content-type: application/octet-stream
-        content-length: '80'
+        content-length: '24'
       body:
         encoding: base64
-        data: >-
-          gBcAAIAXAACAFwAAgBcAAIAXAACAFwAAgBcAAIAXAACAFwAAgBcAAIAXAACAFwAAgBcAAIAXAADotwAAgBcAAIAXAACAFwAA6LcAAOi3AAA=
+        data: gBcAAIAXAACAFwAA6LcAAIAXAADotwAA
   - request:
       method: GET
       path: >-
-        /data/v11/datasets/59e9cfbdba632ac2ab8b23b5/layers/segmentation/data?mag=16-16-4&x=3456&y=3312&z=1204&width=1&height=2&depth=3
+        /api/v10/datasets?isActive=true&organizationId=Organization_X&searchQuery=l4_sample
       headers:
         host: localhost:9000
         accept: '*/*'
         accept-encoding: gzip, deflate
         connection: keep-alive
         user-agent: python-httpx/0.27.2
-<<<<<<< HEAD
-        x-auth-token: lO8PC6avEY3bxWJQMCYQvQ
-=======
-        x-auth-token: >-
-          1b88db86331a38c21a0b235794b9e459856490d70408bcffb767f64ade0f83d2bdb4c4e181b9a9a30cdece7cb7c65208cc43b6c1bb5987f5ece00d348b1a905502a266f8fc64f0371cd6559393d72e031d0c2d0cabad58cccf957bb258bc86f05b5dc3d4fff3d5e3d9c0389a6027d861a21e78e3222fb6c5b7944520ef21761e
->>>>>>> 9d65d3f3
-      body:
-        encoding: utf8
-        data: ''
-        compression: none
-    response:
-      status:
-        code: 200
-      headers:
-        cache-control: no-cache
-        missing-buckets: '[]'
-        referrer-policy: origin-when-cross-origin, strict-origin-when-cross-origin
-        access-control-max-age: '600'
-        access-control-allow-origin: '*'
-        access-control-expose-headers: MISSING-BUCKETS
-        x-permitted-cross-domain-policies: master-only
-<<<<<<< HEAD
-        date: Tue, 16 Sep 2025 08:16:49 GMT
-        connection: close
-=======
-        date: Thu, 11 Sep 2025 11:47:30 GMT
->>>>>>> 9d65d3f3
-        content-type: application/octet-stream
-        content-length: '24'
-      body:
-        encoding: base64
-        data: gBcAAIAXAACAFwAA6LcAAIAXAADotwAA
+        x-auth-token: >-
+          1b88db86331a38c21a0b235794b9e459856490d70408bcffb767f64ade0f83d2bdb4c4e181b9a9a30cdece7cb7c65208cc43b6c1bb5987f5ece00d348b1a905502a266f8fc64f0371cd6559393d72e031d0c2d0cabad58cccf957bb258bc86f05b5dc3d4fff3d5e3d9c0389a6027d861a21e78e3222fb6c5b7944520ef21761e
+      body:
+        encoding: utf8
+        data: ''
+        compression: none
+    response:
+      status:
+        code: 200
+      headers:
+        cache-control: no-cache
+        referrer-policy: origin-when-cross-origin, strict-origin-when-cross-origin
+        access-control-max-age: '600'
+        access-control-allow-origin: '*'
+        x-permitted-cross-domain-policies: master-only
+        date: Thu, 11 Sep 2025 11:47:30 GMT
+        content-type: application/json
+        content-length: '1629'
+      body:
+        encoding: utf8
+        data: >-
+          [{"id":"59e9cfbdba632ac2ab8b23b5","name":"l4_sample","dataSource":{"id":{"name":"l4_sample","team":"Organization_X"},"dataLayers":[{"name":"color","category":"color","boundingBox":{"topLeft":[3072,3072,512],"width":1024,"height":1024,"depth":1024},"resolutions":[[1,1,1],[2,2,1],[4,4,1],[8,8,2],[16,16,4]],"elementClass":"uint8","defaultViewConfiguration":{"color":[255,0,0]}},{"name":"segmentation","category":"segmentation","boundingBox":{"topLeft":[3072,3072,512],"width":1024,"height":1024,"depth":1024},"resolutions":[[1,1,1],[2,2,1],[4,4,1],[8,8,2],[16,16,4]],"elementClass":"uint32","largestSegmentId":2504697}],"scale":{"factor":[11.239999771118164,11.239999771118164,28],"unit":"nanometer"}},"dataStore":{"name":"localhost","url":"http://localhost:9000","allowsUpload":true,"jobsSupportedByAvailableWorkers":[],"jobsEnabled":false},"owningOrganization":"Organization_X","allowedTeams":[{"id":"570b9f4b2a7c0e3b008da6ec","name":"team_X1","organization":"Organization_X","isOrganizationTeam":true}],"allowedTeamsCumulative":[{"id":"570b9f4b2a7c0e3b008da6ec","name":"team_X1","organization":"Organization_X","isOrganizationTeam":true}],"isActive":true,"isPublic":true,"description":null,"directoryName":"l4_sample","created":1508495293789,"isEditable":true,"lastUsedByUser":1757591248848,"logoUrl":"/assets/images/mpi-logos.svg","sortingKey":1508495293789,"metadata":[{"key":"key","type":"string","value":"value"},{"key":"number","type":"number","value":42},{"key":"list","type":"string[]","value":["a","b","c"]}],"isUnreported":false,"tags":[],"folderId":"570b9f4e4bb848d0885ea917","publication":null,"usedStorageBytes":0}]
+        compression: none
   - request:
       method: GET
       path: >-
-        /api/v11/datasets?isActive=true&organizationId=Organization_X&searchQuery=l4_sample
+        /api/v10/datasets/59e9cfbdba632ac2ab8b23b5?sharingToken=1b88db86331a38c21a0b235794b9e459856490d70408bcffb767f64ade0f83d2bdb4c4e181b9a9a30cdece7cb7c65208cc43b6c1bb5987f5ece00d348b1a905502a266f8fc64f0371cd6559393d72e031d0c2d0cabad58cccf957bb258bc86f05b5dc3d4fff3d5e3d9c0389a6027d861a21e78e3222fb6c5b7944520ef21761e
       headers:
         host: localhost:9000
         accept: '*/*'
@@ -596,81 +484,22 @@
       headers:
         cache-control: no-cache
         referrer-policy: origin-when-cross-origin, strict-origin-when-cross-origin
-        access-control-max-age: '600'
-        access-control-allow-origin: '*'
-        x-permitted-cross-domain-policies: master-only
-<<<<<<< HEAD
-        date: Tue, 16 Sep 2025 08:16:49 GMT
-        connection: close
-=======
-        date: Thu, 11 Sep 2025 11:47:30 GMT
->>>>>>> 9d65d3f3
-        content-type: application/json
-        content-length: '3238'
-      body:
-        encoding: utf8
-        data: >-
-<<<<<<< HEAD
-          [{"id":"59e9cfbdba632ac2ab8b23b5","name":"l4_sample","dataSource":{"id":{"name":"l4_sample","team":"Organization_X"},"dataLayers":[{"name":"color","elementClass":"uint8","category":"color","dataFormat":"wkw","resolutions":[[1,1,1],[2,2,1],[4,4,1],[8,8,2],[16,16,4]],"mags":[{"mag":[1,1,1],"path":"/Users/valentin/Documents/scalableminds/webknossos/binaryData/Organization_X/l4_sample/color/1"},{"mag":[2,2,1],"path":"/Users/valentin/Documents/scalableminds/webknossos/binaryData/Organization_X/l4_sample/color/2-2-1"},{"mag":[4,4,1],"path":"/Users/valentin/Documents/scalableminds/webknossos/binaryData/Organization_X/l4_sample/color/4-4-1"},{"mag":[8,8,2],"path":"/Users/valentin/Documents/scalableminds/webknossos/binaryData/Organization_X/l4_sample/color/8-8-2"},{"mag":[16,16,4],"path":"/Users/valentin/Documents/scalableminds/webknossos/binaryData/Organization_X/l4_sample/color/16-16-4"}],"defaultViewConfiguration":{"color":[255,0,0]},"numChannels":1,"boundingBox":{"topLeft":[3072,3072,512],"width":1024,"height":1024,"depth":1024}},{"largestSegmentId":2504697,"name":"segmentation","elementClass":"uint32","category":"segmentation","dataFormat":"wkw","resolutions":[[1,1,1],[2,2,1],[4,4,1],[8,8,2],[16,16,4]],"attachments":{"meshes":[{"name":"meshfile_4-4-1","path":"/Users/valentin/Documents/scalableminds/webknossos/binaryData/Organization_X/l4_sample-59e9cfbdba632ac2ab8b23b5/segmentation/meshes/meshfile_4-4-1","dataFormat":"zarr3"}],"agglomerates":[],"connectomes":[]},"mags":[{"mag":[1,1,1],"path":"/Users/valentin/Documents/scalableminds/webknossos/binaryData/Organization_X/l4_sample/segmentation/1"},{"mag":[2,2,1],"path":"/Users/valentin/Documents/scalableminds/webknossos/binaryData/Organization_X/l4_sample/segmentation/2-2-1"},{"mag":[4,4,1],"path":"/Users/valentin/Documents/scalableminds/webknossos/binaryData/Organization_X/l4_sample/segmentation/4-4-1"},{"mag":[8,8,2],"path":"/Users/valentin/Documents/scalableminds/webknossos/binaryData/Organization_X/l4_sample/segmentation/8-8-2"},{"mag":[16,16,4],"path":"/Users/valentin/Documents/scalableminds/webknossos/binaryData/Organization_X/l4_sample/segmentation/16-16-4"}],"numChannels":1,"boundingBox":{"topLeft":[3072,3072,512],"width":1024,"height":1024,"depth":1024}}],"scale":{"factor":[11.239999771118164,11.239999771118164,28],"unit":"nanometer"}},"dataStore":{"name":"localhost","url":"http://localhost:9000","allowsUpload":true,"jobsSupportedByAvailableWorkers":[],"jobsEnabled":false},"owningOrganization":"Organization_X","allowedTeams":[{"id":"570b9f4b2a7c0e3b008da6ec","name":"team_X1","organization":"Organization_X","isOrganizationTeam":true}],"allowedTeamsCumulative":[{"id":"570b9f4b2a7c0e3b008da6ec","name":"team_X1","organization":"Organization_X","isOrganizationTeam":true}],"isActive":true,"isPublic":true,"description":null,"directoryName":"l4_sample","created":1508495293789,"isEditable":true,"lastUsedByUser":1758010608594,"logoUrl":"/assets/images/mpi-logos.svg","sortingKey":1508495293789,"metadata":[{"key":"key","type":"string","value":"value"},{"key":"number","type":"number","value":42},{"key":"list","type":"string[]","value":["a","b","c"]}],"isUnreported":false,"tags":[],"folderId":"570b9f4e4bb848d0885ea917","usedStorageBytes":0}]
-=======
-          [{"id":"59e9cfbdba632ac2ab8b23b5","name":"l4_sample","dataSource":{"id":{"name":"l4_sample","team":"Organization_X"},"dataLayers":[{"name":"color","category":"color","boundingBox":{"topLeft":[3072,3072,512],"width":1024,"height":1024,"depth":1024},"resolutions":[[1,1,1],[2,2,1],[4,4,1],[8,8,2],[16,16,4]],"elementClass":"uint8","defaultViewConfiguration":{"color":[255,0,0]}},{"name":"segmentation","category":"segmentation","boundingBox":{"topLeft":[3072,3072,512],"width":1024,"height":1024,"depth":1024},"resolutions":[[1,1,1],[2,2,1],[4,4,1],[8,8,2],[16,16,4]],"elementClass":"uint32","largestSegmentId":2504697}],"scale":{"factor":[11.239999771118164,11.239999771118164,28],"unit":"nanometer"}},"dataStore":{"name":"localhost","url":"http://localhost:9000","allowsUpload":true,"jobsSupportedByAvailableWorkers":[],"jobsEnabled":false},"owningOrganization":"Organization_X","allowedTeams":[{"id":"570b9f4b2a7c0e3b008da6ec","name":"team_X1","organization":"Organization_X","isOrganizationTeam":true}],"allowedTeamsCumulative":[{"id":"570b9f4b2a7c0e3b008da6ec","name":"team_X1","organization":"Organization_X","isOrganizationTeam":true}],"isActive":true,"isPublic":true,"description":null,"directoryName":"l4_sample","created":1508495293789,"isEditable":true,"lastUsedByUser":1757591248848,"logoUrl":"/assets/images/mpi-logos.svg","sortingKey":1508495293789,"metadata":[{"key":"key","type":"string","value":"value"},{"key":"number","type":"number","value":42},{"key":"list","type":"string[]","value":["a","b","c"]}],"isUnreported":false,"tags":[],"folderId":"570b9f4e4bb848d0885ea917","publication":null,"usedStorageBytes":0}]
->>>>>>> 9d65d3f3
-        compression: none
-  - request:
-      method: GET
-      path: >-
-<<<<<<< HEAD
-        /api/v11/datasets/59e9cfbdba632ac2ab8b23b5?sharingToken=lO8PC6avEY3bxWJQMCYQvQ
-=======
-        /api/v10/datasets/59e9cfbdba632ac2ab8b23b5?sharingToken=1b88db86331a38c21a0b235794b9e459856490d70408bcffb767f64ade0f83d2bdb4c4e181b9a9a30cdece7cb7c65208cc43b6c1bb5987f5ece00d348b1a905502a266f8fc64f0371cd6559393d72e031d0c2d0cabad58cccf957bb258bc86f05b5dc3d4fff3d5e3d9c0389a6027d861a21e78e3222fb6c5b7944520ef21761e
->>>>>>> 9d65d3f3
-      headers:
-        host: localhost:9000
-        accept: '*/*'
-        accept-encoding: gzip, deflate
-        connection: keep-alive
-        user-agent: python-httpx/0.27.2
-        x-auth-token: >-
-          1b88db86331a38c21a0b235794b9e459856490d70408bcffb767f64ade0f83d2bdb4c4e181b9a9a30cdece7cb7c65208cc43b6c1bb5987f5ece00d348b1a905502a266f8fc64f0371cd6559393d72e031d0c2d0cabad58cccf957bb258bc86f05b5dc3d4fff3d5e3d9c0389a6027d861a21e78e3222fb6c5b7944520ef21761e
-      body:
-        encoding: utf8
-        data: ''
-        compression: none
-    response:
-      status:
-        code: 200
-      headers:
-        cache-control: no-cache
-        referrer-policy: origin-when-cross-origin, strict-origin-when-cross-origin
-        x-permitted-cross-domain-policies: master-only
-<<<<<<< HEAD
-        date: Tue, 16 Sep 2025 08:16:49 GMT
-        connection: close
-=======
-        date: Thu, 11 Sep 2025 11:47:30 GMT
->>>>>>> 9d65d3f3
-        content-type: application/json
-        content-length: '3236'
-      body:
-        encoding: utf8
-        data: >-
-<<<<<<< HEAD
-          {"id":"59e9cfbdba632ac2ab8b23b5","name":"l4_sample","dataSource":{"id":{"name":"l4_sample","team":"Organization_X"},"dataLayers":[{"name":"color","elementClass":"uint8","category":"color","dataFormat":"wkw","resolutions":[[1,1,1],[2,2,1],[4,4,1],[8,8,2],[16,16,4]],"mags":[{"mag":[1,1,1],"path":"/Users/valentin/Documents/scalableminds/webknossos/binaryData/Organization_X/l4_sample/color/1"},{"mag":[2,2,1],"path":"/Users/valentin/Documents/scalableminds/webknossos/binaryData/Organization_X/l4_sample/color/2-2-1"},{"mag":[4,4,1],"path":"/Users/valentin/Documents/scalableminds/webknossos/binaryData/Organization_X/l4_sample/color/4-4-1"},{"mag":[8,8,2],"path":"/Users/valentin/Documents/scalableminds/webknossos/binaryData/Organization_X/l4_sample/color/8-8-2"},{"mag":[16,16,4],"path":"/Users/valentin/Documents/scalableminds/webknossos/binaryData/Organization_X/l4_sample/color/16-16-4"}],"defaultViewConfiguration":{"color":[255,0,0]},"numChannels":1,"boundingBox":{"topLeft":[3072,3072,512],"width":1024,"height":1024,"depth":1024}},{"largestSegmentId":2504697,"name":"segmentation","elementClass":"uint32","category":"segmentation","dataFormat":"wkw","resolutions":[[1,1,1],[2,2,1],[4,4,1],[8,8,2],[16,16,4]],"attachments":{"meshes":[{"name":"meshfile_4-4-1","path":"/Users/valentin/Documents/scalableminds/webknossos/binaryData/Organization_X/l4_sample-59e9cfbdba632ac2ab8b23b5/segmentation/meshes/meshfile_4-4-1","dataFormat":"zarr3"}],"agglomerates":[],"connectomes":[]},"mags":[{"mag":[1,1,1],"path":"/Users/valentin/Documents/scalableminds/webknossos/binaryData/Organization_X/l4_sample/segmentation/1"},{"mag":[2,2,1],"path":"/Users/valentin/Documents/scalableminds/webknossos/binaryData/Organization_X/l4_sample/segmentation/2-2-1"},{"mag":[4,4,1],"path":"/Users/valentin/Documents/scalableminds/webknossos/binaryData/Organization_X/l4_sample/segmentation/4-4-1"},{"mag":[8,8,2],"path":"/Users/valentin/Documents/scalableminds/webknossos/binaryData/Organization_X/l4_sample/segmentation/8-8-2"},{"mag":[16,16,4],"path":"/Users/valentin/Documents/scalableminds/webknossos/binaryData/Organization_X/l4_sample/segmentation/16-16-4"}],"numChannels":1,"boundingBox":{"topLeft":[3072,3072,512],"width":1024,"height":1024,"depth":1024}}],"scale":{"factor":[11.239999771118164,11.239999771118164,28],"unit":"nanometer"}},"dataStore":{"name":"localhost","url":"http://localhost:9000","allowsUpload":true,"jobsSupportedByAvailableWorkers":[],"jobsEnabled":false},"owningOrganization":"Organization_X","allowedTeams":[{"id":"570b9f4b2a7c0e3b008da6ec","name":"team_X1","organization":"Organization_X","isOrganizationTeam":true}],"allowedTeamsCumulative":[{"id":"570b9f4b2a7c0e3b008da6ec","name":"team_X1","organization":"Organization_X","isOrganizationTeam":true}],"isActive":true,"isPublic":true,"description":null,"directoryName":"l4_sample","created":1508495293789,"isEditable":true,"lastUsedByUser":1758010609806,"logoUrl":"/assets/images/mpi-logos.svg","sortingKey":1508495293789,"metadata":[{"key":"key","type":"string","value":"value"},{"key":"number","type":"number","value":42},{"key":"list","type":"string[]","value":["a","b","c"]}],"isUnreported":false,"tags":[],"folderId":"570b9f4e4bb848d0885ea917","usedStorageBytes":0}
-=======
+        x-permitted-cross-domain-policies: master-only
+        date: Thu, 11 Sep 2025 11:47:30 GMT
+        content-type: application/json
+        content-length: '1627'
+      body:
+        encoding: utf8
+        data: >-
           {"id":"59e9cfbdba632ac2ab8b23b5","name":"l4_sample","dataSource":{"id":{"name":"l4_sample","team":"Organization_X"},"dataLayers":[{"name":"color","category":"color","boundingBox":{"topLeft":[3072,3072,512],"width":1024,"height":1024,"depth":1024},"resolutions":[[1,1,1],[2,2,1],[4,4,1],[8,8,2],[16,16,4]],"elementClass":"uint8","defaultViewConfiguration":{"color":[255,0,0]}},{"name":"segmentation","category":"segmentation","boundingBox":{"topLeft":[3072,3072,512],"width":1024,"height":1024,"depth":1024},"resolutions":[[1,1,1],[2,2,1],[4,4,1],[8,8,2],[16,16,4]],"elementClass":"uint32","largestSegmentId":2504697}],"scale":{"factor":[11.239999771118164,11.239999771118164,28],"unit":"nanometer"}},"dataStore":{"name":"localhost","url":"http://localhost:9000","allowsUpload":true,"jobsSupportedByAvailableWorkers":[],"jobsEnabled":false},"owningOrganization":"Organization_X","allowedTeams":[{"id":"570b9f4b2a7c0e3b008da6ec","name":"team_X1","organization":"Organization_X","isOrganizationTeam":true}],"allowedTeamsCumulative":[{"id":"570b9f4b2a7c0e3b008da6ec","name":"team_X1","organization":"Organization_X","isOrganizationTeam":true}],"isActive":true,"isPublic":true,"description":null,"directoryName":"l4_sample","created":1508495293789,"isEditable":true,"lastUsedByUser":1757591251267,"logoUrl":"/assets/images/mpi-logos.svg","sortingKey":1508495293789,"metadata":[{"key":"key","type":"string","value":"value"},{"key":"number","type":"number","value":42},{"key":"list","type":"string[]","value":["a","b","c"]}],"isUnreported":false,"tags":[],"folderId":"570b9f4e4bb848d0885ea917","publication":null,"usedStorageBytes":0}
->>>>>>> 9d65d3f3
         compression: none
   - request:
       method: HEAD
-      path: /data/v11/zarr/59e9cfbdba632ac2ab8b23b5/datasource-properties.json
-      headers:
-        host: localhost:9000
-<<<<<<< HEAD
-        x-auth-token: lO8PC6avEY3bxWJQMCYQvQ
-=======
-        x-auth-token: >-
-          1b88db86331a38c21a0b235794b9e459856490d70408bcffb767f64ade0f83d2bdb4c4e181b9a9a30cdece7cb7c65208cc43b6c1bb5987f5ece00d348b1a905502a266f8fc64f0371cd6559393d72e031d0c2d0cabad58cccf957bb258bc86f05b5dc3d4fff3d5e3d9c0389a6027d861a21e78e3222fb6c5b7944520ef21761e
->>>>>>> 9d65d3f3
+      path: /data/v10/zarr/59e9cfbdba632ac2ab8b23b5/datasource-properties.json
+      headers:
+        host: localhost:9000
+        x-auth-token: >-
+          1b88db86331a38c21a0b235794b9e459856490d70408bcffb767f64ade0f83d2bdb4c4e181b9a9a30cdece7cb7c65208cc43b6c1bb5987f5ece00d348b1a905502a266f8fc64f0371cd6559393d72e031d0c2d0cabad58cccf957bb258bc86f05b5dc3d4fff3d5e3d9c0389a6027d861a21e78e3222fb6c5b7944520ef21761e
         accept-encoding: identity
         accept: '*/*'
         user-agent: Python/3.13 aiohttp/3.10.11
@@ -687,31 +516,21 @@
         access-control-max-age: '600'
         access-control-allow-origin: '*'
         x-permitted-cross-domain-policies: master-only
-<<<<<<< HEAD
-        date: Tue, 16 Sep 2025 08:16:49 GMT
-        connection: close
-=======
-        date: Thu, 11 Sep 2025 11:47:30 GMT
->>>>>>> 9d65d3f3
-        content-type: application/json
-        content-length: '1529'
-      body:
-        encoding: utf8
-        data: ''
-        compression: none
-  - request:
-      method: GET
-      path: /data/v11/zarr/59e9cfbdba632ac2ab8b23b5/datasource-properties.json
-      headers:
-        host: localhost:9000
-<<<<<<< HEAD
-        x-auth-token: lO8PC6avEY3bxWJQMCYQvQ
-        range: bytes=0-1528
-=======
+        date: Thu, 11 Sep 2025 11:47:30 GMT
+        content-type: application/json
+        content-length: '1413'
+      body:
+        encoding: utf8
+        data: ''
+        compression: none
+  - request:
+      method: GET
+      path: /data/v10/zarr/59e9cfbdba632ac2ab8b23b5/datasource-properties.json
+      headers:
+        host: localhost:9000
         x-auth-token: >-
           1b88db86331a38c21a0b235794b9e459856490d70408bcffb767f64ade0f83d2bdb4c4e181b9a9a30cdece7cb7c65208cc43b6c1bb5987f5ece00d348b1a905502a266f8fc64f0371cd6559393d72e031d0c2d0cabad58cccf957bb258bc86f05b5dc3d4fff3d5e3d9c0389a6027d861a21e78e3222fb6c5b7944520ef21761e
         range: bytes=0-1412
->>>>>>> 9d65d3f3
         accept: '*/*'
         accept-encoding: gzip, deflate
         user-agent: Python/3.13 aiohttp/3.10.11
@@ -728,56 +547,42 @@
         access-control-max-age: '600'
         access-control-allow-origin: '*'
         x-permitted-cross-domain-policies: master-only
-<<<<<<< HEAD
-        date: Tue, 16 Sep 2025 08:16:49 GMT
-        connection: close
-=======
-        date: Thu, 11 Sep 2025 11:47:30 GMT
->>>>>>> 9d65d3f3
-        content-type: application/json
-        content-length: '1529'
-      body:
-        encoding: utf8
-        data: >-
-          {"id":{"name":"l4_sample","team":"Organization_X"},"dataLayers":[{"category":"color","name":"color","dataFormat":"zarr","boundingBox":{"topLeft":[3072,3072,512],"width":1024,"height":1024,"depth":1024},"elementClass":"uint8","mags":[{"mag":[1,1,1],"path":"./color/1","axisOrder":{"x":1,"y":2,"z":3,"c":0}},{"mag":[2,2,1],"path":"./color/2-2-1","axisOrder":{"x":1,"y":2,"z":3,"c":0}},{"mag":[4,4,1],"path":"./color/4-4-1","axisOrder":{"x":1,"y":2,"z":3,"c":0}},{"mag":[8,8,2],"path":"./color/8-8-2","axisOrder":{"x":1,"y":2,"z":3,"c":0}},{"mag":[16,16,4],"path":"./color/16-16-4","axisOrder":{"x":1,"y":2,"z":3,"c":0}}],"defaultViewConfiguration":{"color":[255,0,0]},"resolutions":[[1,1,1],[2,2,1],[4,4,1],[8,8,2],[16,16,4]],"numChannels":1},{"category":"segmentation","name":"segmentation","dataFormat":"zarr","boundingBox":{"topLeft":[3072,3072,512],"width":1024,"height":1024,"depth":1024},"elementClass":"uint32","mags":[{"mag":[1,1,1],"path":"./segmentation/1","axisOrder":{"x":1,"y":2,"z":3,"c":0}},{"mag":[2,2,1],"path":"./segmentation/2-2-1","axisOrder":{"x":1,"y":2,"z":3,"c":0}},{"mag":[4,4,1],"path":"./segmentation/4-4-1","axisOrder":{"x":1,"y":2,"z":3,"c":0}},{"mag":[8,8,2],"path":"./segmentation/8-8-2","axisOrder":{"x":1,"y":2,"z":3,"c":0}},{"mag":[16,16,4],"path":"./segmentation/16-16-4","axisOrder":{"x":1,"y":2,"z":3,"c":0}}],"largestSegmentId":2504697,"resolutions":[[1,1,1],[2,2,1],[4,4,1],[8,8,2],[16,16,4]],"numChannels":1}],"scale":{"factor":[11.239999771118164,11.239999771118164,28],"unit":"nanometer"}}
-        compression: none
-  - request:
-      method: GET
-      path: /data/v11/zarr/59e9cfbdba632ac2ab8b23b5/color/1/.zarray
-      headers:
-        host: localhost:9000
-        user-agent: >-
-          tensorstore/0.1 libcurl/8.13.0 BoringSSL zlib/1.3.1 brotli/1.1.0
-          zstd/1.5.7 nghttp2/1.55.0
-        accept: '*/*'
-        accept-encoding: deflate, gzip, br, zstd
-        proxy-connection: Keep-Alive
-        cache-control: no-cache
-<<<<<<< HEAD
-        x-auth-token: lO8PC6avEY3bxWJQMCYQvQ
-=======
-        x-auth-token: >-
-          1b88db86331a38c21a0b235794b9e459856490d70408bcffb767f64ade0f83d2bdb4c4e181b9a9a30cdece7cb7c65208cc43b6c1bb5987f5ece00d348b1a905502a266f8fc64f0371cd6559393d72e031d0c2d0cabad58cccf957bb258bc86f05b5dc3d4fff3d5e3d9c0389a6027d861a21e78e3222fb6c5b7944520ef21761e
->>>>>>> 9d65d3f3
-      body:
-        encoding: utf8
-        data: ''
-        compression: none
-    response:
-      status:
-        code: 200
-      headers:
-        cache-control: no-cache
-        referrer-policy: origin-when-cross-origin, strict-origin-when-cross-origin
-        access-control-max-age: '600'
-        access-control-allow-origin: '*'
-        x-permitted-cross-domain-policies: master-only
-<<<<<<< HEAD
-        date: Tue, 16 Sep 2025 08:16:49 GMT
-        connection: close
-=======
-        date: Thu, 11 Sep 2025 11:47:30 GMT
->>>>>>> 9d65d3f3
+        date: Thu, 11 Sep 2025 11:47:30 GMT
+        content-type: application/json
+        content-length: '1413'
+      body:
+        encoding: utf8
+        data: >-
+          {"id":{"name":"l4_sample","team":"Organization_X"},"dataLayers":[{"name":"color","category":"color","boundingBox":{"topLeft":[3072,3072,512],"width":1024,"height":1024,"depth":1024},"elementClass":"uint8","mags":[{"mag":[1,1,1],"path":"./color/1","axisOrder":{"x":1,"y":2,"z":3,"c":0}},{"mag":[2,2,1],"path":"./color/2-2-1","axisOrder":{"x":1,"y":2,"z":3,"c":0}},{"mag":[4,4,1],"path":"./color/4-4-1","axisOrder":{"x":1,"y":2,"z":3,"c":0}},{"mag":[8,8,2],"path":"./color/8-8-2","axisOrder":{"x":1,"y":2,"z":3,"c":0}},{"mag":[16,16,4],"path":"./color/16-16-4","axisOrder":{"x":1,"y":2,"z":3,"c":0}}],"defaultViewConfiguration":{"color":[255,0,0]},"numChannels":1,"dataFormat":"zarr"},{"name":"segmentation","boundingBox":{"topLeft":[3072,3072,512],"width":1024,"height":1024,"depth":1024},"elementClass":"uint32","mags":[{"mag":[1,1,1],"path":"./segmentation/1","axisOrder":{"x":1,"y":2,"z":3,"c":0}},{"mag":[2,2,1],"path":"./segmentation/2-2-1","axisOrder":{"x":1,"y":2,"z":3,"c":0}},{"mag":[4,4,1],"path":"./segmentation/4-4-1","axisOrder":{"x":1,"y":2,"z":3,"c":0}},{"mag":[8,8,2],"path":"./segmentation/8-8-2","axisOrder":{"x":1,"y":2,"z":3,"c":0}},{"mag":[16,16,4],"path":"./segmentation/16-16-4","axisOrder":{"x":1,"y":2,"z":3,"c":0}}],"largestSegmentId":2504697,"numChannels":1,"dataFormat":"zarr","category":"segmentation"}],"scale":{"factor":[11.239999771118164,11.239999771118164,28],"unit":"nanometer"}}
+        compression: none
+  - request:
+      method: GET
+      path: /data/v10/zarr/59e9cfbdba632ac2ab8b23b5/color/1/.zarray
+      headers:
+        host: localhost:9000
+        user-agent: >-
+          tensorstore/0.1 libcurl/8.13.0 BoringSSL zlib/1.3.1 brotli/1.1.0
+          zstd/1.5.7 nghttp2/1.55.0
+        accept: '*/*'
+        accept-encoding: deflate, gzip, br, zstd
+        proxy-connection: Keep-Alive
+        cache-control: no-cache
+        x-auth-token: >-
+          1b88db86331a38c21a0b235794b9e459856490d70408bcffb767f64ade0f83d2bdb4c4e181b9a9a30cdece7cb7c65208cc43b6c1bb5987f5ece00d348b1a905502a266f8fc64f0371cd6559393d72e031d0c2d0cabad58cccf957bb258bc86f05b5dc3d4fff3d5e3d9c0389a6027d861a21e78e3222fb6c5b7944520ef21761e
+      body:
+        encoding: utf8
+        data: ''
+        compression: none
+    response:
+      status:
+        code: 200
+      headers:
+        cache-control: no-cache
+        referrer-policy: origin-when-cross-origin, strict-origin-when-cross-origin
+        access-control-max-age: '600'
+        access-control-allow-origin: '*'
+        x-permitted-cross-domain-policies: master-only
+        date: Thu, 11 Sep 2025 11:47:30 GMT
         content-type: application/json
         content-length: '166'
       body:
@@ -787,7 +592,7 @@
         compression: none
   - request:
       method: HEAD
-      path: /data/v11/zarr/59e9cfbdba632ac2ab8b23b5/datasource-properties.json
+      path: /data/v10/zarr/59e9cfbdba632ac2ab8b23b5/datasource-properties.json
       headers:
         host: localhost:9000
         accept-encoding: identity
@@ -806,24 +611,19 @@
         access-control-max-age: '600'
         access-control-allow-origin: '*'
         x-permitted-cross-domain-policies: master-only
-<<<<<<< HEAD
-        date: Tue, 16 Sep 2025 08:16:49 GMT
-        connection: close
-=======
-        date: Thu, 11 Sep 2025 11:47:30 GMT
->>>>>>> 9d65d3f3
-        content-type: application/json
-        content-length: '1529'
-      body:
-        encoding: utf8
-        data: ''
-        compression: none
-  - request:
-      method: GET
-      path: /data/v11/zarr/59e9cfbdba632ac2ab8b23b5/datasource-properties.json
-      headers:
-        host: localhost:9000
-        range: bytes=0-1528
+        date: Thu, 11 Sep 2025 11:47:30 GMT
+        content-type: application/json
+        content-length: '1413'
+      body:
+        encoding: utf8
+        data: ''
+        compression: none
+  - request:
+      method: GET
+      path: /data/v10/zarr/59e9cfbdba632ac2ab8b23b5/datasource-properties.json
+      headers:
+        host: localhost:9000
+        range: bytes=0-1412
         accept: '*/*'
         accept-encoding: gzip, deflate
         user-agent: Python/3.13 aiohttp/3.10.11
@@ -840,50 +640,40 @@
         access-control-max-age: '600'
         access-control-allow-origin: '*'
         x-permitted-cross-domain-policies: master-only
-<<<<<<< HEAD
-        date: Tue, 16 Sep 2025 08:16:49 GMT
-        connection: close
-=======
-        date: Thu, 11 Sep 2025 11:47:30 GMT
->>>>>>> 9d65d3f3
-        content-type: application/json
-        content-length: '1529'
-      body:
-        encoding: utf8
-        data: >-
-          {"id":{"name":"l4_sample","team":"Organization_X"},"dataLayers":[{"category":"color","name":"color","dataFormat":"zarr","boundingBox":{"topLeft":[3072,3072,512],"width":1024,"height":1024,"depth":1024},"elementClass":"uint8","mags":[{"mag":[1,1,1],"path":"./color/1","axisOrder":{"x":1,"y":2,"z":3,"c":0}},{"mag":[2,2,1],"path":"./color/2-2-1","axisOrder":{"x":1,"y":2,"z":3,"c":0}},{"mag":[4,4,1],"path":"./color/4-4-1","axisOrder":{"x":1,"y":2,"z":3,"c":0}},{"mag":[8,8,2],"path":"./color/8-8-2","axisOrder":{"x":1,"y":2,"z":3,"c":0}},{"mag":[16,16,4],"path":"./color/16-16-4","axisOrder":{"x":1,"y":2,"z":3,"c":0}}],"defaultViewConfiguration":{"color":[255,0,0]},"resolutions":[[1,1,1],[2,2,1],[4,4,1],[8,8,2],[16,16,4]],"numChannels":1},{"category":"segmentation","name":"segmentation","dataFormat":"zarr","boundingBox":{"topLeft":[3072,3072,512],"width":1024,"height":1024,"depth":1024},"elementClass":"uint32","mags":[{"mag":[1,1,1],"path":"./segmentation/1","axisOrder":{"x":1,"y":2,"z":3,"c":0}},{"mag":[2,2,1],"path":"./segmentation/2-2-1","axisOrder":{"x":1,"y":2,"z":3,"c":0}},{"mag":[4,4,1],"path":"./segmentation/4-4-1","axisOrder":{"x":1,"y":2,"z":3,"c":0}},{"mag":[8,8,2],"path":"./segmentation/8-8-2","axisOrder":{"x":1,"y":2,"z":3,"c":0}},{"mag":[16,16,4],"path":"./segmentation/16-16-4","axisOrder":{"x":1,"y":2,"z":3,"c":0}}],"largestSegmentId":2504697,"resolutions":[[1,1,1],[2,2,1],[4,4,1],[8,8,2],[16,16,4]],"numChannels":1}],"scale":{"factor":[11.239999771118164,11.239999771118164,28],"unit":"nanometer"}}
-        compression: none
-  - request:
-      method: GET
-      path: /data/v11/zarr/59e9cfbdba632ac2ab8b23b5/color/1/.zarray
-      headers:
-        host: localhost:9000
-        user-agent: >-
-          tensorstore/0.1 libcurl/8.13.0 BoringSSL zlib/1.3.1 brotli/1.1.0
-          zstd/1.5.7 nghttp2/1.55.0
-        accept: '*/*'
-        accept-encoding: deflate, gzip, br, zstd
-        proxy-connection: Keep-Alive
-        cache-control: no-cache
-      body:
-        encoding: utf8
-        data: ''
-        compression: none
-    response:
-      status:
-        code: 200
-      headers:
-        cache-control: no-cache
-        referrer-policy: origin-when-cross-origin, strict-origin-when-cross-origin
-        access-control-max-age: '600'
-        access-control-allow-origin: '*'
-        x-permitted-cross-domain-policies: master-only
-<<<<<<< HEAD
-        date: Tue, 16 Sep 2025 08:16:49 GMT
-        connection: close
-=======
-        date: Thu, 11 Sep 2025 11:47:30 GMT
->>>>>>> 9d65d3f3
+        date: Thu, 11 Sep 2025 11:47:30 GMT
+        content-type: application/json
+        content-length: '1413'
+      body:
+        encoding: utf8
+        data: >-
+          {"id":{"name":"l4_sample","team":"Organization_X"},"dataLayers":[{"name":"color","category":"color","boundingBox":{"topLeft":[3072,3072,512],"width":1024,"height":1024,"depth":1024},"elementClass":"uint8","mags":[{"mag":[1,1,1],"path":"./color/1","axisOrder":{"x":1,"y":2,"z":3,"c":0}},{"mag":[2,2,1],"path":"./color/2-2-1","axisOrder":{"x":1,"y":2,"z":3,"c":0}},{"mag":[4,4,1],"path":"./color/4-4-1","axisOrder":{"x":1,"y":2,"z":3,"c":0}},{"mag":[8,8,2],"path":"./color/8-8-2","axisOrder":{"x":1,"y":2,"z":3,"c":0}},{"mag":[16,16,4],"path":"./color/16-16-4","axisOrder":{"x":1,"y":2,"z":3,"c":0}}],"defaultViewConfiguration":{"color":[255,0,0]},"numChannels":1,"dataFormat":"zarr"},{"name":"segmentation","boundingBox":{"topLeft":[3072,3072,512],"width":1024,"height":1024,"depth":1024},"elementClass":"uint32","mags":[{"mag":[1,1,1],"path":"./segmentation/1","axisOrder":{"x":1,"y":2,"z":3,"c":0}},{"mag":[2,2,1],"path":"./segmentation/2-2-1","axisOrder":{"x":1,"y":2,"z":3,"c":0}},{"mag":[4,4,1],"path":"./segmentation/4-4-1","axisOrder":{"x":1,"y":2,"z":3,"c":0}},{"mag":[8,8,2],"path":"./segmentation/8-8-2","axisOrder":{"x":1,"y":2,"z":3,"c":0}},{"mag":[16,16,4],"path":"./segmentation/16-16-4","axisOrder":{"x":1,"y":2,"z":3,"c":0}}],"largestSegmentId":2504697,"numChannels":1,"dataFormat":"zarr","category":"segmentation"}],"scale":{"factor":[11.239999771118164,11.239999771118164,28],"unit":"nanometer"}}
+        compression: none
+  - request:
+      method: GET
+      path: /data/v10/zarr/59e9cfbdba632ac2ab8b23b5/color/1/.zarray
+      headers:
+        host: localhost:9000
+        user-agent: >-
+          tensorstore/0.1 libcurl/8.13.0 BoringSSL zlib/1.3.1 brotli/1.1.0
+          zstd/1.5.7 nghttp2/1.55.0
+        accept: '*/*'
+        accept-encoding: deflate, gzip, br, zstd
+        proxy-connection: Keep-Alive
+        cache-control: no-cache
+      body:
+        encoding: utf8
+        data: ''
+        compression: none
+    response:
+      status:
+        code: 200
+      headers:
+        cache-control: no-cache
+        referrer-policy: origin-when-cross-origin, strict-origin-when-cross-origin
+        access-control-max-age: '600'
+        access-control-allow-origin: '*'
+        x-permitted-cross-domain-policies: master-only
+        date: Thu, 11 Sep 2025 11:47:30 GMT
         content-type: application/json
         content-length: '166'
       body:
@@ -893,35 +683,30 @@
         compression: none
   - request:
       method: GET
-      path: /data/v11/zarr/59e9cfbdba632ac2ab8b23b5/color/1/.zarray
-      headers:
-        host: localhost:9000
-        user-agent: >-
-          tensorstore/0.1 libcurl/8.13.0 BoringSSL zlib/1.3.1 brotli/1.1.0
-          zstd/1.5.7 nghttp2/1.55.0
-        accept: '*/*'
-        accept-encoding: deflate, gzip, br, zstd
-        proxy-connection: Keep-Alive
-        cache-control: no-cache
-      body:
-        encoding: utf8
-        data: ''
-        compression: none
-    response:
-      status:
-        code: 200
-      headers:
-        cache-control: no-cache
-        referrer-policy: origin-when-cross-origin, strict-origin-when-cross-origin
-        access-control-max-age: '600'
-        access-control-allow-origin: '*'
-        x-permitted-cross-domain-policies: master-only
-<<<<<<< HEAD
-        date: Tue, 16 Sep 2025 08:16:49 GMT
-        connection: close
-=======
-        date: Thu, 11 Sep 2025 11:47:30 GMT
->>>>>>> 9d65d3f3
+      path: /data/v10/zarr/59e9cfbdba632ac2ab8b23b5/color/1/.zarray
+      headers:
+        host: localhost:9000
+        user-agent: >-
+          tensorstore/0.1 libcurl/8.13.0 BoringSSL zlib/1.3.1 brotli/1.1.0
+          zstd/1.5.7 nghttp2/1.55.0
+        accept: '*/*'
+        accept-encoding: deflate, gzip, br, zstd
+        proxy-connection: Keep-Alive
+        cache-control: no-cache
+      body:
+        encoding: utf8
+        data: ''
+        compression: none
+    response:
+      status:
+        code: 200
+      headers:
+        cache-control: no-cache
+        referrer-policy: origin-when-cross-origin, strict-origin-when-cross-origin
+        access-control-max-age: '600'
+        access-control-allow-origin: '*'
+        x-permitted-cross-domain-policies: master-only
+        date: Thu, 11 Sep 2025 11:47:30 GMT
         content-type: application/json
         content-length: '166'
       body:
@@ -931,41 +716,32 @@
         compression: none
   - request:
       method: GET
-      path: /data/v11/zarr/59e9cfbdba632ac2ab8b23b5/color/2-2-1/.zarray
-      headers:
-        host: localhost:9000
-        user-agent: >-
-          tensorstore/0.1 libcurl/8.13.0 BoringSSL zlib/1.3.1 brotli/1.1.0
-          zstd/1.5.7 nghttp2/1.55.0
-        accept: '*/*'
-        accept-encoding: deflate, gzip, br, zstd
-        proxy-connection: Keep-Alive
-        cache-control: no-cache
-<<<<<<< HEAD
-        x-auth-token: lO8PC6avEY3bxWJQMCYQvQ
-=======
-        x-auth-token: >-
-          1b88db86331a38c21a0b235794b9e459856490d70408bcffb767f64ade0f83d2bdb4c4e181b9a9a30cdece7cb7c65208cc43b6c1bb5987f5ece00d348b1a905502a266f8fc64f0371cd6559393d72e031d0c2d0cabad58cccf957bb258bc86f05b5dc3d4fff3d5e3d9c0389a6027d861a21e78e3222fb6c5b7944520ef21761e
->>>>>>> 9d65d3f3
-      body:
-        encoding: utf8
-        data: ''
-        compression: none
-    response:
-      status:
-        code: 200
-      headers:
-        cache-control: no-cache
-        referrer-policy: origin-when-cross-origin, strict-origin-when-cross-origin
-        access-control-max-age: '600'
-        access-control-allow-origin: '*'
-        x-permitted-cross-domain-policies: master-only
-<<<<<<< HEAD
-        date: Tue, 16 Sep 2025 08:16:49 GMT
-        connection: close
-=======
-        date: Thu, 11 Sep 2025 11:47:30 GMT
->>>>>>> 9d65d3f3
+      path: /data/v10/zarr/59e9cfbdba632ac2ab8b23b5/color/2-2-1/.zarray
+      headers:
+        host: localhost:9000
+        user-agent: >-
+          tensorstore/0.1 libcurl/8.13.0 BoringSSL zlib/1.3.1 brotli/1.1.0
+          zstd/1.5.7 nghttp2/1.55.0
+        accept: '*/*'
+        accept-encoding: deflate, gzip, br, zstd
+        proxy-connection: Keep-Alive
+        cache-control: no-cache
+        x-auth-token: >-
+          1b88db86331a38c21a0b235794b9e459856490d70408bcffb767f64ade0f83d2bdb4c4e181b9a9a30cdece7cb7c65208cc43b6c1bb5987f5ece00d348b1a905502a266f8fc64f0371cd6559393d72e031d0c2d0cabad58cccf957bb258bc86f05b5dc3d4fff3d5e3d9c0389a6027d861a21e78e3222fb6c5b7944520ef21761e
+      body:
+        encoding: utf8
+        data: ''
+        compression: none
+    response:
+      status:
+        code: 200
+      headers:
+        cache-control: no-cache
+        referrer-policy: origin-when-cross-origin, strict-origin-when-cross-origin
+        access-control-max-age: '600'
+        access-control-allow-origin: '*'
+        x-permitted-cross-domain-policies: master-only
+        date: Thu, 11 Sep 2025 11:47:30 GMT
         content-type: application/json
         content-length: '166'
       body:
@@ -975,7 +751,7 @@
         compression: none
   - request:
       method: HEAD
-      path: /data/v11/zarr/59e9cfbdba632ac2ab8b23b5/datasource-properties.json
+      path: /data/v10/zarr/59e9cfbdba632ac2ab8b23b5/datasource-properties.json
       headers:
         host: localhost:9000
         accept-encoding: identity
@@ -994,24 +770,19 @@
         access-control-max-age: '600'
         access-control-allow-origin: '*'
         x-permitted-cross-domain-policies: master-only
-<<<<<<< HEAD
-        date: Tue, 16 Sep 2025 08:16:49 GMT
-        connection: close
-=======
-        date: Thu, 11 Sep 2025 11:47:30 GMT
->>>>>>> 9d65d3f3
-        content-type: application/json
-        content-length: '1529'
-      body:
-        encoding: utf8
-        data: ''
-        compression: none
-  - request:
-      method: GET
-      path: /data/v11/zarr/59e9cfbdba632ac2ab8b23b5/datasource-properties.json
-      headers:
-        host: localhost:9000
-        range: bytes=0-1528
+        date: Thu, 11 Sep 2025 11:47:30 GMT
+        content-type: application/json
+        content-length: '1413'
+      body:
+        encoding: utf8
+        data: ''
+        compression: none
+  - request:
+      method: GET
+      path: /data/v10/zarr/59e9cfbdba632ac2ab8b23b5/datasource-properties.json
+      headers:
+        host: localhost:9000
+        range: bytes=0-1412
         accept: '*/*'
         accept-encoding: gzip, deflate
         user-agent: Python/3.13 aiohttp/3.10.11
@@ -1028,50 +799,40 @@
         access-control-max-age: '600'
         access-control-allow-origin: '*'
         x-permitted-cross-domain-policies: master-only
-<<<<<<< HEAD
-        date: Tue, 16 Sep 2025 08:16:49 GMT
-        connection: close
-=======
-        date: Thu, 11 Sep 2025 11:47:30 GMT
->>>>>>> 9d65d3f3
-        content-type: application/json
-        content-length: '1529'
-      body:
-        encoding: utf8
-        data: >-
-          {"id":{"name":"l4_sample","team":"Organization_X"},"dataLayers":[{"category":"color","name":"color","dataFormat":"zarr","boundingBox":{"topLeft":[3072,3072,512],"width":1024,"height":1024,"depth":1024},"elementClass":"uint8","mags":[{"mag":[1,1,1],"path":"./color/1","axisOrder":{"x":1,"y":2,"z":3,"c":0}},{"mag":[2,2,1],"path":"./color/2-2-1","axisOrder":{"x":1,"y":2,"z":3,"c":0}},{"mag":[4,4,1],"path":"./color/4-4-1","axisOrder":{"x":1,"y":2,"z":3,"c":0}},{"mag":[8,8,2],"path":"./color/8-8-2","axisOrder":{"x":1,"y":2,"z":3,"c":0}},{"mag":[16,16,4],"path":"./color/16-16-4","axisOrder":{"x":1,"y":2,"z":3,"c":0}}],"defaultViewConfiguration":{"color":[255,0,0]},"resolutions":[[1,1,1],[2,2,1],[4,4,1],[8,8,2],[16,16,4]],"numChannels":1},{"category":"segmentation","name":"segmentation","dataFormat":"zarr","boundingBox":{"topLeft":[3072,3072,512],"width":1024,"height":1024,"depth":1024},"elementClass":"uint32","mags":[{"mag":[1,1,1],"path":"./segmentation/1","axisOrder":{"x":1,"y":2,"z":3,"c":0}},{"mag":[2,2,1],"path":"./segmentation/2-2-1","axisOrder":{"x":1,"y":2,"z":3,"c":0}},{"mag":[4,4,1],"path":"./segmentation/4-4-1","axisOrder":{"x":1,"y":2,"z":3,"c":0}},{"mag":[8,8,2],"path":"./segmentation/8-8-2","axisOrder":{"x":1,"y":2,"z":3,"c":0}},{"mag":[16,16,4],"path":"./segmentation/16-16-4","axisOrder":{"x":1,"y":2,"z":3,"c":0}}],"largestSegmentId":2504697,"resolutions":[[1,1,1],[2,2,1],[4,4,1],[8,8,2],[16,16,4]],"numChannels":1}],"scale":{"factor":[11.239999771118164,11.239999771118164,28],"unit":"nanometer"}}
-        compression: none
-  - request:
-      method: GET
-      path: /data/v11/zarr/59e9cfbdba632ac2ab8b23b5/color/2-2-1/.zarray
-      headers:
-        host: localhost:9000
-        user-agent: >-
-          tensorstore/0.1 libcurl/8.13.0 BoringSSL zlib/1.3.1 brotli/1.1.0
-          zstd/1.5.7 nghttp2/1.55.0
-        accept: '*/*'
-        accept-encoding: deflate, gzip, br, zstd
-        proxy-connection: Keep-Alive
-        cache-control: no-cache
-      body:
-        encoding: utf8
-        data: ''
-        compression: none
-    response:
-      status:
-        code: 200
-      headers:
-        cache-control: no-cache
-        referrer-policy: origin-when-cross-origin, strict-origin-when-cross-origin
-        access-control-max-age: '600'
-        access-control-allow-origin: '*'
-        x-permitted-cross-domain-policies: master-only
-<<<<<<< HEAD
-        date: Tue, 16 Sep 2025 08:16:49 GMT
-        connection: close
-=======
-        date: Thu, 11 Sep 2025 11:47:30 GMT
->>>>>>> 9d65d3f3
+        date: Thu, 11 Sep 2025 11:47:30 GMT
+        content-type: application/json
+        content-length: '1413'
+      body:
+        encoding: utf8
+        data: >-
+          {"id":{"name":"l4_sample","team":"Organization_X"},"dataLayers":[{"name":"color","category":"color","boundingBox":{"topLeft":[3072,3072,512],"width":1024,"height":1024,"depth":1024},"elementClass":"uint8","mags":[{"mag":[1,1,1],"path":"./color/1","axisOrder":{"x":1,"y":2,"z":3,"c":0}},{"mag":[2,2,1],"path":"./color/2-2-1","axisOrder":{"x":1,"y":2,"z":3,"c":0}},{"mag":[4,4,1],"path":"./color/4-4-1","axisOrder":{"x":1,"y":2,"z":3,"c":0}},{"mag":[8,8,2],"path":"./color/8-8-2","axisOrder":{"x":1,"y":2,"z":3,"c":0}},{"mag":[16,16,4],"path":"./color/16-16-4","axisOrder":{"x":1,"y":2,"z":3,"c":0}}],"defaultViewConfiguration":{"color":[255,0,0]},"numChannels":1,"dataFormat":"zarr"},{"name":"segmentation","boundingBox":{"topLeft":[3072,3072,512],"width":1024,"height":1024,"depth":1024},"elementClass":"uint32","mags":[{"mag":[1,1,1],"path":"./segmentation/1","axisOrder":{"x":1,"y":2,"z":3,"c":0}},{"mag":[2,2,1],"path":"./segmentation/2-2-1","axisOrder":{"x":1,"y":2,"z":3,"c":0}},{"mag":[4,4,1],"path":"./segmentation/4-4-1","axisOrder":{"x":1,"y":2,"z":3,"c":0}},{"mag":[8,8,2],"path":"./segmentation/8-8-2","axisOrder":{"x":1,"y":2,"z":3,"c":0}},{"mag":[16,16,4],"path":"./segmentation/16-16-4","axisOrder":{"x":1,"y":2,"z":3,"c":0}}],"largestSegmentId":2504697,"numChannels":1,"dataFormat":"zarr","category":"segmentation"}],"scale":{"factor":[11.239999771118164,11.239999771118164,28],"unit":"nanometer"}}
+        compression: none
+  - request:
+      method: GET
+      path: /data/v10/zarr/59e9cfbdba632ac2ab8b23b5/color/2-2-1/.zarray
+      headers:
+        host: localhost:9000
+        user-agent: >-
+          tensorstore/0.1 libcurl/8.13.0 BoringSSL zlib/1.3.1 brotli/1.1.0
+          zstd/1.5.7 nghttp2/1.55.0
+        accept: '*/*'
+        accept-encoding: deflate, gzip, br, zstd
+        proxy-connection: Keep-Alive
+        cache-control: no-cache
+      body:
+        encoding: utf8
+        data: ''
+        compression: none
+    response:
+      status:
+        code: 200
+      headers:
+        cache-control: no-cache
+        referrer-policy: origin-when-cross-origin, strict-origin-when-cross-origin
+        access-control-max-age: '600'
+        access-control-allow-origin: '*'
+        x-permitted-cross-domain-policies: master-only
+        date: Thu, 11 Sep 2025 11:47:30 GMT
         content-type: application/json
         content-length: '166'
       body:
@@ -1081,35 +842,30 @@
         compression: none
   - request:
       method: GET
-      path: /data/v11/zarr/59e9cfbdba632ac2ab8b23b5/color/2-2-1/.zarray
-      headers:
-        host: localhost:9000
-        user-agent: >-
-          tensorstore/0.1 libcurl/8.13.0 BoringSSL zlib/1.3.1 brotli/1.1.0
-          zstd/1.5.7 nghttp2/1.55.0
-        accept: '*/*'
-        accept-encoding: deflate, gzip, br, zstd
-        proxy-connection: Keep-Alive
-        cache-control: no-cache
-      body:
-        encoding: utf8
-        data: ''
-        compression: none
-    response:
-      status:
-        code: 200
-      headers:
-        cache-control: no-cache
-        referrer-policy: origin-when-cross-origin, strict-origin-when-cross-origin
-        access-control-max-age: '600'
-        access-control-allow-origin: '*'
-        x-permitted-cross-domain-policies: master-only
-<<<<<<< HEAD
-        date: Tue, 16 Sep 2025 08:16:49 GMT
-        connection: close
-=======
-        date: Thu, 11 Sep 2025 11:47:30 GMT
->>>>>>> 9d65d3f3
+      path: /data/v10/zarr/59e9cfbdba632ac2ab8b23b5/color/2-2-1/.zarray
+      headers:
+        host: localhost:9000
+        user-agent: >-
+          tensorstore/0.1 libcurl/8.13.0 BoringSSL zlib/1.3.1 brotli/1.1.0
+          zstd/1.5.7 nghttp2/1.55.0
+        accept: '*/*'
+        accept-encoding: deflate, gzip, br, zstd
+        proxy-connection: Keep-Alive
+        cache-control: no-cache
+      body:
+        encoding: utf8
+        data: ''
+        compression: none
+    response:
+      status:
+        code: 200
+      headers:
+        cache-control: no-cache
+        referrer-policy: origin-when-cross-origin, strict-origin-when-cross-origin
+        access-control-max-age: '600'
+        access-control-allow-origin: '*'
+        x-permitted-cross-domain-policies: master-only
+        date: Thu, 11 Sep 2025 11:47:30 GMT
         content-type: application/json
         content-length: '166'
       body:
@@ -1119,41 +875,32 @@
         compression: none
   - request:
       method: GET
-      path: /data/v11/zarr/59e9cfbdba632ac2ab8b23b5/color/4-4-1/.zarray
-      headers:
-        host: localhost:9000
-        user-agent: >-
-          tensorstore/0.1 libcurl/8.13.0 BoringSSL zlib/1.3.1 brotli/1.1.0
-          zstd/1.5.7 nghttp2/1.55.0
-        accept: '*/*'
-        accept-encoding: deflate, gzip, br, zstd
-        proxy-connection: Keep-Alive
-        cache-control: no-cache
-<<<<<<< HEAD
-        x-auth-token: lO8PC6avEY3bxWJQMCYQvQ
-=======
-        x-auth-token: >-
-          1b88db86331a38c21a0b235794b9e459856490d70408bcffb767f64ade0f83d2bdb4c4e181b9a9a30cdece7cb7c65208cc43b6c1bb5987f5ece00d348b1a905502a266f8fc64f0371cd6559393d72e031d0c2d0cabad58cccf957bb258bc86f05b5dc3d4fff3d5e3d9c0389a6027d861a21e78e3222fb6c5b7944520ef21761e
->>>>>>> 9d65d3f3
-      body:
-        encoding: utf8
-        data: ''
-        compression: none
-    response:
-      status:
-        code: 200
-      headers:
-        cache-control: no-cache
-        referrer-policy: origin-when-cross-origin, strict-origin-when-cross-origin
-        access-control-max-age: '600'
-        access-control-allow-origin: '*'
-        x-permitted-cross-domain-policies: master-only
-<<<<<<< HEAD
-        date: Tue, 16 Sep 2025 08:16:49 GMT
-        connection: close
-=======
-        date: Thu, 11 Sep 2025 11:47:30 GMT
->>>>>>> 9d65d3f3
+      path: /data/v10/zarr/59e9cfbdba632ac2ab8b23b5/color/4-4-1/.zarray
+      headers:
+        host: localhost:9000
+        user-agent: >-
+          tensorstore/0.1 libcurl/8.13.0 BoringSSL zlib/1.3.1 brotli/1.1.0
+          zstd/1.5.7 nghttp2/1.55.0
+        accept: '*/*'
+        accept-encoding: deflate, gzip, br, zstd
+        proxy-connection: Keep-Alive
+        cache-control: no-cache
+        x-auth-token: >-
+          1b88db86331a38c21a0b235794b9e459856490d70408bcffb767f64ade0f83d2bdb4c4e181b9a9a30cdece7cb7c65208cc43b6c1bb5987f5ece00d348b1a905502a266f8fc64f0371cd6559393d72e031d0c2d0cabad58cccf957bb258bc86f05b5dc3d4fff3d5e3d9c0389a6027d861a21e78e3222fb6c5b7944520ef21761e
+      body:
+        encoding: utf8
+        data: ''
+        compression: none
+    response:
+      status:
+        code: 200
+      headers:
+        cache-control: no-cache
+        referrer-policy: origin-when-cross-origin, strict-origin-when-cross-origin
+        access-control-max-age: '600'
+        access-control-allow-origin: '*'
+        x-permitted-cross-domain-policies: master-only
+        date: Thu, 11 Sep 2025 11:47:30 GMT
         content-type: application/json
         content-length: '166'
       body:
@@ -1163,7 +910,7 @@
         compression: none
   - request:
       method: HEAD
-      path: /data/v11/zarr/59e9cfbdba632ac2ab8b23b5/datasource-properties.json
+      path: /data/v10/zarr/59e9cfbdba632ac2ab8b23b5/datasource-properties.json
       headers:
         host: localhost:9000
         accept-encoding: identity
@@ -1182,24 +929,19 @@
         access-control-max-age: '600'
         access-control-allow-origin: '*'
         x-permitted-cross-domain-policies: master-only
-<<<<<<< HEAD
-        date: Tue, 16 Sep 2025 08:16:49 GMT
-        connection: close
-=======
-        date: Thu, 11 Sep 2025 11:47:30 GMT
->>>>>>> 9d65d3f3
-        content-type: application/json
-        content-length: '1529'
-      body:
-        encoding: utf8
-        data: ''
-        compression: none
-  - request:
-      method: GET
-      path: /data/v11/zarr/59e9cfbdba632ac2ab8b23b5/datasource-properties.json
-      headers:
-        host: localhost:9000
-        range: bytes=0-1528
+        date: Thu, 11 Sep 2025 11:47:30 GMT
+        content-type: application/json
+        content-length: '1413'
+      body:
+        encoding: utf8
+        data: ''
+        compression: none
+  - request:
+      method: GET
+      path: /data/v10/zarr/59e9cfbdba632ac2ab8b23b5/datasource-properties.json
+      headers:
+        host: localhost:9000
+        range: bytes=0-1412
         accept: '*/*'
         accept-encoding: gzip, deflate
         user-agent: Python/3.13 aiohttp/3.10.11
@@ -1216,50 +958,40 @@
         access-control-max-age: '600'
         access-control-allow-origin: '*'
         x-permitted-cross-domain-policies: master-only
-<<<<<<< HEAD
-        date: Tue, 16 Sep 2025 08:16:49 GMT
-        connection: close
-=======
-        date: Thu, 11 Sep 2025 11:47:30 GMT
->>>>>>> 9d65d3f3
-        content-type: application/json
-        content-length: '1529'
-      body:
-        encoding: utf8
-        data: >-
-          {"id":{"name":"l4_sample","team":"Organization_X"},"dataLayers":[{"category":"color","name":"color","dataFormat":"zarr","boundingBox":{"topLeft":[3072,3072,512],"width":1024,"height":1024,"depth":1024},"elementClass":"uint8","mags":[{"mag":[1,1,1],"path":"./color/1","axisOrder":{"x":1,"y":2,"z":3,"c":0}},{"mag":[2,2,1],"path":"./color/2-2-1","axisOrder":{"x":1,"y":2,"z":3,"c":0}},{"mag":[4,4,1],"path":"./color/4-4-1","axisOrder":{"x":1,"y":2,"z":3,"c":0}},{"mag":[8,8,2],"path":"./color/8-8-2","axisOrder":{"x":1,"y":2,"z":3,"c":0}},{"mag":[16,16,4],"path":"./color/16-16-4","axisOrder":{"x":1,"y":2,"z":3,"c":0}}],"defaultViewConfiguration":{"color":[255,0,0]},"resolutions":[[1,1,1],[2,2,1],[4,4,1],[8,8,2],[16,16,4]],"numChannels":1},{"category":"segmentation","name":"segmentation","dataFormat":"zarr","boundingBox":{"topLeft":[3072,3072,512],"width":1024,"height":1024,"depth":1024},"elementClass":"uint32","mags":[{"mag":[1,1,1],"path":"./segmentation/1","axisOrder":{"x":1,"y":2,"z":3,"c":0}},{"mag":[2,2,1],"path":"./segmentation/2-2-1","axisOrder":{"x":1,"y":2,"z":3,"c":0}},{"mag":[4,4,1],"path":"./segmentation/4-4-1","axisOrder":{"x":1,"y":2,"z":3,"c":0}},{"mag":[8,8,2],"path":"./segmentation/8-8-2","axisOrder":{"x":1,"y":2,"z":3,"c":0}},{"mag":[16,16,4],"path":"./segmentation/16-16-4","axisOrder":{"x":1,"y":2,"z":3,"c":0}}],"largestSegmentId":2504697,"resolutions":[[1,1,1],[2,2,1],[4,4,1],[8,8,2],[16,16,4]],"numChannels":1}],"scale":{"factor":[11.239999771118164,11.239999771118164,28],"unit":"nanometer"}}
-        compression: none
-  - request:
-      method: GET
-      path: /data/v11/zarr/59e9cfbdba632ac2ab8b23b5/color/4-4-1/.zarray
-      headers:
-        host: localhost:9000
-        user-agent: >-
-          tensorstore/0.1 libcurl/8.13.0 BoringSSL zlib/1.3.1 brotli/1.1.0
-          zstd/1.5.7 nghttp2/1.55.0
-        accept: '*/*'
-        accept-encoding: deflate, gzip, br, zstd
-        proxy-connection: Keep-Alive
-        cache-control: no-cache
-      body:
-        encoding: utf8
-        data: ''
-        compression: none
-    response:
-      status:
-        code: 200
-      headers:
-        cache-control: no-cache
-        referrer-policy: origin-when-cross-origin, strict-origin-when-cross-origin
-        access-control-max-age: '600'
-        access-control-allow-origin: '*'
-        x-permitted-cross-domain-policies: master-only
-<<<<<<< HEAD
-        date: Tue, 16 Sep 2025 08:16:49 GMT
-        connection: close
-=======
-        date: Thu, 11 Sep 2025 11:47:30 GMT
->>>>>>> 9d65d3f3
+        date: Thu, 11 Sep 2025 11:47:30 GMT
+        content-type: application/json
+        content-length: '1413'
+      body:
+        encoding: utf8
+        data: >-
+          {"id":{"name":"l4_sample","team":"Organization_X"},"dataLayers":[{"name":"color","category":"color","boundingBox":{"topLeft":[3072,3072,512],"width":1024,"height":1024,"depth":1024},"elementClass":"uint8","mags":[{"mag":[1,1,1],"path":"./color/1","axisOrder":{"x":1,"y":2,"z":3,"c":0}},{"mag":[2,2,1],"path":"./color/2-2-1","axisOrder":{"x":1,"y":2,"z":3,"c":0}},{"mag":[4,4,1],"path":"./color/4-4-1","axisOrder":{"x":1,"y":2,"z":3,"c":0}},{"mag":[8,8,2],"path":"./color/8-8-2","axisOrder":{"x":1,"y":2,"z":3,"c":0}},{"mag":[16,16,4],"path":"./color/16-16-4","axisOrder":{"x":1,"y":2,"z":3,"c":0}}],"defaultViewConfiguration":{"color":[255,0,0]},"numChannels":1,"dataFormat":"zarr"},{"name":"segmentation","boundingBox":{"topLeft":[3072,3072,512],"width":1024,"height":1024,"depth":1024},"elementClass":"uint32","mags":[{"mag":[1,1,1],"path":"./segmentation/1","axisOrder":{"x":1,"y":2,"z":3,"c":0}},{"mag":[2,2,1],"path":"./segmentation/2-2-1","axisOrder":{"x":1,"y":2,"z":3,"c":0}},{"mag":[4,4,1],"path":"./segmentation/4-4-1","axisOrder":{"x":1,"y":2,"z":3,"c":0}},{"mag":[8,8,2],"path":"./segmentation/8-8-2","axisOrder":{"x":1,"y":2,"z":3,"c":0}},{"mag":[16,16,4],"path":"./segmentation/16-16-4","axisOrder":{"x":1,"y":2,"z":3,"c":0}}],"largestSegmentId":2504697,"numChannels":1,"dataFormat":"zarr","category":"segmentation"}],"scale":{"factor":[11.239999771118164,11.239999771118164,28],"unit":"nanometer"}}
+        compression: none
+  - request:
+      method: GET
+      path: /data/v10/zarr/59e9cfbdba632ac2ab8b23b5/color/4-4-1/.zarray
+      headers:
+        host: localhost:9000
+        user-agent: >-
+          tensorstore/0.1 libcurl/8.13.0 BoringSSL zlib/1.3.1 brotli/1.1.0
+          zstd/1.5.7 nghttp2/1.55.0
+        accept: '*/*'
+        accept-encoding: deflate, gzip, br, zstd
+        proxy-connection: Keep-Alive
+        cache-control: no-cache
+      body:
+        encoding: utf8
+        data: ''
+        compression: none
+    response:
+      status:
+        code: 200
+      headers:
+        cache-control: no-cache
+        referrer-policy: origin-when-cross-origin, strict-origin-when-cross-origin
+        access-control-max-age: '600'
+        access-control-allow-origin: '*'
+        x-permitted-cross-domain-policies: master-only
+        date: Thu, 11 Sep 2025 11:47:30 GMT
         content-type: application/json
         content-length: '166'
       body:
@@ -1269,35 +1001,30 @@
         compression: none
   - request:
       method: GET
-      path: /data/v11/zarr/59e9cfbdba632ac2ab8b23b5/color/4-4-1/.zarray
-      headers:
-        host: localhost:9000
-        user-agent: >-
-          tensorstore/0.1 libcurl/8.13.0 BoringSSL zlib/1.3.1 brotli/1.1.0
-          zstd/1.5.7 nghttp2/1.55.0
-        accept: '*/*'
-        accept-encoding: deflate, gzip, br, zstd
-        proxy-connection: Keep-Alive
-        cache-control: no-cache
-      body:
-        encoding: utf8
-        data: ''
-        compression: none
-    response:
-      status:
-        code: 200
-      headers:
-        cache-control: no-cache
-        referrer-policy: origin-when-cross-origin, strict-origin-when-cross-origin
-        access-control-max-age: '600'
-        access-control-allow-origin: '*'
-        x-permitted-cross-domain-policies: master-only
-<<<<<<< HEAD
-        date: Tue, 16 Sep 2025 08:16:49 GMT
-        connection: close
-=======
-        date: Thu, 11 Sep 2025 11:47:30 GMT
->>>>>>> 9d65d3f3
+      path: /data/v10/zarr/59e9cfbdba632ac2ab8b23b5/color/4-4-1/.zarray
+      headers:
+        host: localhost:9000
+        user-agent: >-
+          tensorstore/0.1 libcurl/8.13.0 BoringSSL zlib/1.3.1 brotli/1.1.0
+          zstd/1.5.7 nghttp2/1.55.0
+        accept: '*/*'
+        accept-encoding: deflate, gzip, br, zstd
+        proxy-connection: Keep-Alive
+        cache-control: no-cache
+      body:
+        encoding: utf8
+        data: ''
+        compression: none
+    response:
+      status:
+        code: 200
+      headers:
+        cache-control: no-cache
+        referrer-policy: origin-when-cross-origin, strict-origin-when-cross-origin
+        access-control-max-age: '600'
+        access-control-allow-origin: '*'
+        x-permitted-cross-domain-policies: master-only
+        date: Thu, 11 Sep 2025 11:47:30 GMT
         content-type: application/json
         content-length: '166'
       body:
@@ -1307,41 +1034,32 @@
         compression: none
   - request:
       method: GET
-      path: /data/v11/zarr/59e9cfbdba632ac2ab8b23b5/segmentation/1/.zarray
-      headers:
-        host: localhost:9000
-        user-agent: >-
-          tensorstore/0.1 libcurl/8.13.0 BoringSSL zlib/1.3.1 brotli/1.1.0
-          zstd/1.5.7 nghttp2/1.55.0
-        accept: '*/*'
-        accept-encoding: deflate, gzip, br, zstd
-        proxy-connection: Keep-Alive
-        cache-control: no-cache
-<<<<<<< HEAD
-        x-auth-token: lO8PC6avEY3bxWJQMCYQvQ
-=======
-        x-auth-token: >-
-          1b88db86331a38c21a0b235794b9e459856490d70408bcffb767f64ade0f83d2bdb4c4e181b9a9a30cdece7cb7c65208cc43b6c1bb5987f5ece00d348b1a905502a266f8fc64f0371cd6559393d72e031d0c2d0cabad58cccf957bb258bc86f05b5dc3d4fff3d5e3d9c0389a6027d861a21e78e3222fb6c5b7944520ef21761e
->>>>>>> 9d65d3f3
-      body:
-        encoding: utf8
-        data: ''
-        compression: none
-    response:
-      status:
-        code: 200
-      headers:
-        cache-control: no-cache
-        referrer-policy: origin-when-cross-origin, strict-origin-when-cross-origin
-        access-control-max-age: '600'
-        access-control-allow-origin: '*'
-        x-permitted-cross-domain-policies: master-only
-<<<<<<< HEAD
-        date: Tue, 16 Sep 2025 08:16:49 GMT
-        connection: close
-=======
-        date: Thu, 11 Sep 2025 11:47:30 GMT
->>>>>>> 9d65d3f3
+      path: /data/v10/zarr/59e9cfbdba632ac2ab8b23b5/segmentation/1/.zarray
+      headers:
+        host: localhost:9000
+        user-agent: >-
+          tensorstore/0.1 libcurl/8.13.0 BoringSSL zlib/1.3.1 brotli/1.1.0
+          zstd/1.5.7 nghttp2/1.55.0
+        accept: '*/*'
+        accept-encoding: deflate, gzip, br, zstd
+        proxy-connection: Keep-Alive
+        cache-control: no-cache
+        x-auth-token: >-
+          1b88db86331a38c21a0b235794b9e459856490d70408bcffb767f64ade0f83d2bdb4c4e181b9a9a30cdece7cb7c65208cc43b6c1bb5987f5ece00d348b1a905502a266f8fc64f0371cd6559393d72e031d0c2d0cabad58cccf957bb258bc86f05b5dc3d4fff3d5e3d9c0389a6027d861a21e78e3222fb6c5b7944520ef21761e
+      body:
+        encoding: utf8
+        data: ''
+        compression: none
+    response:
+      status:
+        code: 200
+      headers:
+        cache-control: no-cache
+        referrer-policy: origin-when-cross-origin, strict-origin-when-cross-origin
+        access-control-max-age: '600'
+        access-control-allow-origin: '*'
+        x-permitted-cross-domain-policies: master-only
+        date: Thu, 11 Sep 2025 11:47:30 GMT
         content-type: application/json
         content-length: '166'
       body:
@@ -1351,7 +1069,7 @@
         compression: none
   - request:
       method: HEAD
-      path: /data/v11/zarr/59e9cfbdba632ac2ab8b23b5/datasource-properties.json
+      path: /data/v10/zarr/59e9cfbdba632ac2ab8b23b5/datasource-properties.json
       headers:
         host: localhost:9000
         accept-encoding: identity
@@ -1370,24 +1088,19 @@
         access-control-max-age: '600'
         access-control-allow-origin: '*'
         x-permitted-cross-domain-policies: master-only
-<<<<<<< HEAD
-        date: Tue, 16 Sep 2025 08:16:49 GMT
-        connection: close
-=======
-        date: Thu, 11 Sep 2025 11:47:30 GMT
->>>>>>> 9d65d3f3
-        content-type: application/json
-        content-length: '1529'
-      body:
-        encoding: utf8
-        data: ''
-        compression: none
-  - request:
-      method: GET
-      path: /data/v11/zarr/59e9cfbdba632ac2ab8b23b5/datasource-properties.json
-      headers:
-        host: localhost:9000
-        range: bytes=0-1528
+        date: Thu, 11 Sep 2025 11:47:30 GMT
+        content-type: application/json
+        content-length: '1413'
+      body:
+        encoding: utf8
+        data: ''
+        compression: none
+  - request:
+      method: GET
+      path: /data/v10/zarr/59e9cfbdba632ac2ab8b23b5/datasource-properties.json
+      headers:
+        host: localhost:9000
+        range: bytes=0-1412
         accept: '*/*'
         accept-encoding: gzip, deflate
         user-agent: Python/3.13 aiohttp/3.10.11
@@ -1404,50 +1117,40 @@
         access-control-max-age: '600'
         access-control-allow-origin: '*'
         x-permitted-cross-domain-policies: master-only
-<<<<<<< HEAD
-        date: Tue, 16 Sep 2025 08:16:49 GMT
-        connection: close
-=======
-        date: Thu, 11 Sep 2025 11:47:30 GMT
->>>>>>> 9d65d3f3
-        content-type: application/json
-        content-length: '1529'
-      body:
-        encoding: utf8
-        data: >-
-          {"id":{"name":"l4_sample","team":"Organization_X"},"dataLayers":[{"category":"color","name":"color","dataFormat":"zarr","boundingBox":{"topLeft":[3072,3072,512],"width":1024,"height":1024,"depth":1024},"elementClass":"uint8","mags":[{"mag":[1,1,1],"path":"./color/1","axisOrder":{"x":1,"y":2,"z":3,"c":0}},{"mag":[2,2,1],"path":"./color/2-2-1","axisOrder":{"x":1,"y":2,"z":3,"c":0}},{"mag":[4,4,1],"path":"./color/4-4-1","axisOrder":{"x":1,"y":2,"z":3,"c":0}},{"mag":[8,8,2],"path":"./color/8-8-2","axisOrder":{"x":1,"y":2,"z":3,"c":0}},{"mag":[16,16,4],"path":"./color/16-16-4","axisOrder":{"x":1,"y":2,"z":3,"c":0}}],"defaultViewConfiguration":{"color":[255,0,0]},"resolutions":[[1,1,1],[2,2,1],[4,4,1],[8,8,2],[16,16,4]],"numChannels":1},{"category":"segmentation","name":"segmentation","dataFormat":"zarr","boundingBox":{"topLeft":[3072,3072,512],"width":1024,"height":1024,"depth":1024},"elementClass":"uint32","mags":[{"mag":[1,1,1],"path":"./segmentation/1","axisOrder":{"x":1,"y":2,"z":3,"c":0}},{"mag":[2,2,1],"path":"./segmentation/2-2-1","axisOrder":{"x":1,"y":2,"z":3,"c":0}},{"mag":[4,4,1],"path":"./segmentation/4-4-1","axisOrder":{"x":1,"y":2,"z":3,"c":0}},{"mag":[8,8,2],"path":"./segmentation/8-8-2","axisOrder":{"x":1,"y":2,"z":3,"c":0}},{"mag":[16,16,4],"path":"./segmentation/16-16-4","axisOrder":{"x":1,"y":2,"z":3,"c":0}}],"largestSegmentId":2504697,"resolutions":[[1,1,1],[2,2,1],[4,4,1],[8,8,2],[16,16,4]],"numChannels":1}],"scale":{"factor":[11.239999771118164,11.239999771118164,28],"unit":"nanometer"}}
-        compression: none
-  - request:
-      method: GET
-      path: /data/v11/zarr/59e9cfbdba632ac2ab8b23b5/segmentation/1/.zarray
-      headers:
-        host: localhost:9000
-        user-agent: >-
-          tensorstore/0.1 libcurl/8.13.0 BoringSSL zlib/1.3.1 brotli/1.1.0
-          zstd/1.5.7 nghttp2/1.55.0
-        accept: '*/*'
-        accept-encoding: deflate, gzip, br, zstd
-        proxy-connection: Keep-Alive
-        cache-control: no-cache
-      body:
-        encoding: utf8
-        data: ''
-        compression: none
-    response:
-      status:
-        code: 200
-      headers:
-        cache-control: no-cache
-        referrer-policy: origin-when-cross-origin, strict-origin-when-cross-origin
-        access-control-max-age: '600'
-        access-control-allow-origin: '*'
-        x-permitted-cross-domain-policies: master-only
-<<<<<<< HEAD
-        date: Tue, 16 Sep 2025 08:16:49 GMT
-        connection: close
-=======
-        date: Thu, 11 Sep 2025 11:47:30 GMT
->>>>>>> 9d65d3f3
+        date: Thu, 11 Sep 2025 11:47:30 GMT
+        content-type: application/json
+        content-length: '1413'
+      body:
+        encoding: utf8
+        data: >-
+          {"id":{"name":"l4_sample","team":"Organization_X"},"dataLayers":[{"name":"color","category":"color","boundingBox":{"topLeft":[3072,3072,512],"width":1024,"height":1024,"depth":1024},"elementClass":"uint8","mags":[{"mag":[1,1,1],"path":"./color/1","axisOrder":{"x":1,"y":2,"z":3,"c":0}},{"mag":[2,2,1],"path":"./color/2-2-1","axisOrder":{"x":1,"y":2,"z":3,"c":0}},{"mag":[4,4,1],"path":"./color/4-4-1","axisOrder":{"x":1,"y":2,"z":3,"c":0}},{"mag":[8,8,2],"path":"./color/8-8-2","axisOrder":{"x":1,"y":2,"z":3,"c":0}},{"mag":[16,16,4],"path":"./color/16-16-4","axisOrder":{"x":1,"y":2,"z":3,"c":0}}],"defaultViewConfiguration":{"color":[255,0,0]},"numChannels":1,"dataFormat":"zarr"},{"name":"segmentation","boundingBox":{"topLeft":[3072,3072,512],"width":1024,"height":1024,"depth":1024},"elementClass":"uint32","mags":[{"mag":[1,1,1],"path":"./segmentation/1","axisOrder":{"x":1,"y":2,"z":3,"c":0}},{"mag":[2,2,1],"path":"./segmentation/2-2-1","axisOrder":{"x":1,"y":2,"z":3,"c":0}},{"mag":[4,4,1],"path":"./segmentation/4-4-1","axisOrder":{"x":1,"y":2,"z":3,"c":0}},{"mag":[8,8,2],"path":"./segmentation/8-8-2","axisOrder":{"x":1,"y":2,"z":3,"c":0}},{"mag":[16,16,4],"path":"./segmentation/16-16-4","axisOrder":{"x":1,"y":2,"z":3,"c":0}}],"largestSegmentId":2504697,"numChannels":1,"dataFormat":"zarr","category":"segmentation"}],"scale":{"factor":[11.239999771118164,11.239999771118164,28],"unit":"nanometer"}}
+        compression: none
+  - request:
+      method: GET
+      path: /data/v10/zarr/59e9cfbdba632ac2ab8b23b5/segmentation/1/.zarray
+      headers:
+        host: localhost:9000
+        user-agent: >-
+          tensorstore/0.1 libcurl/8.13.0 BoringSSL zlib/1.3.1 brotli/1.1.0
+          zstd/1.5.7 nghttp2/1.55.0
+        accept: '*/*'
+        accept-encoding: deflate, gzip, br, zstd
+        proxy-connection: Keep-Alive
+        cache-control: no-cache
+      body:
+        encoding: utf8
+        data: ''
+        compression: none
+    response:
+      status:
+        code: 200
+      headers:
+        cache-control: no-cache
+        referrer-policy: origin-when-cross-origin, strict-origin-when-cross-origin
+        access-control-max-age: '600'
+        access-control-allow-origin: '*'
+        x-permitted-cross-domain-policies: master-only
+        date: Thu, 11 Sep 2025 11:47:30 GMT
         content-type: application/json
         content-length: '166'
       body:
@@ -1457,35 +1160,30 @@
         compression: none
   - request:
       method: GET
-      path: /data/v11/zarr/59e9cfbdba632ac2ab8b23b5/segmentation/1/.zarray
-      headers:
-        host: localhost:9000
-        user-agent: >-
-          tensorstore/0.1 libcurl/8.13.0 BoringSSL zlib/1.3.1 brotli/1.1.0
-          zstd/1.5.7 nghttp2/1.55.0
-        accept: '*/*'
-        accept-encoding: deflate, gzip, br, zstd
-        proxy-connection: Keep-Alive
-        cache-control: no-cache
-      body:
-        encoding: utf8
-        data: ''
-        compression: none
-    response:
-      status:
-        code: 200
-      headers:
-        cache-control: no-cache
-        referrer-policy: origin-when-cross-origin, strict-origin-when-cross-origin
-        access-control-max-age: '600'
-        access-control-allow-origin: '*'
-        x-permitted-cross-domain-policies: master-only
-<<<<<<< HEAD
-        date: Tue, 16 Sep 2025 08:16:49 GMT
-        connection: close
-=======
-        date: Thu, 11 Sep 2025 11:47:30 GMT
->>>>>>> 9d65d3f3
+      path: /data/v10/zarr/59e9cfbdba632ac2ab8b23b5/segmentation/1/.zarray
+      headers:
+        host: localhost:9000
+        user-agent: >-
+          tensorstore/0.1 libcurl/8.13.0 BoringSSL zlib/1.3.1 brotli/1.1.0
+          zstd/1.5.7 nghttp2/1.55.0
+        accept: '*/*'
+        accept-encoding: deflate, gzip, br, zstd
+        proxy-connection: Keep-Alive
+        cache-control: no-cache
+      body:
+        encoding: utf8
+        data: ''
+        compression: none
+    response:
+      status:
+        code: 200
+      headers:
+        cache-control: no-cache
+        referrer-policy: origin-when-cross-origin, strict-origin-when-cross-origin
+        access-control-max-age: '600'
+        access-control-allow-origin: '*'
+        x-permitted-cross-domain-policies: master-only
+        date: Thu, 11 Sep 2025 11:47:30 GMT
         content-type: application/json
         content-length: '166'
       body:
@@ -1495,41 +1193,32 @@
         compression: none
   - request:
       method: GET
-      path: /data/v11/zarr/59e9cfbdba632ac2ab8b23b5/segmentation/2-2-1/.zarray
-      headers:
-        host: localhost:9000
-        user-agent: >-
-          tensorstore/0.1 libcurl/8.13.0 BoringSSL zlib/1.3.1 brotli/1.1.0
-          zstd/1.5.7 nghttp2/1.55.0
-        accept: '*/*'
-        accept-encoding: deflate, gzip, br, zstd
-        proxy-connection: Keep-Alive
-        cache-control: no-cache
-<<<<<<< HEAD
-        x-auth-token: lO8PC6avEY3bxWJQMCYQvQ
-=======
-        x-auth-token: >-
-          1b88db86331a38c21a0b235794b9e459856490d70408bcffb767f64ade0f83d2bdb4c4e181b9a9a30cdece7cb7c65208cc43b6c1bb5987f5ece00d348b1a905502a266f8fc64f0371cd6559393d72e031d0c2d0cabad58cccf957bb258bc86f05b5dc3d4fff3d5e3d9c0389a6027d861a21e78e3222fb6c5b7944520ef21761e
->>>>>>> 9d65d3f3
-      body:
-        encoding: utf8
-        data: ''
-        compression: none
-    response:
-      status:
-        code: 200
-      headers:
-        cache-control: no-cache
-        referrer-policy: origin-when-cross-origin, strict-origin-when-cross-origin
-        access-control-max-age: '600'
-        access-control-allow-origin: '*'
-        x-permitted-cross-domain-policies: master-only
-<<<<<<< HEAD
-        date: Tue, 16 Sep 2025 08:16:49 GMT
-        connection: close
-=======
-        date: Thu, 11 Sep 2025 11:47:30 GMT
->>>>>>> 9d65d3f3
+      path: /data/v10/zarr/59e9cfbdba632ac2ab8b23b5/segmentation/2-2-1/.zarray
+      headers:
+        host: localhost:9000
+        user-agent: >-
+          tensorstore/0.1 libcurl/8.13.0 BoringSSL zlib/1.3.1 brotli/1.1.0
+          zstd/1.5.7 nghttp2/1.55.0
+        accept: '*/*'
+        accept-encoding: deflate, gzip, br, zstd
+        proxy-connection: Keep-Alive
+        cache-control: no-cache
+        x-auth-token: >-
+          1b88db86331a38c21a0b235794b9e459856490d70408bcffb767f64ade0f83d2bdb4c4e181b9a9a30cdece7cb7c65208cc43b6c1bb5987f5ece00d348b1a905502a266f8fc64f0371cd6559393d72e031d0c2d0cabad58cccf957bb258bc86f05b5dc3d4fff3d5e3d9c0389a6027d861a21e78e3222fb6c5b7944520ef21761e
+      body:
+        encoding: utf8
+        data: ''
+        compression: none
+    response:
+      status:
+        code: 200
+      headers:
+        cache-control: no-cache
+        referrer-policy: origin-when-cross-origin, strict-origin-when-cross-origin
+        access-control-max-age: '600'
+        access-control-allow-origin: '*'
+        x-permitted-cross-domain-policies: master-only
+        date: Thu, 11 Sep 2025 11:47:30 GMT
         content-type: application/json
         content-length: '166'
       body:
@@ -1539,7 +1228,7 @@
         compression: none
   - request:
       method: HEAD
-      path: /data/v11/zarr/59e9cfbdba632ac2ab8b23b5/datasource-properties.json
+      path: /data/v10/zarr/59e9cfbdba632ac2ab8b23b5/datasource-properties.json
       headers:
         host: localhost:9000
         accept-encoding: identity
@@ -1558,24 +1247,19 @@
         access-control-max-age: '600'
         access-control-allow-origin: '*'
         x-permitted-cross-domain-policies: master-only
-<<<<<<< HEAD
-        date: Tue, 16 Sep 2025 08:16:49 GMT
-        connection: close
-=======
-        date: Thu, 11 Sep 2025 11:47:30 GMT
->>>>>>> 9d65d3f3
-        content-type: application/json
-        content-length: '1529'
-      body:
-        encoding: utf8
-        data: ''
-        compression: none
-  - request:
-      method: GET
-      path: /data/v11/zarr/59e9cfbdba632ac2ab8b23b5/datasource-properties.json
-      headers:
-        host: localhost:9000
-        range: bytes=0-1528
+        date: Thu, 11 Sep 2025 11:47:30 GMT
+        content-type: application/json
+        content-length: '1413'
+      body:
+        encoding: utf8
+        data: ''
+        compression: none
+  - request:
+      method: GET
+      path: /data/v10/zarr/59e9cfbdba632ac2ab8b23b5/datasource-properties.json
+      headers:
+        host: localhost:9000
+        range: bytes=0-1412
         accept: '*/*'
         accept-encoding: gzip, deflate
         user-agent: Python/3.13 aiohttp/3.10.11
@@ -1592,50 +1276,40 @@
         access-control-max-age: '600'
         access-control-allow-origin: '*'
         x-permitted-cross-domain-policies: master-only
-<<<<<<< HEAD
-        date: Tue, 16 Sep 2025 08:16:49 GMT
-        connection: close
-=======
-        date: Thu, 11 Sep 2025 11:47:30 GMT
->>>>>>> 9d65d3f3
-        content-type: application/json
-        content-length: '1529'
-      body:
-        encoding: utf8
-        data: >-
-          {"id":{"name":"l4_sample","team":"Organization_X"},"dataLayers":[{"category":"color","name":"color","dataFormat":"zarr","boundingBox":{"topLeft":[3072,3072,512],"width":1024,"height":1024,"depth":1024},"elementClass":"uint8","mags":[{"mag":[1,1,1],"path":"./color/1","axisOrder":{"x":1,"y":2,"z":3,"c":0}},{"mag":[2,2,1],"path":"./color/2-2-1","axisOrder":{"x":1,"y":2,"z":3,"c":0}},{"mag":[4,4,1],"path":"./color/4-4-1","axisOrder":{"x":1,"y":2,"z":3,"c":0}},{"mag":[8,8,2],"path":"./color/8-8-2","axisOrder":{"x":1,"y":2,"z":3,"c":0}},{"mag":[16,16,4],"path":"./color/16-16-4","axisOrder":{"x":1,"y":2,"z":3,"c":0}}],"defaultViewConfiguration":{"color":[255,0,0]},"resolutions":[[1,1,1],[2,2,1],[4,4,1],[8,8,2],[16,16,4]],"numChannels":1},{"category":"segmentation","name":"segmentation","dataFormat":"zarr","boundingBox":{"topLeft":[3072,3072,512],"width":1024,"height":1024,"depth":1024},"elementClass":"uint32","mags":[{"mag":[1,1,1],"path":"./segmentation/1","axisOrder":{"x":1,"y":2,"z":3,"c":0}},{"mag":[2,2,1],"path":"./segmentation/2-2-1","axisOrder":{"x":1,"y":2,"z":3,"c":0}},{"mag":[4,4,1],"path":"./segmentation/4-4-1","axisOrder":{"x":1,"y":2,"z":3,"c":0}},{"mag":[8,8,2],"path":"./segmentation/8-8-2","axisOrder":{"x":1,"y":2,"z":3,"c":0}},{"mag":[16,16,4],"path":"./segmentation/16-16-4","axisOrder":{"x":1,"y":2,"z":3,"c":0}}],"largestSegmentId":2504697,"resolutions":[[1,1,1],[2,2,1],[4,4,1],[8,8,2],[16,16,4]],"numChannels":1}],"scale":{"factor":[11.239999771118164,11.239999771118164,28],"unit":"nanometer"}}
-        compression: none
-  - request:
-      method: GET
-      path: /data/v11/zarr/59e9cfbdba632ac2ab8b23b5/segmentation/2-2-1/.zarray
-      headers:
-        host: localhost:9000
-        user-agent: >-
-          tensorstore/0.1 libcurl/8.13.0 BoringSSL zlib/1.3.1 brotli/1.1.0
-          zstd/1.5.7 nghttp2/1.55.0
-        accept: '*/*'
-        accept-encoding: deflate, gzip, br, zstd
-        proxy-connection: Keep-Alive
-        cache-control: no-cache
-      body:
-        encoding: utf8
-        data: ''
-        compression: none
-    response:
-      status:
-        code: 200
-      headers:
-        cache-control: no-cache
-        referrer-policy: origin-when-cross-origin, strict-origin-when-cross-origin
-        access-control-max-age: '600'
-        access-control-allow-origin: '*'
-        x-permitted-cross-domain-policies: master-only
-<<<<<<< HEAD
-        date: Tue, 16 Sep 2025 08:16:49 GMT
-        connection: close
-=======
-        date: Thu, 11 Sep 2025 11:47:30 GMT
->>>>>>> 9d65d3f3
+        date: Thu, 11 Sep 2025 11:47:30 GMT
+        content-type: application/json
+        content-length: '1413'
+      body:
+        encoding: utf8
+        data: >-
+          {"id":{"name":"l4_sample","team":"Organization_X"},"dataLayers":[{"name":"color","category":"color","boundingBox":{"topLeft":[3072,3072,512],"width":1024,"height":1024,"depth":1024},"elementClass":"uint8","mags":[{"mag":[1,1,1],"path":"./color/1","axisOrder":{"x":1,"y":2,"z":3,"c":0}},{"mag":[2,2,1],"path":"./color/2-2-1","axisOrder":{"x":1,"y":2,"z":3,"c":0}},{"mag":[4,4,1],"path":"./color/4-4-1","axisOrder":{"x":1,"y":2,"z":3,"c":0}},{"mag":[8,8,2],"path":"./color/8-8-2","axisOrder":{"x":1,"y":2,"z":3,"c":0}},{"mag":[16,16,4],"path":"./color/16-16-4","axisOrder":{"x":1,"y":2,"z":3,"c":0}}],"defaultViewConfiguration":{"color":[255,0,0]},"numChannels":1,"dataFormat":"zarr"},{"name":"segmentation","boundingBox":{"topLeft":[3072,3072,512],"width":1024,"height":1024,"depth":1024},"elementClass":"uint32","mags":[{"mag":[1,1,1],"path":"./segmentation/1","axisOrder":{"x":1,"y":2,"z":3,"c":0}},{"mag":[2,2,1],"path":"./segmentation/2-2-1","axisOrder":{"x":1,"y":2,"z":3,"c":0}},{"mag":[4,4,1],"path":"./segmentation/4-4-1","axisOrder":{"x":1,"y":2,"z":3,"c":0}},{"mag":[8,8,2],"path":"./segmentation/8-8-2","axisOrder":{"x":1,"y":2,"z":3,"c":0}},{"mag":[16,16,4],"path":"./segmentation/16-16-4","axisOrder":{"x":1,"y":2,"z":3,"c":0}}],"largestSegmentId":2504697,"numChannels":1,"dataFormat":"zarr","category":"segmentation"}],"scale":{"factor":[11.239999771118164,11.239999771118164,28],"unit":"nanometer"}}
+        compression: none
+  - request:
+      method: GET
+      path: /data/v10/zarr/59e9cfbdba632ac2ab8b23b5/segmentation/2-2-1/.zarray
+      headers:
+        host: localhost:9000
+        user-agent: >-
+          tensorstore/0.1 libcurl/8.13.0 BoringSSL zlib/1.3.1 brotli/1.1.0
+          zstd/1.5.7 nghttp2/1.55.0
+        accept: '*/*'
+        accept-encoding: deflate, gzip, br, zstd
+        proxy-connection: Keep-Alive
+        cache-control: no-cache
+      body:
+        encoding: utf8
+        data: ''
+        compression: none
+    response:
+      status:
+        code: 200
+      headers:
+        cache-control: no-cache
+        referrer-policy: origin-when-cross-origin, strict-origin-when-cross-origin
+        access-control-max-age: '600'
+        access-control-allow-origin: '*'
+        x-permitted-cross-domain-policies: master-only
+        date: Thu, 11 Sep 2025 11:47:30 GMT
         content-type: application/json
         content-length: '166'
       body:
@@ -1645,35 +1319,30 @@
         compression: none
   - request:
       method: GET
-      path: /data/v11/zarr/59e9cfbdba632ac2ab8b23b5/segmentation/2-2-1/.zarray
-      headers:
-        host: localhost:9000
-        user-agent: >-
-          tensorstore/0.1 libcurl/8.13.0 BoringSSL zlib/1.3.1 brotli/1.1.0
-          zstd/1.5.7 nghttp2/1.55.0
-        accept: '*/*'
-        accept-encoding: deflate, gzip, br, zstd
-        proxy-connection: Keep-Alive
-        cache-control: no-cache
-      body:
-        encoding: utf8
-        data: ''
-        compression: none
-    response:
-      status:
-        code: 200
-      headers:
-        cache-control: no-cache
-        referrer-policy: origin-when-cross-origin, strict-origin-when-cross-origin
-        access-control-max-age: '600'
-        access-control-allow-origin: '*'
-        x-permitted-cross-domain-policies: master-only
-<<<<<<< HEAD
-        date: Tue, 16 Sep 2025 08:16:49 GMT
-        connection: close
-=======
-        date: Thu, 11 Sep 2025 11:47:30 GMT
->>>>>>> 9d65d3f3
+      path: /data/v10/zarr/59e9cfbdba632ac2ab8b23b5/segmentation/2-2-1/.zarray
+      headers:
+        host: localhost:9000
+        user-agent: >-
+          tensorstore/0.1 libcurl/8.13.0 BoringSSL zlib/1.3.1 brotli/1.1.0
+          zstd/1.5.7 nghttp2/1.55.0
+        accept: '*/*'
+        accept-encoding: deflate, gzip, br, zstd
+        proxy-connection: Keep-Alive
+        cache-control: no-cache
+      body:
+        encoding: utf8
+        data: ''
+        compression: none
+    response:
+      status:
+        code: 200
+      headers:
+        cache-control: no-cache
+        referrer-policy: origin-when-cross-origin, strict-origin-when-cross-origin
+        access-control-max-age: '600'
+        access-control-allow-origin: '*'
+        x-permitted-cross-domain-policies: master-only
+        date: Thu, 11 Sep 2025 11:47:30 GMT
         content-type: application/json
         content-length: '166'
       body:
@@ -1683,41 +1352,32 @@
         compression: none
   - request:
       method: GET
-      path: /data/v11/zarr/59e9cfbdba632ac2ab8b23b5/segmentation/4-4-1/.zarray
-      headers:
-        host: localhost:9000
-        user-agent: >-
-          tensorstore/0.1 libcurl/8.13.0 BoringSSL zlib/1.3.1 brotli/1.1.0
-          zstd/1.5.7 nghttp2/1.55.0
-        accept: '*/*'
-        accept-encoding: deflate, gzip, br, zstd
-        proxy-connection: Keep-Alive
-        cache-control: no-cache
-<<<<<<< HEAD
-        x-auth-token: lO8PC6avEY3bxWJQMCYQvQ
-=======
-        x-auth-token: >-
-          1b88db86331a38c21a0b235794b9e459856490d70408bcffb767f64ade0f83d2bdb4c4e181b9a9a30cdece7cb7c65208cc43b6c1bb5987f5ece00d348b1a905502a266f8fc64f0371cd6559393d72e031d0c2d0cabad58cccf957bb258bc86f05b5dc3d4fff3d5e3d9c0389a6027d861a21e78e3222fb6c5b7944520ef21761e
->>>>>>> 9d65d3f3
-      body:
-        encoding: utf8
-        data: ''
-        compression: none
-    response:
-      status:
-        code: 200
-      headers:
-        cache-control: no-cache
-        referrer-policy: origin-when-cross-origin, strict-origin-when-cross-origin
-        access-control-max-age: '600'
-        access-control-allow-origin: '*'
-        x-permitted-cross-domain-policies: master-only
-<<<<<<< HEAD
-        date: Tue, 16 Sep 2025 08:16:49 GMT
-        connection: close
-=======
-        date: Thu, 11 Sep 2025 11:47:30 GMT
->>>>>>> 9d65d3f3
+      path: /data/v10/zarr/59e9cfbdba632ac2ab8b23b5/segmentation/4-4-1/.zarray
+      headers:
+        host: localhost:9000
+        user-agent: >-
+          tensorstore/0.1 libcurl/8.13.0 BoringSSL zlib/1.3.1 brotli/1.1.0
+          zstd/1.5.7 nghttp2/1.55.0
+        accept: '*/*'
+        accept-encoding: deflate, gzip, br, zstd
+        proxy-connection: Keep-Alive
+        cache-control: no-cache
+        x-auth-token: >-
+          1b88db86331a38c21a0b235794b9e459856490d70408bcffb767f64ade0f83d2bdb4c4e181b9a9a30cdece7cb7c65208cc43b6c1bb5987f5ece00d348b1a905502a266f8fc64f0371cd6559393d72e031d0c2d0cabad58cccf957bb258bc86f05b5dc3d4fff3d5e3d9c0389a6027d861a21e78e3222fb6c5b7944520ef21761e
+      body:
+        encoding: utf8
+        data: ''
+        compression: none
+    response:
+      status:
+        code: 200
+      headers:
+        cache-control: no-cache
+        referrer-policy: origin-when-cross-origin, strict-origin-when-cross-origin
+        access-control-max-age: '600'
+        access-control-allow-origin: '*'
+        x-permitted-cross-domain-policies: master-only
+        date: Thu, 11 Sep 2025 11:47:30 GMT
         content-type: application/json
         content-length: '166'
       body:
@@ -1727,7 +1387,7 @@
         compression: none
   - request:
       method: HEAD
-      path: /data/v11/zarr/59e9cfbdba632ac2ab8b23b5/datasource-properties.json
+      path: /data/v10/zarr/59e9cfbdba632ac2ab8b23b5/datasource-properties.json
       headers:
         host: localhost:9000
         accept-encoding: identity
@@ -1746,24 +1406,19 @@
         access-control-max-age: '600'
         access-control-allow-origin: '*'
         x-permitted-cross-domain-policies: master-only
-<<<<<<< HEAD
-        date: Tue, 16 Sep 2025 08:16:49 GMT
-        connection: close
-=======
-        date: Thu, 11 Sep 2025 11:47:30 GMT
->>>>>>> 9d65d3f3
-        content-type: application/json
-        content-length: '1529'
-      body:
-        encoding: utf8
-        data: ''
-        compression: none
-  - request:
-      method: GET
-      path: /data/v11/zarr/59e9cfbdba632ac2ab8b23b5/datasource-properties.json
-      headers:
-        host: localhost:9000
-        range: bytes=0-1528
+        date: Thu, 11 Sep 2025 11:47:30 GMT
+        content-type: application/json
+        content-length: '1413'
+      body:
+        encoding: utf8
+        data: ''
+        compression: none
+  - request:
+      method: GET
+      path: /data/v10/zarr/59e9cfbdba632ac2ab8b23b5/datasource-properties.json
+      headers:
+        host: localhost:9000
+        range: bytes=0-1412
         accept: '*/*'
         accept-encoding: gzip, deflate
         user-agent: Python/3.13 aiohttp/3.10.11
@@ -1780,50 +1435,40 @@
         access-control-max-age: '600'
         access-control-allow-origin: '*'
         x-permitted-cross-domain-policies: master-only
-<<<<<<< HEAD
-        date: Tue, 16 Sep 2025 08:16:49 GMT
-        connection: close
-=======
-        date: Thu, 11 Sep 2025 11:47:30 GMT
->>>>>>> 9d65d3f3
-        content-type: application/json
-        content-length: '1529'
-      body:
-        encoding: utf8
-        data: >-
-          {"id":{"name":"l4_sample","team":"Organization_X"},"dataLayers":[{"category":"color","name":"color","dataFormat":"zarr","boundingBox":{"topLeft":[3072,3072,512],"width":1024,"height":1024,"depth":1024},"elementClass":"uint8","mags":[{"mag":[1,1,1],"path":"./color/1","axisOrder":{"x":1,"y":2,"z":3,"c":0}},{"mag":[2,2,1],"path":"./color/2-2-1","axisOrder":{"x":1,"y":2,"z":3,"c":0}},{"mag":[4,4,1],"path":"./color/4-4-1","axisOrder":{"x":1,"y":2,"z":3,"c":0}},{"mag":[8,8,2],"path":"./color/8-8-2","axisOrder":{"x":1,"y":2,"z":3,"c":0}},{"mag":[16,16,4],"path":"./color/16-16-4","axisOrder":{"x":1,"y":2,"z":3,"c":0}}],"defaultViewConfiguration":{"color":[255,0,0]},"resolutions":[[1,1,1],[2,2,1],[4,4,1],[8,8,2],[16,16,4]],"numChannels":1},{"category":"segmentation","name":"segmentation","dataFormat":"zarr","boundingBox":{"topLeft":[3072,3072,512],"width":1024,"height":1024,"depth":1024},"elementClass":"uint32","mags":[{"mag":[1,1,1],"path":"./segmentation/1","axisOrder":{"x":1,"y":2,"z":3,"c":0}},{"mag":[2,2,1],"path":"./segmentation/2-2-1","axisOrder":{"x":1,"y":2,"z":3,"c":0}},{"mag":[4,4,1],"path":"./segmentation/4-4-1","axisOrder":{"x":1,"y":2,"z":3,"c":0}},{"mag":[8,8,2],"path":"./segmentation/8-8-2","axisOrder":{"x":1,"y":2,"z":3,"c":0}},{"mag":[16,16,4],"path":"./segmentation/16-16-4","axisOrder":{"x":1,"y":2,"z":3,"c":0}}],"largestSegmentId":2504697,"resolutions":[[1,1,1],[2,2,1],[4,4,1],[8,8,2],[16,16,4]],"numChannels":1}],"scale":{"factor":[11.239999771118164,11.239999771118164,28],"unit":"nanometer"}}
-        compression: none
-  - request:
-      method: GET
-      path: /data/v11/zarr/59e9cfbdba632ac2ab8b23b5/segmentation/4-4-1/.zarray
-      headers:
-        host: localhost:9000
-        user-agent: >-
-          tensorstore/0.1 libcurl/8.13.0 BoringSSL zlib/1.3.1 brotli/1.1.0
-          zstd/1.5.7 nghttp2/1.55.0
-        accept: '*/*'
-        accept-encoding: deflate, gzip, br, zstd
-        proxy-connection: Keep-Alive
-        cache-control: no-cache
-      body:
-        encoding: utf8
-        data: ''
-        compression: none
-    response:
-      status:
-        code: 200
-      headers:
-        cache-control: no-cache
-        referrer-policy: origin-when-cross-origin, strict-origin-when-cross-origin
-        access-control-max-age: '600'
-        access-control-allow-origin: '*'
-        x-permitted-cross-domain-policies: master-only
-<<<<<<< HEAD
-        date: Tue, 16 Sep 2025 08:16:49 GMT
-        connection: close
-=======
-        date: Thu, 11 Sep 2025 11:47:30 GMT
->>>>>>> 9d65d3f3
+        date: Thu, 11 Sep 2025 11:47:30 GMT
+        content-type: application/json
+        content-length: '1413'
+      body:
+        encoding: utf8
+        data: >-
+          {"id":{"name":"l4_sample","team":"Organization_X"},"dataLayers":[{"name":"color","category":"color","boundingBox":{"topLeft":[3072,3072,512],"width":1024,"height":1024,"depth":1024},"elementClass":"uint8","mags":[{"mag":[1,1,1],"path":"./color/1","axisOrder":{"x":1,"y":2,"z":3,"c":0}},{"mag":[2,2,1],"path":"./color/2-2-1","axisOrder":{"x":1,"y":2,"z":3,"c":0}},{"mag":[4,4,1],"path":"./color/4-4-1","axisOrder":{"x":1,"y":2,"z":3,"c":0}},{"mag":[8,8,2],"path":"./color/8-8-2","axisOrder":{"x":1,"y":2,"z":3,"c":0}},{"mag":[16,16,4],"path":"./color/16-16-4","axisOrder":{"x":1,"y":2,"z":3,"c":0}}],"defaultViewConfiguration":{"color":[255,0,0]},"numChannels":1,"dataFormat":"zarr"},{"name":"segmentation","boundingBox":{"topLeft":[3072,3072,512],"width":1024,"height":1024,"depth":1024},"elementClass":"uint32","mags":[{"mag":[1,1,1],"path":"./segmentation/1","axisOrder":{"x":1,"y":2,"z":3,"c":0}},{"mag":[2,2,1],"path":"./segmentation/2-2-1","axisOrder":{"x":1,"y":2,"z":3,"c":0}},{"mag":[4,4,1],"path":"./segmentation/4-4-1","axisOrder":{"x":1,"y":2,"z":3,"c":0}},{"mag":[8,8,2],"path":"./segmentation/8-8-2","axisOrder":{"x":1,"y":2,"z":3,"c":0}},{"mag":[16,16,4],"path":"./segmentation/16-16-4","axisOrder":{"x":1,"y":2,"z":3,"c":0}}],"largestSegmentId":2504697,"numChannels":1,"dataFormat":"zarr","category":"segmentation"}],"scale":{"factor":[11.239999771118164,11.239999771118164,28],"unit":"nanometer"}}
+        compression: none
+  - request:
+      method: GET
+      path: /data/v10/zarr/59e9cfbdba632ac2ab8b23b5/segmentation/4-4-1/.zarray
+      headers:
+        host: localhost:9000
+        user-agent: >-
+          tensorstore/0.1 libcurl/8.13.0 BoringSSL zlib/1.3.1 brotli/1.1.0
+          zstd/1.5.7 nghttp2/1.55.0
+        accept: '*/*'
+        accept-encoding: deflate, gzip, br, zstd
+        proxy-connection: Keep-Alive
+        cache-control: no-cache
+      body:
+        encoding: utf8
+        data: ''
+        compression: none
+    response:
+      status:
+        code: 200
+      headers:
+        cache-control: no-cache
+        referrer-policy: origin-when-cross-origin, strict-origin-when-cross-origin
+        access-control-max-age: '600'
+        access-control-allow-origin: '*'
+        x-permitted-cross-domain-policies: master-only
+        date: Thu, 11 Sep 2025 11:47:30 GMT
         content-type: application/json
         content-length: '166'
       body:
@@ -1833,35 +1478,30 @@
         compression: none
   - request:
       method: GET
-      path: /data/v11/zarr/59e9cfbdba632ac2ab8b23b5/segmentation/4-4-1/.zarray
-      headers:
-        host: localhost:9000
-        user-agent: >-
-          tensorstore/0.1 libcurl/8.13.0 BoringSSL zlib/1.3.1 brotli/1.1.0
-          zstd/1.5.7 nghttp2/1.55.0
-        accept: '*/*'
-        accept-encoding: deflate, gzip, br, zstd
-        proxy-connection: Keep-Alive
-        cache-control: no-cache
-      body:
-        encoding: utf8
-        data: ''
-        compression: none
-    response:
-      status:
-        code: 200
-      headers:
-        cache-control: no-cache
-        referrer-policy: origin-when-cross-origin, strict-origin-when-cross-origin
-        access-control-max-age: '600'
-        access-control-allow-origin: '*'
-        x-permitted-cross-domain-policies: master-only
-<<<<<<< HEAD
-        date: Tue, 16 Sep 2025 08:16:49 GMT
-        connection: close
-=======
-        date: Thu, 11 Sep 2025 11:47:30 GMT
->>>>>>> 9d65d3f3
+      path: /data/v10/zarr/59e9cfbdba632ac2ab8b23b5/segmentation/4-4-1/.zarray
+      headers:
+        host: localhost:9000
+        user-agent: >-
+          tensorstore/0.1 libcurl/8.13.0 BoringSSL zlib/1.3.1 brotli/1.1.0
+          zstd/1.5.7 nghttp2/1.55.0
+        accept: '*/*'
+        accept-encoding: deflate, gzip, br, zstd
+        proxy-connection: Keep-Alive
+        cache-control: no-cache
+      body:
+        encoding: utf8
+        data: ''
+        compression: none
+    response:
+      status:
+        code: 200
+      headers:
+        cache-control: no-cache
+        referrer-policy: origin-when-cross-origin, strict-origin-when-cross-origin
+        access-control-max-age: '600'
+        access-control-allow-origin: '*'
+        x-permitted-cross-domain-policies: master-only
+        date: Thu, 11 Sep 2025 11:47:30 GMT
         content-type: application/json
         content-length: '166'
       body:
