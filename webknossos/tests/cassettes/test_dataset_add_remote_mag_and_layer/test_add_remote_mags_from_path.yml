--- conflicted
+++ resolved
@@ -22,12 +22,8 @@
         cache-control: no-cache
         referrer-policy: origin-when-cross-origin, strict-origin-when-cross-origin
         x-permitted-cross-domain-policies: master-only
-<<<<<<< HEAD
-        date: Wed, 08 Oct 2025 07:33:38 GMT
-        connection: close
-=======
-        date: Tue, 23 Sep 2025 07:34:01 GMT
->>>>>>> fdd827a8
+        date: Wed, 08 Oct 2025 08:05:06 GMT
+        connection: close
         content-type: application/json
         content-length: '717'
       body:
@@ -61,24 +57,14 @@
         access-control-max-age: '600'
         access-control-allow-origin: '*'
         x-permitted-cross-domain-policies: master-only
-<<<<<<< HEAD
-        date: Wed, 08 Oct 2025 07:33:38 GMT
+        date: Wed, 08 Oct 2025 08:05:06 GMT
         connection: close
         content-type: application/json
         content-length: '2991'
       body:
         encoding: utf8
         data: >-
-          [{"id":"59e9cfbdba632ac2ab8b23b5","name":"l4_sample","dataSource":{"id":{"name":"l4_sample","team":"Organization_X"},"dataLayers":[{"name":"color","elementClass":"uint8","category":"color","dataFormat":"wkw","resolutions":[[1,1,1],[2,2,1],[4,4,1],[8,8,2],[16,16,4]],"mags":[{"mag":[1,1,1],"path":"/Users/valentin/Documents/scalableminds/webknossos/binaryData/Organization_X/l4_sample/color/1"},{"mag":[2,2,1],"path":"/Users/valentin/Documents/scalableminds/webknossos/binaryData/Organization_X/l4_sample/color/2-2-1"},{"mag":[4,4,1],"path":"/Users/valentin/Documents/scalableminds/webknossos/binaryData/Organization_X/l4_sample/color/4-4-1"},{"mag":[8,8,2],"path":"/Users/valentin/Documents/scalableminds/webknossos/binaryData/Organization_X/l4_sample/color/8-8-2"},{"mag":[16,16,4],"path":"/Users/valentin/Documents/scalableminds/webknossos/binaryData/Organization_X/l4_sample/color/16-16-4"}],"defaultViewConfiguration":{"color":[255,0,0]},"numChannels":1,"boundingBox":{"topLeft":[3072,3072,512],"width":1024,"height":1024,"depth":1024}},{"largestSegmentId":2504697,"name":"segmentation","elementClass":"uint32","category":"segmentation","dataFormat":"wkw","resolutions":[[1,1,1],[2,2,1],[4,4,1],[8,8,2],[16,16,4]],"mags":[{"mag":[1,1,1],"path":"/Users/valentin/Documents/scalableminds/webknossos/binaryData/Organization_X/l4_sample/segmentation/1"},{"mag":[2,2,1],"path":"/Users/valentin/Documents/scalableminds/webknossos/binaryData/Organization_X/l4_sample/segmentation/2-2-1"},{"mag":[4,4,1],"path":"/Users/valentin/Documents/scalableminds/webknossos/binaryData/Organization_X/l4_sample/segmentation/4-4-1"},{"mag":[8,8,2],"path":"/Users/valentin/Documents/scalableminds/webknossos/binaryData/Organization_X/l4_sample/segmentation/8-8-2"},{"mag":[16,16,4],"path":"/Users/valentin/Documents/scalableminds/webknossos/binaryData/Organization_X/l4_sample/segmentation/16-16-4"}],"numChannels":1,"boundingBox":{"topLeft":[3072,3072,512],"width":1024,"height":1024,"depth":1024}}],"scale":{"factor":[11.239999771118164,11.239999771118164,28],"unit":"nanometer"}},"dataStore":{"name":"localhost","url":"http://localhost:9000","allowsUpload":true,"jobsSupportedByAvailableWorkers":[],"jobsEnabled":false},"owningOrganization":"Organization_X","allowedTeams":[{"id":"570b9f4b2a7c0e3b008da6ec","name":"team_X1","organization":"Organization_X","isOrganizationTeam":true}],"allowedTeamsCumulative":[{"id":"570b9f4b2a7c0e3b008da6ec","name":"team_X1","organization":"Organization_X","isOrganizationTeam":true}],"isActive":true,"isPublic":true,"description":null,"directoryName":"l4_sample","created":1508495293789,"isEditable":true,"lastUsedByUser":1759908819293,"logoUrl":"/assets/images/mpi-logos.svg","sortingKey":1508495293789,"metadata":[{"key":"key","type":"string","value":"value"},{"key":"number","type":"number","value":42},{"key":"list","type":"string[]","value":["a","b","c"]}],"isUnreported":false,"tags":[],"folderId":"570b9f4e4bb848d0885ea917","usedStorageBytes":0,"isVirtual":false}]
-=======
-        date: Tue, 23 Sep 2025 07:34:01 GMT
-        content-type: application/json
-        content-length: '2601'
-      body:
-        encoding: utf8
-        data: >-
-          [{"id":"59e9cfbdba632ac2ab8b23b5","name":"l4_sample","dataSource":{"id":{"name":"l4_sample","team":"Organization_X"},"dataLayers":[{"name":"color","elementClass":"uint8","category":"color","dataFormat":"wkw","resolutions":[[1,1,1],[2,2,1],[4,4,1],[8,8,2],[16,16,4]],"mags":[{"mag":[1,1,1],"path":"/webknossos/binaryData/Organization_X/l4_sample/color/1"},{"mag":[2,2,1],"path":"/webknossos/binaryData/Organization_X/l4_sample/color/2-2-1"},{"mag":[4,4,1],"path":"/webknossos/binaryData/Organization_X/l4_sample/color/4-4-1"},{"mag":[8,8,2],"path":"/webknossos/binaryData/Organization_X/l4_sample/color/8-8-2"},{"mag":[16,16,4],"path":"/webknossos/binaryData/Organization_X/l4_sample/color/16-16-4"}],"defaultViewConfiguration":{"color":[255,0,0]},"numChannels":1,"boundingBox":{"topLeft":[3072,3072,512],"width":1024,"height":1024,"depth":1024}},{"largestSegmentId":2504697,"name":"segmentation","elementClass":"uint32","category":"segmentation","dataFormat":"wkw","resolutions":[[1,1,1],[2,2,1],[4,4,1],[8,8,2],[16,16,4]],"mags":[{"mag":[1,1,1],"path":"/webknossos/binaryData/Organization_X/l4_sample/segmentation/1"},{"mag":[2,2,1],"path":"/webknossos/binaryData/Organization_X/l4_sample/segmentation/2-2-1"},{"mag":[4,4,1],"path":"/webknossos/binaryData/Organization_X/l4_sample/segmentation/4-4-1"},{"mag":[8,8,2],"path":"/webknossos/binaryData/Organization_X/l4_sample/segmentation/8-8-2"},{"mag":[16,16,4],"path":"/webknossos/binaryData/Organization_X/l4_sample/segmentation/16-16-4"}],"numChannels":1,"boundingBox":{"topLeft":[3072,3072,512],"width":1024,"height":1024,"depth":1024}}],"scale":{"factor":[11.239999771118164,11.239999771118164,28],"unit":"nanometer"}},"dataStore":{"name":"localhost","url":"http://localhost:9000","allowsUpload":true,"jobsSupportedByAvailableWorkers":[],"jobsEnabled":false},"owningOrganization":"Organization_X","allowedTeams":[{"id":"570b9f4b2a7c0e3b008da6ec","name":"team_X1","organization":"Organization_X","isOrganizationTeam":true}],"allowedTeamsCumulative":[{"id":"570b9f4b2a7c0e3b008da6ec","name":"team_X1","organization":"Organization_X","isOrganizationTeam":true}],"isActive":true,"isPublic":true,"description":null,"directoryName":"l4_sample","created":1508495293789,"isEditable":true,"lastUsedByUser":1758612841429,"logoUrl":"/assets/images/mpi-logos.svg","sortingKey":1508495293789,"metadata":[{"key":"key","type":"string","value":"value"},{"key":"number","type":"number","value":42},{"key":"list","type":"string[]","value":["a","b","c"]}],"isUnreported":false,"tags":[],"folderId":"570b9f4e4bb848d0885ea917","usedStorageBytes":0,"isVirtual":false}]
->>>>>>> fdd827a8
+          [{"id":"59e9cfbdba632ac2ab8b23b5","name":"l4_sample","dataSource":{"id":{"name":"l4_sample","team":"Organization_X"},"dataLayers":[{"name":"color","elementClass":"uint8","category":"color","dataFormat":"wkw","resolutions":[[1,1,1],[2,2,1],[4,4,1],[8,8,2],[16,16,4]],"mags":[{"mag":[1,1,1],"path":"/Users/valentin/Documents/scalableminds/webknossos/binaryData/Organization_X/l4_sample/color/1"},{"mag":[2,2,1],"path":"/Users/valentin/Documents/scalableminds/webknossos/binaryData/Organization_X/l4_sample/color/2-2-1"},{"mag":[4,4,1],"path":"/Users/valentin/Documents/scalableminds/webknossos/binaryData/Organization_X/l4_sample/color/4-4-1"},{"mag":[8,8,2],"path":"/Users/valentin/Documents/scalableminds/webknossos/binaryData/Organization_X/l4_sample/color/8-8-2"},{"mag":[16,16,4],"path":"/Users/valentin/Documents/scalableminds/webknossos/binaryData/Organization_X/l4_sample/color/16-16-4"}],"defaultViewConfiguration":{"color":[255,0,0]},"numChannels":1,"boundingBox":{"topLeft":[3072,3072,512],"width":1024,"height":1024,"depth":1024}},{"largestSegmentId":2504697,"name":"segmentation","elementClass":"uint32","category":"segmentation","dataFormat":"wkw","resolutions":[[1,1,1],[2,2,1],[4,4,1],[8,8,2],[16,16,4]],"mags":[{"mag":[1,1,1],"path":"/Users/valentin/Documents/scalableminds/webknossos/binaryData/Organization_X/l4_sample/segmentation/1"},{"mag":[2,2,1],"path":"/Users/valentin/Documents/scalableminds/webknossos/binaryData/Organization_X/l4_sample/segmentation/2-2-1"},{"mag":[4,4,1],"path":"/Users/valentin/Documents/scalableminds/webknossos/binaryData/Organization_X/l4_sample/segmentation/4-4-1"},{"mag":[8,8,2],"path":"/Users/valentin/Documents/scalableminds/webknossos/binaryData/Organization_X/l4_sample/segmentation/8-8-2"},{"mag":[16,16,4],"path":"/Users/valentin/Documents/scalableminds/webknossos/binaryData/Organization_X/l4_sample/segmentation/16-16-4"}],"numChannels":1,"boundingBox":{"topLeft":[3072,3072,512],"width":1024,"height":1024,"depth":1024}}],"scale":{"factor":[11.239999771118164,11.239999771118164,28],"unit":"nanometer"}},"dataStore":{"name":"localhost","url":"http://localhost:9000","allowsUpload":true,"jobsSupportedByAvailableWorkers":[],"jobsEnabled":false},"owningOrganization":"Organization_X","allowedTeams":[{"id":"570b9f4b2a7c0e3b008da6ec","name":"team_X1","organization":"Organization_X","isOrganizationTeam":true}],"allowedTeamsCumulative":[{"id":"570b9f4b2a7c0e3b008da6ec","name":"team_X1","organization":"Organization_X","isOrganizationTeam":true}],"isActive":true,"isPublic":true,"description":null,"directoryName":"l4_sample","created":1508495293789,"isEditable":true,"lastUsedByUser":1759910707037,"logoUrl":"/assets/images/mpi-logos.svg","sortingKey":1508495293789,"metadata":[{"key":"key","type":"string","value":"value"},{"key":"number","type":"number","value":42},{"key":"list","type":"string[]","value":["a","b","c"]}],"isUnreported":false,"tags":[],"folderId":"570b9f4e4bb848d0885ea917","usedStorageBytes":0,"isVirtual":false}]
         compression: none
   - request:
       method: GET
@@ -103,24 +89,14 @@
         cache-control: no-cache
         referrer-policy: origin-when-cross-origin, strict-origin-when-cross-origin
         x-permitted-cross-domain-policies: master-only
-<<<<<<< HEAD
-        date: Wed, 08 Oct 2025 07:33:38 GMT
+        date: Wed, 08 Oct 2025 08:05:06 GMT
         connection: close
         content-type: application/json
         content-length: '2989'
       body:
         encoding: utf8
         data: >-
-          {"id":"59e9cfbdba632ac2ab8b23b5","name":"l4_sample","dataSource":{"id":{"name":"l4_sample","team":"Organization_X"},"dataLayers":[{"name":"color","elementClass":"uint8","category":"color","dataFormat":"wkw","resolutions":[[1,1,1],[2,2,1],[4,4,1],[8,8,2],[16,16,4]],"mags":[{"mag":[1,1,1],"path":"/Users/valentin/Documents/scalableminds/webknossos/binaryData/Organization_X/l4_sample/color/1"},{"mag":[2,2,1],"path":"/Users/valentin/Documents/scalableminds/webknossos/binaryData/Organization_X/l4_sample/color/2-2-1"},{"mag":[4,4,1],"path":"/Users/valentin/Documents/scalableminds/webknossos/binaryData/Organization_X/l4_sample/color/4-4-1"},{"mag":[8,8,2],"path":"/Users/valentin/Documents/scalableminds/webknossos/binaryData/Organization_X/l4_sample/color/8-8-2"},{"mag":[16,16,4],"path":"/Users/valentin/Documents/scalableminds/webknossos/binaryData/Organization_X/l4_sample/color/16-16-4"}],"defaultViewConfiguration":{"color":[255,0,0]},"numChannels":1,"boundingBox":{"topLeft":[3072,3072,512],"width":1024,"height":1024,"depth":1024}},{"largestSegmentId":2504697,"name":"segmentation","elementClass":"uint32","category":"segmentation","dataFormat":"wkw","resolutions":[[1,1,1],[2,2,1],[4,4,1],[8,8,2],[16,16,4]],"mags":[{"mag":[1,1,1],"path":"/Users/valentin/Documents/scalableminds/webknossos/binaryData/Organization_X/l4_sample/segmentation/1"},{"mag":[2,2,1],"path":"/Users/valentin/Documents/scalableminds/webknossos/binaryData/Organization_X/l4_sample/segmentation/2-2-1"},{"mag":[4,4,1],"path":"/Users/valentin/Documents/scalableminds/webknossos/binaryData/Organization_X/l4_sample/segmentation/4-4-1"},{"mag":[8,8,2],"path":"/Users/valentin/Documents/scalableminds/webknossos/binaryData/Organization_X/l4_sample/segmentation/8-8-2"},{"mag":[16,16,4],"path":"/Users/valentin/Documents/scalableminds/webknossos/binaryData/Organization_X/l4_sample/segmentation/16-16-4"}],"numChannels":1,"boundingBox":{"topLeft":[3072,3072,512],"width":1024,"height":1024,"depth":1024}}],"scale":{"factor":[11.239999771118164,11.239999771118164,28],"unit":"nanometer"}},"dataStore":{"name":"localhost","url":"http://localhost:9000","allowsUpload":true,"jobsSupportedByAvailableWorkers":[],"jobsEnabled":false},"owningOrganization":"Organization_X","allowedTeams":[{"id":"570b9f4b2a7c0e3b008da6ec","name":"team_X1","organization":"Organization_X","isOrganizationTeam":true}],"allowedTeamsCumulative":[{"id":"570b9f4b2a7c0e3b008da6ec","name":"team_X1","organization":"Organization_X","isOrganizationTeam":true}],"isActive":true,"isPublic":true,"description":null,"directoryName":"l4_sample","created":1508495293789,"isEditable":true,"lastUsedByUser":1759908819512,"logoUrl":"/assets/images/mpi-logos.svg","sortingKey":1508495293789,"metadata":[{"key":"key","type":"string","value":"value"},{"key":"number","type":"number","value":42},{"key":"list","type":"string[]","value":["a","b","c"]}],"isUnreported":false,"tags":[],"folderId":"570b9f4e4bb848d0885ea917","usedStorageBytes":0,"isVirtual":false}
-=======
-        date: Tue, 23 Sep 2025 07:34:01 GMT
-        content-type: application/json
-        content-length: '2599'
-      body:
-        encoding: utf8
-        data: >-
-          {"id":"59e9cfbdba632ac2ab8b23b5","name":"l4_sample","dataSource":{"id":{"name":"l4_sample","team":"Organization_X"},"dataLayers":[{"name":"color","elementClass":"uint8","category":"color","dataFormat":"wkw","resolutions":[[1,1,1],[2,2,1],[4,4,1],[8,8,2],[16,16,4]],"mags":[{"mag":[1,1,1],"path":"/webknossos/binaryData/Organization_X/l4_sample/color/1"},{"mag":[2,2,1],"path":"/webknossos/binaryData/Organization_X/l4_sample/color/2-2-1"},{"mag":[4,4,1],"path":"/webknossos/binaryData/Organization_X/l4_sample/color/4-4-1"},{"mag":[8,8,2],"path":"/webknossos/binaryData/Organization_X/l4_sample/color/8-8-2"},{"mag":[16,16,4],"path":"/webknossos/binaryData/Organization_X/l4_sample/color/16-16-4"}],"defaultViewConfiguration":{"color":[255,0,0]},"numChannels":1,"boundingBox":{"topLeft":[3072,3072,512],"width":1024,"height":1024,"depth":1024}},{"largestSegmentId":2504697,"name":"segmentation","elementClass":"uint32","category":"segmentation","dataFormat":"wkw","resolutions":[[1,1,1],[2,2,1],[4,4,1],[8,8,2],[16,16,4]],"mags":[{"mag":[1,1,1],"path":"/webknossos/binaryData/Organization_X/l4_sample/segmentation/1"},{"mag":[2,2,1],"path":"/webknossos/binaryData/Organization_X/l4_sample/segmentation/2-2-1"},{"mag":[4,4,1],"path":"/webknossos/binaryData/Organization_X/l4_sample/segmentation/4-4-1"},{"mag":[8,8,2],"path":"/webknossos/binaryData/Organization_X/l4_sample/segmentation/8-8-2"},{"mag":[16,16,4],"path":"/webknossos/binaryData/Organization_X/l4_sample/segmentation/16-16-4"}],"numChannels":1,"boundingBox":{"topLeft":[3072,3072,512],"width":1024,"height":1024,"depth":1024}}],"scale":{"factor":[11.239999771118164,11.239999771118164,28],"unit":"nanometer"}},"dataStore":{"name":"localhost","url":"http://localhost:9000","allowsUpload":true,"jobsSupportedByAvailableWorkers":[],"jobsEnabled":false},"owningOrganization":"Organization_X","allowedTeams":[{"id":"570b9f4b2a7c0e3b008da6ec","name":"team_X1","organization":"Organization_X","isOrganizationTeam":true}],"allowedTeamsCumulative":[{"id":"570b9f4b2a7c0e3b008da6ec","name":"team_X1","organization":"Organization_X","isOrganizationTeam":true}],"isActive":true,"isPublic":true,"description":null,"directoryName":"l4_sample","created":1508495293789,"isEditable":true,"lastUsedByUser":1758612841819,"logoUrl":"/assets/images/mpi-logos.svg","sortingKey":1508495293789,"metadata":[{"key":"key","type":"string","value":"value"},{"key":"number","type":"number","value":42},{"key":"list","type":"string[]","value":["a","b","c"]}],"isUnreported":false,"tags":[],"folderId":"570b9f4e4bb848d0885ea917","usedStorageBytes":0,"isVirtual":false}
->>>>>>> fdd827a8
+          {"id":"59e9cfbdba632ac2ab8b23b5","name":"l4_sample","dataSource":{"id":{"name":"l4_sample","team":"Organization_X"},"dataLayers":[{"name":"color","elementClass":"uint8","category":"color","dataFormat":"wkw","resolutions":[[1,1,1],[2,2,1],[4,4,1],[8,8,2],[16,16,4]],"mags":[{"mag":[1,1,1],"path":"/Users/valentin/Documents/scalableminds/webknossos/binaryData/Organization_X/l4_sample/color/1"},{"mag":[2,2,1],"path":"/Users/valentin/Documents/scalableminds/webknossos/binaryData/Organization_X/l4_sample/color/2-2-1"},{"mag":[4,4,1],"path":"/Users/valentin/Documents/scalableminds/webknossos/binaryData/Organization_X/l4_sample/color/4-4-1"},{"mag":[8,8,2],"path":"/Users/valentin/Documents/scalableminds/webknossos/binaryData/Organization_X/l4_sample/color/8-8-2"},{"mag":[16,16,4],"path":"/Users/valentin/Documents/scalableminds/webknossos/binaryData/Organization_X/l4_sample/color/16-16-4"}],"defaultViewConfiguration":{"color":[255,0,0]},"numChannels":1,"boundingBox":{"topLeft":[3072,3072,512],"width":1024,"height":1024,"depth":1024}},{"largestSegmentId":2504697,"name":"segmentation","elementClass":"uint32","category":"segmentation","dataFormat":"wkw","resolutions":[[1,1,1],[2,2,1],[4,4,1],[8,8,2],[16,16,4]],"mags":[{"mag":[1,1,1],"path":"/Users/valentin/Documents/scalableminds/webknossos/binaryData/Organization_X/l4_sample/segmentation/1"},{"mag":[2,2,1],"path":"/Users/valentin/Documents/scalableminds/webknossos/binaryData/Organization_X/l4_sample/segmentation/2-2-1"},{"mag":[4,4,1],"path":"/Users/valentin/Documents/scalableminds/webknossos/binaryData/Organization_X/l4_sample/segmentation/4-4-1"},{"mag":[8,8,2],"path":"/Users/valentin/Documents/scalableminds/webknossos/binaryData/Organization_X/l4_sample/segmentation/8-8-2"},{"mag":[16,16,4],"path":"/Users/valentin/Documents/scalableminds/webknossos/binaryData/Organization_X/l4_sample/segmentation/16-16-4"}],"numChannels":1,"boundingBox":{"topLeft":[3072,3072,512],"width":1024,"height":1024,"depth":1024}}],"scale":{"factor":[11.239999771118164,11.239999771118164,28],"unit":"nanometer"}},"dataStore":{"name":"localhost","url":"http://localhost:9000","allowsUpload":true,"jobsSupportedByAvailableWorkers":[],"jobsEnabled":false},"owningOrganization":"Organization_X","allowedTeams":[{"id":"570b9f4b2a7c0e3b008da6ec","name":"team_X1","organization":"Organization_X","isOrganizationTeam":true}],"allowedTeamsCumulative":[{"id":"570b9f4b2a7c0e3b008da6ec","name":"team_X1","organization":"Organization_X","isOrganizationTeam":true}],"isActive":true,"isPublic":true,"description":null,"directoryName":"l4_sample","created":1508495293789,"isEditable":true,"lastUsedByUser":1759910707269,"logoUrl":"/assets/images/mpi-logos.svg","sortingKey":1508495293789,"metadata":[{"key":"key","type":"string","value":"value"},{"key":"number","type":"number","value":42},{"key":"list","type":"string[]","value":["a","b","c"]}],"isUnreported":false,"tags":[],"folderId":"570b9f4e4bb848d0885ea917","usedStorageBytes":0,"isVirtual":false}
         compression: none
   - request:
       method: GET
@@ -150,12 +126,8 @@
         access-control-allow-origin: '*'
         access-control-expose-headers: MISSING-BUCKETS
         x-permitted-cross-domain-policies: master-only
-<<<<<<< HEAD
-        date: Wed, 08 Oct 2025 07:33:38 GMT
-        connection: close
-=======
-        date: Tue, 23 Sep 2025 07:34:01 GMT
->>>>>>> fdd827a8
+        date: Wed, 08 Oct 2025 08:05:06 GMT
+        connection: close
         content-type: application/octet-stream
         content-length: '1000'
       body:
@@ -190,12 +162,8 @@
         access-control-allow-origin: '*'
         access-control-expose-headers: MISSING-BUCKETS
         x-permitted-cross-domain-policies: master-only
-<<<<<<< HEAD
-        date: Wed, 08 Oct 2025 07:33:38 GMT
-        connection: close
-=======
-        date: Tue, 23 Sep 2025 07:34:01 GMT
->>>>>>> fdd827a8
+        date: Wed, 08 Oct 2025 08:05:06 GMT
+        connection: close
         content-type: application/octet-stream
         content-length: '360'
       body:
@@ -230,12 +198,8 @@
         access-control-allow-origin: '*'
         access-control-expose-headers: MISSING-BUCKETS
         x-permitted-cross-domain-policies: master-only
-<<<<<<< HEAD
-        date: Wed, 08 Oct 2025 07:33:38 GMT
-        connection: close
-=======
-        date: Tue, 23 Sep 2025 07:34:01 GMT
->>>>>>> fdd827a8
+        date: Wed, 08 Oct 2025 08:05:06 GMT
+        connection: close
         content-type: application/octet-stream
         content-length: '120'
       body:
@@ -270,12 +234,8 @@
         access-control-allow-origin: '*'
         access-control-expose-headers: MISSING-BUCKETS
         x-permitted-cross-domain-policies: master-only
-<<<<<<< HEAD
-        date: Wed, 08 Oct 2025 07:33:38 GMT
-        connection: close
-=======
-        date: Tue, 23 Sep 2025 07:34:01 GMT
->>>>>>> fdd827a8
+        date: Wed, 08 Oct 2025 08:05:06 GMT
+        connection: close
         content-type: application/octet-stream
         content-length: '20'
       body:
@@ -309,12 +269,8 @@
         access-control-allow-origin: '*'
         access-control-expose-headers: MISSING-BUCKETS
         x-permitted-cross-domain-policies: master-only
-<<<<<<< HEAD
-        date: Wed, 08 Oct 2025 07:33:38 GMT
-        connection: close
-=======
-        date: Tue, 23 Sep 2025 07:34:01 GMT
->>>>>>> fdd827a8
+        date: Wed, 08 Oct 2025 08:05:06 GMT
+        connection: close
         content-type: application/octet-stream
         content-length: '6'
       body:
@@ -348,12 +304,8 @@
         access-control-allow-origin: '*'
         access-control-expose-headers: MISSING-BUCKETS
         x-permitted-cross-domain-policies: master-only
-<<<<<<< HEAD
-        date: Wed, 08 Oct 2025 07:33:38 GMT
-        connection: close
-=======
-        date: Tue, 23 Sep 2025 07:34:02 GMT
->>>>>>> fdd827a8
+        date: Wed, 08 Oct 2025 08:05:07 GMT
+        connection: close
         content-type: application/octet-stream
         content-length: '4000'
       body:
@@ -388,12 +340,8 @@
         access-control-allow-origin: '*'
         access-control-expose-headers: MISSING-BUCKETS
         x-permitted-cross-domain-policies: master-only
-<<<<<<< HEAD
-        date: Wed, 08 Oct 2025 07:33:39 GMT
-        connection: close
-=======
-        date: Tue, 23 Sep 2025 07:34:02 GMT
->>>>>>> fdd827a8
+        date: Wed, 08 Oct 2025 08:05:07 GMT
+        connection: close
         content-type: application/octet-stream
         content-length: '1440'
       body:
@@ -428,12 +376,8 @@
         access-control-allow-origin: '*'
         access-control-expose-headers: MISSING-BUCKETS
         x-permitted-cross-domain-policies: master-only
-<<<<<<< HEAD
-        date: Wed, 08 Oct 2025 07:33:39 GMT
-        connection: close
-=======
-        date: Tue, 23 Sep 2025 07:34:02 GMT
->>>>>>> fdd827a8
+        date: Wed, 08 Oct 2025 08:05:07 GMT
+        connection: close
         content-type: application/octet-stream
         content-length: '480'
       body:
@@ -468,12 +412,8 @@
         access-control-allow-origin: '*'
         access-control-expose-headers: MISSING-BUCKETS
         x-permitted-cross-domain-policies: master-only
-<<<<<<< HEAD
-        date: Wed, 08 Oct 2025 07:33:39 GMT
-        connection: close
-=======
-        date: Tue, 23 Sep 2025 07:34:03 GMT
->>>>>>> fdd827a8
+        date: Wed, 08 Oct 2025 08:05:07 GMT
+        connection: close
         content-type: application/octet-stream
         content-length: '80'
       body:
@@ -508,12 +448,8 @@
         access-control-allow-origin: '*'
         access-control-expose-headers: MISSING-BUCKETS
         x-permitted-cross-domain-policies: master-only
-<<<<<<< HEAD
-        date: Wed, 08 Oct 2025 07:33:39 GMT
-        connection: close
-=======
-        date: Tue, 23 Sep 2025 07:34:03 GMT
->>>>>>> fdd827a8
+        date: Wed, 08 Oct 2025 08:05:07 GMT
+        connection: close
         content-type: application/octet-stream
         content-length: '24'
       body:
@@ -546,24 +482,14 @@
         access-control-max-age: '600'
         access-control-allow-origin: '*'
         x-permitted-cross-domain-policies: master-only
-<<<<<<< HEAD
-        date: Wed, 08 Oct 2025 07:33:39 GMT
+        date: Wed, 08 Oct 2025 08:05:07 GMT
         connection: close
         content-type: application/json
         content-length: '2991'
       body:
         encoding: utf8
         data: >-
-          [{"id":"59e9cfbdba632ac2ab8b23b5","name":"l4_sample","dataSource":{"id":{"name":"l4_sample","team":"Organization_X"},"dataLayers":[{"name":"color","elementClass":"uint8","category":"color","dataFormat":"wkw","resolutions":[[1,1,1],[2,2,1],[4,4,1],[8,8,2],[16,16,4]],"mags":[{"mag":[1,1,1],"path":"/Users/valentin/Documents/scalableminds/webknossos/binaryData/Organization_X/l4_sample/color/1"},{"mag":[2,2,1],"path":"/Users/valentin/Documents/scalableminds/webknossos/binaryData/Organization_X/l4_sample/color/2-2-1"},{"mag":[4,4,1],"path":"/Users/valentin/Documents/scalableminds/webknossos/binaryData/Organization_X/l4_sample/color/4-4-1"},{"mag":[8,8,2],"path":"/Users/valentin/Documents/scalableminds/webknossos/binaryData/Organization_X/l4_sample/color/8-8-2"},{"mag":[16,16,4],"path":"/Users/valentin/Documents/scalableminds/webknossos/binaryData/Organization_X/l4_sample/color/16-16-4"}],"defaultViewConfiguration":{"color":[255,0,0]},"numChannels":1,"boundingBox":{"topLeft":[3072,3072,512],"width":1024,"height":1024,"depth":1024}},{"largestSegmentId":2504697,"name":"segmentation","elementClass":"uint32","category":"segmentation","dataFormat":"wkw","resolutions":[[1,1,1],[2,2,1],[4,4,1],[8,8,2],[16,16,4]],"mags":[{"mag":[1,1,1],"path":"/Users/valentin/Documents/scalableminds/webknossos/binaryData/Organization_X/l4_sample/segmentation/1"},{"mag":[2,2,1],"path":"/Users/valentin/Documents/scalableminds/webknossos/binaryData/Organization_X/l4_sample/segmentation/2-2-1"},{"mag":[4,4,1],"path":"/Users/valentin/Documents/scalableminds/webknossos/binaryData/Organization_X/l4_sample/segmentation/4-4-1"},{"mag":[8,8,2],"path":"/Users/valentin/Documents/scalableminds/webknossos/binaryData/Organization_X/l4_sample/segmentation/8-8-2"},{"mag":[16,16,4],"path":"/Users/valentin/Documents/scalableminds/webknossos/binaryData/Organization_X/l4_sample/segmentation/16-16-4"}],"numChannels":1,"boundingBox":{"topLeft":[3072,3072,512],"width":1024,"height":1024,"depth":1024}}],"scale":{"factor":[11.239999771118164,11.239999771118164,28],"unit":"nanometer"}},"dataStore":{"name":"localhost","url":"http://localhost:9000","allowsUpload":true,"jobsSupportedByAvailableWorkers":[],"jobsEnabled":false},"owningOrganization":"Organization_X","allowedTeams":[{"id":"570b9f4b2a7c0e3b008da6ec","name":"team_X1","organization":"Organization_X","isOrganizationTeam":true}],"allowedTeamsCumulative":[{"id":"570b9f4b2a7c0e3b008da6ec","name":"team_X1","organization":"Organization_X","isOrganizationTeam":true}],"isActive":true,"isPublic":true,"description":null,"directoryName":"l4_sample","created":1508495293789,"isEditable":true,"lastUsedByUser":1759908819512,"logoUrl":"/assets/images/mpi-logos.svg","sortingKey":1508495293789,"metadata":[{"key":"key","type":"string","value":"value"},{"key":"number","type":"number","value":42},{"key":"list","type":"string[]","value":["a","b","c"]}],"isUnreported":false,"tags":[],"folderId":"570b9f4e4bb848d0885ea917","usedStorageBytes":0,"isVirtual":false}]
-=======
-        date: Tue, 23 Sep 2025 07:34:03 GMT
-        content-type: application/json
-        content-length: '2601'
-      body:
-        encoding: utf8
-        data: >-
-          [{"id":"59e9cfbdba632ac2ab8b23b5","name":"l4_sample","dataSource":{"id":{"name":"l4_sample","team":"Organization_X"},"dataLayers":[{"name":"color","elementClass":"uint8","category":"color","dataFormat":"wkw","resolutions":[[1,1,1],[2,2,1],[4,4,1],[8,8,2],[16,16,4]],"mags":[{"mag":[1,1,1],"path":"/webknossos/binaryData/Organization_X/l4_sample/color/1"},{"mag":[2,2,1],"path":"/webknossos/binaryData/Organization_X/l4_sample/color/2-2-1"},{"mag":[4,4,1],"path":"/webknossos/binaryData/Organization_X/l4_sample/color/4-4-1"},{"mag":[8,8,2],"path":"/webknossos/binaryData/Organization_X/l4_sample/color/8-8-2"},{"mag":[16,16,4],"path":"/webknossos/binaryData/Organization_X/l4_sample/color/16-16-4"}],"defaultViewConfiguration":{"color":[255,0,0]},"numChannels":1,"boundingBox":{"topLeft":[3072,3072,512],"width":1024,"height":1024,"depth":1024}},{"largestSegmentId":2504697,"name":"segmentation","elementClass":"uint32","category":"segmentation","dataFormat":"wkw","resolutions":[[1,1,1],[2,2,1],[4,4,1],[8,8,2],[16,16,4]],"mags":[{"mag":[1,1,1],"path":"/webknossos/binaryData/Organization_X/l4_sample/segmentation/1"},{"mag":[2,2,1],"path":"/webknossos/binaryData/Organization_X/l4_sample/segmentation/2-2-1"},{"mag":[4,4,1],"path":"/webknossos/binaryData/Organization_X/l4_sample/segmentation/4-4-1"},{"mag":[8,8,2],"path":"/webknossos/binaryData/Organization_X/l4_sample/segmentation/8-8-2"},{"mag":[16,16,4],"path":"/webknossos/binaryData/Organization_X/l4_sample/segmentation/16-16-4"}],"numChannels":1,"boundingBox":{"topLeft":[3072,3072,512],"width":1024,"height":1024,"depth":1024}}],"scale":{"factor":[11.239999771118164,11.239999771118164,28],"unit":"nanometer"}},"dataStore":{"name":"localhost","url":"http://localhost:9000","allowsUpload":true,"jobsSupportedByAvailableWorkers":[],"jobsEnabled":false},"owningOrganization":"Organization_X","allowedTeams":[{"id":"570b9f4b2a7c0e3b008da6ec","name":"team_X1","organization":"Organization_X","isOrganizationTeam":true}],"allowedTeamsCumulative":[{"id":"570b9f4b2a7c0e3b008da6ec","name":"team_X1","organization":"Organization_X","isOrganizationTeam":true}],"isActive":true,"isPublic":true,"description":null,"directoryName":"l4_sample","created":1508495293789,"isEditable":true,"lastUsedByUser":1758612841819,"logoUrl":"/assets/images/mpi-logos.svg","sortingKey":1508495293789,"metadata":[{"key":"key","type":"string","value":"value"},{"key":"number","type":"number","value":42},{"key":"list","type":"string[]","value":["a","b","c"]}],"isUnreported":false,"tags":[],"folderId":"570b9f4e4bb848d0885ea917","usedStorageBytes":0,"isVirtual":false}]
->>>>>>> fdd827a8
+          [{"id":"59e9cfbdba632ac2ab8b23b5","name":"l4_sample","dataSource":{"id":{"name":"l4_sample","team":"Organization_X"},"dataLayers":[{"name":"color","elementClass":"uint8","category":"color","dataFormat":"wkw","resolutions":[[1,1,1],[2,2,1],[4,4,1],[8,8,2],[16,16,4]],"mags":[{"mag":[1,1,1],"path":"/Users/valentin/Documents/scalableminds/webknossos/binaryData/Organization_X/l4_sample/color/1"},{"mag":[2,2,1],"path":"/Users/valentin/Documents/scalableminds/webknossos/binaryData/Organization_X/l4_sample/color/2-2-1"},{"mag":[4,4,1],"path":"/Users/valentin/Documents/scalableminds/webknossos/binaryData/Organization_X/l4_sample/color/4-4-1"},{"mag":[8,8,2],"path":"/Users/valentin/Documents/scalableminds/webknossos/binaryData/Organization_X/l4_sample/color/8-8-2"},{"mag":[16,16,4],"path":"/Users/valentin/Documents/scalableminds/webknossos/binaryData/Organization_X/l4_sample/color/16-16-4"}],"defaultViewConfiguration":{"color":[255,0,0]},"numChannels":1,"boundingBox":{"topLeft":[3072,3072,512],"width":1024,"height":1024,"depth":1024}},{"largestSegmentId":2504697,"name":"segmentation","elementClass":"uint32","category":"segmentation","dataFormat":"wkw","resolutions":[[1,1,1],[2,2,1],[4,4,1],[8,8,2],[16,16,4]],"mags":[{"mag":[1,1,1],"path":"/Users/valentin/Documents/scalableminds/webknossos/binaryData/Organization_X/l4_sample/segmentation/1"},{"mag":[2,2,1],"path":"/Users/valentin/Documents/scalableminds/webknossos/binaryData/Organization_X/l4_sample/segmentation/2-2-1"},{"mag":[4,4,1],"path":"/Users/valentin/Documents/scalableminds/webknossos/binaryData/Organization_X/l4_sample/segmentation/4-4-1"},{"mag":[8,8,2],"path":"/Users/valentin/Documents/scalableminds/webknossos/binaryData/Organization_X/l4_sample/segmentation/8-8-2"},{"mag":[16,16,4],"path":"/Users/valentin/Documents/scalableminds/webknossos/binaryData/Organization_X/l4_sample/segmentation/16-16-4"}],"numChannels":1,"boundingBox":{"topLeft":[3072,3072,512],"width":1024,"height":1024,"depth":1024}}],"scale":{"factor":[11.239999771118164,11.239999771118164,28],"unit":"nanometer"}},"dataStore":{"name":"localhost","url":"http://localhost:9000","allowsUpload":true,"jobsSupportedByAvailableWorkers":[],"jobsEnabled":false},"owningOrganization":"Organization_X","allowedTeams":[{"id":"570b9f4b2a7c0e3b008da6ec","name":"team_X1","organization":"Organization_X","isOrganizationTeam":true}],"allowedTeamsCumulative":[{"id":"570b9f4b2a7c0e3b008da6ec","name":"team_X1","organization":"Organization_X","isOrganizationTeam":true}],"isActive":true,"isPublic":true,"description":null,"directoryName":"l4_sample","created":1508495293789,"isEditable":true,"lastUsedByUser":1759910707269,"logoUrl":"/assets/images/mpi-logos.svg","sortingKey":1508495293789,"metadata":[{"key":"key","type":"string","value":"value"},{"key":"number","type":"number","value":42},{"key":"list","type":"string[]","value":["a","b","c"]}],"isUnreported":false,"tags":[],"folderId":"570b9f4e4bb848d0885ea917","usedStorageBytes":0,"isVirtual":false}]
         compression: none
   - request:
       method: GET
@@ -589,24 +515,14 @@
         cache-control: no-cache
         referrer-policy: origin-when-cross-origin, strict-origin-when-cross-origin
         x-permitted-cross-domain-policies: master-only
-<<<<<<< HEAD
-        date: Wed, 08 Oct 2025 07:33:39 GMT
+        date: Wed, 08 Oct 2025 08:05:07 GMT
         connection: close
         content-type: application/json
         content-length: '2989'
       body:
         encoding: utf8
         data: >-
-          {"id":"59e9cfbdba632ac2ab8b23b5","name":"l4_sample","dataSource":{"id":{"name":"l4_sample","team":"Organization_X"},"dataLayers":[{"name":"color","elementClass":"uint8","category":"color","dataFormat":"wkw","resolutions":[[1,1,1],[2,2,1],[4,4,1],[8,8,2],[16,16,4]],"mags":[{"mag":[1,1,1],"path":"/Users/valentin/Documents/scalableminds/webknossos/binaryData/Organization_X/l4_sample/color/1"},{"mag":[2,2,1],"path":"/Users/valentin/Documents/scalableminds/webknossos/binaryData/Organization_X/l4_sample/color/2-2-1"},{"mag":[4,4,1],"path":"/Users/valentin/Documents/scalableminds/webknossos/binaryData/Organization_X/l4_sample/color/4-4-1"},{"mag":[8,8,2],"path":"/Users/valentin/Documents/scalableminds/webknossos/binaryData/Organization_X/l4_sample/color/8-8-2"},{"mag":[16,16,4],"path":"/Users/valentin/Documents/scalableminds/webknossos/binaryData/Organization_X/l4_sample/color/16-16-4"}],"defaultViewConfiguration":{"color":[255,0,0]},"numChannels":1,"boundingBox":{"topLeft":[3072,3072,512],"width":1024,"height":1024,"depth":1024}},{"largestSegmentId":2504697,"name":"segmentation","elementClass":"uint32","category":"segmentation","dataFormat":"wkw","resolutions":[[1,1,1],[2,2,1],[4,4,1],[8,8,2],[16,16,4]],"mags":[{"mag":[1,1,1],"path":"/Users/valentin/Documents/scalableminds/webknossos/binaryData/Organization_X/l4_sample/segmentation/1"},{"mag":[2,2,1],"path":"/Users/valentin/Documents/scalableminds/webknossos/binaryData/Organization_X/l4_sample/segmentation/2-2-1"},{"mag":[4,4,1],"path":"/Users/valentin/Documents/scalableminds/webknossos/binaryData/Organization_X/l4_sample/segmentation/4-4-1"},{"mag":[8,8,2],"path":"/Users/valentin/Documents/scalableminds/webknossos/binaryData/Organization_X/l4_sample/segmentation/8-8-2"},{"mag":[16,16,4],"path":"/Users/valentin/Documents/scalableminds/webknossos/binaryData/Organization_X/l4_sample/segmentation/16-16-4"}],"numChannels":1,"boundingBox":{"topLeft":[3072,3072,512],"width":1024,"height":1024,"depth":1024}}],"scale":{"factor":[11.239999771118164,11.239999771118164,28],"unit":"nanometer"}},"dataStore":{"name":"localhost","url":"http://localhost:9000","allowsUpload":true,"jobsSupportedByAvailableWorkers":[],"jobsEnabled":false},"owningOrganization":"Organization_X","allowedTeams":[{"id":"570b9f4b2a7c0e3b008da6ec","name":"team_X1","organization":"Organization_X","isOrganizationTeam":true}],"allowedTeamsCumulative":[{"id":"570b9f4b2a7c0e3b008da6ec","name":"team_X1","organization":"Organization_X","isOrganizationTeam":true}],"isActive":true,"isPublic":true,"description":null,"directoryName":"l4_sample","created":1508495293789,"isEditable":true,"lastUsedByUser":1759908820678,"logoUrl":"/assets/images/mpi-logos.svg","sortingKey":1508495293789,"metadata":[{"key":"key","type":"string","value":"value"},{"key":"number","type":"number","value":42},{"key":"list","type":"string[]","value":["a","b","c"]}],"isUnreported":false,"tags":[],"folderId":"570b9f4e4bb848d0885ea917","usedStorageBytes":0,"isVirtual":false}
-=======
-        date: Tue, 23 Sep 2025 07:34:03 GMT
-        content-type: application/json
-        content-length: '2599'
-      body:
-        encoding: utf8
-        data: >-
-          {"id":"59e9cfbdba632ac2ab8b23b5","name":"l4_sample","dataSource":{"id":{"name":"l4_sample","team":"Organization_X"},"dataLayers":[{"name":"color","elementClass":"uint8","category":"color","dataFormat":"wkw","resolutions":[[1,1,1],[2,2,1],[4,4,1],[8,8,2],[16,16,4]],"mags":[{"mag":[1,1,1],"path":"/webknossos/binaryData/Organization_X/l4_sample/color/1"},{"mag":[2,2,1],"path":"/webknossos/binaryData/Organization_X/l4_sample/color/2-2-1"},{"mag":[4,4,1],"path":"/webknossos/binaryData/Organization_X/l4_sample/color/4-4-1"},{"mag":[8,8,2],"path":"/webknossos/binaryData/Organization_X/l4_sample/color/8-8-2"},{"mag":[16,16,4],"path":"/webknossos/binaryData/Organization_X/l4_sample/color/16-16-4"}],"defaultViewConfiguration":{"color":[255,0,0]},"numChannels":1,"boundingBox":{"topLeft":[3072,3072,512],"width":1024,"height":1024,"depth":1024}},{"largestSegmentId":2504697,"name":"segmentation","elementClass":"uint32","category":"segmentation","dataFormat":"wkw","resolutions":[[1,1,1],[2,2,1],[4,4,1],[8,8,2],[16,16,4]],"mags":[{"mag":[1,1,1],"path":"/webknossos/binaryData/Organization_X/l4_sample/segmentation/1"},{"mag":[2,2,1],"path":"/webknossos/binaryData/Organization_X/l4_sample/segmentation/2-2-1"},{"mag":[4,4,1],"path":"/webknossos/binaryData/Organization_X/l4_sample/segmentation/4-4-1"},{"mag":[8,8,2],"path":"/webknossos/binaryData/Organization_X/l4_sample/segmentation/8-8-2"},{"mag":[16,16,4],"path":"/webknossos/binaryData/Organization_X/l4_sample/segmentation/16-16-4"}],"numChannels":1,"boundingBox":{"topLeft":[3072,3072,512],"width":1024,"height":1024,"depth":1024}}],"scale":{"factor":[11.239999771118164,11.239999771118164,28],"unit":"nanometer"}},"dataStore":{"name":"localhost","url":"http://localhost:9000","allowsUpload":true,"jobsSupportedByAvailableWorkers":[],"jobsEnabled":false},"owningOrganization":"Organization_X","allowedTeams":[{"id":"570b9f4b2a7c0e3b008da6ec","name":"team_X1","organization":"Organization_X","isOrganizationTeam":true}],"allowedTeamsCumulative":[{"id":"570b9f4b2a7c0e3b008da6ec","name":"team_X1","organization":"Organization_X","isOrganizationTeam":true}],"isActive":true,"isPublic":true,"description":null,"directoryName":"l4_sample","created":1508495293789,"isEditable":true,"lastUsedByUser":1758612844611,"logoUrl":"/assets/images/mpi-logos.svg","sortingKey":1508495293789,"metadata":[{"key":"key","type":"string","value":"value"},{"key":"number","type":"number","value":42},{"key":"list","type":"string[]","value":["a","b","c"]}],"isUnreported":false,"tags":[],"folderId":"570b9f4e4bb848d0885ea917","usedStorageBytes":0,"isVirtual":false}
->>>>>>> fdd827a8
+          {"id":"59e9cfbdba632ac2ab8b23b5","name":"l4_sample","dataSource":{"id":{"name":"l4_sample","team":"Organization_X"},"dataLayers":[{"name":"color","elementClass":"uint8","category":"color","dataFormat":"wkw","resolutions":[[1,1,1],[2,2,1],[4,4,1],[8,8,2],[16,16,4]],"mags":[{"mag":[1,1,1],"path":"/Users/valentin/Documents/scalableminds/webknossos/binaryData/Organization_X/l4_sample/color/1"},{"mag":[2,2,1],"path":"/Users/valentin/Documents/scalableminds/webknossos/binaryData/Organization_X/l4_sample/color/2-2-1"},{"mag":[4,4,1],"path":"/Users/valentin/Documents/scalableminds/webknossos/binaryData/Organization_X/l4_sample/color/4-4-1"},{"mag":[8,8,2],"path":"/Users/valentin/Documents/scalableminds/webknossos/binaryData/Organization_X/l4_sample/color/8-8-2"},{"mag":[16,16,4],"path":"/Users/valentin/Documents/scalableminds/webknossos/binaryData/Organization_X/l4_sample/color/16-16-4"}],"defaultViewConfiguration":{"color":[255,0,0]},"numChannels":1,"boundingBox":{"topLeft":[3072,3072,512],"width":1024,"height":1024,"depth":1024}},{"largestSegmentId":2504697,"name":"segmentation","elementClass":"uint32","category":"segmentation","dataFormat":"wkw","resolutions":[[1,1,1],[2,2,1],[4,4,1],[8,8,2],[16,16,4]],"mags":[{"mag":[1,1,1],"path":"/Users/valentin/Documents/scalableminds/webknossos/binaryData/Organization_X/l4_sample/segmentation/1"},{"mag":[2,2,1],"path":"/Users/valentin/Documents/scalableminds/webknossos/binaryData/Organization_X/l4_sample/segmentation/2-2-1"},{"mag":[4,4,1],"path":"/Users/valentin/Documents/scalableminds/webknossos/binaryData/Organization_X/l4_sample/segmentation/4-4-1"},{"mag":[8,8,2],"path":"/Users/valentin/Documents/scalableminds/webknossos/binaryData/Organization_X/l4_sample/segmentation/8-8-2"},{"mag":[16,16,4],"path":"/Users/valentin/Documents/scalableminds/webknossos/binaryData/Organization_X/l4_sample/segmentation/16-16-4"}],"numChannels":1,"boundingBox":{"topLeft":[3072,3072,512],"width":1024,"height":1024,"depth":1024}}],"scale":{"factor":[11.239999771118164,11.239999771118164,28],"unit":"nanometer"}},"dataStore":{"name":"localhost","url":"http://localhost:9000","allowsUpload":true,"jobsSupportedByAvailableWorkers":[],"jobsEnabled":false},"owningOrganization":"Organization_X","allowedTeams":[{"id":"570b9f4b2a7c0e3b008da6ec","name":"team_X1","organization":"Organization_X","isOrganizationTeam":true}],"allowedTeamsCumulative":[{"id":"570b9f4b2a7c0e3b008da6ec","name":"team_X1","organization":"Organization_X","isOrganizationTeam":true}],"isActive":true,"isPublic":true,"description":null,"directoryName":"l4_sample","created":1508495293789,"isEditable":true,"lastUsedByUser":1759910708462,"logoUrl":"/assets/images/mpi-logos.svg","sortingKey":1508495293789,"metadata":[{"key":"key","type":"string","value":"value"},{"key":"number","type":"number","value":42},{"key":"list","type":"string[]","value":["a","b","c"]}],"isUnreported":false,"tags":[],"folderId":"570b9f4e4bb848d0885ea917","usedStorageBytes":0,"isVirtual":false}
         compression: none
   - request:
       method: HEAD
@@ -632,12 +548,8 @@
         access-control-max-age: '600'
         access-control-allow-origin: '*'
         x-permitted-cross-domain-policies: master-only
-<<<<<<< HEAD
-        date: Wed, 08 Oct 2025 07:33:39 GMT
-        connection: close
-=======
-        date: Tue, 23 Sep 2025 07:34:03 GMT
->>>>>>> fdd827a8
+        date: Wed, 08 Oct 2025 08:05:07 GMT
+        connection: close
         content-type: application/json
         content-length: '1529'
       body:
@@ -669,12 +581,8 @@
         access-control-max-age: '600'
         access-control-allow-origin: '*'
         x-permitted-cross-domain-policies: master-only
-<<<<<<< HEAD
-        date: Wed, 08 Oct 2025 07:33:39 GMT
-        connection: close
-=======
-        date: Tue, 23 Sep 2025 07:34:03 GMT
->>>>>>> fdd827a8
+        date: Wed, 08 Oct 2025 08:05:07 GMT
+        connection: close
         content-type: application/json
         content-length: '1529'
       body:
@@ -710,12 +618,8 @@
         access-control-max-age: '600'
         access-control-allow-origin: '*'
         x-permitted-cross-domain-policies: master-only
-<<<<<<< HEAD
-        date: Wed, 08 Oct 2025 07:33:39 GMT
-        connection: close
-=======
-        date: Tue, 23 Sep 2025 07:34:03 GMT
->>>>>>> fdd827a8
+        date: Wed, 08 Oct 2025 08:05:07 GMT
+        connection: close
         content-type: application/json
         content-length: '166'
       body:
@@ -745,12 +649,8 @@
         access-control-max-age: '600'
         access-control-allow-origin: '*'
         x-permitted-cross-domain-policies: master-only
-<<<<<<< HEAD
-        date: Wed, 08 Oct 2025 07:33:39 GMT
-        connection: close
-=======
-        date: Tue, 23 Sep 2025 07:34:03 GMT
->>>>>>> fdd827a8
+        date: Wed, 08 Oct 2025 08:05:07 GMT
+        connection: close
         content-type: application/json
         content-length: '1529'
       body:
@@ -780,12 +680,8 @@
         access-control-max-age: '600'
         access-control-allow-origin: '*'
         x-permitted-cross-domain-policies: master-only
-<<<<<<< HEAD
-        date: Wed, 08 Oct 2025 07:33:39 GMT
-        connection: close
-=======
-        date: Tue, 23 Sep 2025 07:34:03 GMT
->>>>>>> fdd827a8
+        date: Wed, 08 Oct 2025 08:05:07 GMT
+        connection: close
         content-type: application/json
         content-length: '1529'
       body:
@@ -819,12 +715,8 @@
         access-control-max-age: '600'
         access-control-allow-origin: '*'
         x-permitted-cross-domain-policies: master-only
-<<<<<<< HEAD
-        date: Wed, 08 Oct 2025 07:33:39 GMT
-        connection: close
-=======
-        date: Tue, 23 Sep 2025 07:34:03 GMT
->>>>>>> fdd827a8
+        date: Wed, 08 Oct 2025 08:05:07 GMT
+        connection: close
         content-type: application/json
         content-length: '166'
       body:
@@ -858,12 +750,8 @@
         access-control-max-age: '600'
         access-control-allow-origin: '*'
         x-permitted-cross-domain-policies: master-only
-<<<<<<< HEAD
-        date: Wed, 08 Oct 2025 07:33:39 GMT
-        connection: close
-=======
-        date: Tue, 23 Sep 2025 07:34:03 GMT
->>>>>>> fdd827a8
+        date: Wed, 08 Oct 2025 08:05:07 GMT
+        connection: close
         content-type: application/json
         content-length: '166'
       body:
@@ -899,12 +787,8 @@
         access-control-max-age: '600'
         access-control-allow-origin: '*'
         x-permitted-cross-domain-policies: master-only
-<<<<<<< HEAD
-        date: Wed, 08 Oct 2025 07:33:39 GMT
-        connection: close
-=======
-        date: Tue, 23 Sep 2025 07:34:04 GMT
->>>>>>> fdd827a8
+        date: Wed, 08 Oct 2025 08:05:07 GMT
+        connection: close
         content-type: application/json
         content-length: '166'
       body:
@@ -934,12 +818,8 @@
         access-control-max-age: '600'
         access-control-allow-origin: '*'
         x-permitted-cross-domain-policies: master-only
-<<<<<<< HEAD
-        date: Wed, 08 Oct 2025 07:33:39 GMT
-        connection: close
-=======
-        date: Tue, 23 Sep 2025 07:34:04 GMT
->>>>>>> fdd827a8
+        date: Wed, 08 Oct 2025 08:05:07 GMT
+        connection: close
         content-type: application/json
         content-length: '1529'
       body:
@@ -969,12 +849,8 @@
         access-control-max-age: '600'
         access-control-allow-origin: '*'
         x-permitted-cross-domain-policies: master-only
-<<<<<<< HEAD
-        date: Wed, 08 Oct 2025 07:33:39 GMT
-        connection: close
-=======
-        date: Tue, 23 Sep 2025 07:34:04 GMT
->>>>>>> fdd827a8
+        date: Wed, 08 Oct 2025 08:05:07 GMT
+        connection: close
         content-type: application/json
         content-length: '1529'
       body:
@@ -1008,12 +884,8 @@
         access-control-max-age: '600'
         access-control-allow-origin: '*'
         x-permitted-cross-domain-policies: master-only
-<<<<<<< HEAD
-        date: Wed, 08 Oct 2025 07:33:39 GMT
-        connection: close
-=======
-        date: Tue, 23 Sep 2025 07:34:04 GMT
->>>>>>> fdd827a8
+        date: Wed, 08 Oct 2025 08:05:07 GMT
+        connection: close
         content-type: application/json
         content-length: '166'
       body:
@@ -1047,12 +919,8 @@
         access-control-max-age: '600'
         access-control-allow-origin: '*'
         x-permitted-cross-domain-policies: master-only
-<<<<<<< HEAD
-        date: Wed, 08 Oct 2025 07:33:39 GMT
-        connection: close
-=======
-        date: Tue, 23 Sep 2025 07:34:04 GMT
->>>>>>> fdd827a8
+        date: Wed, 08 Oct 2025 08:05:07 GMT
+        connection: close
         content-type: application/json
         content-length: '166'
       body:
@@ -1088,12 +956,8 @@
         access-control-max-age: '600'
         access-control-allow-origin: '*'
         x-permitted-cross-domain-policies: master-only
-<<<<<<< HEAD
-        date: Wed, 08 Oct 2025 07:33:39 GMT
-        connection: close
-=======
-        date: Tue, 23 Sep 2025 07:34:04 GMT
->>>>>>> fdd827a8
+        date: Wed, 08 Oct 2025 08:05:07 GMT
+        connection: close
         content-type: application/json
         content-length: '166'
       body:
@@ -1123,12 +987,8 @@
         access-control-max-age: '600'
         access-control-allow-origin: '*'
         x-permitted-cross-domain-policies: master-only
-<<<<<<< HEAD
-        date: Wed, 08 Oct 2025 07:33:39 GMT
-        connection: close
-=======
-        date: Tue, 23 Sep 2025 07:34:04 GMT
->>>>>>> fdd827a8
+        date: Wed, 08 Oct 2025 08:05:07 GMT
+        connection: close
         content-type: application/json
         content-length: '1529'
       body:
@@ -1158,12 +1018,8 @@
         access-control-max-age: '600'
         access-control-allow-origin: '*'
         x-permitted-cross-domain-policies: master-only
-<<<<<<< HEAD
-        date: Wed, 08 Oct 2025 07:33:39 GMT
-        connection: close
-=======
-        date: Tue, 23 Sep 2025 07:34:04 GMT
->>>>>>> fdd827a8
+        date: Wed, 08 Oct 2025 08:05:07 GMT
+        connection: close
         content-type: application/json
         content-length: '1529'
       body:
@@ -1197,12 +1053,8 @@
         access-control-max-age: '600'
         access-control-allow-origin: '*'
         x-permitted-cross-domain-policies: master-only
-<<<<<<< HEAD
-        date: Wed, 08 Oct 2025 07:33:39 GMT
-        connection: close
-=======
-        date: Tue, 23 Sep 2025 07:34:04 GMT
->>>>>>> fdd827a8
+        date: Wed, 08 Oct 2025 08:05:07 GMT
+        connection: close
         content-type: application/json
         content-length: '166'
       body:
@@ -1236,12 +1088,8 @@
         access-control-max-age: '600'
         access-control-allow-origin: '*'
         x-permitted-cross-domain-policies: master-only
-<<<<<<< HEAD
-        date: Wed, 08 Oct 2025 07:33:39 GMT
-        connection: close
-=======
-        date: Tue, 23 Sep 2025 07:34:04 GMT
->>>>>>> fdd827a8
+        date: Wed, 08 Oct 2025 08:05:07 GMT
+        connection: close
         content-type: application/json
         content-length: '166'
       body:
@@ -1277,12 +1125,8 @@
         access-control-max-age: '600'
         access-control-allow-origin: '*'
         x-permitted-cross-domain-policies: master-only
-<<<<<<< HEAD
-        date: Wed, 08 Oct 2025 07:33:39 GMT
-        connection: close
-=======
-        date: Tue, 23 Sep 2025 07:34:04 GMT
->>>>>>> fdd827a8
+        date: Wed, 08 Oct 2025 08:05:07 GMT
+        connection: close
         content-type: application/json
         content-length: '166'
       body:
@@ -1312,12 +1156,8 @@
         access-control-max-age: '600'
         access-control-allow-origin: '*'
         x-permitted-cross-domain-policies: master-only
-<<<<<<< HEAD
-        date: Wed, 08 Oct 2025 07:33:39 GMT
-        connection: close
-=======
-        date: Tue, 23 Sep 2025 07:34:04 GMT
->>>>>>> fdd827a8
+        date: Wed, 08 Oct 2025 08:05:07 GMT
+        connection: close
         content-type: application/json
         content-length: '1529'
       body:
@@ -1347,12 +1187,8 @@
         access-control-max-age: '600'
         access-control-allow-origin: '*'
         x-permitted-cross-domain-policies: master-only
-<<<<<<< HEAD
-        date: Wed, 08 Oct 2025 07:33:39 GMT
-        connection: close
-=======
-        date: Tue, 23 Sep 2025 07:34:04 GMT
->>>>>>> fdd827a8
+        date: Wed, 08 Oct 2025 08:05:07 GMT
+        connection: close
         content-type: application/json
         content-length: '1529'
       body:
@@ -1386,12 +1222,8 @@
         access-control-max-age: '600'
         access-control-allow-origin: '*'
         x-permitted-cross-domain-policies: master-only
-<<<<<<< HEAD
-        date: Wed, 08 Oct 2025 07:33:39 GMT
-        connection: close
-=======
-        date: Tue, 23 Sep 2025 07:34:04 GMT
->>>>>>> fdd827a8
+        date: Wed, 08 Oct 2025 08:05:08 GMT
+        connection: close
         content-type: application/json
         content-length: '166'
       body:
@@ -1425,12 +1257,8 @@
         access-control-max-age: '600'
         access-control-allow-origin: '*'
         x-permitted-cross-domain-policies: master-only
-<<<<<<< HEAD
-        date: Wed, 08 Oct 2025 07:33:39 GMT
-        connection: close
-=======
-        date: Tue, 23 Sep 2025 07:34:04 GMT
->>>>>>> fdd827a8
+        date: Wed, 08 Oct 2025 08:05:08 GMT
+        connection: close
         content-type: application/json
         content-length: '166'
       body:
@@ -1466,12 +1294,8 @@
         access-control-max-age: '600'
         access-control-allow-origin: '*'
         x-permitted-cross-domain-policies: master-only
-<<<<<<< HEAD
-        date: Wed, 08 Oct 2025 07:33:39 GMT
-        connection: close
-=======
-        date: Tue, 23 Sep 2025 07:34:04 GMT
->>>>>>> fdd827a8
+        date: Wed, 08 Oct 2025 08:05:08 GMT
+        connection: close
         content-type: application/json
         content-length: '166'
       body:
@@ -1501,12 +1325,8 @@
         access-control-max-age: '600'
         access-control-allow-origin: '*'
         x-permitted-cross-domain-policies: master-only
-<<<<<<< HEAD
-        date: Wed, 08 Oct 2025 07:33:39 GMT
-        connection: close
-=======
-        date: Tue, 23 Sep 2025 07:34:04 GMT
->>>>>>> fdd827a8
+        date: Wed, 08 Oct 2025 08:05:08 GMT
+        connection: close
         content-type: application/json
         content-length: '1529'
       body:
@@ -1536,12 +1356,8 @@
         access-control-max-age: '600'
         access-control-allow-origin: '*'
         x-permitted-cross-domain-policies: master-only
-<<<<<<< HEAD
-        date: Wed, 08 Oct 2025 07:33:39 GMT
-        connection: close
-=======
-        date: Tue, 23 Sep 2025 07:34:04 GMT
->>>>>>> fdd827a8
+        date: Wed, 08 Oct 2025 08:05:08 GMT
+        connection: close
         content-type: application/json
         content-length: '1529'
       body:
@@ -1575,12 +1391,8 @@
         access-control-max-age: '600'
         access-control-allow-origin: '*'
         x-permitted-cross-domain-policies: master-only
-<<<<<<< HEAD
-        date: Wed, 08 Oct 2025 07:33:39 GMT
-        connection: close
-=======
-        date: Tue, 23 Sep 2025 07:34:04 GMT
->>>>>>> fdd827a8
+        date: Wed, 08 Oct 2025 08:05:08 GMT
+        connection: close
         content-type: application/json
         content-length: '166'
       body:
@@ -1614,12 +1426,8 @@
         access-control-max-age: '600'
         access-control-allow-origin: '*'
         x-permitted-cross-domain-policies: master-only
-<<<<<<< HEAD
-        date: Wed, 08 Oct 2025 07:33:39 GMT
-        connection: close
-=======
-        date: Tue, 23 Sep 2025 07:34:04 GMT
->>>>>>> fdd827a8
+        date: Wed, 08 Oct 2025 08:05:08 GMT
+        connection: close
         content-type: application/json
         content-length: '166'
       body:
@@ -1655,12 +1463,8 @@
         access-control-max-age: '600'
         access-control-allow-origin: '*'
         x-permitted-cross-domain-policies: master-only
-<<<<<<< HEAD
-        date: Wed, 08 Oct 2025 07:33:39 GMT
-        connection: close
-=======
-        date: Tue, 23 Sep 2025 07:34:04 GMT
->>>>>>> fdd827a8
+        date: Wed, 08 Oct 2025 08:05:08 GMT
+        connection: close
         content-type: application/json
         content-length: '166'
       body:
@@ -1690,12 +1494,8 @@
         access-control-max-age: '600'
         access-control-allow-origin: '*'
         x-permitted-cross-domain-policies: master-only
-<<<<<<< HEAD
-        date: Wed, 08 Oct 2025 07:33:39 GMT
-        connection: close
-=======
-        date: Tue, 23 Sep 2025 07:34:04 GMT
->>>>>>> fdd827a8
+        date: Wed, 08 Oct 2025 08:05:08 GMT
+        connection: close
         content-type: application/json
         content-length: '1529'
       body:
@@ -1725,12 +1525,8 @@
         access-control-max-age: '600'
         access-control-allow-origin: '*'
         x-permitted-cross-domain-policies: master-only
-<<<<<<< HEAD
-        date: Wed, 08 Oct 2025 07:33:39 GMT
-        connection: close
-=======
-        date: Tue, 23 Sep 2025 07:34:04 GMT
->>>>>>> fdd827a8
+        date: Wed, 08 Oct 2025 08:05:08 GMT
+        connection: close
         content-type: application/json
         content-length: '1529'
       body:
@@ -1764,12 +1560,8 @@
         access-control-max-age: '600'
         access-control-allow-origin: '*'
         x-permitted-cross-domain-policies: master-only
-<<<<<<< HEAD
-        date: Wed, 08 Oct 2025 07:33:39 GMT
-        connection: close
-=======
-        date: Tue, 23 Sep 2025 07:34:04 GMT
->>>>>>> fdd827a8
+        date: Wed, 08 Oct 2025 08:05:08 GMT
+        connection: close
         content-type: application/json
         content-length: '166'
       body:
@@ -1803,12 +1595,8 @@
         access-control-max-age: '600'
         access-control-allow-origin: '*'
         x-permitted-cross-domain-policies: master-only
-<<<<<<< HEAD
-        date: Wed, 08 Oct 2025 07:33:39 GMT
-        connection: close
-=======
-        date: Tue, 23 Sep 2025 07:34:04 GMT
->>>>>>> fdd827a8
+        date: Wed, 08 Oct 2025 08:05:08 GMT
+        connection: close
         content-type: application/json
         content-length: '166'
       body:
