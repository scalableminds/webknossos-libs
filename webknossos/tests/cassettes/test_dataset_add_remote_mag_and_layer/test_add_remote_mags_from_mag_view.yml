http_interactions:
  - request:
      method: GET
      path: /api/v9/user
      headers:
        host: localhost:9000
        accept: '*/*'
        accept-encoding: gzip, deflate
        connection: keep-alive
        user-agent: python-httpx/0.27.2
        x-auth-token: >-
          1b88db86331a38c21a0b235794b9e459856490d70408bcffb767f64ade0f83d2bdb4c4e181b9a9a30cdece7cb7c65208cc43b6c1bb5987f5ece00d348b1a905502a266f8fc64f0371cd6559393d72e031d0c2d0cabad58cccf957bb258bc86f05b5dc3d4fff3d5e3d9c0389a6027d861a21e78e3222fb6c5b7944520ef21761e
      body:
        encoding: utf8
        data: ''
        compression: none
    response:
      status:
        code: 200
      headers:
        cache-control: no-cache
        referrer-policy: origin-when-cross-origin, strict-origin-when-cross-origin
        x-permitted-cross-domain-policies: master-only
<<<<<<< HEAD
        date: Tue, 28 Jan 2025 16:55:42 GMT
=======
        date: Thu, 30 Jan 2025 11:05:51 GMT
>>>>>>> bd8a6af7
        content-type: application/json
        content-length: '682'
      body:
        encoding: utf8
        data: >-
          {"id":"570b9f4d2a7c0e4d008da6ef","email":"user_A@scalableminds.com","firstName":"user_A","lastName":"last_A","isAdmin":true,"isOrganizationOwner":true,"isDatasetManager":true,"isActive":true,"teams":[{"id":"570b9f4b2a7c0e3b008da6ec","name":"team_X1","isTeamManager":true},{"id":"59882b370d889b84020efd3f","name":"team_X3","isTeamManager":false},{"id":"59882b370d889b84020efd6f","name":"team_X4","isTeamManager":true}],"experiences":{"abc":5},"lastActivity":1460379469053,"isAnonymous":false,"isEditable":true,"organization":"Organization_X","novelUserExperienceInfos":{},"selectedTheme":"auto","created":1460379469000,"lastTaskTypeId":null,"isSuperUser":true,"isEmailVerified":true}
        compression: none
  - request:
      method: GET
      path: >-
        /api/v9/datasets?isActive=true&organizationId=Organization_X&searchQuery=l4_sample
      headers:
        host: localhost:9000
        accept: '*/*'
        accept-encoding: gzip, deflate
        connection: keep-alive
        user-agent: python-httpx/0.27.2
        x-auth-token: >-
          1b88db86331a38c21a0b235794b9e459856490d70408bcffb767f64ade0f83d2bdb4c4e181b9a9a30cdece7cb7c65208cc43b6c1bb5987f5ece00d348b1a905502a266f8fc64f0371cd6559393d72e031d0c2d0cabad58cccf957bb258bc86f05b5dc3d4fff3d5e3d9c0389a6027d861a21e78e3222fb6c5b7944520ef21761e
      body:
        encoding: utf8
        data: ''
        compression: none
    response:
      status:
        code: 200
      headers:
        cache-control: no-cache
        referrer-policy: origin-when-cross-origin, strict-origin-when-cross-origin
        access-control-max-age: '600'
        access-control-allow-origin: '*'
        x-permitted-cross-domain-policies: master-only
<<<<<<< HEAD
        date: Tue, 28 Jan 2025 16:55:42 GMT
        content-type: application/json
        content-length: '1478'
      body:
        encoding: utf8
        data: >-
          [{"id":"59e9cfbdba632ac2ab8b23b5","name":"l4_sample","dataSource":{"id":{"name":"l4_sample","team":"Organization_X"},"dataLayers":[{"name":"color","category":"color","boundingBox":{"topLeft":[3072,3072,512],"width":1024,"height":1024,"depth":1024},"resolutions":[[1,1,1],[2,2,1],[4,4,1],[8,8,2],[16,16,4]],"elementClass":"uint8","defaultViewConfiguration":{"color":[255,0,0]}},{"name":"segmentation","category":"segmentation","boundingBox":{"topLeft":[3072,3072,512],"width":1024,"height":1024,"depth":1024},"resolutions":[[1,1,1],[2,2,1],[4,4,1],[8,8,2],[16,16,4]],"elementClass":"uint32","largestSegmentId":2504697}],"scale":{"factor":[11.239999771118164,11.239999771118164,28],"unit":"nanometer"}},"dataStore":{"name":"localhost","url":"http://localhost:9000","allowsUpload":true,"jobsSupportedByAvailableWorkers":[],"jobsEnabled":false},"owningOrganization":"Organization_X","allowedTeams":[{"id":"570b9f4b2a7c0e3b008da6ec","name":"team_X1","organization":"Organization_X"}],"allowedTeamsCumulative":[{"id":"570b9f4b2a7c0e3b008da6ec","name":"team_X1","organization":"Organization_X"}],"isActive":true,"isPublic":true,"description":null,"directoryName":"l4_sample","created":1508495293789,"isEditable":true,"lastUsedByUser":1738083341628,"logoUrl":"/assets/images/mpi-logos.svg","sortingKey":1508495293789,"metadata":[{"key":"key","type":"string","value":"value"}],"isUnreported":false,"tags":[],"folderId":"570b9f4e4bb848d0885ea917","publication":null,"usedStorageBytes":0}]
=======
        date: Thu, 30 Jan 2025 11:05:51 GMT
        content-type: application/json
        content-length: '1595'
      body:
        encoding: utf8
        data: >-
          [{"id":"59e9cfbdba632ac2ab8b23b5","name":"l4_sample","dataSource":{"id":{"name":"l4_sample","team":"Organization_X"},"dataLayers":[{"name":"color","category":"color","boundingBox":{"topLeft":[3072,3072,512],"width":1024,"height":1024,"depth":1024},"resolutions":[[1,1,1],[2,2,1],[4,4,1],[8,8,2],[16,16,4]],"elementClass":"uint8","defaultViewConfiguration":{"color":[255,0,0]}},{"name":"segmentation","category":"segmentation","boundingBox":{"topLeft":[3072,3072,512],"width":1024,"height":1024,"depth":1024},"resolutions":[[1,1,1],[2,2,1],[4,4,1],[8,8,2],[16,16,4]],"elementClass":"uint32","largestSegmentId":2504697}],"scale":{"factor":[11.239999771118164,11.239999771118164,28],"unit":"nanometer"}},"dataStore":{"name":"localhost","url":"http://localhost:9000","isScratch":false,"allowsUpload":true,"jobsSupportedByAvailableWorkers":[],"jobsEnabled":false},"owningOrganization":"Organization_X","allowedTeams":[{"id":"570b9f4b2a7c0e3b008da6ec","name":"team_X1","organization":"Organization_X"}],"allowedTeamsCumulative":[{"id":"570b9f4b2a7c0e3b008da6ec","name":"team_X1","organization":"Organization_X"}],"isActive":true,"isPublic":true,"description":null,"directoryName":"l4_sample","created":1508495293789,"isEditable":true,"lastUsedByUser":1738235150904,"logoUrl":"/assets/images/mpi-logos.svg","sortingKey":1508495293789,"metadata":[{"key":"key","type":"string","value":"value"},{"key":"number","type":"number","value":42},{"key":"list","type":"string[]","value":["a","b","c"]}],"isUnreported":false,"tags":[],"folderId":"570b9f4e4bb848d0885ea917","publication":null,"usedStorageBytes":0}]
        compression: none
  - request:
      method: GET
      path: /api/v9/datasets/disambiguate/Organization_X/l4_sample/toId
      headers:
        host: localhost:9000
        accept: '*/*'
        accept-encoding: gzip, deflate
        connection: keep-alive
        user-agent: python-httpx/0.27.2
        x-auth-token: >-
          1b88db86331a38c21a0b235794b9e459856490d70408bcffb767f64ade0f83d2bdb4c4e181b9a9a30cdece7cb7c65208cc43b6c1bb5987f5ece00d348b1a905502a266f8fc64f0371cd6559393d72e031d0c2d0cabad58cccf957bb258bc86f05b5dc3d4fff3d5e3d9c0389a6027d861a21e78e3222fb6c5b7944520ef21761e
      body:
        encoding: utf8
        data: ''
        compression: none
    response:
      status:
        code: 200
      headers:
        cache-control: no-cache
        referrer-policy: origin-when-cross-origin, strict-origin-when-cross-origin
        x-permitted-cross-domain-policies: master-only
        date: Thu, 30 Jan 2025 11:05:51 GMT
        content-type: application/json
        content-length: '112'
      body:
        encoding: utf8
        data: >-
          {"id":"59e9cfbdba632ac2ab8b23b5","name":"l4_sample","organization":"Organization_X","directoryName":"l4_sample"}
>>>>>>> bd8a6af7
        compression: none
  - request:
      method: GET
      path: /api/v9/datasets/59e9cfbdba632ac2ab8b23b5
      headers:
        host: localhost:9000
        accept: '*/*'
        accept-encoding: gzip, deflate
        connection: keep-alive
        user-agent: python-httpx/0.27.2
        x-auth-token: >-
          1b88db86331a38c21a0b235794b9e459856490d70408bcffb767f64ade0f83d2bdb4c4e181b9a9a30cdece7cb7c65208cc43b6c1bb5987f5ece00d348b1a905502a266f8fc64f0371cd6559393d72e031d0c2d0cabad58cccf957bb258bc86f05b5dc3d4fff3d5e3d9c0389a6027d861a21e78e3222fb6c5b7944520ef21761e
      body:
        encoding: utf8
        data: ''
        compression: none
    response:
      status:
        code: 200
      headers:
        cache-control: no-cache
        referrer-policy: origin-when-cross-origin, strict-origin-when-cross-origin
        x-permitted-cross-domain-policies: master-only
<<<<<<< HEAD
        date: Tue, 28 Jan 2025 16:55:42 GMT
        content-type: application/json
        content-length: '1476'
      body:
        encoding: utf8
        data: >-
          {"id":"59e9cfbdba632ac2ab8b23b5","name":"l4_sample","dataSource":{"id":{"name":"l4_sample","team":"Organization_X"},"dataLayers":[{"name":"color","category":"color","boundingBox":{"topLeft":[3072,3072,512],"width":1024,"height":1024,"depth":1024},"resolutions":[[1,1,1],[2,2,1],[4,4,1],[8,8,2],[16,16,4]],"elementClass":"uint8","defaultViewConfiguration":{"color":[255,0,0]}},{"name":"segmentation","category":"segmentation","boundingBox":{"topLeft":[3072,3072,512],"width":1024,"height":1024,"depth":1024},"resolutions":[[1,1,1],[2,2,1],[4,4,1],[8,8,2],[16,16,4]],"elementClass":"uint32","largestSegmentId":2504697}],"scale":{"factor":[11.239999771118164,11.239999771118164,28],"unit":"nanometer"}},"dataStore":{"name":"localhost","url":"http://localhost:9000","allowsUpload":true,"jobsSupportedByAvailableWorkers":[],"jobsEnabled":false},"owningOrganization":"Organization_X","allowedTeams":[{"id":"570b9f4b2a7c0e3b008da6ec","name":"team_X1","organization":"Organization_X"}],"allowedTeamsCumulative":[{"id":"570b9f4b2a7c0e3b008da6ec","name":"team_X1","organization":"Organization_X"}],"isActive":true,"isPublic":true,"description":null,"directoryName":"l4_sample","created":1508495293789,"isEditable":true,"lastUsedByUser":1738083343059,"logoUrl":"/assets/images/mpi-logos.svg","sortingKey":1508495293789,"metadata":[{"key":"key","type":"string","value":"value"}],"isUnreported":false,"tags":[],"folderId":"570b9f4e4bb848d0885ea917","publication":null,"usedStorageBytes":0}
=======
        date: Thu, 30 Jan 2025 11:05:51 GMT
        content-type: application/json
        content-length: '1593'
      body:
        encoding: utf8
        data: >-
          {"id":"59e9cfbdba632ac2ab8b23b5","name":"l4_sample","dataSource":{"id":{"name":"l4_sample","team":"Organization_X"},"dataLayers":[{"name":"color","category":"color","boundingBox":{"topLeft":[3072,3072,512],"width":1024,"height":1024,"depth":1024},"resolutions":[[1,1,1],[2,2,1],[4,4,1],[8,8,2],[16,16,4]],"elementClass":"uint8","defaultViewConfiguration":{"color":[255,0,0]}},{"name":"segmentation","category":"segmentation","boundingBox":{"topLeft":[3072,3072,512],"width":1024,"height":1024,"depth":1024},"resolutions":[[1,1,1],[2,2,1],[4,4,1],[8,8,2],[16,16,4]],"elementClass":"uint32","largestSegmentId":2504697}],"scale":{"factor":[11.239999771118164,11.239999771118164,28],"unit":"nanometer"}},"dataStore":{"name":"localhost","url":"http://localhost:9000","isScratch":false,"allowsUpload":true,"jobsSupportedByAvailableWorkers":[],"jobsEnabled":false},"owningOrganization":"Organization_X","allowedTeams":[{"id":"570b9f4b2a7c0e3b008da6ec","name":"team_X1","organization":"Organization_X"}],"allowedTeamsCumulative":[{"id":"570b9f4b2a7c0e3b008da6ec","name":"team_X1","organization":"Organization_X"}],"isActive":true,"isPublic":true,"description":null,"directoryName":"l4_sample","created":1508495293789,"isEditable":true,"lastUsedByUser":1738235152653,"logoUrl":"/assets/images/mpi-logos.svg","sortingKey":1508495293789,"metadata":[{"key":"key","type":"string","value":"value"},{"key":"number","type":"number","value":42},{"key":"list","type":"string[]","value":["a","b","c"]}],"isUnreported":false,"tags":[],"folderId":"570b9f4e4bb848d0885ea917","publication":null,"usedStorageBytes":0}
>>>>>>> bd8a6af7
        compression: none
  - request:
      method: POST
      path: /api/v9/userToken/generate
      headers:
        host: localhost:9000
        content-length: '0'
        accept: '*/*'
        accept-encoding: gzip, deflate
        connection: keep-alive
        user-agent: python-httpx/0.27.2
        x-auth-token: >-
          1b88db86331a38c21a0b235794b9e459856490d70408bcffb767f64ade0f83d2bdb4c4e181b9a9a30cdece7cb7c65208cc43b6c1bb5987f5ece00d348b1a905502a266f8fc64f0371cd6559393d72e031d0c2d0cabad58cccf957bb258bc86f05b5dc3d4fff3d5e3d9c0389a6027d861a21e78e3222fb6c5b7944520ef21761e
      body:
        encoding: utf8
        data: ''
        compression: none
    response:
      status:
        code: 200
      headers:
        cache-control: no-cache
        referrer-policy: origin-when-cross-origin, strict-origin-when-cross-origin
        x-permitted-cross-domain-policies: master-only
<<<<<<< HEAD
        date: Tue, 28 Jan 2025 16:55:42 GMT
=======
        date: Thu, 30 Jan 2025 11:05:51 GMT
>>>>>>> bd8a6af7
        content-type: application/json
        content-length: '34'
      body:
        encoding: utf8
<<<<<<< HEAD
        data: '{"token":"gYRIYojZ8m4DYpuT92BfCw"}'
=======
        data: '{"token":"w_72xe_bCAI4vlEKhrG68A"}'
>>>>>>> bd8a6af7
        compression: none
  - request:
      method: GET
      path: >-
<<<<<<< HEAD
        /data/datasets/Organization_X/l4_sample/layers/color/data?mag=1-1-1&x=3457&y=3323&z=1204&width=10&height=10&depth=10&token=gYRIYojZ8m4DYpuT92BfCw
=======
        /data/datasets/Organization_X/l4_sample/layers/color/data?mag=1-1-1&x=3457&y=3323&z=1204&width=10&height=10&depth=10&token=w_72xe_bCAI4vlEKhrG68A
>>>>>>> bd8a6af7
      headers:
        host: localhost:9000
        accept: '*/*'
        accept-encoding: gzip, deflate
        connection: keep-alive
        user-agent: python-httpx/0.27.2
      body:
        encoding: utf8
        data: ''
        compression: none
    response:
      status:
        code: 200
      headers:
        cache-control: no-cache
        missing-buckets: '[]'
        referrer-policy: origin-when-cross-origin, strict-origin-when-cross-origin
        access-control-max-age: '600'
        access-control-allow-origin: '*'
        access-control-expose-headers: MISSING-BUCKETS
        x-permitted-cross-domain-policies: master-only
<<<<<<< HEAD
        date: Tue, 28 Jan 2025 16:55:43 GMT
=======
        date: Thu, 30 Jan 2025 11:05:52 GMT
>>>>>>> bd8a6af7
        content-type: application/octet-stream
        content-length: '1000'
      body:
        encoding: base64
        data: >-
          npeinYt6hHRkZo2fjpeWhnhhbWmEoKCli4CEZ3JgkZWjk5iHe2lnaaeXlJmnkJB0aWKUq5eTkIePkm9nopuNh5aZpImBb6OaiZianJ2gjH2QjZyZkaWUio2Om4+ek4yGiIqFl5GGpJiLiW53anKMmI9+l5KKbmJsnpuclpZ/gHhveKOnp6SIg4N6dXuglY2Qg4KShGyFn4+YkZuXlIeGhqGLlJKNlJN/lJSNg4mCn5uPiI2NjH+VopiQfJKKh4SUkJuNqKCYiYGXjZigmY6IhnZajaGHnomTi4J4ZpGRn5+FmYWZjny+ipGUiImOjpB6c5WDnYmYjZGMlZ6dk5SLmYCgmIpojYqWkZyckY+MkHyRio6OnYqXoYOGhJaTkpOVlJiIkJeSkYeIj4qViZ6UipiLkpmRh46TmYyNiaCRmY2Ll5mZj5agsY2Ijn6YjYmSnI+Uj5KMi5OPoI+bmZOKnYSXpY2Zj5SPlJeJiaCVipWDlYiMlo6AkY2UiKiDm4SNk5KjiJ2JmoqSmJabjZuRhI2Jh56akZKWmJmQjY2SkIWcmZCClpKVnp2Nj6WTl4SQmJKjpKajqJqado2LjY+SqZKYdoaKjpyZk5ihoHKLg52OnY6UmZKFipCDnJ2JoZ2VkIiFlJGZjZOhiYSAjIWfmIWIhoOHkYqdkY6ihqOblnmZj6Kbl6GTnJeQnJmfopqRo5iRkY2OoqOVnKKPfX+Lm42Wlp2noXSSg5GVoKKUkKR6mYORoYeUiIqXeICFjoiUhpqkjW5wfZOQlJOUlINkYmuCiomJdIZ7jX5plZWVjJ+iqIR2gY+MkIaLnp5ve5ORkYKUkKSbeX5yhIaRg5elnHZ/g3aLhouYm5NcY39wfoh/l5Z9bmNxfHuLhYSLgF58WF2AdW55gnhmal5we29samp2c3Jre19wZV14Z3J+fombhZeSmJ9zdoaGjJyZnZWfend4gJCDkJKFoX1kdIGYnZF/mJRjdHFzcoeMkp+SaGRpa3Bwc4Z+eXtzaXlwd3dzjHd2emFjaXBjaX98h4SBT2BqZ2drZIV6gmljdlhgW1pPZWZ/l4Kqm5KNd3RoYZWdlIeJkW9ycHB6f4R5p5J2bWl4cIB9iYWXdXRwW12EdnKIj42DeXJiTWFrenaBkYF5a2VqV2Fwnn6VdXBvbGxmZY6OgX1wiIdvf2+RlIuShYaDb3d+clhic4J+f4uDjHpvXl1me3qIl4+FgH5rYmSCdICCjomIdmxvYXGBiJKdkmZybWpigHWaoItvcV5pd2FrhYWMh4Z2bnVUcp59dXN4hYmLcXGDc1iQboyEg3eQgcylg5OJgo2Ggw==
  - request:
      method: GET
      path: >-
<<<<<<< HEAD
        /data/datasets/Organization_X/l4_sample/layers/color/data?mag=2-2-1&x=3456&y=3322&z=1204&width=6&height=6&depth=10&token=gYRIYojZ8m4DYpuT92BfCw
=======
        /data/datasets/Organization_X/l4_sample/layers/color/data?mag=2-2-1&x=3456&y=3322&z=1204&width=6&height=6&depth=10&token=w_72xe_bCAI4vlEKhrG68A
>>>>>>> bd8a6af7
      headers:
        host: localhost:9000
        accept: '*/*'
        accept-encoding: gzip, deflate
        connection: keep-alive
        user-agent: python-httpx/0.27.2
      body:
        encoding: utf8
        data: ''
        compression: none
    response:
      status:
        code: 200
      headers:
        cache-control: no-cache
        missing-buckets: '[]'
        referrer-policy: origin-when-cross-origin, strict-origin-when-cross-origin
        access-control-max-age: '600'
        access-control-allow-origin: '*'
        access-control-expose-headers: MISSING-BUCKETS
        x-permitted-cross-domain-policies: master-only
<<<<<<< HEAD
        date: Tue, 28 Jan 2025 16:55:43 GMT
=======
        date: Thu, 30 Jan 2025 11:05:52 GMT
>>>>>>> bd8a6af7
        content-type: application/octet-stream
        content-length: '360'
      body:
        encoding: base64
        data: >-
          lZ2cf2Rkjp+WgmpqlZaYi2linZmRlIVqmpOYnIyEkI+Mi4+clY2Oe2pimJmWhW5rnp6Mg3d+oJGRlIaFkIabj4uSiJGNnJSbm4ibiXhjkZiTj4hym42OjY+Df5CSmpSLhYWQkpSbgo6QiouKkJCLkpN3kJiOm5WHjIuOl5aRjZCbkZGUhZGNkY6ckI+XkJCHi4iZjpeOjY+XjpaUho6Pm6WZfIiVlpidg4mSk5+WeoaDhYF9iY6Qk5SPkZScmpqagoyUlp+deoqTmo2hcH6Pk5eLaWyCiHx+hn6Vk52mcn6Qi5eccn6FiJmQbmp7hpCBbGR1bnF1h2lmaGtudYCRkJicdXeJlJOhdHJ6jpWPeGlwdYKFgn1haGpwiH9ja2FiYmWFmZOSc3F1jIiYe25mfoaOjYJuY2Z1lIdye21kio+IhnOAaGZ6h5GbgHZkeoSAjY1va3hzjIt7a2tojHR1h32Lh5OOh4Z+
  - request:
      method: GET
      path: >-
<<<<<<< HEAD
        /data/datasets/Organization_X/l4_sample/layers/color/data?mag=4-4-1&x=3456&y=3320&z=1204&width=3&height=4&depth=10&token=gYRIYojZ8m4DYpuT92BfCw
=======
        /data/datasets/Organization_X/l4_sample/layers/color/data?mag=4-4-1&x=3456&y=3320&z=1204&width=3&height=4&depth=10&token=w_72xe_bCAI4vlEKhrG68A
>>>>>>> bd8a6af7
      headers:
        host: localhost:9000
        accept: '*/*'
        accept-encoding: gzip, deflate
        connection: keep-alive
        user-agent: python-httpx/0.27.2
      body:
        encoding: utf8
        data: ''
        compression: none
    response:
      status:
        code: 200
      headers:
        cache-control: no-cache
        missing-buckets: '[]'
        referrer-policy: origin-when-cross-origin, strict-origin-when-cross-origin
        access-control-max-age: '600'
        access-control-allow-origin: '*'
        access-control-expose-headers: MISSING-BUCKETS
        x-permitted-cross-domain-policies: master-only
<<<<<<< HEAD
        date: Tue, 28 Jan 2025 16:55:43 GMT
=======
        date: Thu, 30 Jan 2025 11:05:53 GMT
>>>>>>> bd8a6af7
        content-type: application/octet-stream
        content-length: '120'
      body:
        encoding: base64
        data: >-
          mYlllZBpmZaEj46VloRnm4hykJKIjZGVl4pplI6FhZKUgYmCkZF+jpKTjpGSh4qCiZSSjZOXhZSadn53jpWPjpibfJOSanl1iZObeImYa3h7fmdugpCXdIuUemx5iW5kcYiTcnmLinBpjod6a4iWhm18i3h0kop3
  - request:
      method: GET
      path: >-
<<<<<<< HEAD
        /data/datasets/Organization_X/l4_sample/layers/color/data?mag=8-8-2&x=3456&y=3320&z=1204&width=2&height=2&depth=5&token=gYRIYojZ8m4DYpuT92BfCw
=======
        /data/datasets/Organization_X/l4_sample/layers/color/data?mag=8-8-2&x=3456&y=3320&z=1204&width=2&height=2&depth=5&token=w_72xe_bCAI4vlEKhrG68A
>>>>>>> bd8a6af7
      headers:
        host: localhost:9000
        accept: '*/*'
        accept-encoding: gzip, deflate
        connection: keep-alive
        user-agent: python-httpx/0.27.2
      body:
        encoding: utf8
        data: ''
        compression: none
    response:
      status:
        code: 200
      headers:
        cache-control: no-cache
        missing-buckets: '[]'
        referrer-policy: origin-when-cross-origin, strict-origin-when-cross-origin
        access-control-max-age: '600'
        access-control-allow-origin: '*'
        access-control-expose-headers: MISSING-BUCKETS
        x-permitted-cross-domain-policies: master-only
<<<<<<< HEAD
        date: Tue, 28 Jan 2025 16:55:43 GMT
=======
        date: Thu, 30 Jan 2025 11:05:53 GMT
>>>>>>> bd8a6af7
        content-type: application/octet-stream
        content-length: '20'
      body:
        encoding: base64
        data: kmaQiJFpiYSQkn1/iZJzdXWPing=
  - request:
      method: GET
      path: >-
<<<<<<< HEAD
        /data/datasets/Organization_X/l4_sample/layers/color/data?mag=16-16-4&x=3456&y=3312&z=1204&width=1&height=2&depth=3&token=gYRIYojZ8m4DYpuT92BfCw
=======
        /data/datasets/Organization_X/l4_sample/layers/color/data?mag=16-16-4&x=3456&y=3312&z=1204&width=1&height=2&depth=3&token=w_72xe_bCAI4vlEKhrG68A
>>>>>>> bd8a6af7
      headers:
        host: localhost:9000
        accept: '*/*'
        accept-encoding: gzip, deflate
        connection: keep-alive
        user-agent: python-httpx/0.27.2
      body:
        encoding: utf8
        data: ''
        compression: none
    response:
      status:
        code: 200
      headers:
        cache-control: no-cache
        missing-buckets: '[]'
        referrer-policy: origin-when-cross-origin, strict-origin-when-cross-origin
        access-control-max-age: '600'
        access-control-allow-origin: '*'
        access-control-expose-headers: MISSING-BUCKETS
        x-permitted-cross-domain-policies: master-only
<<<<<<< HEAD
        date: Tue, 28 Jan 2025 16:55:44 GMT
=======
        date: Thu, 30 Jan 2025 11:05:53 GMT
>>>>>>> bd8a6af7
        content-type: application/octet-stream
        content-length: '6'
      body:
        encoding: base64
        data: b36Qfo+E
  - request:
      method: GET
      path: >-
<<<<<<< HEAD
        /data/datasets/Organization_X/l4_sample/layers/segmentation/data?mag=1-1-1&x=3457&y=3323&z=1204&width=10&height=10&depth=10&token=gYRIYojZ8m4DYpuT92BfCw
=======
        /data/datasets/Organization_X/l4_sample/layers/segmentation/data?mag=1-1-1&x=3457&y=3323&z=1204&width=10&height=10&depth=10&token=w_72xe_bCAI4vlEKhrG68A
>>>>>>> bd8a6af7
      headers:
        host: localhost:9000
        accept: '*/*'
        accept-encoding: gzip, deflate
        connection: keep-alive
        user-agent: python-httpx/0.27.2
      body:
        encoding: utf8
        data: ''
        compression: none
    response:
      status:
        code: 200
      headers:
        cache-control: no-cache
        missing-buckets: '[]'
        referrer-policy: origin-when-cross-origin, strict-origin-when-cross-origin
        access-control-max-age: '600'
        access-control-allow-origin: '*'
        access-control-expose-headers: MISSING-BUCKETS
        x-permitted-cross-domain-policies: master-only
<<<<<<< HEAD
        date: Tue, 28 Jan 2025 16:55:44 GMT
=======
        date: Thu, 30 Jan 2025 11:05:53 GMT
>>>>>>> bd8a6af7
        content-type: application/octet-stream
        content-length: '4000'
      body:
        encoding: base64
        data: >-
          gBcAAIAXAACAFwAAgBcAAIAXAACAFwAAgBcAAIAXAACAFwAAgBcAAIAXAACAFwAAgBcAAIAXAACAFwAAgBcAAIAXAACAFwAAgBcAAIAXAACAFwAAgBcAAIAXAACAFwAAgBcAAIAXAACAFwAAgBcAAIAXAACAFwAAgBcAAIAXAACAFwAAgBcAAIAXAACAFwAAgBcAAIAXAACAFwAAgBcAAIAXAACAFwAAgBcAAIAXAACAFwAAgBcAAIAXAACAFwAAgBcAAIAXAACAFwAAgBcAAIAXAACAFwAAgBcAAIAXAACAFwAAgBcAAIAXAACAFwAAgBcAAIAXAACAFwAAgBcAAIAXAACAFwAAgBcAAIAXAACAFwAAgBcAAIAXAACAFwAAgBcAAIAXAACAFwAAgBcAAIAXAACAFwAAgBcAAIAXAACAFwAAgBcAAIAXAACAFwAAgBcAAIAXAACAFwAAgBcAAIAXAACAFwAAgBcAAIAXAACAFwAAgBcAAIAXAACAFwAAgBcAAIAXAACAFwAAgBcAAIAXAACAFwAAgBcAAIAXAACAFwAAgBcAAIAXAACAFwAAgBcAAIAXAACAFwAAgBcAAIAXAACAFwAAgBcAAIAXAACAFwAAgBcAAIAXAACAFwAAgBcAAIAXAACAFwAAgBcAAIAXAACAFwAAgBcAAIAXAACAFwAAgBcAAIAXAACAFwAAgBcAAIAXAACAFwAAgBcAAIAXAACAFwAAgBcAAIAXAACAFwAAgBcAAIAXAACAFwAAgBcAAIAXAACAFwAAgBcAAIAXAACAFwAAgBcAAIAXAACAFwAAgBcAAIAXAACAFwAAgBcAAIAXAACAFwAAgBcAAIAXAACAFwAAgBcAAIAXAACAFwAAgBcAAIAXAACAFwAAgBcAAIAXAACAFwAAgBcAAIAXAACAFwAAgBcAAIAXAACAFwAAgBcAAIAXAACAFwAAgBcAAIAXAACAFwAAgBcAAIAXAACAFwAAgBcAAIAXAACAFwAAgBcAAIAXAACAFwAAgBcAAIAXAACAFwAAgBcAAIAXAACAFwAAgBcAAIAXAACAFwAAgBcAAIAXAACAFwAAgBcAAIAXAACAFwAAgBcAAIAXAACAFwAAgBcAAIAXAACAFwAAgBcAAIAXAACAFwAAgBcAAIAXAACAFwAAgBcAAIAXAACAFwAAgBcAAIAXAACAFwAAgBcAAIAXAACAFwAAgBcAAIAXAACAFwAAgBcAAIAXAACAFwAAgBcAAIAXAACAFwAAgBcAAIAXAACAFwAAgBcAAIAXAACAFwAAgBcAAIAXAACAFwAAgBcAAIAXAACAFwAAgBcAAIAXAACAFwAAgBcAAIAXAACAFwAAgBcAAIAXAACAFwAAgBcAAIAXAACAFwAAgBcAAIAXAACAFwAAgBcAAIAXAACAFwAAgBcAAIAXAACAFwAAgBcAAIAXAACAFwAAgBcAAIAXAACAFwAAgBcAAIAXAACAFwAAgBcAAIAXAACAFwAAgBcAAIAXAACAFwAAgBcAAIAXAACAFwAAgBcAAIAXAACAFwAAgBcAAIAXAACAFwAAgBcAAIAXAACAFwAAgBcAAIAXAACAFwAAgBcAAIAXAACAFwAAgBcAAIAXAACAFwAAgBcAAIAXAACAFwAAgBcAAIAXAACAFwAAgBcAAIAXAACAFwAAgBcAAIAXAACAFwAAgBcAAIAXAACAFwAAgBcAAIAXAACAFwAAgBcAAIAXAACAFwAAgBcAAIAXAACAFwAAgBcAAIAXAACAFwAAgBcAAIAXAACAFwAAgBcAAIAXAACAFwAAgBcAAIAXAACAFwAAgBcAAIAXAACAFwAAgBcAAIAXAACAFwAAgBcAAIAXAACAFwAAgBcAAIAXAACAFwAAgBcAAIAXAACAFwAAgBcAAIAXAACAFwAAgBcAAIAXAACAFwAAgBcAAIAXAACAFwAAgBcAAIAXAACAFwAAgBcAAIAXAACAFwAAgBcAAIAXAACAFwAAgBcAAIAXAACAFwAAgBcAAIAXAACAFwAAgBcAAIAXAACAFwAAgBcAAIAXAACAFwAAgBcAAIAXAACAFwAAgBcAAIAXAACAFwAAgBcAAIAXAACAFwAAgBcAAIAXAACAFwAAgBcAAIAXAACAFwAAgBcAAIAXAACAFwAAgBcAAIAXAACAFwAAgBcAAIAXAACAFwAAgBcAAIAXAACAFwAAgBcAAIAXAACAFwAAgBcAAIAXAACAFwAAgBcAAIAXAACAFwAAgBcAAIAXAACAFwAAgBcAAIAXAACAFwAAgBcAAIAXAACAFwAAgBcAAIAXAACAFwAAgBcAAIAXAACAFwAAgBcAAIAXAACAFwAAgBcAAIAXAACAFwAAgBcAAIAXAACAFwAAgBcAAIAXAACAFwAAgBcAAIAXAACAFwAAgBcAAIAXAACAFwAAgBcAAIAXAACAFwAAgBcAAIAXAACAFwAAgBcAAIAXAACAFwAAgBcAAIAXAACAFwAAgBcAAIAXAACAFwAAgBcAAIAXAACAFwAAgBcAAIAXAACAFwAAgBcAAIAXAACAFwAAgBcAAIAXAACAFwAAgBcAAIAXAACAFwAAgBcAAIAXAACAFwAAgBcAAIAXAACAFwAAgBcAAIAXAACAFwAAgBcAAIAXAACAFwAAgBcAAIAXAACAFwAAgBcAAIAXAACAFwAAgBcAAIAXAACAFwAAgBcAAIAXAACAFwAAgBcAAIAXAACAFwAAgBcAAIAXAACAFwAAgBcAAIAXAACAFwAAgBcAAIAXAACAFwAAgBcAAIAXAACAFwAAgBcAAIAXAACAFwAAgBcAAIAXAACAFwAAgBcAAIAXAACAFwAAgBcAAIAXAACAFwAAgBcAAIAXAACAFwAAgBcAAIAXAACAFwAAgBcAAIAXAACAFwAAgBcAAIAXAACAFwAAgBcAAIAXAACAFwAAgBcAAIAXAACAFwAAgBcAAIAXAACAFwAAgBcAAIAXAACAFwAAgBcAAIAXAACAFwAAgBcAAIAXAACAFwAAgBcAAIAXAACAFwAAgBcAAIAXAACAFwAAgBcAAIAXAACAFwAAgBcAAIAXAACAFwAAgBcAAIAXAACAFwAAgBcAAIAXAACAFwAAgBcAAIAXAACAFwAAgBcAAIAXAACAFwAAgBcAAIAXAACAFwAAgBcAAIAXAACAFwAAgBcAAIAXAACAFwAAgBcAAIAXAACAFwAAgBcAAIAXAACAFwAAgBcAAIAXAACAFwAAgBcAAIAXAACAFwAAgBcAAIAXAACAFwAAgBcAAIAXAACAFwAAgBcAAIAXAACAFwAAgBcAAIAXAACAFwAAgBcAAIAXAACAFwAAgBcAAIAXAACAFwAAgBcAAIAXAACAFwAAgBcAAIAXAACAFwAAgBcAAIAXAACAFwAAgBcAAIAXAACAFwAAgBcAAIAXAACAFwAAgBcAAIAXAACAFwAAgBcAAIAXAACAFwAAgBcAAIAXAACAFwAAgBcAAIAXAACAFwAAgBcAAIAXAACAFwAA6LcAAIAXAACAFwAAgBcAAIAXAACAFwAAgBcAAIAXAACAFwAAgBcAAOi3AADotwAAgBcAAIAXAACAFwAAgBcAAIAXAACAFwAAgBcAAIAXAADotwAA6LcAAOi3AACAFwAAgBcAAIAXAACAFwAAgBcAAIAXAACAFwAA6LcAAOi3AADotwAA6LcAAIAXAACAFwAAgBcAAIAXAACAFwAAgBcAAIAXAACAFwAAgBcAAIAXAACAFwAAgBcAAIAXAACAFwAAgBcAAIAXAACAFwAAgBcAAIAXAACAFwAAgBcAAIAXAACAFwAAgBcAAIAXAACAFwAAgBcAAIAXAACAFwAAgBcAAIAXAACAFwAAgBcAAIAXAACAFwAAgBcAAOi3AACAFwAAgBcAAIAXAACAFwAAgBcAAIAXAACAFwAAgBcAAIAXAADotwAA6LcAAIAXAACAFwAAgBcAAIAXAACAFwAAgBcAAIAXAACAFwAA6LcAAOi3AADotwAAgBcAAIAXAACAFwAAgBcAAIAXAACAFwAAgBcAAOi3AADotwAA6LcAAOi3AACAFwAAgBcAAIAXAACAFwAAgBcAAIAXAADotwAA6LcAAOi3AADotwAA6LcAAIAXAACAFwAAgBcAAIAXAACAFwAA6LcAAOi3AADotwAA6LcAAOi3AADotwAA6LcAAOi3AADotwAA6LcAAOi3AADotwAA6LcAAOi3AADotwAA6LcAAOi3AADotwAA6LcAAOi3AACAFwAAgBcAAIAXAACAFwAAgBcAAIAXAACAFwAAgBcAAIAXAACAFwAA6LcAAIAXAACAFwAAgBcAAIAXAACAFwAAgBcAAIAXAACAFwAAgBcAAOi3AADotwAAgBcAAIAXAACAFwAAgBcAAIAXAACAFwAAgBcAAIAXAADotwAA6LcAAOi3AACAFwAAgBcAAIAXAACAFwAAgBcAAIAXAACAFwAA6LcAAOi3AADotwAA6LcAAIAXAACAFwAAgBcAAIAXAACAFwAAgBcAAOi3AADotwAA6LcAAOi3AADotwAAgBcAAIAXAACAFwAAgBcAAIAXAADotwAA6LcAAOi3AADotwAA6LcAAOi3AADotwAAgBcAAIAXAACAFwAA6LcAAOi3AADotwAA6LcAAOi3AADotwAA6LcAAOi3AADotwAA6LcAAOi3AADotwAA6LcAAOi3AADotwAA6LcAAOi3AADotwAA6LcAAOi3AADotwAA6LcAAOi3AADotwAA6LcAAOi3AADotwAA6LcAAOi3AADotwAA6LcAAOi3AACAFwAAgBcAAIAXAACAFwAAgBcAAIAXAACAFwAAgBcAAOi3AADotwAA6LcAAIAXAACAFwAAgBcAAIAXAACAFwAAgBcAAIAXAADotwAA6LcAAOi3AADotwAAgBcAAIAXAACAFwAAgBcAAIAXAACAFwAA6LcAAOi3AADotwAA6LcAAOi3AACAFwAAgBcAAIAXAACAFwAAgBcAAOi3AADotwAA6LcAAOi3AADotwAA6LcAAIAXAACAFwAAgBcAAIAXAADotwAA6LcAAOi3AADotwAA6LcAAOi3AADotwAA6LcAAOi3AADotwAA6LcAAOi3AADotwAA6LcAAOi3AADotwAA6LcAAOi3AADotwAA6LcAAOi3AADotwAA6LcAAOi3AADotwAA6LcAAOi3AADotwAA6LcAAOi3AADotwAA6LcAAOi3AADotwAA6LcAAOi3AADotwAA6LcAAOi3AADotwAA6LcAAOi3AADotwAA6LcAAOi3AADotwAA6LcAAOi3AADotwAA6LcAAA==
  - request:
      method: GET
      path: >-
<<<<<<< HEAD
        /data/datasets/Organization_X/l4_sample/layers/segmentation/data?mag=2-2-1&x=3456&y=3322&z=1204&width=6&height=6&depth=10&token=gYRIYojZ8m4DYpuT92BfCw
=======
        /data/datasets/Organization_X/l4_sample/layers/segmentation/data?mag=2-2-1&x=3456&y=3322&z=1204&width=6&height=6&depth=10&token=w_72xe_bCAI4vlEKhrG68A
>>>>>>> bd8a6af7
      headers:
        host: localhost:9000
        accept: '*/*'
        accept-encoding: gzip, deflate
        connection: keep-alive
        user-agent: python-httpx/0.27.2
      body:
        encoding: utf8
        data: ''
        compression: none
    response:
      status:
        code: 200
      headers:
        cache-control: no-cache
        missing-buckets: '[]'
        referrer-policy: origin-when-cross-origin, strict-origin-when-cross-origin
        access-control-max-age: '600'
        access-control-allow-origin: '*'
        access-control-expose-headers: MISSING-BUCKETS
        x-permitted-cross-domain-policies: master-only
<<<<<<< HEAD
        date: Tue, 28 Jan 2025 16:55:44 GMT
=======
        date: Thu, 30 Jan 2025 11:05:54 GMT
>>>>>>> bd8a6af7
        content-type: application/octet-stream
        content-length: '1440'
      body:
        encoding: base64
        data: >-
          gBcAAIAXAACAFwAAgBcAAIAXAACAFwAAgBcAAIAXAACAFwAAgBcAAIAXAACAFwAAgBcAAIAXAACAFwAAgBcAAIAXAACAFwAAgBcAAIAXAACAFwAAgBcAAIAXAACAFwAAgBcAAIAXAACAFwAAgBcAAIAXAACAFwAAgBcAAIAXAACAFwAAgBcAAIAXAACAFwAAgBcAAIAXAACAFwAAgBcAAIAXAACAFwAAgBcAAIAXAACAFwAAgBcAAIAXAACAFwAAgBcAAIAXAACAFwAAgBcAAIAXAACAFwAAgBcAAIAXAACAFwAAgBcAAIAXAACAFwAAgBcAAIAXAACAFwAAgBcAAIAXAACAFwAAgBcAAIAXAACAFwAAgBcAAIAXAACAFwAAgBcAAIAXAACAFwAAgBcAAIAXAACAFwAAgBcAAIAXAACAFwAAgBcAAIAXAACAFwAAgBcAAIAXAACAFwAAgBcAAIAXAACAFwAAgBcAAIAXAACAFwAAgBcAAIAXAACAFwAAgBcAAIAXAACAFwAAgBcAAIAXAACAFwAAgBcAAIAXAACAFwAAgBcAAIAXAACAFwAAgBcAAIAXAACAFwAAgBcAAIAXAACAFwAAgBcAAIAXAACAFwAAgBcAAIAXAACAFwAAgBcAAIAXAACAFwAAgBcAAIAXAACAFwAAgBcAAIAXAACAFwAAgBcAAIAXAACAFwAAgBcAAIAXAACAFwAAgBcAAIAXAACAFwAAgBcAAIAXAACAFwAAgBcAAIAXAACAFwAAgBcAAIAXAACAFwAAgBcAAIAXAACAFwAAgBcAAIAXAACAFwAAgBcAAIAXAACAFwAAgBcAAIAXAACAFwAAgBcAAIAXAACAFwAAgBcAAIAXAACAFwAAgBcAAIAXAACAFwAAgBcAAIAXAACAFwAAgBcAAIAXAACAFwAAgBcAAIAXAACAFwAAgBcAAIAXAACAFwAAgBcAAIAXAACAFwAAgBcAAIAXAACAFwAAgBcAAIAXAACAFwAAgBcAAIAXAACAFwAAgBcAAIAXAACAFwAAgBcAAIAXAACAFwAAgBcAAIAXAACAFwAAgBcAAIAXAACAFwAAgBcAAIAXAACAFwAAgBcAAIAXAACAFwAA6LcAAIAXAACAFwAAgBcAAIAXAACAFwAAgBcAAIAXAACAFwAAgBcAAIAXAACAFwAAgBcAAIAXAACAFwAAgBcAAIAXAACAFwAAgBcAAIAXAACAFwAAgBcAAIAXAACAFwAA6LcAAIAXAACAFwAAgBcAAIAXAACAFwAA6LcAAOi3AACAFwAAgBcAAIAXAACAFwAA6LcAAOi3AADotwAAgBcAAIAXAACAFwAAgBcAAIAXAACAFwAAgBcAAIAXAACAFwAAgBcAAIAXAACAFwAAgBcAAIAXAACAFwAA6LcAAIAXAACAFwAAgBcAAIAXAACAFwAA6LcAAOi3AACAFwAAgBcAAIAXAACAFwAA6LcAAOi3AADotwAAgBcAAIAXAACAFwAA6LcAAOi3AADotwAA6LcAAOi3AADotwAAgBcAAIAXAACAFwAAgBcAAIAXAACAFwAA6LcAAIAXAACAFwAAgBcAAIAXAACAFwAA6LcAAOi3AACAFwAAgBcAAIAXAACAFwAA6LcAAOi3AADotwAAgBcAAIAXAACAFwAA6LcAAOi3AADotwAA6LcAAOi3AADotwAA6LcAAOi3AADotwAA6LcAAOi3AADotwAA6LcAAIAXAACAFwAAgBcAAIAXAACAFwAA6LcAAOi3AACAFwAAgBcAAIAXAACAFwAA6LcAAOi3AADotwAAgBcAAIAXAACAFwAA6LcAAOi3AADotwAA6LcAAOi3AADotwAA6LcAAOi3AADotwAA6LcAAOi3AADotwAA6LcAAOi3AADotwAA6LcAAOi3AADotwAA
  - request:
      method: GET
      path: >-
<<<<<<< HEAD
        /data/datasets/Organization_X/l4_sample/layers/segmentation/data?mag=4-4-1&x=3456&y=3320&z=1204&width=3&height=4&depth=10&token=gYRIYojZ8m4DYpuT92BfCw
=======
        /data/datasets/Organization_X/l4_sample/layers/segmentation/data?mag=4-4-1&x=3456&y=3320&z=1204&width=3&height=4&depth=10&token=w_72xe_bCAI4vlEKhrG68A
>>>>>>> bd8a6af7
      headers:
        host: localhost:9000
        accept: '*/*'
        accept-encoding: gzip, deflate
        connection: keep-alive
        user-agent: python-httpx/0.27.2
      body:
        encoding: utf8
        data: ''
        compression: none
    response:
      status:
        code: 200
      headers:
        cache-control: no-cache
        missing-buckets: '[]'
        referrer-policy: origin-when-cross-origin, strict-origin-when-cross-origin
        access-control-max-age: '600'
        access-control-allow-origin: '*'
        access-control-expose-headers: MISSING-BUCKETS
        x-permitted-cross-domain-policies: master-only
<<<<<<< HEAD
        date: Tue, 28 Jan 2025 16:55:45 GMT
=======
        date: Thu, 30 Jan 2025 11:05:54 GMT
>>>>>>> bd8a6af7
        content-type: application/octet-stream
        content-length: '480'
      body:
        encoding: base64
        data: >-
          gBcAAIAXAACAFwAAgBcAAIAXAACAFwAAgBcAAIAXAACAFwAAgBcAAIAXAACAFwAAgBcAAIAXAACAFwAAgBcAAIAXAACAFwAAgBcAAIAXAACAFwAAgBcAAIAXAACAFwAAgBcAAIAXAACAFwAAgBcAAIAXAACAFwAAgBcAAIAXAACAFwAAgBcAAIAXAACAFwAAgBcAAIAXAACAFwAAgBcAAIAXAACAFwAAgBcAAIAXAACAFwAAgBcAAIAXAACAFwAAgBcAAIAXAACAFwAAgBcAAIAXAACAFwAAgBcAAIAXAACAFwAAgBcAAIAXAACAFwAAgBcAAIAXAACAFwAAgBcAAIAXAACAFwAAgBcAAIAXAACAFwAA6LcAAIAXAACAFwAAgBcAAIAXAACAFwAAgBcAAIAXAACAFwAA6LcAAIAXAACAFwAA6LcAAOi3AACAFwAAgBcAAIAXAACAFwAAgBcAAIAXAACAFwAA6LcAAIAXAACAFwAA6LcAAOi3AADotwAAgBcAAIAXAACAFwAA6LcAAIAXAACAFwAA6LcAAOi3AACAFwAA6LcAAOi3AADotwAAgBcAAIAXAACAFwAA6LcAAIAXAACAFwAA6LcAAOi3AADotwAA6LcAAOi3AADotwAA
  - request:
      method: GET
      path: >-
<<<<<<< HEAD
        /data/datasets/Organization_X/l4_sample/layers/segmentation/data?mag=8-8-2&x=3456&y=3320&z=1204&width=2&height=2&depth=5&token=gYRIYojZ8m4DYpuT92BfCw
=======
        /data/datasets/Organization_X/l4_sample/layers/segmentation/data?mag=8-8-2&x=3456&y=3320&z=1204&width=2&height=2&depth=5&token=w_72xe_bCAI4vlEKhrG68A
>>>>>>> bd8a6af7
      headers:
        host: localhost:9000
        accept: '*/*'
        accept-encoding: gzip, deflate
        connection: keep-alive
        user-agent: python-httpx/0.27.2
      body:
        encoding: utf8
        data: ''
        compression: none
    response:
      status:
        code: 200
      headers:
        cache-control: no-cache
        missing-buckets: '[]'
        referrer-policy: origin-when-cross-origin, strict-origin-when-cross-origin
        access-control-max-age: '600'
        access-control-allow-origin: '*'
        access-control-expose-headers: MISSING-BUCKETS
        x-permitted-cross-domain-policies: master-only
<<<<<<< HEAD
        date: Tue, 28 Jan 2025 16:55:45 GMT
=======
        date: Thu, 30 Jan 2025 11:05:55 GMT
>>>>>>> bd8a6af7
        content-type: application/octet-stream
        content-length: '80'
      body:
        encoding: base64
        data: >-
          gBcAAIAXAACAFwAAgBcAAIAXAACAFwAAgBcAAIAXAACAFwAAgBcAAIAXAACAFwAAgBcAAIAXAADotwAAgBcAAIAXAACAFwAA6LcAAOi3AAA=
  - request:
      method: GET
      path: >-
<<<<<<< HEAD
        /data/datasets/Organization_X/l4_sample/layers/segmentation/data?mag=16-16-4&x=3456&y=3312&z=1204&width=1&height=2&depth=3&token=gYRIYojZ8m4DYpuT92BfCw
=======
        /data/datasets/Organization_X/l4_sample/layers/segmentation/data?mag=16-16-4&x=3456&y=3312&z=1204&width=1&height=2&depth=3&token=w_72xe_bCAI4vlEKhrG68A
>>>>>>> bd8a6af7
      headers:
        host: localhost:9000
        accept: '*/*'
        accept-encoding: gzip, deflate
        connection: keep-alive
        user-agent: python-httpx/0.27.2
      body:
        encoding: utf8
        data: ''
        compression: none
    response:
      status:
        code: 200
      headers:
        cache-control: no-cache
        missing-buckets: '[]'
        referrer-policy: origin-when-cross-origin, strict-origin-when-cross-origin
        access-control-max-age: '600'
        access-control-allow-origin: '*'
        access-control-expose-headers: MISSING-BUCKETS
        x-permitted-cross-domain-policies: master-only
<<<<<<< HEAD
        date: Tue, 28 Jan 2025 16:55:46 GMT
=======
        date: Thu, 30 Jan 2025 11:05:55 GMT
>>>>>>> bd8a6af7
        content-type: application/octet-stream
        content-length: '24'
      body:
        encoding: base64
        data: gBcAAIAXAACAFwAA6LcAAIAXAADotwAA
  - request:
      method: GET
      path: >-
        /api/v9/datasets?isActive=true&organizationId=Organization_X&searchQuery=l4_sample
      headers:
        host: localhost:9000
        accept: '*/*'
        accept-encoding: gzip, deflate
        connection: keep-alive
        user-agent: python-httpx/0.27.2
        x-auth-token: >-
          1b88db86331a38c21a0b235794b9e459856490d70408bcffb767f64ade0f83d2bdb4c4e181b9a9a30cdece7cb7c65208cc43b6c1bb5987f5ece00d348b1a905502a266f8fc64f0371cd6559393d72e031d0c2d0cabad58cccf957bb258bc86f05b5dc3d4fff3d5e3d9c0389a6027d861a21e78e3222fb6c5b7944520ef21761e
      body:
        encoding: utf8
        data: ''
        compression: none
    response:
      status:
        code: 200
      headers:
        cache-control: no-cache
        referrer-policy: origin-when-cross-origin, strict-origin-when-cross-origin
        access-control-max-age: '600'
        access-control-allow-origin: '*'
        x-permitted-cross-domain-policies: master-only
<<<<<<< HEAD
        date: Tue, 28 Jan 2025 16:55:46 GMT
        content-type: application/json
        content-length: '1478'
      body:
        encoding: utf8
        data: >-
          [{"id":"59e9cfbdba632ac2ab8b23b5","name":"l4_sample","dataSource":{"id":{"name":"l4_sample","team":"Organization_X"},"dataLayers":[{"name":"color","category":"color","boundingBox":{"topLeft":[3072,3072,512],"width":1024,"height":1024,"depth":1024},"resolutions":[[1,1,1],[2,2,1],[4,4,1],[8,8,2],[16,16,4]],"elementClass":"uint8","defaultViewConfiguration":{"color":[255,0,0]}},{"name":"segmentation","category":"segmentation","boundingBox":{"topLeft":[3072,3072,512],"width":1024,"height":1024,"depth":1024},"resolutions":[[1,1,1],[2,2,1],[4,4,1],[8,8,2],[16,16,4]],"elementClass":"uint32","largestSegmentId":2504697}],"scale":{"factor":[11.239999771118164,11.239999771118164,28],"unit":"nanometer"}},"dataStore":{"name":"localhost","url":"http://localhost:9000","allowsUpload":true,"jobsSupportedByAvailableWorkers":[],"jobsEnabled":false},"owningOrganization":"Organization_X","allowedTeams":[{"id":"570b9f4b2a7c0e3b008da6ec","name":"team_X1","organization":"Organization_X"}],"allowedTeamsCumulative":[{"id":"570b9f4b2a7c0e3b008da6ec","name":"team_X1","organization":"Organization_X"}],"isActive":true,"isPublic":true,"description":null,"directoryName":"l4_sample","created":1508495293789,"isEditable":true,"lastUsedByUser":1738083343059,"logoUrl":"/assets/images/mpi-logos.svg","sortingKey":1508495293789,"metadata":[{"key":"key","type":"string","value":"value"}],"isUnreported":false,"tags":[],"folderId":"570b9f4e4bb848d0885ea917","publication":null,"usedStorageBytes":0}]
=======
        date: Thu, 30 Jan 2025 11:05:55 GMT
        content-type: application/json
        content-length: '1595'
      body:
        encoding: utf8
        data: >-
          [{"id":"59e9cfbdba632ac2ab8b23b5","name":"l4_sample","dataSource":{"id":{"name":"l4_sample","team":"Organization_X"},"dataLayers":[{"name":"color","category":"color","boundingBox":{"topLeft":[3072,3072,512],"width":1024,"height":1024,"depth":1024},"resolutions":[[1,1,1],[2,2,1],[4,4,1],[8,8,2],[16,16,4]],"elementClass":"uint8","defaultViewConfiguration":{"color":[255,0,0]}},{"name":"segmentation","category":"segmentation","boundingBox":{"topLeft":[3072,3072,512],"width":1024,"height":1024,"depth":1024},"resolutions":[[1,1,1],[2,2,1],[4,4,1],[8,8,2],[16,16,4]],"elementClass":"uint32","largestSegmentId":2504697}],"scale":{"factor":[11.239999771118164,11.239999771118164,28],"unit":"nanometer"}},"dataStore":{"name":"localhost","url":"http://localhost:9000","isScratch":false,"allowsUpload":true,"jobsSupportedByAvailableWorkers":[],"jobsEnabled":false},"owningOrganization":"Organization_X","allowedTeams":[{"id":"570b9f4b2a7c0e3b008da6ec","name":"team_X1","organization":"Organization_X"}],"allowedTeamsCumulative":[{"id":"570b9f4b2a7c0e3b008da6ec","name":"team_X1","organization":"Organization_X"}],"isActive":true,"isPublic":true,"description":null,"directoryName":"l4_sample","created":1508495293789,"isEditable":true,"lastUsedByUser":1738235152653,"logoUrl":"/assets/images/mpi-logos.svg","sortingKey":1508495293789,"metadata":[{"key":"key","type":"string","value":"value"},{"key":"number","type":"number","value":42},{"key":"list","type":"string[]","value":["a","b","c"]}],"isUnreported":false,"tags":[],"folderId":"570b9f4e4bb848d0885ea917","publication":null,"usedStorageBytes":0}]
        compression: none
  - request:
      method: GET
      path: /api/v9/datasets/disambiguate/Organization_X/l4_sample/toId
      headers:
        host: localhost:9000
        accept: '*/*'
        accept-encoding: gzip, deflate
        connection: keep-alive
        user-agent: python-httpx/0.27.2
        x-auth-token: >-
          1b88db86331a38c21a0b235794b9e459856490d70408bcffb767f64ade0f83d2bdb4c4e181b9a9a30cdece7cb7c65208cc43b6c1bb5987f5ece00d348b1a905502a266f8fc64f0371cd6559393d72e031d0c2d0cabad58cccf957bb258bc86f05b5dc3d4fff3d5e3d9c0389a6027d861a21e78e3222fb6c5b7944520ef21761e
      body:
        encoding: utf8
        data: ''
        compression: none
    response:
      status:
        code: 200
      headers:
        cache-control: no-cache
        referrer-policy: origin-when-cross-origin, strict-origin-when-cross-origin
        x-permitted-cross-domain-policies: master-only
        date: Thu, 30 Jan 2025 11:05:55 GMT
        content-type: application/json
        content-length: '112'
      body:
        encoding: utf8
        data: >-
          {"id":"59e9cfbdba632ac2ab8b23b5","name":"l4_sample","organization":"Organization_X","directoryName":"l4_sample"}
>>>>>>> bd8a6af7
        compression: none
  - request:
      method: GET
      path: >-
        /api/v9/datasets/59e9cfbdba632ac2ab8b23b5?sharingToken=1b88db86331a38c21a0b235794b9e459856490d70408bcffb767f64ade0f83d2bdb4c4e181b9a9a30cdece7cb7c65208cc43b6c1bb5987f5ece00d348b1a905502a266f8fc64f0371cd6559393d72e031d0c2d0cabad58cccf957bb258bc86f05b5dc3d4fff3d5e3d9c0389a6027d861a21e78e3222fb6c5b7944520ef21761e
      headers:
        host: localhost:9000
        accept: '*/*'
        accept-encoding: gzip, deflate
        connection: keep-alive
        user-agent: python-httpx/0.27.2
        x-auth-token: >-
          1b88db86331a38c21a0b235794b9e459856490d70408bcffb767f64ade0f83d2bdb4c4e181b9a9a30cdece7cb7c65208cc43b6c1bb5987f5ece00d348b1a905502a266f8fc64f0371cd6559393d72e031d0c2d0cabad58cccf957bb258bc86f05b5dc3d4fff3d5e3d9c0389a6027d861a21e78e3222fb6c5b7944520ef21761e
      body:
        encoding: utf8
        data: ''
        compression: none
    response:
      status:
        code: 200
      headers:
        cache-control: no-cache
        referrer-policy: origin-when-cross-origin, strict-origin-when-cross-origin
        x-permitted-cross-domain-policies: master-only
<<<<<<< HEAD
        date: Tue, 28 Jan 2025 16:55:46 GMT
        content-type: application/json
        content-length: '1476'
      body:
        encoding: utf8
        data: >-
          {"id":"59e9cfbdba632ac2ab8b23b5","name":"l4_sample","dataSource":{"id":{"name":"l4_sample","team":"Organization_X"},"dataLayers":[{"name":"color","category":"color","boundingBox":{"topLeft":[3072,3072,512],"width":1024,"height":1024,"depth":1024},"resolutions":[[1,1,1],[2,2,1],[4,4,1],[8,8,2],[16,16,4]],"elementClass":"uint8","defaultViewConfiguration":{"color":[255,0,0]}},{"name":"segmentation","category":"segmentation","boundingBox":{"topLeft":[3072,3072,512],"width":1024,"height":1024,"depth":1024},"resolutions":[[1,1,1],[2,2,1],[4,4,1],[8,8,2],[16,16,4]],"elementClass":"uint32","largestSegmentId":2504697}],"scale":{"factor":[11.239999771118164,11.239999771118164,28],"unit":"nanometer"}},"dataStore":{"name":"localhost","url":"http://localhost:9000","allowsUpload":true,"jobsSupportedByAvailableWorkers":[],"jobsEnabled":false},"owningOrganization":"Organization_X","allowedTeams":[{"id":"570b9f4b2a7c0e3b008da6ec","name":"team_X1","organization":"Organization_X"}],"allowedTeamsCumulative":[{"id":"570b9f4b2a7c0e3b008da6ec","name":"team_X1","organization":"Organization_X"}],"isActive":true,"isPublic":true,"description":null,"directoryName":"l4_sample","created":1508495293789,"isEditable":true,"lastUsedByUser":1738083346993,"logoUrl":"/assets/images/mpi-logos.svg","sortingKey":1508495293789,"metadata":[{"key":"key","type":"string","value":"value"}],"isUnreported":false,"tags":[],"folderId":"570b9f4e4bb848d0885ea917","publication":null,"usedStorageBytes":0}
=======
        date: Thu, 30 Jan 2025 11:05:55 GMT
        content-type: application/json
        content-length: '1593'
      body:
        encoding: utf8
        data: >-
          {"id":"59e9cfbdba632ac2ab8b23b5","name":"l4_sample","dataSource":{"id":{"name":"l4_sample","team":"Organization_X"},"dataLayers":[{"name":"color","category":"color","boundingBox":{"topLeft":[3072,3072,512],"width":1024,"height":1024,"depth":1024},"resolutions":[[1,1,1],[2,2,1],[4,4,1],[8,8,2],[16,16,4]],"elementClass":"uint8","defaultViewConfiguration":{"color":[255,0,0]}},{"name":"segmentation","category":"segmentation","boundingBox":{"topLeft":[3072,3072,512],"width":1024,"height":1024,"depth":1024},"resolutions":[[1,1,1],[2,2,1],[4,4,1],[8,8,2],[16,16,4]],"elementClass":"uint32","largestSegmentId":2504697}],"scale":{"factor":[11.239999771118164,11.239999771118164,28],"unit":"nanometer"}},"dataStore":{"name":"localhost","url":"http://localhost:9000","isScratch":false,"allowsUpload":true,"jobsSupportedByAvailableWorkers":[],"jobsEnabled":false},"owningOrganization":"Organization_X","allowedTeams":[{"id":"570b9f4b2a7c0e3b008da6ec","name":"team_X1","organization":"Organization_X"}],"allowedTeamsCumulative":[{"id":"570b9f4b2a7c0e3b008da6ec","name":"team_X1","organization":"Organization_X"}],"isActive":true,"isPublic":true,"description":null,"directoryName":"l4_sample","created":1508495293789,"isEditable":true,"lastUsedByUser":1738235156899,"logoUrl":"/assets/images/mpi-logos.svg","sortingKey":1508495293789,"metadata":[{"key":"key","type":"string","value":"value"},{"key":"number","type":"number","value":42},{"key":"list","type":"string[]","value":["a","b","c"]}],"isUnreported":false,"tags":[],"folderId":"570b9f4e4bb848d0885ea917","publication":null,"usedStorageBytes":0}
>>>>>>> bd8a6af7
        compression: none
  - request:
      method: HEAD
      path: /data/zarr/Organization_X/l4_sample/datasource-properties.json
      headers:
        host: localhost:9000
        x-auth-token: >-
          1b88db86331a38c21a0b235794b9e459856490d70408bcffb767f64ade0f83d2bdb4c4e181b9a9a30cdece7cb7c65208cc43b6c1bb5987f5ece00d348b1a905502a266f8fc64f0371cd6559393d72e031d0c2d0cabad58cccf957bb258bc86f05b5dc3d4fff3d5e3d9c0389a6027d861a21e78e3222fb6c5b7944520ef21761e
        accept-encoding: identity
        accept: '*/*'
        user-agent: Python/3.10 aiohttp/3.10.9
      body:
        encoding: utf8
        data: ''
        compression: none
    response:
      status:
        code: 200
      headers:
        cache-control: no-cache
        referrer-policy: origin-when-cross-origin, strict-origin-when-cross-origin
        access-control-max-age: '600'
        access-control-allow-origin: '*'
        x-permitted-cross-domain-policies: master-only
<<<<<<< HEAD
        date: Tue, 28 Jan 2025 16:55:46 GMT
=======
        date: Thu, 30 Jan 2025 11:05:56 GMT
>>>>>>> bd8a6af7
        connection: close
        content-type: application/json
        content-length: '1152'
      body:
        encoding: utf8
        data: ''
        compression: none
  - request:
      method: GET
      path: /data/zarr/Organization_X/l4_sample/datasource-properties.json
      headers:
        host: localhost:9000
        x-auth-token: >-
          1b88db86331a38c21a0b235794b9e459856490d70408bcffb767f64ade0f83d2bdb4c4e181b9a9a30cdece7cb7c65208cc43b6c1bb5987f5ece00d348b1a905502a266f8fc64f0371cd6559393d72e031d0c2d0cabad58cccf957bb258bc86f05b5dc3d4fff3d5e3d9c0389a6027d861a21e78e3222fb6c5b7944520ef21761e
        range: bytes=0-1151
        accept: '*/*'
        accept-encoding: gzip, deflate
        user-agent: Python/3.10 aiohttp/3.10.9
      body:
        encoding: utf8
        data: ''
        compression: none
    response:
      status:
        code: 200
      headers:
        cache-control: no-cache
        referrer-policy: origin-when-cross-origin, strict-origin-when-cross-origin
        access-control-max-age: '600'
        access-control-allow-origin: '*'
        x-permitted-cross-domain-policies: master-only
<<<<<<< HEAD
        date: Tue, 28 Jan 2025 16:55:46 GMT
=======
        date: Thu, 30 Jan 2025 11:05:56 GMT
>>>>>>> bd8a6af7
        connection: close
        content-type: application/json
        content-length: '1152'
      body:
        encoding: utf8
        data: >-
          {"id":{"name":"l4_sample","team":"Organization_X"},"dataLayers":[{"name":"color","category":"color","boundingBox":{"topLeft":[3072,3072,512],"width":1024,"height":1024,"depth":1024},"elementClass":"uint8","mags":[{"mag":[1,1,1],"axisOrder":{"x":1,"y":2,"z":3,"c":0}},{"mag":[2,2,1],"axisOrder":{"x":1,"y":2,"z":3,"c":0}},{"mag":[4,4,1],"axisOrder":{"x":1,"y":2,"z":3,"c":0}},{"mag":[8,8,2],"axisOrder":{"x":1,"y":2,"z":3,"c":0}},{"mag":[16,16,4],"axisOrder":{"x":1,"y":2,"z":3,"c":0}}],"defaultViewConfiguration":{"color":[255,0,0]},"numChannels":1,"dataFormat":"zarr"},{"name":"segmentation","boundingBox":{"topLeft":[3072,3072,512],"width":1024,"height":1024,"depth":1024},"elementClass":"uint32","mags":[{"mag":[1,1,1],"axisOrder":{"x":1,"y":2,"z":3,"c":0}},{"mag":[2,2,1],"axisOrder":{"x":1,"y":2,"z":3,"c":0}},{"mag":[4,4,1],"axisOrder":{"x":1,"y":2,"z":3,"c":0}},{"mag":[8,8,2],"axisOrder":{"x":1,"y":2,"z":3,"c":0}},{"mag":[16,16,4],"axisOrder":{"x":1,"y":2,"z":3,"c":0}}],"largestSegmentId":2504697,"numChannels":1,"dataFormat":"zarr","category":"segmentation"}],"scale":{"factor":[11.239999771118164,11.239999771118164,28],"unit":"nanometer"}}
        compression: none
  - request:
      method: GET
      path: /data/zarr/Organization_X/l4_sample/color/1
      headers:
        host: localhost:9000
        x-auth-token: >-
          1b88db86331a38c21a0b235794b9e459856490d70408bcffb767f64ade0f83d2bdb4c4e181b9a9a30cdece7cb7c65208cc43b6c1bb5987f5ece00d348b1a905502a266f8fc64f0371cd6559393d72e031d0c2d0cabad58cccf957bb258bc86f05b5dc3d4fff3d5e3d9c0389a6027d861a21e78e3222fb6c5b7944520ef21761e
        accept: '*/*'
        accept-encoding: gzip, deflate
        user-agent: Python/3.10 aiohttp/3.10.9
      body:
        encoding: utf8
        data: ''
        compression: none
    response:
      status:
        code: 200
      headers:
        cache-control: no-cache
        referrer-policy: origin-when-cross-origin, strict-origin-when-cross-origin
        access-control-max-age: '600'
        access-control-allow-origin: '*'
        x-permitted-cross-domain-policies: master-only
<<<<<<< HEAD
        date: Tue, 28 Jan 2025 16:55:46 GMT
=======
        date: Thu, 30 Jan 2025 11:05:56 GMT
>>>>>>> bd8a6af7
        connection: close
        content-type: text/html; charset=UTF-8
        content-length: '1289'
      body:
        encoding: utf8
        data: |
          <!DOCTYPE html>
          <html lang="en">
            <head>
              <meta name="viewport" content="width=device-width, initial-scale=1.0, user-scalable=yes">
              <title>WEBKNOSSOS Datastore</title>
              <meta name="robot" content="noindex" />
              <script type="text/javascript">
                // forward to path with trailing slash
                if (!window.location.pathname.endsWith('/')) {
                  var url = window.location.protocol + '//' + 
                            window.location.host + 
                            window.location.pathname + '/' + 
                            window.location.search;
                  window.location.replace(url);
                }
              </script>
              
              <style>
                * {
                  font-family: "Monospaced Number", -apple-system, BlinkMacSystemFont, "Segoe UI", Roboto,
                  "PingFang SC", "Hiragino Sans GB", "Microsoft YaHei", "Helvetica Neue", Helvetica, Arial,
                  sans-serif;
                  text-align: center
                }
                
                ul {
                  list-style: none;
                }

                p#hint {
                  color: #777;
                  margin-top: 4em
                }
              </style>
            </head>
            <body>
              <p id="hint">This is the WEBKNOSSOS Datastore “Organization_X/l4_sample/color/1” folder.</p>
              <p>The following are the contents of the folder:</p>
              <ul>
                
                  <li><a href=".zarray">.zarray</a></li>
                
              </ul>
            </body>
          </html>
        compression: none
  - request:
      method: GET
      path: /data/zarr/Organization_X/l4_sample/color/1/.zarray
      headers:
        host: localhost:9000
        user-agent: >-
          tensorstore/0.1 libcurl/8.10.1 BoringSSL zlib/1.3.0.1-motley
          brotli/1.1.0 nghttp2/1.55.0
        accept: '*/*'
        accept-encoding: deflate, gzip, br
        proxy-connection: Keep-Alive
        x-auth-token: >-
          1b88db86331a38c21a0b235794b9e459856490d70408bcffb767f64ade0f83d2bdb4c4e181b9a9a30cdece7cb7c65208cc43b6c1bb5987f5ece00d348b1a905502a266f8fc64f0371cd6559393d72e031d0c2d0cabad58cccf957bb258bc86f05b5dc3d4fff3d5e3d9c0389a6027d861a21e78e3222fb6c5b7944520ef21761e
        cache-control: no-cache
      body:
        encoding: utf8
        data: ''
        compression: none
    response:
      status:
        code: 200
      headers:
        cache-control: no-cache
        referrer-policy: origin-when-cross-origin, strict-origin-when-cross-origin
        access-control-max-age: '600'
        access-control-allow-origin: '*'
        x-permitted-cross-domain-policies: master-only
<<<<<<< HEAD
        date: Tue, 28 Jan 2025 16:55:46 GMT
=======
        date: Thu, 30 Jan 2025 11:05:56 GMT
>>>>>>> bd8a6af7
        connection: close
        content-type: application/json
        content-length: '166'
      body:
        encoding: utf8
        data: >-
          {"dtype":"|u1","fill_value":0,"zarr_format":2,"order":"F","chunks":[1,32,32,32],"compressor":null,"filters":null,"shape":[1,4096,4096,1536],"dimension_seperator":"."}
        compression: none
  - request:
      method: GET
      path: /data/zarr/Organization_X/l4_sample/color/1/.zarray
      headers:
        host: localhost:9000
        user-agent: >-
          tensorstore/0.1 libcurl/8.10.1 BoringSSL zlib/1.3.0.1-motley
          brotli/1.1.0 nghttp2/1.55.0
        accept: '*/*'
        accept-encoding: deflate, gzip, br
        proxy-connection: Keep-Alive
<<<<<<< HEAD
        x-auth-token: gYRIYojZ8m4DYpuT92BfCw
=======
        x-auth-token: w_72xe_bCAI4vlEKhrG68A
>>>>>>> bd8a6af7
        cache-control: no-cache
      body:
        encoding: utf8
        data: ''
        compression: none
    response:
      status:
        code: 200
      headers:
        cache-control: no-cache
        referrer-policy: origin-when-cross-origin, strict-origin-when-cross-origin
        access-control-max-age: '600'
        access-control-allow-origin: '*'
        x-permitted-cross-domain-policies: master-only
<<<<<<< HEAD
        date: Tue, 28 Jan 2025 16:55:46 GMT
=======
        date: Thu, 30 Jan 2025 11:05:56 GMT
>>>>>>> bd8a6af7
        connection: close
        content-type: application/json
        content-length: '166'
      body:
        encoding: utf8
        data: >-
          {"dtype":"|u1","fill_value":0,"zarr_format":2,"order":"F","chunks":[1,32,32,32],"compressor":null,"filters":null,"shape":[1,4096,4096,1536],"dimension_seperator":"."}
        compression: none
  - request:
      method: GET
      path: /data/zarr/Organization_X/l4_sample/color/2-2-1
      headers:
        host: localhost:9000
        x-auth-token: >-
          1b88db86331a38c21a0b235794b9e459856490d70408bcffb767f64ade0f83d2bdb4c4e181b9a9a30cdece7cb7c65208cc43b6c1bb5987f5ece00d348b1a905502a266f8fc64f0371cd6559393d72e031d0c2d0cabad58cccf957bb258bc86f05b5dc3d4fff3d5e3d9c0389a6027d861a21e78e3222fb6c5b7944520ef21761e
        accept: '*/*'
        accept-encoding: gzip, deflate
        user-agent: Python/3.10 aiohttp/3.10.9
      body:
        encoding: utf8
        data: ''
        compression: none
    response:
      status:
        code: 200
      headers:
        cache-control: no-cache
        referrer-policy: origin-when-cross-origin, strict-origin-when-cross-origin
        access-control-max-age: '600'
        access-control-allow-origin: '*'
        x-permitted-cross-domain-policies: master-only
<<<<<<< HEAD
        date: Tue, 28 Jan 2025 16:55:46 GMT
=======
        date: Thu, 30 Jan 2025 11:05:56 GMT
>>>>>>> bd8a6af7
        connection: close
        content-type: text/html; charset=UTF-8
        content-length: '1293'
      body:
        encoding: utf8
        data: |
          <!DOCTYPE html>
          <html lang="en">
            <head>
              <meta name="viewport" content="width=device-width, initial-scale=1.0, user-scalable=yes">
              <title>WEBKNOSSOS Datastore</title>
              <meta name="robot" content="noindex" />
              <script type="text/javascript">
                // forward to path with trailing slash
                if (!window.location.pathname.endsWith('/')) {
                  var url = window.location.protocol + '//' + 
                            window.location.host + 
                            window.location.pathname + '/' + 
                            window.location.search;
                  window.location.replace(url);
                }
              </script>
              
              <style>
                * {
                  font-family: "Monospaced Number", -apple-system, BlinkMacSystemFont, "Segoe UI", Roboto,
                  "PingFang SC", "Hiragino Sans GB", "Microsoft YaHei", "Helvetica Neue", Helvetica, Arial,
                  sans-serif;
                  text-align: center
                }
                
                ul {
                  list-style: none;
                }

                p#hint {
                  color: #777;
                  margin-top: 4em
                }
              </style>
            </head>
            <body>
              <p id="hint">This is the WEBKNOSSOS Datastore “Organization_X/l4_sample/color/2-2-1” folder.</p>
              <p>The following are the contents of the folder:</p>
              <ul>
                
                  <li><a href=".zarray">.zarray</a></li>
                
              </ul>
            </body>
          </html>
        compression: none
  - request:
      method: GET
      path: /data/zarr/Organization_X/l4_sample/color/2-2-1/.zarray
      headers:
        host: localhost:9000
        user-agent: >-
          tensorstore/0.1 libcurl/8.10.1 BoringSSL zlib/1.3.0.1-motley
          brotli/1.1.0 nghttp2/1.55.0
        accept: '*/*'
        accept-encoding: deflate, gzip, br
        proxy-connection: Keep-Alive
        x-auth-token: >-
          1b88db86331a38c21a0b235794b9e459856490d70408bcffb767f64ade0f83d2bdb4c4e181b9a9a30cdece7cb7c65208cc43b6c1bb5987f5ece00d348b1a905502a266f8fc64f0371cd6559393d72e031d0c2d0cabad58cccf957bb258bc86f05b5dc3d4fff3d5e3d9c0389a6027d861a21e78e3222fb6c5b7944520ef21761e
        cache-control: no-cache
      body:
        encoding: utf8
        data: ''
        compression: none
    response:
      status:
        code: 200
      headers:
        cache-control: no-cache
        referrer-policy: origin-when-cross-origin, strict-origin-when-cross-origin
        access-control-max-age: '600'
        access-control-allow-origin: '*'
        x-permitted-cross-domain-policies: master-only
<<<<<<< HEAD
        date: Tue, 28 Jan 2025 16:55:46 GMT
=======
        date: Thu, 30 Jan 2025 11:05:56 GMT
>>>>>>> bd8a6af7
        connection: close
        content-type: application/json
        content-length: '166'
      body:
        encoding: utf8
        data: >-
          {"dtype":"|u1","fill_value":0,"zarr_format":2,"order":"F","chunks":[1,32,32,32],"compressor":null,"filters":null,"shape":[1,2048,2048,1536],"dimension_seperator":"."}
        compression: none
  - request:
      method: GET
      path: /data/zarr/Organization_X/l4_sample/color/2-2-1/.zarray
      headers:
        host: localhost:9000
        user-agent: >-
          tensorstore/0.1 libcurl/8.10.1 BoringSSL zlib/1.3.0.1-motley
          brotli/1.1.0 nghttp2/1.55.0
        accept: '*/*'
        accept-encoding: deflate, gzip, br
        proxy-connection: Keep-Alive
<<<<<<< HEAD
        x-auth-token: gYRIYojZ8m4DYpuT92BfCw
=======
        x-auth-token: w_72xe_bCAI4vlEKhrG68A
>>>>>>> bd8a6af7
        cache-control: no-cache
      body:
        encoding: utf8
        data: ''
        compression: none
    response:
      status:
        code: 200
      headers:
        cache-control: no-cache
        referrer-policy: origin-when-cross-origin, strict-origin-when-cross-origin
        access-control-max-age: '600'
        access-control-allow-origin: '*'
        x-permitted-cross-domain-policies: master-only
<<<<<<< HEAD
        date: Tue, 28 Jan 2025 16:55:46 GMT
=======
        date: Thu, 30 Jan 2025 11:05:56 GMT
>>>>>>> bd8a6af7
        connection: close
        content-type: application/json
        content-length: '166'
      body:
        encoding: utf8
        data: >-
          {"dtype":"|u1","fill_value":0,"zarr_format":2,"order":"F","chunks":[1,32,32,32],"compressor":null,"filters":null,"shape":[1,2048,2048,1536],"dimension_seperator":"."}
        compression: none
  - request:
      method: GET
      path: /data/zarr/Organization_X/l4_sample/color/4-4-1
      headers:
        host: localhost:9000
        x-auth-token: >-
          1b88db86331a38c21a0b235794b9e459856490d70408bcffb767f64ade0f83d2bdb4c4e181b9a9a30cdece7cb7c65208cc43b6c1bb5987f5ece00d348b1a905502a266f8fc64f0371cd6559393d72e031d0c2d0cabad58cccf957bb258bc86f05b5dc3d4fff3d5e3d9c0389a6027d861a21e78e3222fb6c5b7944520ef21761e
        accept: '*/*'
        accept-encoding: gzip, deflate
        user-agent: Python/3.10 aiohttp/3.10.9
      body:
        encoding: utf8
        data: ''
        compression: none
    response:
      status:
        code: 200
      headers:
        cache-control: no-cache
        referrer-policy: origin-when-cross-origin, strict-origin-when-cross-origin
        access-control-max-age: '600'
        access-control-allow-origin: '*'
        x-permitted-cross-domain-policies: master-only
<<<<<<< HEAD
        date: Tue, 28 Jan 2025 16:55:46 GMT
=======
        date: Thu, 30 Jan 2025 11:05:56 GMT
>>>>>>> bd8a6af7
        connection: close
        content-type: text/html; charset=UTF-8
        content-length: '1293'
      body:
        encoding: utf8
        data: |
          <!DOCTYPE html>
          <html lang="en">
            <head>
              <meta name="viewport" content="width=device-width, initial-scale=1.0, user-scalable=yes">
              <title>WEBKNOSSOS Datastore</title>
              <meta name="robot" content="noindex" />
              <script type="text/javascript">
                // forward to path with trailing slash
                if (!window.location.pathname.endsWith('/')) {
                  var url = window.location.protocol + '//' + 
                            window.location.host + 
                            window.location.pathname + '/' + 
                            window.location.search;
                  window.location.replace(url);
                }
              </script>
              
              <style>
                * {
                  font-family: "Monospaced Number", -apple-system, BlinkMacSystemFont, "Segoe UI", Roboto,
                  "PingFang SC", "Hiragino Sans GB", "Microsoft YaHei", "Helvetica Neue", Helvetica, Arial,
                  sans-serif;
                  text-align: center
                }
                
                ul {
                  list-style: none;
                }

                p#hint {
                  color: #777;
                  margin-top: 4em
                }
              </style>
            </head>
            <body>
              <p id="hint">This is the WEBKNOSSOS Datastore “Organization_X/l4_sample/color/4-4-1” folder.</p>
              <p>The following are the contents of the folder:</p>
              <ul>
                
                  <li><a href=".zarray">.zarray</a></li>
                
              </ul>
            </body>
          </html>
        compression: none
  - request:
      method: GET
      path: /data/zarr/Organization_X/l4_sample/color/4-4-1/.zarray
      headers:
        host: localhost:9000
        user-agent: >-
          tensorstore/0.1 libcurl/8.10.1 BoringSSL zlib/1.3.0.1-motley
          brotli/1.1.0 nghttp2/1.55.0
        accept: '*/*'
        accept-encoding: deflate, gzip, br
        proxy-connection: Keep-Alive
        x-auth-token: >-
          1b88db86331a38c21a0b235794b9e459856490d70408bcffb767f64ade0f83d2bdb4c4e181b9a9a30cdece7cb7c65208cc43b6c1bb5987f5ece00d348b1a905502a266f8fc64f0371cd6559393d72e031d0c2d0cabad58cccf957bb258bc86f05b5dc3d4fff3d5e3d9c0389a6027d861a21e78e3222fb6c5b7944520ef21761e
        cache-control: no-cache
      body:
        encoding: utf8
        data: ''
        compression: none
    response:
      status:
        code: 200
      headers:
        cache-control: no-cache
        referrer-policy: origin-when-cross-origin, strict-origin-when-cross-origin
        access-control-max-age: '600'
        access-control-allow-origin: '*'
        x-permitted-cross-domain-policies: master-only
<<<<<<< HEAD
        date: Tue, 28 Jan 2025 16:55:46 GMT
=======
        date: Thu, 30 Jan 2025 11:05:56 GMT
>>>>>>> bd8a6af7
        connection: close
        content-type: application/json
        content-length: '166'
      body:
        encoding: utf8
        data: >-
          {"dtype":"|u1","fill_value":0,"zarr_format":2,"order":"F","chunks":[1,32,32,32],"compressor":null,"filters":null,"shape":[1,1024,1024,1536],"dimension_seperator":"."}
        compression: none
  - request:
      method: GET
      path: /data/zarr/Organization_X/l4_sample/color/4-4-1/.zarray
      headers:
        host: localhost:9000
        user-agent: >-
          tensorstore/0.1 libcurl/8.10.1 BoringSSL zlib/1.3.0.1-motley
          brotli/1.1.0 nghttp2/1.55.0
        accept: '*/*'
        accept-encoding: deflate, gzip, br
        proxy-connection: Keep-Alive
<<<<<<< HEAD
        x-auth-token: gYRIYojZ8m4DYpuT92BfCw
=======
        x-auth-token: w_72xe_bCAI4vlEKhrG68A
>>>>>>> bd8a6af7
        cache-control: no-cache
      body:
        encoding: utf8
        data: ''
        compression: none
    response:
      status:
        code: 200
      headers:
        cache-control: no-cache
        referrer-policy: origin-when-cross-origin, strict-origin-when-cross-origin
        access-control-max-age: '600'
        access-control-allow-origin: '*'
        x-permitted-cross-domain-policies: master-only
<<<<<<< HEAD
        date: Tue, 28 Jan 2025 16:55:47 GMT
=======
        date: Thu, 30 Jan 2025 11:05:56 GMT
>>>>>>> bd8a6af7
        connection: close
        content-type: application/json
        content-length: '166'
      body:
        encoding: utf8
        data: >-
          {"dtype":"|u1","fill_value":0,"zarr_format":2,"order":"F","chunks":[1,32,32,32],"compressor":null,"filters":null,"shape":[1,1024,1024,1536],"dimension_seperator":"."}
        compression: none
  - request:
      method: GET
      path: /data/zarr/Organization_X/l4_sample/segmentation/1
      headers:
        host: localhost:9000
        x-auth-token: >-
          1b88db86331a38c21a0b235794b9e459856490d70408bcffb767f64ade0f83d2bdb4c4e181b9a9a30cdece7cb7c65208cc43b6c1bb5987f5ece00d348b1a905502a266f8fc64f0371cd6559393d72e031d0c2d0cabad58cccf957bb258bc86f05b5dc3d4fff3d5e3d9c0389a6027d861a21e78e3222fb6c5b7944520ef21761e
        accept: '*/*'
        accept-encoding: gzip, deflate
        user-agent: Python/3.10 aiohttp/3.10.9
      body:
        encoding: utf8
        data: ''
        compression: none
    response:
      status:
        code: 200
      headers:
        cache-control: no-cache
        referrer-policy: origin-when-cross-origin, strict-origin-when-cross-origin
        access-control-max-age: '600'
        access-control-allow-origin: '*'
        x-permitted-cross-domain-policies: master-only
<<<<<<< HEAD
        date: Tue, 28 Jan 2025 16:55:47 GMT
=======
        date: Thu, 30 Jan 2025 11:05:56 GMT
>>>>>>> bd8a6af7
        connection: close
        content-type: text/html; charset=UTF-8
        content-length: '1296'
      body:
        encoding: utf8
        data: |
          <!DOCTYPE html>
          <html lang="en">
            <head>
              <meta name="viewport" content="width=device-width, initial-scale=1.0, user-scalable=yes">
              <title>WEBKNOSSOS Datastore</title>
              <meta name="robot" content="noindex" />
              <script type="text/javascript">
                // forward to path with trailing slash
                if (!window.location.pathname.endsWith('/')) {
                  var url = window.location.protocol + '//' + 
                            window.location.host + 
                            window.location.pathname + '/' + 
                            window.location.search;
                  window.location.replace(url);
                }
              </script>
              
              <style>
                * {
                  font-family: "Monospaced Number", -apple-system, BlinkMacSystemFont, "Segoe UI", Roboto,
                  "PingFang SC", "Hiragino Sans GB", "Microsoft YaHei", "Helvetica Neue", Helvetica, Arial,
                  sans-serif;
                  text-align: center
                }
                
                ul {
                  list-style: none;
                }

                p#hint {
                  color: #777;
                  margin-top: 4em
                }
              </style>
            </head>
            <body>
              <p id="hint">This is the WEBKNOSSOS Datastore “Organization_X/l4_sample/segmentation/1” folder.</p>
              <p>The following are the contents of the folder:</p>
              <ul>
                
                  <li><a href=".zarray">.zarray</a></li>
                
              </ul>
            </body>
          </html>
        compression: none
  - request:
      method: GET
      path: /data/zarr/Organization_X/l4_sample/segmentation/1/.zarray
      headers:
        host: localhost:9000
        user-agent: >-
          tensorstore/0.1 libcurl/8.10.1 BoringSSL zlib/1.3.0.1-motley
          brotli/1.1.0 nghttp2/1.55.0
        accept: '*/*'
        accept-encoding: deflate, gzip, br
        proxy-connection: Keep-Alive
        x-auth-token: >-
          1b88db86331a38c21a0b235794b9e459856490d70408bcffb767f64ade0f83d2bdb4c4e181b9a9a30cdece7cb7c65208cc43b6c1bb5987f5ece00d348b1a905502a266f8fc64f0371cd6559393d72e031d0c2d0cabad58cccf957bb258bc86f05b5dc3d4fff3d5e3d9c0389a6027d861a21e78e3222fb6c5b7944520ef21761e
        cache-control: no-cache
      body:
        encoding: utf8
        data: ''
        compression: none
    response:
      status:
        code: 200
      headers:
        cache-control: no-cache
        referrer-policy: origin-when-cross-origin, strict-origin-when-cross-origin
        access-control-max-age: '600'
        access-control-allow-origin: '*'
        x-permitted-cross-domain-policies: master-only
<<<<<<< HEAD
        date: Tue, 28 Jan 2025 16:55:47 GMT
=======
        date: Thu, 30 Jan 2025 11:05:56 GMT
>>>>>>> bd8a6af7
        connection: close
        content-type: application/json
        content-length: '166'
      body:
        encoding: utf8
        data: >-
          {"dtype":"<u4","fill_value":0,"zarr_format":2,"order":"F","chunks":[1,32,32,32],"compressor":null,"filters":null,"shape":[1,4096,4096,1536],"dimension_seperator":"."}
        compression: none
  - request:
      method: GET
      path: /data/zarr/Organization_X/l4_sample/segmentation/1/.zarray
      headers:
        host: localhost:9000
        user-agent: >-
          tensorstore/0.1 libcurl/8.10.1 BoringSSL zlib/1.3.0.1-motley
          brotli/1.1.0 nghttp2/1.55.0
        accept: '*/*'
        accept-encoding: deflate, gzip, br
        proxy-connection: Keep-Alive
<<<<<<< HEAD
        x-auth-token: gYRIYojZ8m4DYpuT92BfCw
=======
        x-auth-token: w_72xe_bCAI4vlEKhrG68A
>>>>>>> bd8a6af7
        cache-control: no-cache
      body:
        encoding: utf8
        data: ''
        compression: none
    response:
      status:
        code: 200
      headers:
        cache-control: no-cache
        referrer-policy: origin-when-cross-origin, strict-origin-when-cross-origin
        access-control-max-age: '600'
        access-control-allow-origin: '*'
        x-permitted-cross-domain-policies: master-only
<<<<<<< HEAD
        date: Tue, 28 Jan 2025 16:55:47 GMT
=======
        date: Thu, 30 Jan 2025 11:05:56 GMT
>>>>>>> bd8a6af7
        connection: close
        content-type: application/json
        content-length: '166'
      body:
        encoding: utf8
        data: >-
          {"dtype":"<u4","fill_value":0,"zarr_format":2,"order":"F","chunks":[1,32,32,32],"compressor":null,"filters":null,"shape":[1,4096,4096,1536],"dimension_seperator":"."}
        compression: none
  - request:
      method: GET
      path: /data/zarr/Organization_X/l4_sample/segmentation/2-2-1
      headers:
        host: localhost:9000
        x-auth-token: >-
          1b88db86331a38c21a0b235794b9e459856490d70408bcffb767f64ade0f83d2bdb4c4e181b9a9a30cdece7cb7c65208cc43b6c1bb5987f5ece00d348b1a905502a266f8fc64f0371cd6559393d72e031d0c2d0cabad58cccf957bb258bc86f05b5dc3d4fff3d5e3d9c0389a6027d861a21e78e3222fb6c5b7944520ef21761e
        accept: '*/*'
        accept-encoding: gzip, deflate
        user-agent: Python/3.10 aiohttp/3.10.9
      body:
        encoding: utf8
        data: ''
        compression: none
    response:
      status:
        code: 200
      headers:
        cache-control: no-cache
        referrer-policy: origin-when-cross-origin, strict-origin-when-cross-origin
        access-control-max-age: '600'
        access-control-allow-origin: '*'
        x-permitted-cross-domain-policies: master-only
<<<<<<< HEAD
        date: Tue, 28 Jan 2025 16:55:47 GMT
=======
        date: Thu, 30 Jan 2025 11:05:56 GMT
>>>>>>> bd8a6af7
        connection: close
        content-type: text/html; charset=UTF-8
        content-length: '1300'
      body:
        encoding: utf8
        data: |
          <!DOCTYPE html>
          <html lang="en">
            <head>
              <meta name="viewport" content="width=device-width, initial-scale=1.0, user-scalable=yes">
              <title>WEBKNOSSOS Datastore</title>
              <meta name="robot" content="noindex" />
              <script type="text/javascript">
                // forward to path with trailing slash
                if (!window.location.pathname.endsWith('/')) {
                  var url = window.location.protocol + '//' + 
                            window.location.host + 
                            window.location.pathname + '/' + 
                            window.location.search;
                  window.location.replace(url);
                }
              </script>
              
              <style>
                * {
                  font-family: "Monospaced Number", -apple-system, BlinkMacSystemFont, "Segoe UI", Roboto,
                  "PingFang SC", "Hiragino Sans GB", "Microsoft YaHei", "Helvetica Neue", Helvetica, Arial,
                  sans-serif;
                  text-align: center
                }
                
                ul {
                  list-style: none;
                }

                p#hint {
                  color: #777;
                  margin-top: 4em
                }
              </style>
            </head>
            <body>
              <p id="hint">This is the WEBKNOSSOS Datastore “Organization_X/l4_sample/segmentation/2-2-1” folder.</p>
              <p>The following are the contents of the folder:</p>
              <ul>
                
                  <li><a href=".zarray">.zarray</a></li>
                
              </ul>
            </body>
          </html>
        compression: none
  - request:
      method: GET
      path: /data/zarr/Organization_X/l4_sample/segmentation/2-2-1/.zarray
      headers:
        host: localhost:9000
        user-agent: >-
          tensorstore/0.1 libcurl/8.10.1 BoringSSL zlib/1.3.0.1-motley
          brotli/1.1.0 nghttp2/1.55.0
        accept: '*/*'
        accept-encoding: deflate, gzip, br
        proxy-connection: Keep-Alive
        x-auth-token: >-
          1b88db86331a38c21a0b235794b9e459856490d70408bcffb767f64ade0f83d2bdb4c4e181b9a9a30cdece7cb7c65208cc43b6c1bb5987f5ece00d348b1a905502a266f8fc64f0371cd6559393d72e031d0c2d0cabad58cccf957bb258bc86f05b5dc3d4fff3d5e3d9c0389a6027d861a21e78e3222fb6c5b7944520ef21761e
        cache-control: no-cache
      body:
        encoding: utf8
        data: ''
        compression: none
    response:
      status:
        code: 200
      headers:
        cache-control: no-cache
        referrer-policy: origin-when-cross-origin, strict-origin-when-cross-origin
        access-control-max-age: '600'
        access-control-allow-origin: '*'
        x-permitted-cross-domain-policies: master-only
<<<<<<< HEAD
        date: Tue, 28 Jan 2025 16:55:47 GMT
=======
        date: Thu, 30 Jan 2025 11:05:56 GMT
>>>>>>> bd8a6af7
        connection: close
        content-type: application/json
        content-length: '166'
      body:
        encoding: utf8
        data: >-
          {"dtype":"<u4","fill_value":0,"zarr_format":2,"order":"F","chunks":[1,32,32,32],"compressor":null,"filters":null,"shape":[1,2048,2048,1536],"dimension_seperator":"."}
        compression: none
  - request:
      method: GET
      path: /data/zarr/Organization_X/l4_sample/segmentation/2-2-1/.zarray
      headers:
        host: localhost:9000
        user-agent: >-
          tensorstore/0.1 libcurl/8.10.1 BoringSSL zlib/1.3.0.1-motley
          brotli/1.1.0 nghttp2/1.55.0
        accept: '*/*'
        accept-encoding: deflate, gzip, br
        proxy-connection: Keep-Alive
<<<<<<< HEAD
        x-auth-token: gYRIYojZ8m4DYpuT92BfCw
=======
        x-auth-token: w_72xe_bCAI4vlEKhrG68A
>>>>>>> bd8a6af7
        cache-control: no-cache
      body:
        encoding: utf8
        data: ''
        compression: none
    response:
      status:
        code: 200
      headers:
        cache-control: no-cache
        referrer-policy: origin-when-cross-origin, strict-origin-when-cross-origin
        access-control-max-age: '600'
        access-control-allow-origin: '*'
        x-permitted-cross-domain-policies: master-only
<<<<<<< HEAD
        date: Tue, 28 Jan 2025 16:55:47 GMT
=======
        date: Thu, 30 Jan 2025 11:05:56 GMT
>>>>>>> bd8a6af7
        connection: close
        content-type: application/json
        content-length: '166'
      body:
        encoding: utf8
        data: >-
          {"dtype":"<u4","fill_value":0,"zarr_format":2,"order":"F","chunks":[1,32,32,32],"compressor":null,"filters":null,"shape":[1,2048,2048,1536],"dimension_seperator":"."}
        compression: none
  - request:
      method: GET
      path: /data/zarr/Organization_X/l4_sample/segmentation/4-4-1
      headers:
        host: localhost:9000
        x-auth-token: >-
          1b88db86331a38c21a0b235794b9e459856490d70408bcffb767f64ade0f83d2bdb4c4e181b9a9a30cdece7cb7c65208cc43b6c1bb5987f5ece00d348b1a905502a266f8fc64f0371cd6559393d72e031d0c2d0cabad58cccf957bb258bc86f05b5dc3d4fff3d5e3d9c0389a6027d861a21e78e3222fb6c5b7944520ef21761e
        accept: '*/*'
        accept-encoding: gzip, deflate
        user-agent: Python/3.10 aiohttp/3.10.9
      body:
        encoding: utf8
        data: ''
        compression: none
    response:
      status:
        code: 200
      headers:
        cache-control: no-cache
        referrer-policy: origin-when-cross-origin, strict-origin-when-cross-origin
        access-control-max-age: '600'
        access-control-allow-origin: '*'
        x-permitted-cross-domain-policies: master-only
<<<<<<< HEAD
        date: Tue, 28 Jan 2025 16:55:47 GMT
=======
        date: Thu, 30 Jan 2025 11:05:56 GMT
>>>>>>> bd8a6af7
        connection: close
        content-type: text/html; charset=UTF-8
        content-length: '1300'
      body:
        encoding: utf8
        data: |
          <!DOCTYPE html>
          <html lang="en">
            <head>
              <meta name="viewport" content="width=device-width, initial-scale=1.0, user-scalable=yes">
              <title>WEBKNOSSOS Datastore</title>
              <meta name="robot" content="noindex" />
              <script type="text/javascript">
                // forward to path with trailing slash
                if (!window.location.pathname.endsWith('/')) {
                  var url = window.location.protocol + '//' + 
                            window.location.host + 
                            window.location.pathname + '/' + 
                            window.location.search;
                  window.location.replace(url);
                }
              </script>
              
              <style>
                * {
                  font-family: "Monospaced Number", -apple-system, BlinkMacSystemFont, "Segoe UI", Roboto,
                  "PingFang SC", "Hiragino Sans GB", "Microsoft YaHei", "Helvetica Neue", Helvetica, Arial,
                  sans-serif;
                  text-align: center
                }
                
                ul {
                  list-style: none;
                }

                p#hint {
                  color: #777;
                  margin-top: 4em
                }
              </style>
            </head>
            <body>
              <p id="hint">This is the WEBKNOSSOS Datastore “Organization_X/l4_sample/segmentation/4-4-1” folder.</p>
              <p>The following are the contents of the folder:</p>
              <ul>
                
                  <li><a href=".zarray">.zarray</a></li>
                
              </ul>
            </body>
          </html>
        compression: none
  - request:
      method: GET
      path: /data/zarr/Organization_X/l4_sample/segmentation/4-4-1/.zarray
      headers:
        host: localhost:9000
        user-agent: >-
          tensorstore/0.1 libcurl/8.10.1 BoringSSL zlib/1.3.0.1-motley
          brotli/1.1.0 nghttp2/1.55.0
        accept: '*/*'
        accept-encoding: deflate, gzip, br
        proxy-connection: Keep-Alive
        x-auth-token: >-
          1b88db86331a38c21a0b235794b9e459856490d70408bcffb767f64ade0f83d2bdb4c4e181b9a9a30cdece7cb7c65208cc43b6c1bb5987f5ece00d348b1a905502a266f8fc64f0371cd6559393d72e031d0c2d0cabad58cccf957bb258bc86f05b5dc3d4fff3d5e3d9c0389a6027d861a21e78e3222fb6c5b7944520ef21761e
        cache-control: no-cache
      body:
        encoding: utf8
        data: ''
        compression: none
    response:
      status:
        code: 200
      headers:
        cache-control: no-cache
        referrer-policy: origin-when-cross-origin, strict-origin-when-cross-origin
        access-control-max-age: '600'
        access-control-allow-origin: '*'
        x-permitted-cross-domain-policies: master-only
<<<<<<< HEAD
        date: Tue, 28 Jan 2025 16:55:47 GMT
=======
        date: Thu, 30 Jan 2025 11:05:56 GMT
>>>>>>> bd8a6af7
        connection: close
        content-type: application/json
        content-length: '166'
      body:
        encoding: utf8
        data: >-
          {"dtype":"<u4","fill_value":0,"zarr_format":2,"order":"F","chunks":[1,32,32,32],"compressor":null,"filters":null,"shape":[1,1024,1024,1536],"dimension_seperator":"."}
        compression: none
  - request:
      method: GET
      path: /data/zarr/Organization_X/l4_sample/segmentation/4-4-1/.zarray
      headers:
        host: localhost:9000
        user-agent: >-
          tensorstore/0.1 libcurl/8.10.1 BoringSSL zlib/1.3.0.1-motley
          brotli/1.1.0 nghttp2/1.55.0
        accept: '*/*'
        accept-encoding: deflate, gzip, br
        proxy-connection: Keep-Alive
<<<<<<< HEAD
        x-auth-token: gYRIYojZ8m4DYpuT92BfCw
=======
        x-auth-token: w_72xe_bCAI4vlEKhrG68A
>>>>>>> bd8a6af7
        cache-control: no-cache
      body:
        encoding: utf8
        data: ''
        compression: none
    response:
      status:
        code: 200
      headers:
        cache-control: no-cache
        referrer-policy: origin-when-cross-origin, strict-origin-when-cross-origin
        access-control-max-age: '600'
        access-control-allow-origin: '*'
        x-permitted-cross-domain-policies: master-only
<<<<<<< HEAD
        date: Tue, 28 Jan 2025 16:55:47 GMT
=======
        date: Thu, 30 Jan 2025 11:05:56 GMT
>>>>>>> bd8a6af7
        connection: close
        content-type: application/json
        content-length: '166'
      body:
        encoding: utf8
        data: >-
          {"dtype":"<u4","fill_value":0,"zarr_format":2,"order":"F","chunks":[1,32,32,32],"compressor":null,"filters":null,"shape":[1,1024,1024,1536],"dimension_seperator":"."}
        compression: none<|MERGE_RESOLUTION|>--- conflicted
+++ resolved
@@ -21,11 +21,7 @@
         cache-control: no-cache
         referrer-policy: origin-when-cross-origin, strict-origin-when-cross-origin
         x-permitted-cross-domain-policies: master-only
-<<<<<<< HEAD
-        date: Tue, 28 Jan 2025 16:55:42 GMT
-=======
-        date: Thu, 30 Jan 2025 11:05:51 GMT
->>>>>>> bd8a6af7
+        date: Thu, 30 Jan 2025 14:18:11 GMT
         content-type: application/json
         content-length: '682'
       body:
@@ -58,53 +54,13 @@
         access-control-max-age: '600'
         access-control-allow-origin: '*'
         x-permitted-cross-domain-policies: master-only
-<<<<<<< HEAD
-        date: Tue, 28 Jan 2025 16:55:42 GMT
-        content-type: application/json
-        content-length: '1478'
-      body:
-        encoding: utf8
-        data: >-
-          [{"id":"59e9cfbdba632ac2ab8b23b5","name":"l4_sample","dataSource":{"id":{"name":"l4_sample","team":"Organization_X"},"dataLayers":[{"name":"color","category":"color","boundingBox":{"topLeft":[3072,3072,512],"width":1024,"height":1024,"depth":1024},"resolutions":[[1,1,1],[2,2,1],[4,4,1],[8,8,2],[16,16,4]],"elementClass":"uint8","defaultViewConfiguration":{"color":[255,0,0]}},{"name":"segmentation","category":"segmentation","boundingBox":{"topLeft":[3072,3072,512],"width":1024,"height":1024,"depth":1024},"resolutions":[[1,1,1],[2,2,1],[4,4,1],[8,8,2],[16,16,4]],"elementClass":"uint32","largestSegmentId":2504697}],"scale":{"factor":[11.239999771118164,11.239999771118164,28],"unit":"nanometer"}},"dataStore":{"name":"localhost","url":"http://localhost:9000","allowsUpload":true,"jobsSupportedByAvailableWorkers":[],"jobsEnabled":false},"owningOrganization":"Organization_X","allowedTeams":[{"id":"570b9f4b2a7c0e3b008da6ec","name":"team_X1","organization":"Organization_X"}],"allowedTeamsCumulative":[{"id":"570b9f4b2a7c0e3b008da6ec","name":"team_X1","organization":"Organization_X"}],"isActive":true,"isPublic":true,"description":null,"directoryName":"l4_sample","created":1508495293789,"isEditable":true,"lastUsedByUser":1738083341628,"logoUrl":"/assets/images/mpi-logos.svg","sortingKey":1508495293789,"metadata":[{"key":"key","type":"string","value":"value"}],"isUnreported":false,"tags":[],"folderId":"570b9f4e4bb848d0885ea917","publication":null,"usedStorageBytes":0}]
-=======
-        date: Thu, 30 Jan 2025 11:05:51 GMT
-        content-type: application/json
-        content-length: '1595'
-      body:
-        encoding: utf8
-        data: >-
-          [{"id":"59e9cfbdba632ac2ab8b23b5","name":"l4_sample","dataSource":{"id":{"name":"l4_sample","team":"Organization_X"},"dataLayers":[{"name":"color","category":"color","boundingBox":{"topLeft":[3072,3072,512],"width":1024,"height":1024,"depth":1024},"resolutions":[[1,1,1],[2,2,1],[4,4,1],[8,8,2],[16,16,4]],"elementClass":"uint8","defaultViewConfiguration":{"color":[255,0,0]}},{"name":"segmentation","category":"segmentation","boundingBox":{"topLeft":[3072,3072,512],"width":1024,"height":1024,"depth":1024},"resolutions":[[1,1,1],[2,2,1],[4,4,1],[8,8,2],[16,16,4]],"elementClass":"uint32","largestSegmentId":2504697}],"scale":{"factor":[11.239999771118164,11.239999771118164,28],"unit":"nanometer"}},"dataStore":{"name":"localhost","url":"http://localhost:9000","isScratch":false,"allowsUpload":true,"jobsSupportedByAvailableWorkers":[],"jobsEnabled":false},"owningOrganization":"Organization_X","allowedTeams":[{"id":"570b9f4b2a7c0e3b008da6ec","name":"team_X1","organization":"Organization_X"}],"allowedTeamsCumulative":[{"id":"570b9f4b2a7c0e3b008da6ec","name":"team_X1","organization":"Organization_X"}],"isActive":true,"isPublic":true,"description":null,"directoryName":"l4_sample","created":1508495293789,"isEditable":true,"lastUsedByUser":1738235150904,"logoUrl":"/assets/images/mpi-logos.svg","sortingKey":1508495293789,"metadata":[{"key":"key","type":"string","value":"value"},{"key":"number","type":"number","value":42},{"key":"list","type":"string[]","value":["a","b","c"]}],"isUnreported":false,"tags":[],"folderId":"570b9f4e4bb848d0885ea917","publication":null,"usedStorageBytes":0}]
-        compression: none
-  - request:
-      method: GET
-      path: /api/v9/datasets/disambiguate/Organization_X/l4_sample/toId
-      headers:
-        host: localhost:9000
-        accept: '*/*'
-        accept-encoding: gzip, deflate
-        connection: keep-alive
-        user-agent: python-httpx/0.27.2
-        x-auth-token: >-
-          1b88db86331a38c21a0b235794b9e459856490d70408bcffb767f64ade0f83d2bdb4c4e181b9a9a30cdece7cb7c65208cc43b6c1bb5987f5ece00d348b1a905502a266f8fc64f0371cd6559393d72e031d0c2d0cabad58cccf957bb258bc86f05b5dc3d4fff3d5e3d9c0389a6027d861a21e78e3222fb6c5b7944520ef21761e
-      body:
-        encoding: utf8
-        data: ''
-        compression: none
-    response:
-      status:
-        code: 200
-      headers:
-        cache-control: no-cache
-        referrer-policy: origin-when-cross-origin, strict-origin-when-cross-origin
-        x-permitted-cross-domain-policies: master-only
-        date: Thu, 30 Jan 2025 11:05:51 GMT
-        content-type: application/json
-        content-length: '112'
-      body:
-        encoding: utf8
-        data: >-
-          {"id":"59e9cfbdba632ac2ab8b23b5","name":"l4_sample","organization":"Organization_X","directoryName":"l4_sample"}
->>>>>>> bd8a6af7
+        date: Thu, 30 Jan 2025 14:18:11 GMT
+        content-type: application/json
+        content-length: '1577'
+      body:
+        encoding: utf8
+        data: >-
+          [{"id":"59e9cfbdba632ac2ab8b23b5","name":"l4_sample","dataSource":{"id":{"name":"l4_sample","team":"Organization_X"},"dataLayers":[{"name":"color","category":"color","boundingBox":{"topLeft":[3072,3072,512],"width":1024,"height":1024,"depth":1024},"resolutions":[[1,1,1],[2,2,1],[4,4,1],[8,8,2],[16,16,4]],"elementClass":"uint8","defaultViewConfiguration":{"color":[255,0,0]}},{"name":"segmentation","category":"segmentation","boundingBox":{"topLeft":[3072,3072,512],"width":1024,"height":1024,"depth":1024},"resolutions":[[1,1,1],[2,2,1],[4,4,1],[8,8,2],[16,16,4]],"elementClass":"uint32","largestSegmentId":2504697}],"scale":{"factor":[11.239999771118164,11.239999771118164,28],"unit":"nanometer"}},"dataStore":{"name":"localhost","url":"http://localhost:9000","allowsUpload":true,"jobsSupportedByAvailableWorkers":[],"jobsEnabled":false},"owningOrganization":"Organization_X","allowedTeams":[{"id":"570b9f4b2a7c0e3b008da6ec","name":"team_X1","organization":"Organization_X"}],"allowedTeamsCumulative":[{"id":"570b9f4b2a7c0e3b008da6ec","name":"team_X1","organization":"Organization_X"}],"isActive":true,"isPublic":true,"description":null,"directoryName":"l4_sample","created":1508495293789,"isEditable":true,"lastUsedByUser":1738246690327,"logoUrl":"/assets/images/mpi-logos.svg","sortingKey":1508495293789,"metadata":[{"key":"key","type":"string","value":"value"},{"key":"number","type":"number","value":42},{"key":"list","type":"string[]","value":["a","b","c"]}],"isUnreported":false,"tags":[],"folderId":"570b9f4e4bb848d0885ea917","publication":null,"usedStorageBytes":0}]
         compression: none
   - request:
       method: GET
@@ -128,23 +84,13 @@
         cache-control: no-cache
         referrer-policy: origin-when-cross-origin, strict-origin-when-cross-origin
         x-permitted-cross-domain-policies: master-only
-<<<<<<< HEAD
-        date: Tue, 28 Jan 2025 16:55:42 GMT
-        content-type: application/json
-        content-length: '1476'
-      body:
-        encoding: utf8
-        data: >-
-          {"id":"59e9cfbdba632ac2ab8b23b5","name":"l4_sample","dataSource":{"id":{"name":"l4_sample","team":"Organization_X"},"dataLayers":[{"name":"color","category":"color","boundingBox":{"topLeft":[3072,3072,512],"width":1024,"height":1024,"depth":1024},"resolutions":[[1,1,1],[2,2,1],[4,4,1],[8,8,2],[16,16,4]],"elementClass":"uint8","defaultViewConfiguration":{"color":[255,0,0]}},{"name":"segmentation","category":"segmentation","boundingBox":{"topLeft":[3072,3072,512],"width":1024,"height":1024,"depth":1024},"resolutions":[[1,1,1],[2,2,1],[4,4,1],[8,8,2],[16,16,4]],"elementClass":"uint32","largestSegmentId":2504697}],"scale":{"factor":[11.239999771118164,11.239999771118164,28],"unit":"nanometer"}},"dataStore":{"name":"localhost","url":"http://localhost:9000","allowsUpload":true,"jobsSupportedByAvailableWorkers":[],"jobsEnabled":false},"owningOrganization":"Organization_X","allowedTeams":[{"id":"570b9f4b2a7c0e3b008da6ec","name":"team_X1","organization":"Organization_X"}],"allowedTeamsCumulative":[{"id":"570b9f4b2a7c0e3b008da6ec","name":"team_X1","organization":"Organization_X"}],"isActive":true,"isPublic":true,"description":null,"directoryName":"l4_sample","created":1508495293789,"isEditable":true,"lastUsedByUser":1738083343059,"logoUrl":"/assets/images/mpi-logos.svg","sortingKey":1508495293789,"metadata":[{"key":"key","type":"string","value":"value"}],"isUnreported":false,"tags":[],"folderId":"570b9f4e4bb848d0885ea917","publication":null,"usedStorageBytes":0}
-=======
-        date: Thu, 30 Jan 2025 11:05:51 GMT
-        content-type: application/json
-        content-length: '1593'
-      body:
-        encoding: utf8
-        data: >-
-          {"id":"59e9cfbdba632ac2ab8b23b5","name":"l4_sample","dataSource":{"id":{"name":"l4_sample","team":"Organization_X"},"dataLayers":[{"name":"color","category":"color","boundingBox":{"topLeft":[3072,3072,512],"width":1024,"height":1024,"depth":1024},"resolutions":[[1,1,1],[2,2,1],[4,4,1],[8,8,2],[16,16,4]],"elementClass":"uint8","defaultViewConfiguration":{"color":[255,0,0]}},{"name":"segmentation","category":"segmentation","boundingBox":{"topLeft":[3072,3072,512],"width":1024,"height":1024,"depth":1024},"resolutions":[[1,1,1],[2,2,1],[4,4,1],[8,8,2],[16,16,4]],"elementClass":"uint32","largestSegmentId":2504697}],"scale":{"factor":[11.239999771118164,11.239999771118164,28],"unit":"nanometer"}},"dataStore":{"name":"localhost","url":"http://localhost:9000","isScratch":false,"allowsUpload":true,"jobsSupportedByAvailableWorkers":[],"jobsEnabled":false},"owningOrganization":"Organization_X","allowedTeams":[{"id":"570b9f4b2a7c0e3b008da6ec","name":"team_X1","organization":"Organization_X"}],"allowedTeamsCumulative":[{"id":"570b9f4b2a7c0e3b008da6ec","name":"team_X1","organization":"Organization_X"}],"isActive":true,"isPublic":true,"description":null,"directoryName":"l4_sample","created":1508495293789,"isEditable":true,"lastUsedByUser":1738235152653,"logoUrl":"/assets/images/mpi-logos.svg","sortingKey":1508495293789,"metadata":[{"key":"key","type":"string","value":"value"},{"key":"number","type":"number","value":42},{"key":"list","type":"string[]","value":["a","b","c"]}],"isUnreported":false,"tags":[],"folderId":"570b9f4e4bb848d0885ea917","publication":null,"usedStorageBytes":0}
->>>>>>> bd8a6af7
+        date: Thu, 30 Jan 2025 14:18:11 GMT
+        content-type: application/json
+        content-length: '1575'
+      body:
+        encoding: utf8
+        data: >-
+          {"id":"59e9cfbdba632ac2ab8b23b5","name":"l4_sample","dataSource":{"id":{"name":"l4_sample","team":"Organization_X"},"dataLayers":[{"name":"color","category":"color","boundingBox":{"topLeft":[3072,3072,512],"width":1024,"height":1024,"depth":1024},"resolutions":[[1,1,1],[2,2,1],[4,4,1],[8,8,2],[16,16,4]],"elementClass":"uint8","defaultViewConfiguration":{"color":[255,0,0]}},{"name":"segmentation","category":"segmentation","boundingBox":{"topLeft":[3072,3072,512],"width":1024,"height":1024,"depth":1024},"resolutions":[[1,1,1],[2,2,1],[4,4,1],[8,8,2],[16,16,4]],"elementClass":"uint32","largestSegmentId":2504697}],"scale":{"factor":[11.239999771118164,11.239999771118164,28],"unit":"nanometer"}},"dataStore":{"name":"localhost","url":"http://localhost:9000","allowsUpload":true,"jobsSupportedByAvailableWorkers":[],"jobsEnabled":false},"owningOrganization":"Organization_X","allowedTeams":[{"id":"570b9f4b2a7c0e3b008da6ec","name":"team_X1","organization":"Organization_X"}],"allowedTeamsCumulative":[{"id":"570b9f4b2a7c0e3b008da6ec","name":"team_X1","organization":"Organization_X"}],"isActive":true,"isPublic":true,"description":null,"directoryName":"l4_sample","created":1508495293789,"isEditable":true,"lastUsedByUser":1738246691899,"logoUrl":"/assets/images/mpi-logos.svg","sortingKey":1508495293789,"metadata":[{"key":"key","type":"string","value":"value"},{"key":"number","type":"number","value":42},{"key":"list","type":"string[]","value":["a","b","c"]}],"isUnreported":false,"tags":[],"folderId":"570b9f4e4bb848d0885ea917","publication":null,"usedStorageBytes":0}
         compression: none
   - request:
       method: POST
@@ -169,29 +115,17 @@
         cache-control: no-cache
         referrer-policy: origin-when-cross-origin, strict-origin-when-cross-origin
         x-permitted-cross-domain-policies: master-only
-<<<<<<< HEAD
-        date: Tue, 28 Jan 2025 16:55:42 GMT
-=======
-        date: Thu, 30 Jan 2025 11:05:51 GMT
->>>>>>> bd8a6af7
+        date: Thu, 30 Jan 2025 14:18:11 GMT
         content-type: application/json
         content-length: '34'
       body:
         encoding: utf8
-<<<<<<< HEAD
-        data: '{"token":"gYRIYojZ8m4DYpuT92BfCw"}'
-=======
-        data: '{"token":"w_72xe_bCAI4vlEKhrG68A"}'
->>>>>>> bd8a6af7
+        data: '{"token":"_IhaB_2-ravh8JGRuIAjUQ"}'
         compression: none
   - request:
       method: GET
       path: >-
-<<<<<<< HEAD
-        /data/datasets/Organization_X/l4_sample/layers/color/data?mag=1-1-1&x=3457&y=3323&z=1204&width=10&height=10&depth=10&token=gYRIYojZ8m4DYpuT92BfCw
-=======
-        /data/datasets/Organization_X/l4_sample/layers/color/data?mag=1-1-1&x=3457&y=3323&z=1204&width=10&height=10&depth=10&token=w_72xe_bCAI4vlEKhrG68A
->>>>>>> bd8a6af7
+        /data/datasets/Organization_X/l4_sample/layers/color/data?mag=1-1-1&x=3457&y=3323&z=1204&width=10&height=10&depth=10&token=_IhaB_2-ravh8JGRuIAjUQ
       headers:
         host: localhost:9000
         accept: '*/*'
@@ -213,11 +147,7 @@
         access-control-allow-origin: '*'
         access-control-expose-headers: MISSING-BUCKETS
         x-permitted-cross-domain-policies: master-only
-<<<<<<< HEAD
-        date: Tue, 28 Jan 2025 16:55:43 GMT
-=======
-        date: Thu, 30 Jan 2025 11:05:52 GMT
->>>>>>> bd8a6af7
+        date: Thu, 30 Jan 2025 14:18:12 GMT
         content-type: application/octet-stream
         content-length: '1000'
       body:
@@ -227,11 +157,7 @@
   - request:
       method: GET
       path: >-
-<<<<<<< HEAD
-        /data/datasets/Organization_X/l4_sample/layers/color/data?mag=2-2-1&x=3456&y=3322&z=1204&width=6&height=6&depth=10&token=gYRIYojZ8m4DYpuT92BfCw
-=======
-        /data/datasets/Organization_X/l4_sample/layers/color/data?mag=2-2-1&x=3456&y=3322&z=1204&width=6&height=6&depth=10&token=w_72xe_bCAI4vlEKhrG68A
->>>>>>> bd8a6af7
+        /data/datasets/Organization_X/l4_sample/layers/color/data?mag=2-2-1&x=3456&y=3322&z=1204&width=6&height=6&depth=10&token=_IhaB_2-ravh8JGRuIAjUQ
       headers:
         host: localhost:9000
         accept: '*/*'
@@ -253,11 +179,7 @@
         access-control-allow-origin: '*'
         access-control-expose-headers: MISSING-BUCKETS
         x-permitted-cross-domain-policies: master-only
-<<<<<<< HEAD
-        date: Tue, 28 Jan 2025 16:55:43 GMT
-=======
-        date: Thu, 30 Jan 2025 11:05:52 GMT
->>>>>>> bd8a6af7
+        date: Thu, 30 Jan 2025 14:18:12 GMT
         content-type: application/octet-stream
         content-length: '360'
       body:
@@ -267,11 +189,7 @@
   - request:
       method: GET
       path: >-
-<<<<<<< HEAD
-        /data/datasets/Organization_X/l4_sample/layers/color/data?mag=4-4-1&x=3456&y=3320&z=1204&width=3&height=4&depth=10&token=gYRIYojZ8m4DYpuT92BfCw
-=======
-        /data/datasets/Organization_X/l4_sample/layers/color/data?mag=4-4-1&x=3456&y=3320&z=1204&width=3&height=4&depth=10&token=w_72xe_bCAI4vlEKhrG68A
->>>>>>> bd8a6af7
+        /data/datasets/Organization_X/l4_sample/layers/color/data?mag=4-4-1&x=3456&y=3320&z=1204&width=3&height=4&depth=10&token=_IhaB_2-ravh8JGRuIAjUQ
       headers:
         host: localhost:9000
         accept: '*/*'
@@ -293,11 +211,7 @@
         access-control-allow-origin: '*'
         access-control-expose-headers: MISSING-BUCKETS
         x-permitted-cross-domain-policies: master-only
-<<<<<<< HEAD
-        date: Tue, 28 Jan 2025 16:55:43 GMT
-=======
-        date: Thu, 30 Jan 2025 11:05:53 GMT
->>>>>>> bd8a6af7
+        date: Thu, 30 Jan 2025 14:18:12 GMT
         content-type: application/octet-stream
         content-length: '120'
       body:
@@ -307,11 +221,7 @@
   - request:
       method: GET
       path: >-
-<<<<<<< HEAD
-        /data/datasets/Organization_X/l4_sample/layers/color/data?mag=8-8-2&x=3456&y=3320&z=1204&width=2&height=2&depth=5&token=gYRIYojZ8m4DYpuT92BfCw
-=======
-        /data/datasets/Organization_X/l4_sample/layers/color/data?mag=8-8-2&x=3456&y=3320&z=1204&width=2&height=2&depth=5&token=w_72xe_bCAI4vlEKhrG68A
->>>>>>> bd8a6af7
+        /data/datasets/Organization_X/l4_sample/layers/color/data?mag=8-8-2&x=3456&y=3320&z=1204&width=2&height=2&depth=5&token=_IhaB_2-ravh8JGRuIAjUQ
       headers:
         host: localhost:9000
         accept: '*/*'
@@ -333,11 +243,7 @@
         access-control-allow-origin: '*'
         access-control-expose-headers: MISSING-BUCKETS
         x-permitted-cross-domain-policies: master-only
-<<<<<<< HEAD
-        date: Tue, 28 Jan 2025 16:55:43 GMT
-=======
-        date: Thu, 30 Jan 2025 11:05:53 GMT
->>>>>>> bd8a6af7
+        date: Thu, 30 Jan 2025 14:18:12 GMT
         content-type: application/octet-stream
         content-length: '20'
       body:
@@ -346,11 +252,7 @@
   - request:
       method: GET
       path: >-
-<<<<<<< HEAD
-        /data/datasets/Organization_X/l4_sample/layers/color/data?mag=16-16-4&x=3456&y=3312&z=1204&width=1&height=2&depth=3&token=gYRIYojZ8m4DYpuT92BfCw
-=======
-        /data/datasets/Organization_X/l4_sample/layers/color/data?mag=16-16-4&x=3456&y=3312&z=1204&width=1&height=2&depth=3&token=w_72xe_bCAI4vlEKhrG68A
->>>>>>> bd8a6af7
+        /data/datasets/Organization_X/l4_sample/layers/color/data?mag=16-16-4&x=3456&y=3312&z=1204&width=1&height=2&depth=3&token=_IhaB_2-ravh8JGRuIAjUQ
       headers:
         host: localhost:9000
         accept: '*/*'
@@ -372,11 +274,7 @@
         access-control-allow-origin: '*'
         access-control-expose-headers: MISSING-BUCKETS
         x-permitted-cross-domain-policies: master-only
-<<<<<<< HEAD
-        date: Tue, 28 Jan 2025 16:55:44 GMT
-=======
-        date: Thu, 30 Jan 2025 11:05:53 GMT
->>>>>>> bd8a6af7
+        date: Thu, 30 Jan 2025 14:18:13 GMT
         content-type: application/octet-stream
         content-length: '6'
       body:
@@ -385,11 +283,7 @@
   - request:
       method: GET
       path: >-
-<<<<<<< HEAD
-        /data/datasets/Organization_X/l4_sample/layers/segmentation/data?mag=1-1-1&x=3457&y=3323&z=1204&width=10&height=10&depth=10&token=gYRIYojZ8m4DYpuT92BfCw
-=======
-        /data/datasets/Organization_X/l4_sample/layers/segmentation/data?mag=1-1-1&x=3457&y=3323&z=1204&width=10&height=10&depth=10&token=w_72xe_bCAI4vlEKhrG68A
->>>>>>> bd8a6af7
+        /data/datasets/Organization_X/l4_sample/layers/segmentation/data?mag=1-1-1&x=3457&y=3323&z=1204&width=10&height=10&depth=10&token=_IhaB_2-ravh8JGRuIAjUQ
       headers:
         host: localhost:9000
         accept: '*/*'
@@ -411,11 +305,7 @@
         access-control-allow-origin: '*'
         access-control-expose-headers: MISSING-BUCKETS
         x-permitted-cross-domain-policies: master-only
-<<<<<<< HEAD
-        date: Tue, 28 Jan 2025 16:55:44 GMT
-=======
-        date: Thu, 30 Jan 2025 11:05:53 GMT
->>>>>>> bd8a6af7
+        date: Thu, 30 Jan 2025 14:18:13 GMT
         content-type: application/octet-stream
         content-length: '4000'
       body:
@@ -425,11 +315,7 @@
   - request:
       method: GET
       path: >-
-<<<<<<< HEAD
-        /data/datasets/Organization_X/l4_sample/layers/segmentation/data?mag=2-2-1&x=3456&y=3322&z=1204&width=6&height=6&depth=10&token=gYRIYojZ8m4DYpuT92BfCw
-=======
-        /data/datasets/Organization_X/l4_sample/layers/segmentation/data?mag=2-2-1&x=3456&y=3322&z=1204&width=6&height=6&depth=10&token=w_72xe_bCAI4vlEKhrG68A
->>>>>>> bd8a6af7
+        /data/datasets/Organization_X/l4_sample/layers/segmentation/data?mag=2-2-1&x=3456&y=3322&z=1204&width=6&height=6&depth=10&token=_IhaB_2-ravh8JGRuIAjUQ
       headers:
         host: localhost:9000
         accept: '*/*'
@@ -451,11 +337,7 @@
         access-control-allow-origin: '*'
         access-control-expose-headers: MISSING-BUCKETS
         x-permitted-cross-domain-policies: master-only
-<<<<<<< HEAD
-        date: Tue, 28 Jan 2025 16:55:44 GMT
-=======
-        date: Thu, 30 Jan 2025 11:05:54 GMT
->>>>>>> bd8a6af7
+        date: Thu, 30 Jan 2025 14:18:13 GMT
         content-type: application/octet-stream
         content-length: '1440'
       body:
@@ -465,11 +347,7 @@
   - request:
       method: GET
       path: >-
-<<<<<<< HEAD
-        /data/datasets/Organization_X/l4_sample/layers/segmentation/data?mag=4-4-1&x=3456&y=3320&z=1204&width=3&height=4&depth=10&token=gYRIYojZ8m4DYpuT92BfCw
-=======
-        /data/datasets/Organization_X/l4_sample/layers/segmentation/data?mag=4-4-1&x=3456&y=3320&z=1204&width=3&height=4&depth=10&token=w_72xe_bCAI4vlEKhrG68A
->>>>>>> bd8a6af7
+        /data/datasets/Organization_X/l4_sample/layers/segmentation/data?mag=4-4-1&x=3456&y=3320&z=1204&width=3&height=4&depth=10&token=_IhaB_2-ravh8JGRuIAjUQ
       headers:
         host: localhost:9000
         accept: '*/*'
@@ -491,11 +369,7 @@
         access-control-allow-origin: '*'
         access-control-expose-headers: MISSING-BUCKETS
         x-permitted-cross-domain-policies: master-only
-<<<<<<< HEAD
-        date: Tue, 28 Jan 2025 16:55:45 GMT
-=======
-        date: Thu, 30 Jan 2025 11:05:54 GMT
->>>>>>> bd8a6af7
+        date: Thu, 30 Jan 2025 14:18:14 GMT
         content-type: application/octet-stream
         content-length: '480'
       body:
@@ -505,11 +379,7 @@
   - request:
       method: GET
       path: >-
-<<<<<<< HEAD
-        /data/datasets/Organization_X/l4_sample/layers/segmentation/data?mag=8-8-2&x=3456&y=3320&z=1204&width=2&height=2&depth=5&token=gYRIYojZ8m4DYpuT92BfCw
-=======
-        /data/datasets/Organization_X/l4_sample/layers/segmentation/data?mag=8-8-2&x=3456&y=3320&z=1204&width=2&height=2&depth=5&token=w_72xe_bCAI4vlEKhrG68A
->>>>>>> bd8a6af7
+        /data/datasets/Organization_X/l4_sample/layers/segmentation/data?mag=8-8-2&x=3456&y=3320&z=1204&width=2&height=2&depth=5&token=_IhaB_2-ravh8JGRuIAjUQ
       headers:
         host: localhost:9000
         accept: '*/*'
@@ -531,11 +401,7 @@
         access-control-allow-origin: '*'
         access-control-expose-headers: MISSING-BUCKETS
         x-permitted-cross-domain-policies: master-only
-<<<<<<< HEAD
-        date: Tue, 28 Jan 2025 16:55:45 GMT
-=======
-        date: Thu, 30 Jan 2025 11:05:55 GMT
->>>>>>> bd8a6af7
+        date: Thu, 30 Jan 2025 14:18:14 GMT
         content-type: application/octet-stream
         content-length: '80'
       body:
@@ -545,11 +411,7 @@
   - request:
       method: GET
       path: >-
-<<<<<<< HEAD
-        /data/datasets/Organization_X/l4_sample/layers/segmentation/data?mag=16-16-4&x=3456&y=3312&z=1204&width=1&height=2&depth=3&token=gYRIYojZ8m4DYpuT92BfCw
-=======
-        /data/datasets/Organization_X/l4_sample/layers/segmentation/data?mag=16-16-4&x=3456&y=3312&z=1204&width=1&height=2&depth=3&token=w_72xe_bCAI4vlEKhrG68A
->>>>>>> bd8a6af7
+        /data/datasets/Organization_X/l4_sample/layers/segmentation/data?mag=16-16-4&x=3456&y=3312&z=1204&width=1&height=2&depth=3&token=_IhaB_2-ravh8JGRuIAjUQ
       headers:
         host: localhost:9000
         accept: '*/*'
@@ -571,11 +433,7 @@
         access-control-allow-origin: '*'
         access-control-expose-headers: MISSING-BUCKETS
         x-permitted-cross-domain-policies: master-only
-<<<<<<< HEAD
-        date: Tue, 28 Jan 2025 16:55:46 GMT
-=======
-        date: Thu, 30 Jan 2025 11:05:55 GMT
->>>>>>> bd8a6af7
+        date: Thu, 30 Jan 2025 14:18:14 GMT
         content-type: application/octet-stream
         content-length: '24'
       body:
@@ -606,53 +464,13 @@
         access-control-max-age: '600'
         access-control-allow-origin: '*'
         x-permitted-cross-domain-policies: master-only
-<<<<<<< HEAD
-        date: Tue, 28 Jan 2025 16:55:46 GMT
-        content-type: application/json
-        content-length: '1478'
-      body:
-        encoding: utf8
-        data: >-
-          [{"id":"59e9cfbdba632ac2ab8b23b5","name":"l4_sample","dataSource":{"id":{"name":"l4_sample","team":"Organization_X"},"dataLayers":[{"name":"color","category":"color","boundingBox":{"topLeft":[3072,3072,512],"width":1024,"height":1024,"depth":1024},"resolutions":[[1,1,1],[2,2,1],[4,4,1],[8,8,2],[16,16,4]],"elementClass":"uint8","defaultViewConfiguration":{"color":[255,0,0]}},{"name":"segmentation","category":"segmentation","boundingBox":{"topLeft":[3072,3072,512],"width":1024,"height":1024,"depth":1024},"resolutions":[[1,1,1],[2,2,1],[4,4,1],[8,8,2],[16,16,4]],"elementClass":"uint32","largestSegmentId":2504697}],"scale":{"factor":[11.239999771118164,11.239999771118164,28],"unit":"nanometer"}},"dataStore":{"name":"localhost","url":"http://localhost:9000","allowsUpload":true,"jobsSupportedByAvailableWorkers":[],"jobsEnabled":false},"owningOrganization":"Organization_X","allowedTeams":[{"id":"570b9f4b2a7c0e3b008da6ec","name":"team_X1","organization":"Organization_X"}],"allowedTeamsCumulative":[{"id":"570b9f4b2a7c0e3b008da6ec","name":"team_X1","organization":"Organization_X"}],"isActive":true,"isPublic":true,"description":null,"directoryName":"l4_sample","created":1508495293789,"isEditable":true,"lastUsedByUser":1738083343059,"logoUrl":"/assets/images/mpi-logos.svg","sortingKey":1508495293789,"metadata":[{"key":"key","type":"string","value":"value"}],"isUnreported":false,"tags":[],"folderId":"570b9f4e4bb848d0885ea917","publication":null,"usedStorageBytes":0}]
-=======
-        date: Thu, 30 Jan 2025 11:05:55 GMT
-        content-type: application/json
-        content-length: '1595'
-      body:
-        encoding: utf8
-        data: >-
-          [{"id":"59e9cfbdba632ac2ab8b23b5","name":"l4_sample","dataSource":{"id":{"name":"l4_sample","team":"Organization_X"},"dataLayers":[{"name":"color","category":"color","boundingBox":{"topLeft":[3072,3072,512],"width":1024,"height":1024,"depth":1024},"resolutions":[[1,1,1],[2,2,1],[4,4,1],[8,8,2],[16,16,4]],"elementClass":"uint8","defaultViewConfiguration":{"color":[255,0,0]}},{"name":"segmentation","category":"segmentation","boundingBox":{"topLeft":[3072,3072,512],"width":1024,"height":1024,"depth":1024},"resolutions":[[1,1,1],[2,2,1],[4,4,1],[8,8,2],[16,16,4]],"elementClass":"uint32","largestSegmentId":2504697}],"scale":{"factor":[11.239999771118164,11.239999771118164,28],"unit":"nanometer"}},"dataStore":{"name":"localhost","url":"http://localhost:9000","isScratch":false,"allowsUpload":true,"jobsSupportedByAvailableWorkers":[],"jobsEnabled":false},"owningOrganization":"Organization_X","allowedTeams":[{"id":"570b9f4b2a7c0e3b008da6ec","name":"team_X1","organization":"Organization_X"}],"allowedTeamsCumulative":[{"id":"570b9f4b2a7c0e3b008da6ec","name":"team_X1","organization":"Organization_X"}],"isActive":true,"isPublic":true,"description":null,"directoryName":"l4_sample","created":1508495293789,"isEditable":true,"lastUsedByUser":1738235152653,"logoUrl":"/assets/images/mpi-logos.svg","sortingKey":1508495293789,"metadata":[{"key":"key","type":"string","value":"value"},{"key":"number","type":"number","value":42},{"key":"list","type":"string[]","value":["a","b","c"]}],"isUnreported":false,"tags":[],"folderId":"570b9f4e4bb848d0885ea917","publication":null,"usedStorageBytes":0}]
-        compression: none
-  - request:
-      method: GET
-      path: /api/v9/datasets/disambiguate/Organization_X/l4_sample/toId
-      headers:
-        host: localhost:9000
-        accept: '*/*'
-        accept-encoding: gzip, deflate
-        connection: keep-alive
-        user-agent: python-httpx/0.27.2
-        x-auth-token: >-
-          1b88db86331a38c21a0b235794b9e459856490d70408bcffb767f64ade0f83d2bdb4c4e181b9a9a30cdece7cb7c65208cc43b6c1bb5987f5ece00d348b1a905502a266f8fc64f0371cd6559393d72e031d0c2d0cabad58cccf957bb258bc86f05b5dc3d4fff3d5e3d9c0389a6027d861a21e78e3222fb6c5b7944520ef21761e
-      body:
-        encoding: utf8
-        data: ''
-        compression: none
-    response:
-      status:
-        code: 200
-      headers:
-        cache-control: no-cache
-        referrer-policy: origin-when-cross-origin, strict-origin-when-cross-origin
-        x-permitted-cross-domain-policies: master-only
-        date: Thu, 30 Jan 2025 11:05:55 GMT
-        content-type: application/json
-        content-length: '112'
-      body:
-        encoding: utf8
-        data: >-
-          {"id":"59e9cfbdba632ac2ab8b23b5","name":"l4_sample","organization":"Organization_X","directoryName":"l4_sample"}
->>>>>>> bd8a6af7
+        date: Thu, 30 Jan 2025 14:18:15 GMT
+        content-type: application/json
+        content-length: '1577'
+      body:
+        encoding: utf8
+        data: >-
+          [{"id":"59e9cfbdba632ac2ab8b23b5","name":"l4_sample","dataSource":{"id":{"name":"l4_sample","team":"Organization_X"},"dataLayers":[{"name":"color","category":"color","boundingBox":{"topLeft":[3072,3072,512],"width":1024,"height":1024,"depth":1024},"resolutions":[[1,1,1],[2,2,1],[4,4,1],[8,8,2],[16,16,4]],"elementClass":"uint8","defaultViewConfiguration":{"color":[255,0,0]}},{"name":"segmentation","category":"segmentation","boundingBox":{"topLeft":[3072,3072,512],"width":1024,"height":1024,"depth":1024},"resolutions":[[1,1,1],[2,2,1],[4,4,1],[8,8,2],[16,16,4]],"elementClass":"uint32","largestSegmentId":2504697}],"scale":{"factor":[11.239999771118164,11.239999771118164,28],"unit":"nanometer"}},"dataStore":{"name":"localhost","url":"http://localhost:9000","allowsUpload":true,"jobsSupportedByAvailableWorkers":[],"jobsEnabled":false},"owningOrganization":"Organization_X","allowedTeams":[{"id":"570b9f4b2a7c0e3b008da6ec","name":"team_X1","organization":"Organization_X"}],"allowedTeamsCumulative":[{"id":"570b9f4b2a7c0e3b008da6ec","name":"team_X1","organization":"Organization_X"}],"isActive":true,"isPublic":true,"description":null,"directoryName":"l4_sample","created":1508495293789,"isEditable":true,"lastUsedByUser":1738246691899,"logoUrl":"/assets/images/mpi-logos.svg","sortingKey":1508495293789,"metadata":[{"key":"key","type":"string","value":"value"},{"key":"number","type":"number","value":42},{"key":"list","type":"string[]","value":["a","b","c"]}],"isUnreported":false,"tags":[],"folderId":"570b9f4e4bb848d0885ea917","publication":null,"usedStorageBytes":0}]
         compression: none
   - request:
       method: GET
@@ -677,23 +495,13 @@
         cache-control: no-cache
         referrer-policy: origin-when-cross-origin, strict-origin-when-cross-origin
         x-permitted-cross-domain-policies: master-only
-<<<<<<< HEAD
-        date: Tue, 28 Jan 2025 16:55:46 GMT
-        content-type: application/json
-        content-length: '1476'
-      body:
-        encoding: utf8
-        data: >-
-          {"id":"59e9cfbdba632ac2ab8b23b5","name":"l4_sample","dataSource":{"id":{"name":"l4_sample","team":"Organization_X"},"dataLayers":[{"name":"color","category":"color","boundingBox":{"topLeft":[3072,3072,512],"width":1024,"height":1024,"depth":1024},"resolutions":[[1,1,1],[2,2,1],[4,4,1],[8,8,2],[16,16,4]],"elementClass":"uint8","defaultViewConfiguration":{"color":[255,0,0]}},{"name":"segmentation","category":"segmentation","boundingBox":{"topLeft":[3072,3072,512],"width":1024,"height":1024,"depth":1024},"resolutions":[[1,1,1],[2,2,1],[4,4,1],[8,8,2],[16,16,4]],"elementClass":"uint32","largestSegmentId":2504697}],"scale":{"factor":[11.239999771118164,11.239999771118164,28],"unit":"nanometer"}},"dataStore":{"name":"localhost","url":"http://localhost:9000","allowsUpload":true,"jobsSupportedByAvailableWorkers":[],"jobsEnabled":false},"owningOrganization":"Organization_X","allowedTeams":[{"id":"570b9f4b2a7c0e3b008da6ec","name":"team_X1","organization":"Organization_X"}],"allowedTeamsCumulative":[{"id":"570b9f4b2a7c0e3b008da6ec","name":"team_X1","organization":"Organization_X"}],"isActive":true,"isPublic":true,"description":null,"directoryName":"l4_sample","created":1508495293789,"isEditable":true,"lastUsedByUser":1738083346993,"logoUrl":"/assets/images/mpi-logos.svg","sortingKey":1508495293789,"metadata":[{"key":"key","type":"string","value":"value"}],"isUnreported":false,"tags":[],"folderId":"570b9f4e4bb848d0885ea917","publication":null,"usedStorageBytes":0}
-=======
-        date: Thu, 30 Jan 2025 11:05:55 GMT
-        content-type: application/json
-        content-length: '1593'
-      body:
-        encoding: utf8
-        data: >-
-          {"id":"59e9cfbdba632ac2ab8b23b5","name":"l4_sample","dataSource":{"id":{"name":"l4_sample","team":"Organization_X"},"dataLayers":[{"name":"color","category":"color","boundingBox":{"topLeft":[3072,3072,512],"width":1024,"height":1024,"depth":1024},"resolutions":[[1,1,1],[2,2,1],[4,4,1],[8,8,2],[16,16,4]],"elementClass":"uint8","defaultViewConfiguration":{"color":[255,0,0]}},{"name":"segmentation","category":"segmentation","boundingBox":{"topLeft":[3072,3072,512],"width":1024,"height":1024,"depth":1024},"resolutions":[[1,1,1],[2,2,1],[4,4,1],[8,8,2],[16,16,4]],"elementClass":"uint32","largestSegmentId":2504697}],"scale":{"factor":[11.239999771118164,11.239999771118164,28],"unit":"nanometer"}},"dataStore":{"name":"localhost","url":"http://localhost:9000","isScratch":false,"allowsUpload":true,"jobsSupportedByAvailableWorkers":[],"jobsEnabled":false},"owningOrganization":"Organization_X","allowedTeams":[{"id":"570b9f4b2a7c0e3b008da6ec","name":"team_X1","organization":"Organization_X"}],"allowedTeamsCumulative":[{"id":"570b9f4b2a7c0e3b008da6ec","name":"team_X1","organization":"Organization_X"}],"isActive":true,"isPublic":true,"description":null,"directoryName":"l4_sample","created":1508495293789,"isEditable":true,"lastUsedByUser":1738235156899,"logoUrl":"/assets/images/mpi-logos.svg","sortingKey":1508495293789,"metadata":[{"key":"key","type":"string","value":"value"},{"key":"number","type":"number","value":42},{"key":"list","type":"string[]","value":["a","b","c"]}],"isUnreported":false,"tags":[],"folderId":"570b9f4e4bb848d0885ea917","publication":null,"usedStorageBytes":0}
->>>>>>> bd8a6af7
+        date: Thu, 30 Jan 2025 14:18:15 GMT
+        content-type: application/json
+        content-length: '1575'
+      body:
+        encoding: utf8
+        data: >-
+          {"id":"59e9cfbdba632ac2ab8b23b5","name":"l4_sample","dataSource":{"id":{"name":"l4_sample","team":"Organization_X"},"dataLayers":[{"name":"color","category":"color","boundingBox":{"topLeft":[3072,3072,512],"width":1024,"height":1024,"depth":1024},"resolutions":[[1,1,1],[2,2,1],[4,4,1],[8,8,2],[16,16,4]],"elementClass":"uint8","defaultViewConfiguration":{"color":[255,0,0]}},{"name":"segmentation","category":"segmentation","boundingBox":{"topLeft":[3072,3072,512],"width":1024,"height":1024,"depth":1024},"resolutions":[[1,1,1],[2,2,1],[4,4,1],[8,8,2],[16,16,4]],"elementClass":"uint32","largestSegmentId":2504697}],"scale":{"factor":[11.239999771118164,11.239999771118164,28],"unit":"nanometer"}},"dataStore":{"name":"localhost","url":"http://localhost:9000","allowsUpload":true,"jobsSupportedByAvailableWorkers":[],"jobsEnabled":false},"owningOrganization":"Organization_X","allowedTeams":[{"id":"570b9f4b2a7c0e3b008da6ec","name":"team_X1","organization":"Organization_X"}],"allowedTeamsCumulative":[{"id":"570b9f4b2a7c0e3b008da6ec","name":"team_X1","organization":"Organization_X"}],"isActive":true,"isPublic":true,"description":null,"directoryName":"l4_sample","created":1508495293789,"isEditable":true,"lastUsedByUser":1738246695687,"logoUrl":"/assets/images/mpi-logos.svg","sortingKey":1508495293789,"metadata":[{"key":"key","type":"string","value":"value"},{"key":"number","type":"number","value":42},{"key":"list","type":"string[]","value":["a","b","c"]}],"isUnreported":false,"tags":[],"folderId":"570b9f4e4bb848d0885ea917","publication":null,"usedStorageBytes":0}
         compression: none
   - request:
       method: HEAD
@@ -718,11 +526,7 @@
         access-control-max-age: '600'
         access-control-allow-origin: '*'
         x-permitted-cross-domain-policies: master-only
-<<<<<<< HEAD
-        date: Tue, 28 Jan 2025 16:55:46 GMT
-=======
-        date: Thu, 30 Jan 2025 11:05:56 GMT
->>>>>>> bd8a6af7
+        date: Thu, 30 Jan 2025 14:18:15 GMT
         connection: close
         content-type: application/json
         content-length: '1152'
@@ -754,11 +558,7 @@
         access-control-max-age: '600'
         access-control-allow-origin: '*'
         x-permitted-cross-domain-policies: master-only
-<<<<<<< HEAD
-        date: Tue, 28 Jan 2025 16:55:46 GMT
-=======
-        date: Thu, 30 Jan 2025 11:05:56 GMT
->>>>>>> bd8a6af7
+        date: Thu, 30 Jan 2025 14:18:15 GMT
         connection: close
         content-type: application/json
         content-length: '1152'
@@ -790,11 +590,7 @@
         access-control-max-age: '600'
         access-control-allow-origin: '*'
         x-permitted-cross-domain-policies: master-only
-<<<<<<< HEAD
-        date: Tue, 28 Jan 2025 16:55:46 GMT
-=======
-        date: Thu, 30 Jan 2025 11:05:56 GMT
->>>>>>> bd8a6af7
+        date: Thu, 30 Jan 2025 14:18:15 GMT
         connection: close
         content-type: text/html; charset=UTF-8
         content-length: '1289'
@@ -874,11 +670,7 @@
         access-control-max-age: '600'
         access-control-allow-origin: '*'
         x-permitted-cross-domain-policies: master-only
-<<<<<<< HEAD
-        date: Tue, 28 Jan 2025 16:55:46 GMT
-=======
-        date: Thu, 30 Jan 2025 11:05:56 GMT
->>>>>>> bd8a6af7
+        date: Thu, 30 Jan 2025 14:18:15 GMT
         connection: close
         content-type: application/json
         content-length: '166'
@@ -898,30 +690,22 @@
         accept: '*/*'
         accept-encoding: deflate, gzip, br
         proxy-connection: Keep-Alive
-<<<<<<< HEAD
-        x-auth-token: gYRIYojZ8m4DYpuT92BfCw
-=======
-        x-auth-token: w_72xe_bCAI4vlEKhrG68A
->>>>>>> bd8a6af7
-        cache-control: no-cache
-      body:
-        encoding: utf8
-        data: ''
-        compression: none
-    response:
-      status:
-        code: 200
-      headers:
-        cache-control: no-cache
-        referrer-policy: origin-when-cross-origin, strict-origin-when-cross-origin
-        access-control-max-age: '600'
-        access-control-allow-origin: '*'
-        x-permitted-cross-domain-policies: master-only
-<<<<<<< HEAD
-        date: Tue, 28 Jan 2025 16:55:46 GMT
-=======
-        date: Thu, 30 Jan 2025 11:05:56 GMT
->>>>>>> bd8a6af7
+        x-auth-token: _IhaB_2-ravh8JGRuIAjUQ
+        cache-control: no-cache
+      body:
+        encoding: utf8
+        data: ''
+        compression: none
+    response:
+      status:
+        code: 200
+      headers:
+        cache-control: no-cache
+        referrer-policy: origin-when-cross-origin, strict-origin-when-cross-origin
+        access-control-max-age: '600'
+        access-control-allow-origin: '*'
+        x-permitted-cross-domain-policies: master-only
+        date: Thu, 30 Jan 2025 14:18:15 GMT
         connection: close
         content-type: application/json
         content-length: '166'
@@ -953,11 +737,7 @@
         access-control-max-age: '600'
         access-control-allow-origin: '*'
         x-permitted-cross-domain-policies: master-only
-<<<<<<< HEAD
-        date: Tue, 28 Jan 2025 16:55:46 GMT
-=======
-        date: Thu, 30 Jan 2025 11:05:56 GMT
->>>>>>> bd8a6af7
+        date: Thu, 30 Jan 2025 14:18:15 GMT
         connection: close
         content-type: text/html; charset=UTF-8
         content-length: '1293'
@@ -1037,11 +817,7 @@
         access-control-max-age: '600'
         access-control-allow-origin: '*'
         x-permitted-cross-domain-policies: master-only
-<<<<<<< HEAD
-        date: Tue, 28 Jan 2025 16:55:46 GMT
-=======
-        date: Thu, 30 Jan 2025 11:05:56 GMT
->>>>>>> bd8a6af7
+        date: Thu, 30 Jan 2025 14:18:15 GMT
         connection: close
         content-type: application/json
         content-length: '166'
@@ -1061,30 +837,22 @@
         accept: '*/*'
         accept-encoding: deflate, gzip, br
         proxy-connection: Keep-Alive
-<<<<<<< HEAD
-        x-auth-token: gYRIYojZ8m4DYpuT92BfCw
-=======
-        x-auth-token: w_72xe_bCAI4vlEKhrG68A
->>>>>>> bd8a6af7
-        cache-control: no-cache
-      body:
-        encoding: utf8
-        data: ''
-        compression: none
-    response:
-      status:
-        code: 200
-      headers:
-        cache-control: no-cache
-        referrer-policy: origin-when-cross-origin, strict-origin-when-cross-origin
-        access-control-max-age: '600'
-        access-control-allow-origin: '*'
-        x-permitted-cross-domain-policies: master-only
-<<<<<<< HEAD
-        date: Tue, 28 Jan 2025 16:55:46 GMT
-=======
-        date: Thu, 30 Jan 2025 11:05:56 GMT
->>>>>>> bd8a6af7
+        x-auth-token: _IhaB_2-ravh8JGRuIAjUQ
+        cache-control: no-cache
+      body:
+        encoding: utf8
+        data: ''
+        compression: none
+    response:
+      status:
+        code: 200
+      headers:
+        cache-control: no-cache
+        referrer-policy: origin-when-cross-origin, strict-origin-when-cross-origin
+        access-control-max-age: '600'
+        access-control-allow-origin: '*'
+        x-permitted-cross-domain-policies: master-only
+        date: Thu, 30 Jan 2025 14:18:15 GMT
         connection: close
         content-type: application/json
         content-length: '166'
@@ -1116,11 +884,7 @@
         access-control-max-age: '600'
         access-control-allow-origin: '*'
         x-permitted-cross-domain-policies: master-only
-<<<<<<< HEAD
-        date: Tue, 28 Jan 2025 16:55:46 GMT
-=======
-        date: Thu, 30 Jan 2025 11:05:56 GMT
->>>>>>> bd8a6af7
+        date: Thu, 30 Jan 2025 14:18:15 GMT
         connection: close
         content-type: text/html; charset=UTF-8
         content-length: '1293'
@@ -1200,11 +964,7 @@
         access-control-max-age: '600'
         access-control-allow-origin: '*'
         x-permitted-cross-domain-policies: master-only
-<<<<<<< HEAD
-        date: Tue, 28 Jan 2025 16:55:46 GMT
-=======
-        date: Thu, 30 Jan 2025 11:05:56 GMT
->>>>>>> bd8a6af7
+        date: Thu, 30 Jan 2025 14:18:15 GMT
         connection: close
         content-type: application/json
         content-length: '166'
@@ -1224,30 +984,22 @@
         accept: '*/*'
         accept-encoding: deflate, gzip, br
         proxy-connection: Keep-Alive
-<<<<<<< HEAD
-        x-auth-token: gYRIYojZ8m4DYpuT92BfCw
-=======
-        x-auth-token: w_72xe_bCAI4vlEKhrG68A
->>>>>>> bd8a6af7
-        cache-control: no-cache
-      body:
-        encoding: utf8
-        data: ''
-        compression: none
-    response:
-      status:
-        code: 200
-      headers:
-        cache-control: no-cache
-        referrer-policy: origin-when-cross-origin, strict-origin-when-cross-origin
-        access-control-max-age: '600'
-        access-control-allow-origin: '*'
-        x-permitted-cross-domain-policies: master-only
-<<<<<<< HEAD
-        date: Tue, 28 Jan 2025 16:55:47 GMT
-=======
-        date: Thu, 30 Jan 2025 11:05:56 GMT
->>>>>>> bd8a6af7
+        x-auth-token: _IhaB_2-ravh8JGRuIAjUQ
+        cache-control: no-cache
+      body:
+        encoding: utf8
+        data: ''
+        compression: none
+    response:
+      status:
+        code: 200
+      headers:
+        cache-control: no-cache
+        referrer-policy: origin-when-cross-origin, strict-origin-when-cross-origin
+        access-control-max-age: '600'
+        access-control-allow-origin: '*'
+        x-permitted-cross-domain-policies: master-only
+        date: Thu, 30 Jan 2025 14:18:15 GMT
         connection: close
         content-type: application/json
         content-length: '166'
@@ -1279,11 +1031,7 @@
         access-control-max-age: '600'
         access-control-allow-origin: '*'
         x-permitted-cross-domain-policies: master-only
-<<<<<<< HEAD
-        date: Tue, 28 Jan 2025 16:55:47 GMT
-=======
-        date: Thu, 30 Jan 2025 11:05:56 GMT
->>>>>>> bd8a6af7
+        date: Thu, 30 Jan 2025 14:18:15 GMT
         connection: close
         content-type: text/html; charset=UTF-8
         content-length: '1296'
@@ -1363,11 +1111,7 @@
         access-control-max-age: '600'
         access-control-allow-origin: '*'
         x-permitted-cross-domain-policies: master-only
-<<<<<<< HEAD
-        date: Tue, 28 Jan 2025 16:55:47 GMT
-=======
-        date: Thu, 30 Jan 2025 11:05:56 GMT
->>>>>>> bd8a6af7
+        date: Thu, 30 Jan 2025 14:18:15 GMT
         connection: close
         content-type: application/json
         content-length: '166'
@@ -1387,30 +1131,22 @@
         accept: '*/*'
         accept-encoding: deflate, gzip, br
         proxy-connection: Keep-Alive
-<<<<<<< HEAD
-        x-auth-token: gYRIYojZ8m4DYpuT92BfCw
-=======
-        x-auth-token: w_72xe_bCAI4vlEKhrG68A
->>>>>>> bd8a6af7
-        cache-control: no-cache
-      body:
-        encoding: utf8
-        data: ''
-        compression: none
-    response:
-      status:
-        code: 200
-      headers:
-        cache-control: no-cache
-        referrer-policy: origin-when-cross-origin, strict-origin-when-cross-origin
-        access-control-max-age: '600'
-        access-control-allow-origin: '*'
-        x-permitted-cross-domain-policies: master-only
-<<<<<<< HEAD
-        date: Tue, 28 Jan 2025 16:55:47 GMT
-=======
-        date: Thu, 30 Jan 2025 11:05:56 GMT
->>>>>>> bd8a6af7
+        x-auth-token: _IhaB_2-ravh8JGRuIAjUQ
+        cache-control: no-cache
+      body:
+        encoding: utf8
+        data: ''
+        compression: none
+    response:
+      status:
+        code: 200
+      headers:
+        cache-control: no-cache
+        referrer-policy: origin-when-cross-origin, strict-origin-when-cross-origin
+        access-control-max-age: '600'
+        access-control-allow-origin: '*'
+        x-permitted-cross-domain-policies: master-only
+        date: Thu, 30 Jan 2025 14:18:15 GMT
         connection: close
         content-type: application/json
         content-length: '166'
@@ -1442,11 +1178,7 @@
         access-control-max-age: '600'
         access-control-allow-origin: '*'
         x-permitted-cross-domain-policies: master-only
-<<<<<<< HEAD
-        date: Tue, 28 Jan 2025 16:55:47 GMT
-=======
-        date: Thu, 30 Jan 2025 11:05:56 GMT
->>>>>>> bd8a6af7
+        date: Thu, 30 Jan 2025 14:18:15 GMT
         connection: close
         content-type: text/html; charset=UTF-8
         content-length: '1300'
@@ -1526,11 +1258,7 @@
         access-control-max-age: '600'
         access-control-allow-origin: '*'
         x-permitted-cross-domain-policies: master-only
-<<<<<<< HEAD
-        date: Tue, 28 Jan 2025 16:55:47 GMT
-=======
-        date: Thu, 30 Jan 2025 11:05:56 GMT
->>>>>>> bd8a6af7
+        date: Thu, 30 Jan 2025 14:18:15 GMT
         connection: close
         content-type: application/json
         content-length: '166'
@@ -1550,30 +1278,22 @@
         accept: '*/*'
         accept-encoding: deflate, gzip, br
         proxy-connection: Keep-Alive
-<<<<<<< HEAD
-        x-auth-token: gYRIYojZ8m4DYpuT92BfCw
-=======
-        x-auth-token: w_72xe_bCAI4vlEKhrG68A
->>>>>>> bd8a6af7
-        cache-control: no-cache
-      body:
-        encoding: utf8
-        data: ''
-        compression: none
-    response:
-      status:
-        code: 200
-      headers:
-        cache-control: no-cache
-        referrer-policy: origin-when-cross-origin, strict-origin-when-cross-origin
-        access-control-max-age: '600'
-        access-control-allow-origin: '*'
-        x-permitted-cross-domain-policies: master-only
-<<<<<<< HEAD
-        date: Tue, 28 Jan 2025 16:55:47 GMT
-=======
-        date: Thu, 30 Jan 2025 11:05:56 GMT
->>>>>>> bd8a6af7
+        x-auth-token: _IhaB_2-ravh8JGRuIAjUQ
+        cache-control: no-cache
+      body:
+        encoding: utf8
+        data: ''
+        compression: none
+    response:
+      status:
+        code: 200
+      headers:
+        cache-control: no-cache
+        referrer-policy: origin-when-cross-origin, strict-origin-when-cross-origin
+        access-control-max-age: '600'
+        access-control-allow-origin: '*'
+        x-permitted-cross-domain-policies: master-only
+        date: Thu, 30 Jan 2025 14:18:15 GMT
         connection: close
         content-type: application/json
         content-length: '166'
@@ -1605,11 +1325,7 @@
         access-control-max-age: '600'
         access-control-allow-origin: '*'
         x-permitted-cross-domain-policies: master-only
-<<<<<<< HEAD
-        date: Tue, 28 Jan 2025 16:55:47 GMT
-=======
-        date: Thu, 30 Jan 2025 11:05:56 GMT
->>>>>>> bd8a6af7
+        date: Thu, 30 Jan 2025 14:18:15 GMT
         connection: close
         content-type: text/html; charset=UTF-8
         content-length: '1300'
@@ -1689,11 +1405,7 @@
         access-control-max-age: '600'
         access-control-allow-origin: '*'
         x-permitted-cross-domain-policies: master-only
-<<<<<<< HEAD
-        date: Tue, 28 Jan 2025 16:55:47 GMT
-=======
-        date: Thu, 30 Jan 2025 11:05:56 GMT
->>>>>>> bd8a6af7
+        date: Thu, 30 Jan 2025 14:18:15 GMT
         connection: close
         content-type: application/json
         content-length: '166'
@@ -1713,30 +1425,22 @@
         accept: '*/*'
         accept-encoding: deflate, gzip, br
         proxy-connection: Keep-Alive
-<<<<<<< HEAD
-        x-auth-token: gYRIYojZ8m4DYpuT92BfCw
-=======
-        x-auth-token: w_72xe_bCAI4vlEKhrG68A
->>>>>>> bd8a6af7
-        cache-control: no-cache
-      body:
-        encoding: utf8
-        data: ''
-        compression: none
-    response:
-      status:
-        code: 200
-      headers:
-        cache-control: no-cache
-        referrer-policy: origin-when-cross-origin, strict-origin-when-cross-origin
-        access-control-max-age: '600'
-        access-control-allow-origin: '*'
-        x-permitted-cross-domain-policies: master-only
-<<<<<<< HEAD
-        date: Tue, 28 Jan 2025 16:55:47 GMT
-=======
-        date: Thu, 30 Jan 2025 11:05:56 GMT
->>>>>>> bd8a6af7
+        x-auth-token: _IhaB_2-ravh8JGRuIAjUQ
+        cache-control: no-cache
+      body:
+        encoding: utf8
+        data: ''
+        compression: none
+    response:
+      status:
+        code: 200
+      headers:
+        cache-control: no-cache
+        referrer-policy: origin-when-cross-origin, strict-origin-when-cross-origin
+        access-control-max-age: '600'
+        access-control-allow-origin: '*'
+        x-permitted-cross-domain-policies: master-only
+        date: Thu, 30 Jan 2025 14:18:15 GMT
         connection: close
         content-type: application/json
         content-length: '166'
