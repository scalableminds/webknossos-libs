http_interactions:
  - request:
      method: GET
      path: /api/v11/user
      headers:
        host: localhost:9000
        accept: '*/*'
        accept-encoding: gzip, deflate
        connection: keep-alive
        user-agent: python-httpx/0.27.2
        x-auth-token: >-
          1b88db86331a38c21a0b235794b9e459856490d70408bcffb767f64ade0f83d2bdb4c4e181b9a9a30cdece7cb7c65208cc43b6c1bb5987f5ece00d348b1a905502a266f8fc64f0371cd6559393d72e031d0c2d0cabad58cccf957bb258bc86f05b5dc3d4fff3d5e3d9c0389a6027d861a21e78e3222fb6c5b7944520ef21761e
      body:
        encoding: utf8
        data: ''
        compression: none
    response:
      status:
        code: 200
      headers:
        cache-control: no-cache
        referrer-policy: origin-when-cross-origin, strict-origin-when-cross-origin
        x-permitted-cross-domain-policies: master-only
<<<<<<< HEAD
        date: Tue, 16 Sep 2025 08:16:49 GMT
        connection: close
=======
        date: Thu, 11 Sep 2025 11:47:30 GMT
>>>>>>> 9d65d3f3
        content-type: application/json
        content-length: '717'
      body:
        encoding: utf8
        data: >-
          {"id":"570b9f4d2a7c0e4d008da6ef","email":"user_a@scalableminds.com","firstName":"user_A","lastName":"last_A","isAdmin":true,"isOrganizationOwner":true,"isDatasetManager":true,"isActive":true,"teams":[{"id":"570b9f4b2a7c0e3b008da6ec","name":"team_X1","isTeamManager":true},{"id":"59882b370d889b84020efd3f","name":"team_X3","isTeamManager":false},{"id":"59882b370d889b84020efd6f","name":"team_X4","isTeamManager":true}],"experiences":{"abc":5},"lastActivity":1460379469053,"isAnonymous":false,"isEditable":true,"organization":"Organization_X","novelUserExperienceInfos":{},"selectedTheme":"auto","created":1460379469000,"lastTaskTypeId":null,"isSuperUser":true,"isEmailVerified":true,"isUnlisted":false,"isGuest":false}
        compression: none
  - request:
      method: GET
      path: >-
        /api/v11/datasets?isActive=true&organizationId=Organization_X&searchQuery=l4_sample
      headers:
        host: localhost:9000
        accept: '*/*'
        accept-encoding: gzip, deflate
        connection: keep-alive
        user-agent: python-httpx/0.27.2
        x-auth-token: >-
          1b88db86331a38c21a0b235794b9e459856490d70408bcffb767f64ade0f83d2bdb4c4e181b9a9a30cdece7cb7c65208cc43b6c1bb5987f5ece00d348b1a905502a266f8fc64f0371cd6559393d72e031d0c2d0cabad58cccf957bb258bc86f05b5dc3d4fff3d5e3d9c0389a6027d861a21e78e3222fb6c5b7944520ef21761e
      body:
        encoding: utf8
        data: ''
        compression: none
    response:
      status:
        code: 200
      headers:
        cache-control: no-cache
        referrer-policy: origin-when-cross-origin, strict-origin-when-cross-origin
        access-control-max-age: '600'
        access-control-allow-origin: '*'
        x-permitted-cross-domain-policies: master-only
<<<<<<< HEAD
        date: Tue, 16 Sep 2025 08:16:49 GMT
        connection: close
=======
        date: Thu, 11 Sep 2025 11:47:30 GMT
>>>>>>> 9d65d3f3
        content-type: application/json
        content-length: '3238'
      body:
        encoding: utf8
        data: >-
<<<<<<< HEAD
          [{"id":"59e9cfbdba632ac2ab8b23b5","name":"l4_sample","dataSource":{"id":{"name":"l4_sample","team":"Organization_X"},"dataLayers":[{"name":"color","elementClass":"uint8","category":"color","dataFormat":"wkw","resolutions":[[1,1,1],[2,2,1],[4,4,1],[8,8,2],[16,16,4]],"mags":[{"mag":[1,1,1],"path":"/Users/valentin/Documents/scalableminds/webknossos/binaryData/Organization_X/l4_sample/color/1"},{"mag":[2,2,1],"path":"/Users/valentin/Documents/scalableminds/webknossos/binaryData/Organization_X/l4_sample/color/2-2-1"},{"mag":[4,4,1],"path":"/Users/valentin/Documents/scalableminds/webknossos/binaryData/Organization_X/l4_sample/color/4-4-1"},{"mag":[8,8,2],"path":"/Users/valentin/Documents/scalableminds/webknossos/binaryData/Organization_X/l4_sample/color/8-8-2"},{"mag":[16,16,4],"path":"/Users/valentin/Documents/scalableminds/webknossos/binaryData/Organization_X/l4_sample/color/16-16-4"}],"defaultViewConfiguration":{"color":[255,0,0]},"numChannels":1,"boundingBox":{"topLeft":[3072,3072,512],"width":1024,"height":1024,"depth":1024}},{"largestSegmentId":2504697,"name":"segmentation","elementClass":"uint32","category":"segmentation","dataFormat":"wkw","resolutions":[[1,1,1],[2,2,1],[4,4,1],[8,8,2],[16,16,4]],"attachments":{"meshes":[{"name":"meshfile_4-4-1","path":"/Users/valentin/Documents/scalableminds/webknossos/binaryData/Organization_X/l4_sample-59e9cfbdba632ac2ab8b23b5/segmentation/meshes/meshfile_4-4-1","dataFormat":"zarr3"}],"agglomerates":[],"connectomes":[]},"mags":[{"mag":[1,1,1],"path":"/Users/valentin/Documents/scalableminds/webknossos/binaryData/Organization_X/l4_sample/segmentation/1"},{"mag":[2,2,1],"path":"/Users/valentin/Documents/scalableminds/webknossos/binaryData/Organization_X/l4_sample/segmentation/2-2-1"},{"mag":[4,4,1],"path":"/Users/valentin/Documents/scalableminds/webknossos/binaryData/Organization_X/l4_sample/segmentation/4-4-1"},{"mag":[8,8,2],"path":"/Users/valentin/Documents/scalableminds/webknossos/binaryData/Organization_X/l4_sample/segmentation/8-8-2"},{"mag":[16,16,4],"path":"/Users/valentin/Documents/scalableminds/webknossos/binaryData/Organization_X/l4_sample/segmentation/16-16-4"}],"numChannels":1,"boundingBox":{"topLeft":[3072,3072,512],"width":1024,"height":1024,"depth":1024}}],"scale":{"factor":[11.239999771118164,11.239999771118164,28],"unit":"nanometer"}},"dataStore":{"name":"localhost","url":"http://localhost:9000","allowsUpload":true,"jobsSupportedByAvailableWorkers":[],"jobsEnabled":false},"owningOrganization":"Organization_X","allowedTeams":[{"id":"570b9f4b2a7c0e3b008da6ec","name":"team_X1","organization":"Organization_X","isOrganizationTeam":true}],"allowedTeamsCumulative":[{"id":"570b9f4b2a7c0e3b008da6ec","name":"team_X1","organization":"Organization_X","isOrganizationTeam":true}],"isActive":true,"isPublic":true,"description":null,"directoryName":"l4_sample","created":1508495293789,"isEditable":true,"lastUsedByUser":1758010609806,"logoUrl":"/assets/images/mpi-logos.svg","sortingKey":1508495293789,"metadata":[{"key":"key","type":"string","value":"value"},{"key":"number","type":"number","value":42},{"key":"list","type":"string[]","value":["a","b","c"]}],"isUnreported":false,"tags":[],"folderId":"570b9f4e4bb848d0885ea917","usedStorageBytes":0}]
=======
          [{"id":"59e9cfbdba632ac2ab8b23b5","name":"l4_sample","dataSource":{"id":{"name":"l4_sample","team":"Organization_X"},"dataLayers":[{"name":"color","category":"color","boundingBox":{"topLeft":[3072,3072,512],"width":1024,"height":1024,"depth":1024},"resolutions":[[1,1,1],[2,2,1],[4,4,1],[8,8,2],[16,16,4]],"elementClass":"uint8","defaultViewConfiguration":{"color":[255,0,0]}},{"name":"segmentation","category":"segmentation","boundingBox":{"topLeft":[3072,3072,512],"width":1024,"height":1024,"depth":1024},"resolutions":[[1,1,1],[2,2,1],[4,4,1],[8,8,2],[16,16,4]],"elementClass":"uint32","largestSegmentId":2504697}],"scale":{"factor":[11.239999771118164,11.239999771118164,28],"unit":"nanometer"}},"dataStore":{"name":"localhost","url":"http://localhost:9000","allowsUpload":true,"jobsSupportedByAvailableWorkers":[],"jobsEnabled":false},"owningOrganization":"Organization_X","allowedTeams":[{"id":"570b9f4b2a7c0e3b008da6ec","name":"team_X1","organization":"Organization_X","isOrganizationTeam":true}],"allowedTeamsCumulative":[{"id":"570b9f4b2a7c0e3b008da6ec","name":"team_X1","organization":"Organization_X","isOrganizationTeam":true}],"isActive":true,"isPublic":true,"description":null,"directoryName":"l4_sample","created":1508495293789,"isEditable":true,"lastUsedByUser":1757591251267,"logoUrl":"/assets/images/mpi-logos.svg","sortingKey":1508495293789,"metadata":[{"key":"key","type":"string","value":"value"},{"key":"number","type":"number","value":42},{"key":"list","type":"string[]","value":["a","b","c"]}],"isUnreported":false,"tags":[],"folderId":"570b9f4e4bb848d0885ea917","publication":null,"usedStorageBytes":0}]
>>>>>>> 9d65d3f3
        compression: none
  - request:
      method: GET
      path: /api/v11/datasets/59e9cfbdba632ac2ab8b23b5
      headers:
        host: localhost:9000
        accept: '*/*'
        accept-encoding: gzip, deflate
        connection: keep-alive
        user-agent: python-httpx/0.27.2
        x-auth-token: >-
          1b88db86331a38c21a0b235794b9e459856490d70408bcffb767f64ade0f83d2bdb4c4e181b9a9a30cdece7cb7c65208cc43b6c1bb5987f5ece00d348b1a905502a266f8fc64f0371cd6559393d72e031d0c2d0cabad58cccf957bb258bc86f05b5dc3d4fff3d5e3d9c0389a6027d861a21e78e3222fb6c5b7944520ef21761e
      body:
        encoding: utf8
        data: ''
        compression: none
    response:
      status:
        code: 200
      headers:
        cache-control: no-cache
        referrer-policy: origin-when-cross-origin, strict-origin-when-cross-origin
        x-permitted-cross-domain-policies: master-only
<<<<<<< HEAD
        date: Tue, 16 Sep 2025 08:16:49 GMT
        connection: close
=======
        date: Thu, 11 Sep 2025 11:47:30 GMT
>>>>>>> 9d65d3f3
        content-type: application/json
        content-length: '3236'
      body:
        encoding: utf8
        data: >-
<<<<<<< HEAD
          {"id":"59e9cfbdba632ac2ab8b23b5","name":"l4_sample","dataSource":{"id":{"name":"l4_sample","team":"Organization_X"},"dataLayers":[{"name":"color","elementClass":"uint8","category":"color","dataFormat":"wkw","resolutions":[[1,1,1],[2,2,1],[4,4,1],[8,8,2],[16,16,4]],"mags":[{"mag":[1,1,1],"path":"/Users/valentin/Documents/scalableminds/webknossos/binaryData/Organization_X/l4_sample/color/1"},{"mag":[2,2,1],"path":"/Users/valentin/Documents/scalableminds/webknossos/binaryData/Organization_X/l4_sample/color/2-2-1"},{"mag":[4,4,1],"path":"/Users/valentin/Documents/scalableminds/webknossos/binaryData/Organization_X/l4_sample/color/4-4-1"},{"mag":[8,8,2],"path":"/Users/valentin/Documents/scalableminds/webknossos/binaryData/Organization_X/l4_sample/color/8-8-2"},{"mag":[16,16,4],"path":"/Users/valentin/Documents/scalableminds/webknossos/binaryData/Organization_X/l4_sample/color/16-16-4"}],"defaultViewConfiguration":{"color":[255,0,0]},"numChannels":1,"boundingBox":{"topLeft":[3072,3072,512],"width":1024,"height":1024,"depth":1024}},{"largestSegmentId":2504697,"name":"segmentation","elementClass":"uint32","category":"segmentation","dataFormat":"wkw","resolutions":[[1,1,1],[2,2,1],[4,4,1],[8,8,2],[16,16,4]],"attachments":{"meshes":[{"name":"meshfile_4-4-1","path":"/Users/valentin/Documents/scalableminds/webknossos/binaryData/Organization_X/l4_sample-59e9cfbdba632ac2ab8b23b5/segmentation/meshes/meshfile_4-4-1","dataFormat":"zarr3"}],"agglomerates":[],"connectomes":[]},"mags":[{"mag":[1,1,1],"path":"/Users/valentin/Documents/scalableminds/webknossos/binaryData/Organization_X/l4_sample/segmentation/1"},{"mag":[2,2,1],"path":"/Users/valentin/Documents/scalableminds/webknossos/binaryData/Organization_X/l4_sample/segmentation/2-2-1"},{"mag":[4,4,1],"path":"/Users/valentin/Documents/scalableminds/webknossos/binaryData/Organization_X/l4_sample/segmentation/4-4-1"},{"mag":[8,8,2],"path":"/Users/valentin/Documents/scalableminds/webknossos/binaryData/Organization_X/l4_sample/segmentation/8-8-2"},{"mag":[16,16,4],"path":"/Users/valentin/Documents/scalableminds/webknossos/binaryData/Organization_X/l4_sample/segmentation/16-16-4"}],"numChannels":1,"boundingBox":{"topLeft":[3072,3072,512],"width":1024,"height":1024,"depth":1024}}],"scale":{"factor":[11.239999771118164,11.239999771118164,28],"unit":"nanometer"}},"dataStore":{"name":"localhost","url":"http://localhost:9000","allowsUpload":true,"jobsSupportedByAvailableWorkers":[],"jobsEnabled":false},"owningOrganization":"Organization_X","allowedTeams":[{"id":"570b9f4b2a7c0e3b008da6ec","name":"team_X1","organization":"Organization_X","isOrganizationTeam":true}],"allowedTeamsCumulative":[{"id":"570b9f4b2a7c0e3b008da6ec","name":"team_X1","organization":"Organization_X","isOrganizationTeam":true}],"isActive":true,"isPublic":true,"description":null,"directoryName":"l4_sample","created":1508495293789,"isEditable":true,"lastUsedByUser":1758010610203,"logoUrl":"/assets/images/mpi-logos.svg","sortingKey":1508495293789,"metadata":[{"key":"key","type":"string","value":"value"},{"key":"number","type":"number","value":42},{"key":"list","type":"string[]","value":["a","b","c"]}],"isUnreported":false,"tags":[],"folderId":"570b9f4e4bb848d0885ea917","usedStorageBytes":0}
        compression: none
  - request:
      method: POST
      path: /api/v11/userToken/generate
      headers:
        host: localhost:9000
        content-length: '0'
        accept: '*/*'
        accept-encoding: gzip, deflate
        connection: keep-alive
        user-agent: python-httpx/0.27.2
        x-auth-token: >-
          1b88db86331a38c21a0b235794b9e459856490d70408bcffb767f64ade0f83d2bdb4c4e181b9a9a30cdece7cb7c65208cc43b6c1bb5987f5ece00d348b1a905502a266f8fc64f0371cd6559393d72e031d0c2d0cabad58cccf957bb258bc86f05b5dc3d4fff3d5e3d9c0389a6027d861a21e78e3222fb6c5b7944520ef21761e
      body:
        encoding: utf8
        data: ''
        compression: none
    response:
      status:
        code: 200
      headers:
        x-powered-by: Express
        cache-control: no-cache
        referrer-policy: origin-when-cross-origin, strict-origin-when-cross-origin
        x-permitted-cross-domain-policies: master-only
        date: Tue, 16 Sep 2025 08:16:49 GMT
        connection: close
        content-type: application/json
        content-length: '34'
      body:
        encoding: utf8
        data: '{"token":"Z-MisG5CpaNYq-kmsvWiVw"}'
=======
          {"id":"59e9cfbdba632ac2ab8b23b5","name":"l4_sample","dataSource":{"id":{"name":"l4_sample","team":"Organization_X"},"dataLayers":[{"name":"color","category":"color","boundingBox":{"topLeft":[3072,3072,512],"width":1024,"height":1024,"depth":1024},"resolutions":[[1,1,1],[2,2,1],[4,4,1],[8,8,2],[16,16,4]],"elementClass":"uint8","defaultViewConfiguration":{"color":[255,0,0]}},{"name":"segmentation","category":"segmentation","boundingBox":{"topLeft":[3072,3072,512],"width":1024,"height":1024,"depth":1024},"resolutions":[[1,1,1],[2,2,1],[4,4,1],[8,8,2],[16,16,4]],"elementClass":"uint32","largestSegmentId":2504697}],"scale":{"factor":[11.239999771118164,11.239999771118164,28],"unit":"nanometer"}},"dataStore":{"name":"localhost","url":"http://localhost:9000","allowsUpload":true,"jobsSupportedByAvailableWorkers":[],"jobsEnabled":false},"owningOrganization":"Organization_X","allowedTeams":[{"id":"570b9f4b2a7c0e3b008da6ec","name":"team_X1","organization":"Organization_X","isOrganizationTeam":true}],"allowedTeamsCumulative":[{"id":"570b9f4b2a7c0e3b008da6ec","name":"team_X1","organization":"Organization_X","isOrganizationTeam":true}],"isActive":true,"isPublic":true,"description":null,"directoryName":"l4_sample","created":1508495293789,"isEditable":true,"lastUsedByUser":1757591251723,"logoUrl":"/assets/images/mpi-logos.svg","sortingKey":1508495293789,"metadata":[{"key":"key","type":"string","value":"value"},{"key":"number","type":"number","value":42},{"key":"list","type":"string[]","value":["a","b","c"]}],"isUnreported":false,"tags":[],"folderId":"570b9f4e4bb848d0885ea917","publication":null,"usedStorageBytes":0}
>>>>>>> 9d65d3f3
        compression: none
  - request:
      method: GET
      path: >-
        /data/v11/datasets/59e9cfbdba632ac2ab8b23b5/layers/color/data?mag=1-1-1&x=3457&y=3323&z=1204&width=10&height=10&depth=10
      headers:
        host: localhost:9000
        accept: '*/*'
        accept-encoding: gzip, deflate
        connection: keep-alive
        user-agent: python-httpx/0.27.2
<<<<<<< HEAD
        x-auth-token: Z-MisG5CpaNYq-kmsvWiVw
=======
        x-auth-token: >-
          1b88db86331a38c21a0b235794b9e459856490d70408bcffb767f64ade0f83d2bdb4c4e181b9a9a30cdece7cb7c65208cc43b6c1bb5987f5ece00d348b1a905502a266f8fc64f0371cd6559393d72e031d0c2d0cabad58cccf957bb258bc86f05b5dc3d4fff3d5e3d9c0389a6027d861a21e78e3222fb6c5b7944520ef21761e
>>>>>>> 9d65d3f3
      body:
        encoding: utf8
        data: ''
        compression: none
    response:
      status:
        code: 200
      headers:
        cache-control: no-cache
        missing-buckets: '[]'
        referrer-policy: origin-when-cross-origin, strict-origin-when-cross-origin
        access-control-max-age: '600'
        access-control-allow-origin: '*'
        access-control-expose-headers: MISSING-BUCKETS
        x-permitted-cross-domain-policies: master-only
<<<<<<< HEAD
        date: Tue, 16 Sep 2025 08:16:49 GMT
        connection: close
=======
        date: Thu, 11 Sep 2025 11:47:30 GMT
>>>>>>> 9d65d3f3
        content-type: application/octet-stream
        content-length: '1000'
      body:
        encoding: base64
        data: >-
          npeinYt6hHRkZo2fjpeWhnhhbWmEoKCli4CEZ3JgkZWjk5iHe2lnaaeXlJmnkJB0aWKUq5eTkIePkm9nopuNh5aZpImBb6OaiZianJ2gjH2QjZyZkaWUio2Om4+ek4yGiIqFl5GGpJiLiW53anKMmI9+l5KKbmJsnpuclpZ/gHhveKOnp6SIg4N6dXuglY2Qg4KShGyFn4+YkZuXlIeGhqGLlJKNlJN/lJSNg4mCn5uPiI2NjH+VopiQfJKKh4SUkJuNqKCYiYGXjZigmY6IhnZajaGHnomTi4J4ZpGRn5+FmYWZjny+ipGUiImOjpB6c5WDnYmYjZGMlZ6dk5SLmYCgmIpojYqWkZyckY+MkHyRio6OnYqXoYOGhJaTkpOVlJiIkJeSkYeIj4qViZ6UipiLkpmRh46TmYyNiaCRmY2Ll5mZj5agsY2Ijn6YjYmSnI+Uj5KMi5OPoI+bmZOKnYSXpY2Zj5SPlJeJiaCVipWDlYiMlo6AkY2UiKiDm4SNk5KjiJ2JmoqSmJabjZuRhI2Jh56akZKWmJmQjY2SkIWcmZCClpKVnp2Nj6WTl4SQmJKjpKajqJqado2LjY+SqZKYdoaKjpyZk5ihoHKLg52OnY6UmZKFipCDnJ2JoZ2VkIiFlJGZjZOhiYSAjIWfmIWIhoOHkYqdkY6ihqOblnmZj6Kbl6GTnJeQnJmfopqRo5iRkY2OoqOVnKKPfX+Lm42Wlp2noXSSg5GVoKKUkKR6mYORoYeUiIqXeICFjoiUhpqkjW5wfZOQlJOUlINkYmuCiomJdIZ7jX5plZWVjJ+iqIR2gY+MkIaLnp5ve5ORkYKUkKSbeX5yhIaRg5elnHZ/g3aLhouYm5NcY39wfoh/l5Z9bmNxfHuLhYSLgF58WF2AdW55gnhmal5we29samp2c3Jre19wZV14Z3J+fombhZeSmJ9zdoaGjJyZnZWfend4gJCDkJKFoX1kdIGYnZF/mJRjdHFzcoeMkp+SaGRpa3Bwc4Z+eXtzaXlwd3dzjHd2emFjaXBjaX98h4SBT2BqZ2drZIV6gmljdlhgW1pPZWZ/l4Kqm5KNd3RoYZWdlIeJkW9ycHB6f4R5p5J2bWl4cIB9iYWXdXRwW12EdnKIj42DeXJiTWFrenaBkYF5a2VqV2Fwnn6VdXBvbGxmZY6OgX1wiIdvf2+RlIuShYaDb3d+clhic4J+f4uDjHpvXl1me3qIl4+FgH5rYmSCdICCjomIdmxvYXGBiJKdkmZybWpigHWaoItvcV5pd2FrhYWMh4Z2bnVUcp59dXN4hYmLcXGDc1iQboyEg3eQgcylg5OJgo2Ggw==
  - request:
      method: GET
      path: >-
        /data/v11/datasets/59e9cfbdba632ac2ab8b23b5/layers/color/data?mag=2-2-1&x=3456&y=3322&z=1204&width=6&height=6&depth=10
      headers:
        host: localhost:9000
        accept: '*/*'
        accept-encoding: gzip, deflate
        connection: keep-alive
        user-agent: python-httpx/0.27.2
<<<<<<< HEAD
        x-auth-token: Z-MisG5CpaNYq-kmsvWiVw
=======
        x-auth-token: >-
          1b88db86331a38c21a0b235794b9e459856490d70408bcffb767f64ade0f83d2bdb4c4e181b9a9a30cdece7cb7c65208cc43b6c1bb5987f5ece00d348b1a905502a266f8fc64f0371cd6559393d72e031d0c2d0cabad58cccf957bb258bc86f05b5dc3d4fff3d5e3d9c0389a6027d861a21e78e3222fb6c5b7944520ef21761e
>>>>>>> 9d65d3f3
      body:
        encoding: utf8
        data: ''
        compression: none
    response:
      status:
        code: 200
      headers:
        cache-control: no-cache
        missing-buckets: '[]'
        referrer-policy: origin-when-cross-origin, strict-origin-when-cross-origin
        access-control-max-age: '600'
        access-control-allow-origin: '*'
        access-control-expose-headers: MISSING-BUCKETS
        x-permitted-cross-domain-policies: master-only
<<<<<<< HEAD
        date: Tue, 16 Sep 2025 08:16:49 GMT
        connection: close
=======
        date: Thu, 11 Sep 2025 11:47:30 GMT
>>>>>>> 9d65d3f3
        content-type: application/octet-stream
        content-length: '360'
      body:
        encoding: base64
        data: >-
          lZ2cf2Rkjp+WgmpqlZaYi2linZmRlIVqmpOYnIyEkI+Mi4+clY2Oe2pimJmWhW5rnp6Mg3d+oJGRlIaFkIabj4uSiJGNnJSbm4ibiXhjkZiTj4hym42OjY+Df5CSmpSLhYWQkpSbgo6QiouKkJCLkpN3kJiOm5WHjIuOl5aRjZCbkZGUhZGNkY6ckI+XkJCHi4iZjpeOjY+XjpaUho6Pm6WZfIiVlpidg4mSk5+WeoaDhYF9iY6Qk5SPkZScmpqagoyUlp+deoqTmo2hcH6Pk5eLaWyCiHx+hn6Vk52mcn6Qi5eccn6FiJmQbmp7hpCBbGR1bnF1h2lmaGtudYCRkJicdXeJlJOhdHJ6jpWPeGlwdYKFgn1haGpwiH9ja2FiYmWFmZOSc3F1jIiYe25mfoaOjYJuY2Z1lIdye21kio+IhnOAaGZ6h5GbgHZkeoSAjY1va3hzjIt7a2tojHR1h32Lh5OOh4Z+
  - request:
      method: GET
      path: >-
        /data/v11/datasets/59e9cfbdba632ac2ab8b23b5/layers/color/data?mag=4-4-1&x=3456&y=3320&z=1204&width=3&height=4&depth=10
      headers:
        host: localhost:9000
        accept: '*/*'
        accept-encoding: gzip, deflate
        connection: keep-alive
        user-agent: python-httpx/0.27.2
<<<<<<< HEAD
        x-auth-token: Z-MisG5CpaNYq-kmsvWiVw
=======
        x-auth-token: >-
          1b88db86331a38c21a0b235794b9e459856490d70408bcffb767f64ade0f83d2bdb4c4e181b9a9a30cdece7cb7c65208cc43b6c1bb5987f5ece00d348b1a905502a266f8fc64f0371cd6559393d72e031d0c2d0cabad58cccf957bb258bc86f05b5dc3d4fff3d5e3d9c0389a6027d861a21e78e3222fb6c5b7944520ef21761e
>>>>>>> 9d65d3f3
      body:
        encoding: utf8
        data: ''
        compression: none
    response:
      status:
        code: 200
      headers:
        cache-control: no-cache
        missing-buckets: '[]'
        referrer-policy: origin-when-cross-origin, strict-origin-when-cross-origin
        access-control-max-age: '600'
        access-control-allow-origin: '*'
        access-control-expose-headers: MISSING-BUCKETS
        x-permitted-cross-domain-policies: master-only
<<<<<<< HEAD
        date: Tue, 16 Sep 2025 08:16:49 GMT
        connection: close
=======
        date: Thu, 11 Sep 2025 11:47:31 GMT
>>>>>>> 9d65d3f3
        content-type: application/octet-stream
        content-length: '120'
      body:
        encoding: base64
        data: >-
          mYlllZBpmZaEj46VloRnm4hykJKIjZGVl4pplI6FhZKUgYmCkZF+jpKTjpGSh4qCiZSSjZOXhZSadn53jpWPjpibfJOSanl1iZObeImYa3h7fmdugpCXdIuUemx5iW5kcYiTcnmLinBpjod6a4iWhm18i3h0kop3
  - request:
      method: GET
      path: >-
        /data/v11/datasets/59e9cfbdba632ac2ab8b23b5/layers/color/data?mag=8-8-2&x=3456&y=3320&z=1204&width=2&height=2&depth=5
      headers:
        host: localhost:9000
        accept: '*/*'
        accept-encoding: gzip, deflate
        connection: keep-alive
        user-agent: python-httpx/0.27.2
<<<<<<< HEAD
        x-auth-token: Z-MisG5CpaNYq-kmsvWiVw
=======
        x-auth-token: >-
          1b88db86331a38c21a0b235794b9e459856490d70408bcffb767f64ade0f83d2bdb4c4e181b9a9a30cdece7cb7c65208cc43b6c1bb5987f5ece00d348b1a905502a266f8fc64f0371cd6559393d72e031d0c2d0cabad58cccf957bb258bc86f05b5dc3d4fff3d5e3d9c0389a6027d861a21e78e3222fb6c5b7944520ef21761e
>>>>>>> 9d65d3f3
      body:
        encoding: utf8
        data: ''
        compression: none
    response:
      status:
        code: 200
      headers:
        cache-control: no-cache
        missing-buckets: '[]'
        referrer-policy: origin-when-cross-origin, strict-origin-when-cross-origin
        access-control-max-age: '600'
        access-control-allow-origin: '*'
        access-control-expose-headers: MISSING-BUCKETS
        x-permitted-cross-domain-policies: master-only
<<<<<<< HEAD
        date: Tue, 16 Sep 2025 08:16:49 GMT
        connection: close
=======
        date: Thu, 11 Sep 2025 11:47:31 GMT
>>>>>>> 9d65d3f3
        content-type: application/octet-stream
        content-length: '20'
      body:
        encoding: base64
        data: kmaQiJFpiYSQkn1/iZJzdXWPing=
  - request:
      method: GET
      path: >-
        /data/v11/datasets/59e9cfbdba632ac2ab8b23b5/layers/color/data?mag=16-16-4&x=3456&y=3312&z=1204&width=1&height=2&depth=3
      headers:
        host: localhost:9000
        accept: '*/*'
        accept-encoding: gzip, deflate
        connection: keep-alive
        user-agent: python-httpx/0.27.2
<<<<<<< HEAD
        x-auth-token: Z-MisG5CpaNYq-kmsvWiVw
=======
        x-auth-token: >-
          1b88db86331a38c21a0b235794b9e459856490d70408bcffb767f64ade0f83d2bdb4c4e181b9a9a30cdece7cb7c65208cc43b6c1bb5987f5ece00d348b1a905502a266f8fc64f0371cd6559393d72e031d0c2d0cabad58cccf957bb258bc86f05b5dc3d4fff3d5e3d9c0389a6027d861a21e78e3222fb6c5b7944520ef21761e
>>>>>>> 9d65d3f3
      body:
        encoding: utf8
        data: ''
        compression: none
    response:
      status:
        code: 200
      headers:
        cache-control: no-cache
        missing-buckets: '[]'
        referrer-policy: origin-when-cross-origin, strict-origin-when-cross-origin
        access-control-max-age: '600'
        access-control-allow-origin: '*'
        access-control-expose-headers: MISSING-BUCKETS
        x-permitted-cross-domain-policies: master-only
<<<<<<< HEAD
        date: Tue, 16 Sep 2025 08:16:50 GMT
        connection: close
=======
        date: Thu, 11 Sep 2025 11:47:31 GMT
>>>>>>> 9d65d3f3
        content-type: application/octet-stream
        content-length: '6'
      body:
        encoding: base64
        data: b36Qfo+E
  - request:
      method: GET
      path: >-
        /data/v11/datasets/59e9cfbdba632ac2ab8b23b5/layers/segmentation/data?mag=1-1-1&x=3457&y=3323&z=1204&width=10&height=10&depth=10
      headers:
        host: localhost:9000
        accept: '*/*'
        accept-encoding: gzip, deflate
        connection: keep-alive
        user-agent: python-httpx/0.27.2
<<<<<<< HEAD
        x-auth-token: Z-MisG5CpaNYq-kmsvWiVw
=======
        x-auth-token: >-
          1b88db86331a38c21a0b235794b9e459856490d70408bcffb767f64ade0f83d2bdb4c4e181b9a9a30cdece7cb7c65208cc43b6c1bb5987f5ece00d348b1a905502a266f8fc64f0371cd6559393d72e031d0c2d0cabad58cccf957bb258bc86f05b5dc3d4fff3d5e3d9c0389a6027d861a21e78e3222fb6c5b7944520ef21761e
>>>>>>> 9d65d3f3
      body:
        encoding: utf8
        data: ''
        compression: none
    response:
      status:
        code: 200
      headers:
        cache-control: no-cache
        missing-buckets: '[]'
        referrer-policy: origin-when-cross-origin, strict-origin-when-cross-origin
        access-control-max-age: '600'
        access-control-allow-origin: '*'
        access-control-expose-headers: MISSING-BUCKETS
        x-permitted-cross-domain-policies: master-only
<<<<<<< HEAD
        date: Tue, 16 Sep 2025 08:16:50 GMT
        connection: close
=======
        date: Thu, 11 Sep 2025 11:47:31 GMT
>>>>>>> 9d65d3f3
        content-type: application/octet-stream
        content-length: '4000'
      body:
        encoding: base64
        data: >-
          gBcAAIAXAACAFwAAgBcAAIAXAACAFwAAgBcAAIAXAACAFwAAgBcAAIAXAACAFwAAgBcAAIAXAACAFwAAgBcAAIAXAACAFwAAgBcAAIAXAACAFwAAgBcAAIAXAACAFwAAgBcAAIAXAACAFwAAgBcAAIAXAACAFwAAgBcAAIAXAACAFwAAgBcAAIAXAACAFwAAgBcAAIAXAACAFwAAgBcAAIAXAACAFwAAgBcAAIAXAACAFwAAgBcAAIAXAACAFwAAgBcAAIAXAACAFwAAgBcAAIAXAACAFwAAgBcAAIAXAACAFwAAgBcAAIAXAACAFwAAgBcAAIAXAACAFwAAgBcAAIAXAACAFwAAgBcAAIAXAACAFwAAgBcAAIAXAACAFwAAgBcAAIAXAACAFwAAgBcAAIAXAACAFwAAgBcAAIAXAACAFwAAgBcAAIAXAACAFwAAgBcAAIAXAACAFwAAgBcAAIAXAACAFwAAgBcAAIAXAACAFwAAgBcAAIAXAACAFwAAgBcAAIAXAACAFwAAgBcAAIAXAACAFwAAgBcAAIAXAACAFwAAgBcAAIAXAACAFwAAgBcAAIAXAACAFwAAgBcAAIAXAACAFwAAgBcAAIAXAACAFwAAgBcAAIAXAACAFwAAgBcAAIAXAACAFwAAgBcAAIAXAACAFwAAgBcAAIAXAACAFwAAgBcAAIAXAACAFwAAgBcAAIAXAACAFwAAgBcAAIAXAACAFwAAgBcAAIAXAACAFwAAgBcAAIAXAACAFwAAgBcAAIAXAACAFwAAgBcAAIAXAACAFwAAgBcAAIAXAACAFwAAgBcAAIAXAACAFwAAgBcAAIAXAACAFwAAgBcAAIAXAACAFwAAgBcAAIAXAACAFwAAgBcAAIAXAACAFwAAgBcAAIAXAACAFwAAgBcAAIAXAACAFwAAgBcAAIAXAACAFwAAgBcAAIAXAACAFwAAgBcAAIAXAACAFwAAgBcAAIAXAACAFwAAgBcAAIAXAACAFwAAgBcAAIAXAACAFwAAgBcAAIAXAACAFwAAgBcAAIAXAACAFwAAgBcAAIAXAACAFwAAgBcAAIAXAACAFwAAgBcAAIAXAACAFwAAgBcAAIAXAACAFwAAgBcAAIAXAACAFwAAgBcAAIAXAACAFwAAgBcAAIAXAACAFwAAgBcAAIAXAACAFwAAgBcAAIAXAACAFwAAgBcAAIAXAACAFwAAgBcAAIAXAACAFwAAgBcAAIAXAACAFwAAgBcAAIAXAACAFwAAgBcAAIAXAACAFwAAgBcAAIAXAACAFwAAgBcAAIAXAACAFwAAgBcAAIAXAACAFwAAgBcAAIAXAACAFwAAgBcAAIAXAACAFwAAgBcAAIAXAACAFwAAgBcAAIAXAACAFwAAgBcAAIAXAACAFwAAgBcAAIAXAACAFwAAgBcAAIAXAACAFwAAgBcAAIAXAACAFwAAgBcAAIAXAACAFwAAgBcAAIAXAACAFwAAgBcAAIAXAACAFwAAgBcAAIAXAACAFwAAgBcAAIAXAACAFwAAgBcAAIAXAACAFwAAgBcAAIAXAACAFwAAgBcAAIAXAACAFwAAgBcAAIAXAACAFwAAgBcAAIAXAACAFwAAgBcAAIAXAACAFwAAgBcAAIAXAACAFwAAgBcAAIAXAACAFwAAgBcAAIAXAACAFwAAgBcAAIAXAACAFwAAgBcAAIAXAACAFwAAgBcAAIAXAACAFwAAgBcAAIAXAACAFwAAgBcAAIAXAACAFwAAgBcAAIAXAACAFwAAgBcAAIAXAACAFwAAgBcAAIAXAACAFwAAgBcAAIAXAACAFwAAgBcAAIAXAACAFwAAgBcAAIAXAACAFwAAgBcAAIAXAACAFwAAgBcAAIAXAACAFwAAgBcAAIAXAACAFwAAgBcAAIAXAACAFwAAgBcAAIAXAACAFwAAgBcAAIAXAACAFwAAgBcAAIAXAACAFwAAgBcAAIAXAACAFwAAgBcAAIAXAACAFwAAgBcAAIAXAACAFwAAgBcAAIAXAACAFwAAgBcAAIAXAACAFwAAgBcAAIAXAACAFwAAgBcAAIAXAACAFwAAgBcAAIAXAACAFwAAgBcAAIAXAACAFwAAgBcAAIAXAACAFwAAgBcAAIAXAACAFwAAgBcAAIAXAACAFwAAgBcAAIAXAACAFwAAgBcAAIAXAACAFwAAgBcAAIAXAACAFwAAgBcAAIAXAACAFwAAgBcAAIAXAACAFwAAgBcAAIAXAACAFwAAgBcAAIAXAACAFwAAgBcAAIAXAACAFwAAgBcAAIAXAACAFwAAgBcAAIAXAACAFwAAgBcAAIAXAACAFwAAgBcAAIAXAACAFwAAgBcAAIAXAACAFwAAgBcAAIAXAACAFwAAgBcAAIAXAACAFwAAgBcAAIAXAACAFwAAgBcAAIAXAACAFwAAgBcAAIAXAACAFwAAgBcAAIAXAACAFwAAgBcAAIAXAACAFwAAgBcAAIAXAACAFwAAgBcAAIAXAACAFwAAgBcAAIAXAACAFwAAgBcAAIAXAACAFwAAgBcAAIAXAACAFwAAgBcAAIAXAACAFwAAgBcAAIAXAACAFwAAgBcAAIAXAACAFwAAgBcAAIAXAACAFwAAgBcAAIAXAACAFwAAgBcAAIAXAACAFwAAgBcAAIAXAACAFwAAgBcAAIAXAACAFwAAgBcAAIAXAACAFwAAgBcAAIAXAACAFwAAgBcAAIAXAACAFwAAgBcAAIAXAACAFwAAgBcAAIAXAACAFwAAgBcAAIAXAACAFwAAgBcAAIAXAACAFwAAgBcAAIAXAACAFwAAgBcAAIAXAACAFwAAgBcAAIAXAACAFwAAgBcAAIAXAACAFwAAgBcAAIAXAACAFwAAgBcAAIAXAACAFwAAgBcAAIAXAACAFwAAgBcAAIAXAACAFwAAgBcAAIAXAACAFwAAgBcAAIAXAACAFwAAgBcAAIAXAACAFwAAgBcAAIAXAACAFwAAgBcAAIAXAACAFwAAgBcAAIAXAACAFwAAgBcAAIAXAACAFwAAgBcAAIAXAACAFwAAgBcAAIAXAACAFwAAgBcAAIAXAACAFwAAgBcAAIAXAACAFwAAgBcAAIAXAACAFwAAgBcAAIAXAACAFwAAgBcAAIAXAACAFwAAgBcAAIAXAACAFwAAgBcAAIAXAACAFwAAgBcAAIAXAACAFwAAgBcAAIAXAACAFwAAgBcAAIAXAACAFwAAgBcAAIAXAACAFwAAgBcAAIAXAACAFwAAgBcAAIAXAACAFwAAgBcAAIAXAACAFwAAgBcAAIAXAACAFwAAgBcAAIAXAACAFwAAgBcAAIAXAACAFwAAgBcAAIAXAACAFwAAgBcAAIAXAACAFwAAgBcAAIAXAACAFwAAgBcAAIAXAACAFwAAgBcAAIAXAACAFwAAgBcAAIAXAACAFwAAgBcAAIAXAACAFwAAgBcAAIAXAACAFwAAgBcAAIAXAACAFwAAgBcAAIAXAACAFwAAgBcAAIAXAACAFwAA6LcAAIAXAACAFwAAgBcAAIAXAACAFwAAgBcAAIAXAACAFwAAgBcAAOi3AADotwAAgBcAAIAXAACAFwAAgBcAAIAXAACAFwAAgBcAAIAXAADotwAA6LcAAOi3AACAFwAAgBcAAIAXAACAFwAAgBcAAIAXAACAFwAA6LcAAOi3AADotwAA6LcAAIAXAACAFwAAgBcAAIAXAACAFwAAgBcAAIAXAACAFwAAgBcAAIAXAACAFwAAgBcAAIAXAACAFwAAgBcAAIAXAACAFwAAgBcAAIAXAACAFwAAgBcAAIAXAACAFwAAgBcAAIAXAACAFwAAgBcAAIAXAACAFwAAgBcAAIAXAACAFwAAgBcAAIAXAACAFwAAgBcAAOi3AACAFwAAgBcAAIAXAACAFwAAgBcAAIAXAACAFwAAgBcAAIAXAADotwAA6LcAAIAXAACAFwAAgBcAAIAXAACAFwAAgBcAAIAXAACAFwAA6LcAAOi3AADotwAAgBcAAIAXAACAFwAAgBcAAIAXAACAFwAAgBcAAOi3AADotwAA6LcAAOi3AACAFwAAgBcAAIAXAACAFwAAgBcAAIAXAADotwAA6LcAAOi3AADotwAA6LcAAIAXAACAFwAAgBcAAIAXAACAFwAA6LcAAOi3AADotwAA6LcAAOi3AADotwAA6LcAAOi3AADotwAA6LcAAOi3AADotwAA6LcAAOi3AADotwAA6LcAAOi3AADotwAA6LcAAOi3AACAFwAAgBcAAIAXAACAFwAAgBcAAIAXAACAFwAAgBcAAIAXAACAFwAA6LcAAIAXAACAFwAAgBcAAIAXAACAFwAAgBcAAIAXAACAFwAAgBcAAOi3AADotwAAgBcAAIAXAACAFwAAgBcAAIAXAACAFwAAgBcAAIAXAADotwAA6LcAAOi3AACAFwAAgBcAAIAXAACAFwAAgBcAAIAXAACAFwAA6LcAAOi3AADotwAA6LcAAIAXAACAFwAAgBcAAIAXAACAFwAAgBcAAOi3AADotwAA6LcAAOi3AADotwAAgBcAAIAXAACAFwAAgBcAAIAXAADotwAA6LcAAOi3AADotwAA6LcAAOi3AADotwAAgBcAAIAXAACAFwAA6LcAAOi3AADotwAA6LcAAOi3AADotwAA6LcAAOi3AADotwAA6LcAAOi3AADotwAA6LcAAOi3AADotwAA6LcAAOi3AADotwAA6LcAAOi3AADotwAA6LcAAOi3AADotwAA6LcAAOi3AADotwAA6LcAAOi3AADotwAA6LcAAOi3AACAFwAAgBcAAIAXAACAFwAAgBcAAIAXAACAFwAAgBcAAOi3AADotwAA6LcAAIAXAACAFwAAgBcAAIAXAACAFwAAgBcAAIAXAADotwAA6LcAAOi3AADotwAAgBcAAIAXAACAFwAAgBcAAIAXAACAFwAA6LcAAOi3AADotwAA6LcAAOi3AACAFwAAgBcAAIAXAACAFwAAgBcAAOi3AADotwAA6LcAAOi3AADotwAA6LcAAIAXAACAFwAAgBcAAIAXAADotwAA6LcAAOi3AADotwAA6LcAAOi3AADotwAA6LcAAOi3AADotwAA6LcAAOi3AADotwAA6LcAAOi3AADotwAA6LcAAOi3AADotwAA6LcAAOi3AADotwAA6LcAAOi3AADotwAA6LcAAOi3AADotwAA6LcAAOi3AADotwAA6LcAAOi3AADotwAA6LcAAOi3AADotwAA6LcAAOi3AADotwAA6LcAAOi3AADotwAA6LcAAOi3AADotwAA6LcAAOi3AADotwAA6LcAAA==
  - request:
      method: GET
      path: >-
        /data/v11/datasets/59e9cfbdba632ac2ab8b23b5/layers/segmentation/data?mag=2-2-1&x=3456&y=3322&z=1204&width=6&height=6&depth=10
      headers:
        host: localhost:9000
        accept: '*/*'
        accept-encoding: gzip, deflate
        connection: keep-alive
        user-agent: python-httpx/0.27.2
<<<<<<< HEAD
        x-auth-token: Z-MisG5CpaNYq-kmsvWiVw
=======
        x-auth-token: >-
          1b88db86331a38c21a0b235794b9e459856490d70408bcffb767f64ade0f83d2bdb4c4e181b9a9a30cdece7cb7c65208cc43b6c1bb5987f5ece00d348b1a905502a266f8fc64f0371cd6559393d72e031d0c2d0cabad58cccf957bb258bc86f05b5dc3d4fff3d5e3d9c0389a6027d861a21e78e3222fb6c5b7944520ef21761e
>>>>>>> 9d65d3f3
      body:
        encoding: utf8
        data: ''
        compression: none
    response:
      status:
        code: 200
      headers:
        cache-control: no-cache
        missing-buckets: '[]'
        referrer-policy: origin-when-cross-origin, strict-origin-when-cross-origin
        access-control-max-age: '600'
        access-control-allow-origin: '*'
        access-control-expose-headers: MISSING-BUCKETS
        x-permitted-cross-domain-policies: master-only
<<<<<<< HEAD
        date: Tue, 16 Sep 2025 08:16:50 GMT
        connection: close
=======
        date: Thu, 11 Sep 2025 11:47:31 GMT
>>>>>>> 9d65d3f3
        content-type: application/octet-stream
        content-length: '1440'
      body:
        encoding: base64
        data: >-
          gBcAAIAXAACAFwAAgBcAAIAXAACAFwAAgBcAAIAXAACAFwAAgBcAAIAXAACAFwAAgBcAAIAXAACAFwAAgBcAAIAXAACAFwAAgBcAAIAXAACAFwAAgBcAAIAXAACAFwAAgBcAAIAXAACAFwAAgBcAAIAXAACAFwAAgBcAAIAXAACAFwAAgBcAAIAXAACAFwAAgBcAAIAXAACAFwAAgBcAAIAXAACAFwAAgBcAAIAXAACAFwAAgBcAAIAXAACAFwAAgBcAAIAXAACAFwAAgBcAAIAXAACAFwAAgBcAAIAXAACAFwAAgBcAAIAXAACAFwAAgBcAAIAXAACAFwAAgBcAAIAXAACAFwAAgBcAAIAXAACAFwAAgBcAAIAXAACAFwAAgBcAAIAXAACAFwAAgBcAAIAXAACAFwAAgBcAAIAXAACAFwAAgBcAAIAXAACAFwAAgBcAAIAXAACAFwAAgBcAAIAXAACAFwAAgBcAAIAXAACAFwAAgBcAAIAXAACAFwAAgBcAAIAXAACAFwAAgBcAAIAXAACAFwAAgBcAAIAXAACAFwAAgBcAAIAXAACAFwAAgBcAAIAXAACAFwAAgBcAAIAXAACAFwAAgBcAAIAXAACAFwAAgBcAAIAXAACAFwAAgBcAAIAXAACAFwAAgBcAAIAXAACAFwAAgBcAAIAXAACAFwAAgBcAAIAXAACAFwAAgBcAAIAXAACAFwAAgBcAAIAXAACAFwAAgBcAAIAXAACAFwAAgBcAAIAXAACAFwAAgBcAAIAXAACAFwAAgBcAAIAXAACAFwAAgBcAAIAXAACAFwAAgBcAAIAXAACAFwAAgBcAAIAXAACAFwAAgBcAAIAXAACAFwAAgBcAAIAXAACAFwAAgBcAAIAXAACAFwAAgBcAAIAXAACAFwAAgBcAAIAXAACAFwAAgBcAAIAXAACAFwAAgBcAAIAXAACAFwAAgBcAAIAXAACAFwAAgBcAAIAXAACAFwAAgBcAAIAXAACAFwAAgBcAAIAXAACAFwAAgBcAAIAXAACAFwAAgBcAAIAXAACAFwAAgBcAAIAXAACAFwAAgBcAAIAXAACAFwAAgBcAAIAXAACAFwAAgBcAAIAXAACAFwAA6LcAAIAXAACAFwAAgBcAAIAXAACAFwAAgBcAAIAXAACAFwAAgBcAAIAXAACAFwAAgBcAAIAXAACAFwAAgBcAAIAXAACAFwAAgBcAAIAXAACAFwAAgBcAAIAXAACAFwAA6LcAAIAXAACAFwAAgBcAAIAXAACAFwAA6LcAAOi3AACAFwAAgBcAAIAXAACAFwAA6LcAAOi3AADotwAAgBcAAIAXAACAFwAAgBcAAIAXAACAFwAAgBcAAIAXAACAFwAAgBcAAIAXAACAFwAAgBcAAIAXAACAFwAA6LcAAIAXAACAFwAAgBcAAIAXAACAFwAA6LcAAOi3AACAFwAAgBcAAIAXAACAFwAA6LcAAOi3AADotwAAgBcAAIAXAACAFwAA6LcAAOi3AADotwAA6LcAAOi3AADotwAAgBcAAIAXAACAFwAAgBcAAIAXAACAFwAA6LcAAIAXAACAFwAAgBcAAIAXAACAFwAA6LcAAOi3AACAFwAAgBcAAIAXAACAFwAA6LcAAOi3AADotwAAgBcAAIAXAACAFwAA6LcAAOi3AADotwAA6LcAAOi3AADotwAA6LcAAOi3AADotwAA6LcAAOi3AADotwAA6LcAAIAXAACAFwAAgBcAAIAXAACAFwAA6LcAAOi3AACAFwAAgBcAAIAXAACAFwAA6LcAAOi3AADotwAAgBcAAIAXAACAFwAA6LcAAOi3AADotwAA6LcAAOi3AADotwAA6LcAAOi3AADotwAA6LcAAOi3AADotwAA6LcAAOi3AADotwAA6LcAAOi3AADotwAA
  - request:
      method: GET
      path: >-
        /data/v11/datasets/59e9cfbdba632ac2ab8b23b5/layers/segmentation/data?mag=4-4-1&x=3456&y=3320&z=1204&width=3&height=4&depth=10
      headers:
        host: localhost:9000
        accept: '*/*'
        accept-encoding: gzip, deflate
        connection: keep-alive
        user-agent: python-httpx/0.27.2
<<<<<<< HEAD
        x-auth-token: Z-MisG5CpaNYq-kmsvWiVw
=======
        x-auth-token: >-
          1b88db86331a38c21a0b235794b9e459856490d70408bcffb767f64ade0f83d2bdb4c4e181b9a9a30cdece7cb7c65208cc43b6c1bb5987f5ece00d348b1a905502a266f8fc64f0371cd6559393d72e031d0c2d0cabad58cccf957bb258bc86f05b5dc3d4fff3d5e3d9c0389a6027d861a21e78e3222fb6c5b7944520ef21761e
>>>>>>> 9d65d3f3
      body:
        encoding: utf8
        data: ''
        compression: none
    response:
      status:
        code: 200
      headers:
        cache-control: no-cache
        missing-buckets: '[]'
        referrer-policy: origin-when-cross-origin, strict-origin-when-cross-origin
        access-control-max-age: '600'
        access-control-allow-origin: '*'
        access-control-expose-headers: MISSING-BUCKETS
        x-permitted-cross-domain-policies: master-only
<<<<<<< HEAD
        date: Tue, 16 Sep 2025 08:16:50 GMT
        connection: close
=======
        date: Thu, 11 Sep 2025 11:47:32 GMT
>>>>>>> 9d65d3f3
        content-type: application/octet-stream
        content-length: '480'
      body:
        encoding: base64
        data: >-
          gBcAAIAXAACAFwAAgBcAAIAXAACAFwAAgBcAAIAXAACAFwAAgBcAAIAXAACAFwAAgBcAAIAXAACAFwAAgBcAAIAXAACAFwAAgBcAAIAXAACAFwAAgBcAAIAXAACAFwAAgBcAAIAXAACAFwAAgBcAAIAXAACAFwAAgBcAAIAXAACAFwAAgBcAAIAXAACAFwAAgBcAAIAXAACAFwAAgBcAAIAXAACAFwAAgBcAAIAXAACAFwAAgBcAAIAXAACAFwAAgBcAAIAXAACAFwAAgBcAAIAXAACAFwAAgBcAAIAXAACAFwAAgBcAAIAXAACAFwAAgBcAAIAXAACAFwAAgBcAAIAXAACAFwAAgBcAAIAXAACAFwAA6LcAAIAXAACAFwAAgBcAAIAXAACAFwAAgBcAAIAXAACAFwAA6LcAAIAXAACAFwAA6LcAAOi3AACAFwAAgBcAAIAXAACAFwAAgBcAAIAXAACAFwAA6LcAAIAXAACAFwAA6LcAAOi3AADotwAAgBcAAIAXAACAFwAA6LcAAIAXAACAFwAA6LcAAOi3AACAFwAA6LcAAOi3AADotwAAgBcAAIAXAACAFwAA6LcAAIAXAACAFwAA6LcAAOi3AADotwAA6LcAAOi3AADotwAA
  - request:
      method: GET
      path: >-
        /data/v11/datasets/59e9cfbdba632ac2ab8b23b5/layers/segmentation/data?mag=8-8-2&x=3456&y=3320&z=1204&width=2&height=2&depth=5
      headers:
        host: localhost:9000
        accept: '*/*'
        accept-encoding: gzip, deflate
        connection: keep-alive
        user-agent: python-httpx/0.27.2
<<<<<<< HEAD
        x-auth-token: Z-MisG5CpaNYq-kmsvWiVw
=======
        x-auth-token: >-
          1b88db86331a38c21a0b235794b9e459856490d70408bcffb767f64ade0f83d2bdb4c4e181b9a9a30cdece7cb7c65208cc43b6c1bb5987f5ece00d348b1a905502a266f8fc64f0371cd6559393d72e031d0c2d0cabad58cccf957bb258bc86f05b5dc3d4fff3d5e3d9c0389a6027d861a21e78e3222fb6c5b7944520ef21761e
>>>>>>> 9d65d3f3
      body:
        encoding: utf8
        data: ''
        compression: none
    response:
      status:
        code: 200
      headers:
        cache-control: no-cache
        missing-buckets: '[]'
        referrer-policy: origin-when-cross-origin, strict-origin-when-cross-origin
        access-control-max-age: '600'
        access-control-allow-origin: '*'
        access-control-expose-headers: MISSING-BUCKETS
        x-permitted-cross-domain-policies: master-only
<<<<<<< HEAD
        date: Tue, 16 Sep 2025 08:16:50 GMT
        connection: close
=======
        date: Thu, 11 Sep 2025 11:47:32 GMT
>>>>>>> 9d65d3f3
        content-type: application/octet-stream
        content-length: '80'
      body:
        encoding: base64
        data: >-
          gBcAAIAXAACAFwAAgBcAAIAXAACAFwAAgBcAAIAXAACAFwAAgBcAAIAXAACAFwAAgBcAAIAXAADotwAAgBcAAIAXAACAFwAA6LcAAOi3AAA=
  - request:
      method: GET
      path: >-
        /data/v11/datasets/59e9cfbdba632ac2ab8b23b5/layers/segmentation/data?mag=16-16-4&x=3456&y=3312&z=1204&width=1&height=2&depth=3
      headers:
        host: localhost:9000
        accept: '*/*'
        accept-encoding: gzip, deflate
        connection: keep-alive
        user-agent: python-httpx/0.27.2
<<<<<<< HEAD
        x-auth-token: Z-MisG5CpaNYq-kmsvWiVw
=======
        x-auth-token: >-
          1b88db86331a38c21a0b235794b9e459856490d70408bcffb767f64ade0f83d2bdb4c4e181b9a9a30cdece7cb7c65208cc43b6c1bb5987f5ece00d348b1a905502a266f8fc64f0371cd6559393d72e031d0c2d0cabad58cccf957bb258bc86f05b5dc3d4fff3d5e3d9c0389a6027d861a21e78e3222fb6c5b7944520ef21761e
>>>>>>> 9d65d3f3
      body:
        encoding: utf8
        data: ''
        compression: none
    response:
      status:
        code: 200
      headers:
        cache-control: no-cache
        missing-buckets: '[]'
        referrer-policy: origin-when-cross-origin, strict-origin-when-cross-origin
        access-control-max-age: '600'
        access-control-allow-origin: '*'
        access-control-expose-headers: MISSING-BUCKETS
        x-permitted-cross-domain-policies: master-only
<<<<<<< HEAD
        date: Tue, 16 Sep 2025 08:16:50 GMT
        connection: close
=======
        date: Thu, 11 Sep 2025 11:47:32 GMT
>>>>>>> 9d65d3f3
        content-type: application/octet-stream
        content-length: '24'
      body:
        encoding: base64
        data: gBcAAIAXAACAFwAA6LcAAIAXAADotwAA
  - request:
      method: GET
      path: >-
        /api/v11/datasets?isActive=true&organizationId=Organization_X&searchQuery=l4_sample
      headers:
        host: localhost:9000
        accept: '*/*'
        accept-encoding: gzip, deflate
        connection: keep-alive
        user-agent: python-httpx/0.27.2
        x-auth-token: >-
          1b88db86331a38c21a0b235794b9e459856490d70408bcffb767f64ade0f83d2bdb4c4e181b9a9a30cdece7cb7c65208cc43b6c1bb5987f5ece00d348b1a905502a266f8fc64f0371cd6559393d72e031d0c2d0cabad58cccf957bb258bc86f05b5dc3d4fff3d5e3d9c0389a6027d861a21e78e3222fb6c5b7944520ef21761e
      body:
        encoding: utf8
        data: ''
        compression: none
    response:
      status:
        code: 200
      headers:
        cache-control: no-cache
        referrer-policy: origin-when-cross-origin, strict-origin-when-cross-origin
        access-control-max-age: '600'
        access-control-allow-origin: '*'
        x-permitted-cross-domain-policies: master-only
<<<<<<< HEAD
        date: Tue, 16 Sep 2025 08:16:50 GMT
        connection: close
=======
        date: Thu, 11 Sep 2025 11:47:33 GMT
>>>>>>> 9d65d3f3
        content-type: application/json
        content-length: '3238'
      body:
        encoding: utf8
        data: >-
<<<<<<< HEAD
          [{"id":"59e9cfbdba632ac2ab8b23b5","name":"l4_sample","dataSource":{"id":{"name":"l4_sample","team":"Organization_X"},"dataLayers":[{"name":"color","elementClass":"uint8","category":"color","dataFormat":"wkw","resolutions":[[1,1,1],[2,2,1],[4,4,1],[8,8,2],[16,16,4]],"mags":[{"mag":[1,1,1],"path":"/Users/valentin/Documents/scalableminds/webknossos/binaryData/Organization_X/l4_sample/color/1"},{"mag":[2,2,1],"path":"/Users/valentin/Documents/scalableminds/webknossos/binaryData/Organization_X/l4_sample/color/2-2-1"},{"mag":[4,4,1],"path":"/Users/valentin/Documents/scalableminds/webknossos/binaryData/Organization_X/l4_sample/color/4-4-1"},{"mag":[8,8,2],"path":"/Users/valentin/Documents/scalableminds/webknossos/binaryData/Organization_X/l4_sample/color/8-8-2"},{"mag":[16,16,4],"path":"/Users/valentin/Documents/scalableminds/webknossos/binaryData/Organization_X/l4_sample/color/16-16-4"}],"defaultViewConfiguration":{"color":[255,0,0]},"numChannels":1,"boundingBox":{"topLeft":[3072,3072,512],"width":1024,"height":1024,"depth":1024}},{"largestSegmentId":2504697,"name":"segmentation","elementClass":"uint32","category":"segmentation","dataFormat":"wkw","resolutions":[[1,1,1],[2,2,1],[4,4,1],[8,8,2],[16,16,4]],"attachments":{"meshes":[{"name":"meshfile_4-4-1","path":"/Users/valentin/Documents/scalableminds/webknossos/binaryData/Organization_X/l4_sample-59e9cfbdba632ac2ab8b23b5/segmentation/meshes/meshfile_4-4-1","dataFormat":"zarr3"}],"agglomerates":[],"connectomes":[]},"mags":[{"mag":[1,1,1],"path":"/Users/valentin/Documents/scalableminds/webknossos/binaryData/Organization_X/l4_sample/segmentation/1"},{"mag":[2,2,1],"path":"/Users/valentin/Documents/scalableminds/webknossos/binaryData/Organization_X/l4_sample/segmentation/2-2-1"},{"mag":[4,4,1],"path":"/Users/valentin/Documents/scalableminds/webknossos/binaryData/Organization_X/l4_sample/segmentation/4-4-1"},{"mag":[8,8,2],"path":"/Users/valentin/Documents/scalableminds/webknossos/binaryData/Organization_X/l4_sample/segmentation/8-8-2"},{"mag":[16,16,4],"path":"/Users/valentin/Documents/scalableminds/webknossos/binaryData/Organization_X/l4_sample/segmentation/16-16-4"}],"numChannels":1,"boundingBox":{"topLeft":[3072,3072,512],"width":1024,"height":1024,"depth":1024}}],"scale":{"factor":[11.239999771118164,11.239999771118164,28],"unit":"nanometer"}},"dataStore":{"name":"localhost","url":"http://localhost:9000","allowsUpload":true,"jobsSupportedByAvailableWorkers":[],"jobsEnabled":false},"owningOrganization":"Organization_X","allowedTeams":[{"id":"570b9f4b2a7c0e3b008da6ec","name":"team_X1","organization":"Organization_X","isOrganizationTeam":true}],"allowedTeamsCumulative":[{"id":"570b9f4b2a7c0e3b008da6ec","name":"team_X1","organization":"Organization_X","isOrganizationTeam":true}],"isActive":true,"isPublic":true,"description":null,"directoryName":"l4_sample","created":1508495293789,"isEditable":true,"lastUsedByUser":1758010610203,"logoUrl":"/assets/images/mpi-logos.svg","sortingKey":1508495293789,"metadata":[{"key":"key","type":"string","value":"value"},{"key":"number","type":"number","value":42},{"key":"list","type":"string[]","value":["a","b","c"]}],"isUnreported":false,"tags":[],"folderId":"570b9f4e4bb848d0885ea917","usedStorageBytes":0}]
=======
          [{"id":"59e9cfbdba632ac2ab8b23b5","name":"l4_sample","dataSource":{"id":{"name":"l4_sample","team":"Organization_X"},"dataLayers":[{"name":"color","category":"color","boundingBox":{"topLeft":[3072,3072,512],"width":1024,"height":1024,"depth":1024},"resolutions":[[1,1,1],[2,2,1],[4,4,1],[8,8,2],[16,16,4]],"elementClass":"uint8","defaultViewConfiguration":{"color":[255,0,0]}},{"name":"segmentation","category":"segmentation","boundingBox":{"topLeft":[3072,3072,512],"width":1024,"height":1024,"depth":1024},"resolutions":[[1,1,1],[2,2,1],[4,4,1],[8,8,2],[16,16,4]],"elementClass":"uint32","largestSegmentId":2504697}],"scale":{"factor":[11.239999771118164,11.239999771118164,28],"unit":"nanometer"}},"dataStore":{"name":"localhost","url":"http://localhost:9000","allowsUpload":true,"jobsSupportedByAvailableWorkers":[],"jobsEnabled":false},"owningOrganization":"Organization_X","allowedTeams":[{"id":"570b9f4b2a7c0e3b008da6ec","name":"team_X1","organization":"Organization_X","isOrganizationTeam":true}],"allowedTeamsCumulative":[{"id":"570b9f4b2a7c0e3b008da6ec","name":"team_X1","organization":"Organization_X","isOrganizationTeam":true}],"isActive":true,"isPublic":true,"description":null,"directoryName":"l4_sample","created":1508495293789,"isEditable":true,"lastUsedByUser":1757591251723,"logoUrl":"/assets/images/mpi-logos.svg","sortingKey":1508495293789,"metadata":[{"key":"key","type":"string","value":"value"},{"key":"number","type":"number","value":42},{"key":"list","type":"string[]","value":["a","b","c"]}],"isUnreported":false,"tags":[],"folderId":"570b9f4e4bb848d0885ea917","publication":null,"usedStorageBytes":0}]
>>>>>>> 9d65d3f3
        compression: none
  - request:
      method: GET
      path: >-
<<<<<<< HEAD
        /api/v11/datasets/59e9cfbdba632ac2ab8b23b5?sharingToken=Z-MisG5CpaNYq-kmsvWiVw
=======
        /api/v10/datasets/59e9cfbdba632ac2ab8b23b5?sharingToken=1b88db86331a38c21a0b235794b9e459856490d70408bcffb767f64ade0f83d2bdb4c4e181b9a9a30cdece7cb7c65208cc43b6c1bb5987f5ece00d348b1a905502a266f8fc64f0371cd6559393d72e031d0c2d0cabad58cccf957bb258bc86f05b5dc3d4fff3d5e3d9c0389a6027d861a21e78e3222fb6c5b7944520ef21761e
>>>>>>> 9d65d3f3
      headers:
        host: localhost:9000
        accept: '*/*'
        accept-encoding: gzip, deflate
        connection: keep-alive
        user-agent: python-httpx/0.27.2
        x-auth-token: >-
          1b88db86331a38c21a0b235794b9e459856490d70408bcffb767f64ade0f83d2bdb4c4e181b9a9a30cdece7cb7c65208cc43b6c1bb5987f5ece00d348b1a905502a266f8fc64f0371cd6559393d72e031d0c2d0cabad58cccf957bb258bc86f05b5dc3d4fff3d5e3d9c0389a6027d861a21e78e3222fb6c5b7944520ef21761e
      body:
        encoding: utf8
        data: ''
        compression: none
    response:
      status:
        code: 200
      headers:
        cache-control: no-cache
        referrer-policy: origin-when-cross-origin, strict-origin-when-cross-origin
        x-permitted-cross-domain-policies: master-only
<<<<<<< HEAD
        date: Tue, 16 Sep 2025 08:16:50 GMT
        connection: close
=======
        date: Thu, 11 Sep 2025 11:47:33 GMT
>>>>>>> 9d65d3f3
        content-type: application/json
        content-length: '3236'
      body:
        encoding: utf8
        data: >-
<<<<<<< HEAD
          {"id":"59e9cfbdba632ac2ab8b23b5","name":"l4_sample","dataSource":{"id":{"name":"l4_sample","team":"Organization_X"},"dataLayers":[{"name":"color","elementClass":"uint8","category":"color","dataFormat":"wkw","resolutions":[[1,1,1],[2,2,1],[4,4,1],[8,8,2],[16,16,4]],"mags":[{"mag":[1,1,1],"path":"/Users/valentin/Documents/scalableminds/webknossos/binaryData/Organization_X/l4_sample/color/1"},{"mag":[2,2,1],"path":"/Users/valentin/Documents/scalableminds/webknossos/binaryData/Organization_X/l4_sample/color/2-2-1"},{"mag":[4,4,1],"path":"/Users/valentin/Documents/scalableminds/webknossos/binaryData/Organization_X/l4_sample/color/4-4-1"},{"mag":[8,8,2],"path":"/Users/valentin/Documents/scalableminds/webknossos/binaryData/Organization_X/l4_sample/color/8-8-2"},{"mag":[16,16,4],"path":"/Users/valentin/Documents/scalableminds/webknossos/binaryData/Organization_X/l4_sample/color/16-16-4"}],"defaultViewConfiguration":{"color":[255,0,0]},"numChannels":1,"boundingBox":{"topLeft":[3072,3072,512],"width":1024,"height":1024,"depth":1024}},{"largestSegmentId":2504697,"name":"segmentation","elementClass":"uint32","category":"segmentation","dataFormat":"wkw","resolutions":[[1,1,1],[2,2,1],[4,4,1],[8,8,2],[16,16,4]],"attachments":{"meshes":[{"name":"meshfile_4-4-1","path":"/Users/valentin/Documents/scalableminds/webknossos/binaryData/Organization_X/l4_sample-59e9cfbdba632ac2ab8b23b5/segmentation/meshes/meshfile_4-4-1","dataFormat":"zarr3"}],"agglomerates":[],"connectomes":[]},"mags":[{"mag":[1,1,1],"path":"/Users/valentin/Documents/scalableminds/webknossos/binaryData/Organization_X/l4_sample/segmentation/1"},{"mag":[2,2,1],"path":"/Users/valentin/Documents/scalableminds/webknossos/binaryData/Organization_X/l4_sample/segmentation/2-2-1"},{"mag":[4,4,1],"path":"/Users/valentin/Documents/scalableminds/webknossos/binaryData/Organization_X/l4_sample/segmentation/4-4-1"},{"mag":[8,8,2],"path":"/Users/valentin/Documents/scalableminds/webknossos/binaryData/Organization_X/l4_sample/segmentation/8-8-2"},{"mag":[16,16,4],"path":"/Users/valentin/Documents/scalableminds/webknossos/binaryData/Organization_X/l4_sample/segmentation/16-16-4"}],"numChannels":1,"boundingBox":{"topLeft":[3072,3072,512],"width":1024,"height":1024,"depth":1024}}],"scale":{"factor":[11.239999771118164,11.239999771118164,28],"unit":"nanometer"}},"dataStore":{"name":"localhost","url":"http://localhost:9000","allowsUpload":true,"jobsSupportedByAvailableWorkers":[],"jobsEnabled":false},"owningOrganization":"Organization_X","allowedTeams":[{"id":"570b9f4b2a7c0e3b008da6ec","name":"team_X1","organization":"Organization_X","isOrganizationTeam":true}],"allowedTeamsCumulative":[{"id":"570b9f4b2a7c0e3b008da6ec","name":"team_X1","organization":"Organization_X","isOrganizationTeam":true}],"isActive":true,"isPublic":true,"description":null,"directoryName":"l4_sample","created":1508495293789,"isEditable":true,"lastUsedByUser":1758010611417,"logoUrl":"/assets/images/mpi-logos.svg","sortingKey":1508495293789,"metadata":[{"key":"key","type":"string","value":"value"},{"key":"number","type":"number","value":42},{"key":"list","type":"string[]","value":["a","b","c"]}],"isUnreported":false,"tags":[],"folderId":"570b9f4e4bb848d0885ea917","usedStorageBytes":0}
=======
          {"id":"59e9cfbdba632ac2ab8b23b5","name":"l4_sample","dataSource":{"id":{"name":"l4_sample","team":"Organization_X"},"dataLayers":[{"name":"color","category":"color","boundingBox":{"topLeft":[3072,3072,512],"width":1024,"height":1024,"depth":1024},"resolutions":[[1,1,1],[2,2,1],[4,4,1],[8,8,2],[16,16,4]],"elementClass":"uint8","defaultViewConfiguration":{"color":[255,0,0]}},{"name":"segmentation","category":"segmentation","boundingBox":{"topLeft":[3072,3072,512],"width":1024,"height":1024,"depth":1024},"resolutions":[[1,1,1],[2,2,1],[4,4,1],[8,8,2],[16,16,4]],"elementClass":"uint32","largestSegmentId":2504697}],"scale":{"factor":[11.239999771118164,11.239999771118164,28],"unit":"nanometer"}},"dataStore":{"name":"localhost","url":"http://localhost:9000","allowsUpload":true,"jobsSupportedByAvailableWorkers":[],"jobsEnabled":false},"owningOrganization":"Organization_X","allowedTeams":[{"id":"570b9f4b2a7c0e3b008da6ec","name":"team_X1","organization":"Organization_X","isOrganizationTeam":true}],"allowedTeamsCumulative":[{"id":"570b9f4b2a7c0e3b008da6ec","name":"team_X1","organization":"Organization_X","isOrganizationTeam":true}],"isActive":true,"isPublic":true,"description":null,"directoryName":"l4_sample","created":1508495293789,"isEditable":true,"lastUsedByUser":1757591254120,"logoUrl":"/assets/images/mpi-logos.svg","sortingKey":1508495293789,"metadata":[{"key":"key","type":"string","value":"value"},{"key":"number","type":"number","value":42},{"key":"list","type":"string[]","value":["a","b","c"]}],"isUnreported":false,"tags":[],"folderId":"570b9f4e4bb848d0885ea917","publication":null,"usedStorageBytes":0}
>>>>>>> 9d65d3f3
        compression: none
  - request:
      method: HEAD
      path: /data/v11/zarr/59e9cfbdba632ac2ab8b23b5/datasource-properties.json
      headers:
        host: localhost:9000
<<<<<<< HEAD
        x-auth-token: Z-MisG5CpaNYq-kmsvWiVw
=======
        x-auth-token: >-
          1b88db86331a38c21a0b235794b9e459856490d70408bcffb767f64ade0f83d2bdb4c4e181b9a9a30cdece7cb7c65208cc43b6c1bb5987f5ece00d348b1a905502a266f8fc64f0371cd6559393d72e031d0c2d0cabad58cccf957bb258bc86f05b5dc3d4fff3d5e3d9c0389a6027d861a21e78e3222fb6c5b7944520ef21761e
>>>>>>> 9d65d3f3
        accept-encoding: identity
        accept: '*/*'
        user-agent: Python/3.13 aiohttp/3.10.11
      body:
        encoding: utf8
        data: ''
        compression: none
    response:
      status:
        code: 200
      headers:
        cache-control: no-cache
        referrer-policy: origin-when-cross-origin, strict-origin-when-cross-origin
        access-control-max-age: '600'
        access-control-allow-origin: '*'
        x-permitted-cross-domain-policies: master-only
<<<<<<< HEAD
        date: Tue, 16 Sep 2025 08:16:50 GMT
        connection: close
=======
        date: Thu, 11 Sep 2025 11:47:33 GMT
>>>>>>> 9d65d3f3
        content-type: application/json
        content-length: '1529'
      body:
        encoding: utf8
        data: ''
        compression: none
  - request:
      method: GET
      path: /data/v11/zarr/59e9cfbdba632ac2ab8b23b5/datasource-properties.json
      headers:
        host: localhost:9000
<<<<<<< HEAD
        x-auth-token: Z-MisG5CpaNYq-kmsvWiVw
        range: bytes=0-1528
=======
        x-auth-token: >-
          1b88db86331a38c21a0b235794b9e459856490d70408bcffb767f64ade0f83d2bdb4c4e181b9a9a30cdece7cb7c65208cc43b6c1bb5987f5ece00d348b1a905502a266f8fc64f0371cd6559393d72e031d0c2d0cabad58cccf957bb258bc86f05b5dc3d4fff3d5e3d9c0389a6027d861a21e78e3222fb6c5b7944520ef21761e
        range: bytes=0-1412
>>>>>>> 9d65d3f3
        accept: '*/*'
        accept-encoding: gzip, deflate
        user-agent: Python/3.13 aiohttp/3.10.11
      body:
        encoding: utf8
        data: ''
        compression: none
    response:
      status:
        code: 200
      headers:
        cache-control: no-cache
        referrer-policy: origin-when-cross-origin, strict-origin-when-cross-origin
        access-control-max-age: '600'
        access-control-allow-origin: '*'
        x-permitted-cross-domain-policies: master-only
<<<<<<< HEAD
        date: Tue, 16 Sep 2025 08:16:50 GMT
        connection: close
=======
        date: Thu, 11 Sep 2025 11:47:33 GMT
>>>>>>> 9d65d3f3
        content-type: application/json
        content-length: '1529'
      body:
        encoding: utf8
        data: >-
          {"id":{"name":"l4_sample","team":"Organization_X"},"dataLayers":[{"category":"color","name":"color","dataFormat":"zarr","boundingBox":{"topLeft":[3072,3072,512],"width":1024,"height":1024,"depth":1024},"elementClass":"uint8","mags":[{"mag":[1,1,1],"path":"./color/1","axisOrder":{"x":1,"y":2,"z":3,"c":0}},{"mag":[2,2,1],"path":"./color/2-2-1","axisOrder":{"x":1,"y":2,"z":3,"c":0}},{"mag":[4,4,1],"path":"./color/4-4-1","axisOrder":{"x":1,"y":2,"z":3,"c":0}},{"mag":[8,8,2],"path":"./color/8-8-2","axisOrder":{"x":1,"y":2,"z":3,"c":0}},{"mag":[16,16,4],"path":"./color/16-16-4","axisOrder":{"x":1,"y":2,"z":3,"c":0}}],"defaultViewConfiguration":{"color":[255,0,0]},"resolutions":[[1,1,1],[2,2,1],[4,4,1],[8,8,2],[16,16,4]],"numChannels":1},{"category":"segmentation","name":"segmentation","dataFormat":"zarr","boundingBox":{"topLeft":[3072,3072,512],"width":1024,"height":1024,"depth":1024},"elementClass":"uint32","mags":[{"mag":[1,1,1],"path":"./segmentation/1","axisOrder":{"x":1,"y":2,"z":3,"c":0}},{"mag":[2,2,1],"path":"./segmentation/2-2-1","axisOrder":{"x":1,"y":2,"z":3,"c":0}},{"mag":[4,4,1],"path":"./segmentation/4-4-1","axisOrder":{"x":1,"y":2,"z":3,"c":0}},{"mag":[8,8,2],"path":"./segmentation/8-8-2","axisOrder":{"x":1,"y":2,"z":3,"c":0}},{"mag":[16,16,4],"path":"./segmentation/16-16-4","axisOrder":{"x":1,"y":2,"z":3,"c":0}}],"largestSegmentId":2504697,"resolutions":[[1,1,1],[2,2,1],[4,4,1],[8,8,2],[16,16,4]],"numChannels":1}],"scale":{"factor":[11.239999771118164,11.239999771118164,28],"unit":"nanometer"}}
        compression: none
  - request:
      method: GET
      path: /data/v11/zarr/59e9cfbdba632ac2ab8b23b5/color/1/.zarray
      headers:
        host: localhost:9000
        user-agent: >-
          tensorstore/0.1 libcurl/8.13.0 BoringSSL zlib/1.3.1 brotli/1.1.0
          zstd/1.5.7 nghttp2/1.55.0
        accept: '*/*'
        accept-encoding: deflate, gzip, br, zstd
        proxy-connection: Keep-Alive
        cache-control: no-cache
<<<<<<< HEAD
        x-auth-token: Z-MisG5CpaNYq-kmsvWiVw
=======
        x-auth-token: >-
          1b88db86331a38c21a0b235794b9e459856490d70408bcffb767f64ade0f83d2bdb4c4e181b9a9a30cdece7cb7c65208cc43b6c1bb5987f5ece00d348b1a905502a266f8fc64f0371cd6559393d72e031d0c2d0cabad58cccf957bb258bc86f05b5dc3d4fff3d5e3d9c0389a6027d861a21e78e3222fb6c5b7944520ef21761e
>>>>>>> 9d65d3f3
      body:
        encoding: utf8
        data: ''
        compression: none
    response:
      status:
        code: 200
      headers:
        cache-control: no-cache
        referrer-policy: origin-when-cross-origin, strict-origin-when-cross-origin
        access-control-max-age: '600'
        access-control-allow-origin: '*'
        x-permitted-cross-domain-policies: master-only
<<<<<<< HEAD
        date: Tue, 16 Sep 2025 08:16:50 GMT
        connection: close
=======
        date: Thu, 11 Sep 2025 11:47:33 GMT
>>>>>>> 9d65d3f3
        content-type: application/json
        content-length: '166'
      body:
        encoding: utf8
        data: >-
          {"dtype":"|u1","fill_value":0,"zarr_format":2,"order":"F","chunks":[1,32,32,32],"compressor":null,"filters":null,"shape":[1,4096,4096,1536],"dimension_separator":"."}
        compression: none
  - request:
      method: GET
      path: /data/v11/zarr/59e9cfbdba632ac2ab8b23b5/color/2-2-1/.zarray
      headers:
        host: localhost:9000
        user-agent: >-
          tensorstore/0.1 libcurl/8.13.0 BoringSSL zlib/1.3.1 brotli/1.1.0
          zstd/1.5.7 nghttp2/1.55.0
        accept: '*/*'
        accept-encoding: deflate, gzip, br, zstd
        proxy-connection: Keep-Alive
        cache-control: no-cache
<<<<<<< HEAD
        x-auth-token: Z-MisG5CpaNYq-kmsvWiVw
=======
        x-auth-token: >-
          1b88db86331a38c21a0b235794b9e459856490d70408bcffb767f64ade0f83d2bdb4c4e181b9a9a30cdece7cb7c65208cc43b6c1bb5987f5ece00d348b1a905502a266f8fc64f0371cd6559393d72e031d0c2d0cabad58cccf957bb258bc86f05b5dc3d4fff3d5e3d9c0389a6027d861a21e78e3222fb6c5b7944520ef21761e
>>>>>>> 9d65d3f3
      body:
        encoding: utf8
        data: ''
        compression: none
    response:
      status:
        code: 200
      headers:
        cache-control: no-cache
        referrer-policy: origin-when-cross-origin, strict-origin-when-cross-origin
        access-control-max-age: '600'
        access-control-allow-origin: '*'
        x-permitted-cross-domain-policies: master-only
<<<<<<< HEAD
        date: Tue, 16 Sep 2025 08:16:50 GMT
        connection: close
=======
        date: Thu, 11 Sep 2025 11:47:33 GMT
>>>>>>> 9d65d3f3
        content-type: application/json
        content-length: '166'
      body:
        encoding: utf8
        data: >-
          {"dtype":"|u1","fill_value":0,"zarr_format":2,"order":"F","chunks":[1,32,32,32],"compressor":null,"filters":null,"shape":[1,2048,2048,1536],"dimension_separator":"."}
        compression: none
  - request:
      method: GET
      path: /data/v11/zarr/59e9cfbdba632ac2ab8b23b5/color/4-4-1/.zarray
      headers:
        host: localhost:9000
        user-agent: >-
          tensorstore/0.1 libcurl/8.13.0 BoringSSL zlib/1.3.1 brotli/1.1.0
          zstd/1.5.7 nghttp2/1.55.0
        accept: '*/*'
        accept-encoding: deflate, gzip, br, zstd
        proxy-connection: Keep-Alive
        cache-control: no-cache
<<<<<<< HEAD
        x-auth-token: Z-MisG5CpaNYq-kmsvWiVw
=======
        x-auth-token: >-
          1b88db86331a38c21a0b235794b9e459856490d70408bcffb767f64ade0f83d2bdb4c4e181b9a9a30cdece7cb7c65208cc43b6c1bb5987f5ece00d348b1a905502a266f8fc64f0371cd6559393d72e031d0c2d0cabad58cccf957bb258bc86f05b5dc3d4fff3d5e3d9c0389a6027d861a21e78e3222fb6c5b7944520ef21761e
>>>>>>> 9d65d3f3
      body:
        encoding: utf8
        data: ''
        compression: none
    response:
      status:
        code: 200
      headers:
        cache-control: no-cache
        referrer-policy: origin-when-cross-origin, strict-origin-when-cross-origin
        access-control-max-age: '600'
        access-control-allow-origin: '*'
        x-permitted-cross-domain-policies: master-only
<<<<<<< HEAD
        date: Tue, 16 Sep 2025 08:16:50 GMT
        connection: close
=======
        date: Thu, 11 Sep 2025 11:47:33 GMT
>>>>>>> 9d65d3f3
        content-type: application/json
        content-length: '166'
      body:
        encoding: utf8
        data: >-
          {"dtype":"|u1","fill_value":0,"zarr_format":2,"order":"F","chunks":[1,32,32,32],"compressor":null,"filters":null,"shape":[1,1024,1024,1536],"dimension_separator":"."}
        compression: none
  - request:
      method: GET
      path: /data/v11/zarr/59e9cfbdba632ac2ab8b23b5/color/8-8-2/.zarray
      headers:
        host: localhost:9000
        user-agent: >-
          tensorstore/0.1 libcurl/8.13.0 BoringSSL zlib/1.3.1 brotli/1.1.0
          zstd/1.5.7 nghttp2/1.55.0
        accept: '*/*'
        accept-encoding: deflate, gzip, br, zstd
        proxy-connection: Keep-Alive
        cache-control: no-cache
<<<<<<< HEAD
        x-auth-token: Z-MisG5CpaNYq-kmsvWiVw
=======
        x-auth-token: >-
          1b88db86331a38c21a0b235794b9e459856490d70408bcffb767f64ade0f83d2bdb4c4e181b9a9a30cdece7cb7c65208cc43b6c1bb5987f5ece00d348b1a905502a266f8fc64f0371cd6559393d72e031d0c2d0cabad58cccf957bb258bc86f05b5dc3d4fff3d5e3d9c0389a6027d861a21e78e3222fb6c5b7944520ef21761e
>>>>>>> 9d65d3f3
      body:
        encoding: utf8
        data: ''
        compression: none
    response:
      status:
        code: 200
      headers:
        cache-control: no-cache
        referrer-policy: origin-when-cross-origin, strict-origin-when-cross-origin
        access-control-max-age: '600'
        access-control-allow-origin: '*'
        x-permitted-cross-domain-policies: master-only
<<<<<<< HEAD
        date: Tue, 16 Sep 2025 08:16:50 GMT
        connection: close
=======
        date: Thu, 11 Sep 2025 11:47:33 GMT
>>>>>>> 9d65d3f3
        content-type: application/json
        content-length: '163'
      body:
        encoding: utf8
        data: >-
          {"dtype":"|u1","fill_value":0,"zarr_format":2,"order":"F","chunks":[1,32,32,32],"compressor":null,"filters":null,"shape":[1,512,512,768],"dimension_separator":"."}
        compression: none
  - request:
      method: GET
      path: /data/v11/zarr/59e9cfbdba632ac2ab8b23b5/color/16-16-4/.zarray
      headers:
        host: localhost:9000
        user-agent: >-
          tensorstore/0.1 libcurl/8.13.0 BoringSSL zlib/1.3.1 brotli/1.1.0
          zstd/1.5.7 nghttp2/1.55.0
        accept: '*/*'
        accept-encoding: deflate, gzip, br, zstd
        proxy-connection: Keep-Alive
        cache-control: no-cache
<<<<<<< HEAD
        x-auth-token: Z-MisG5CpaNYq-kmsvWiVw
=======
        x-auth-token: >-
          1b88db86331a38c21a0b235794b9e459856490d70408bcffb767f64ade0f83d2bdb4c4e181b9a9a30cdece7cb7c65208cc43b6c1bb5987f5ece00d348b1a905502a266f8fc64f0371cd6559393d72e031d0c2d0cabad58cccf957bb258bc86f05b5dc3d4fff3d5e3d9c0389a6027d861a21e78e3222fb6c5b7944520ef21761e
>>>>>>> 9d65d3f3
      body:
        encoding: utf8
        data: ''
        compression: none
    response:
      status:
        code: 200
      headers:
        cache-control: no-cache
        referrer-policy: origin-when-cross-origin, strict-origin-when-cross-origin
        access-control-max-age: '600'
        access-control-allow-origin: '*'
        x-permitted-cross-domain-policies: master-only
<<<<<<< HEAD
        date: Tue, 16 Sep 2025 08:16:50 GMT
        connection: close
=======
        date: Thu, 11 Sep 2025 11:47:33 GMT
>>>>>>> 9d65d3f3
        content-type: application/json
        content-length: '163'
      body:
        encoding: utf8
        data: >-
          {"dtype":"|u1","fill_value":0,"zarr_format":2,"order":"F","chunks":[1,32,32,32],"compressor":null,"filters":null,"shape":[1,256,256,384],"dimension_separator":"."}
        compression: none
  - request:
      method: GET
      path: /data/v11/zarr/59e9cfbdba632ac2ab8b23b5/segmentation/1/.zarray
      headers:
        host: localhost:9000
        user-agent: >-
          tensorstore/0.1 libcurl/8.13.0 BoringSSL zlib/1.3.1 brotli/1.1.0
          zstd/1.5.7 nghttp2/1.55.0
        accept: '*/*'
        accept-encoding: deflate, gzip, br, zstd
        proxy-connection: Keep-Alive
        cache-control: no-cache
<<<<<<< HEAD
        x-auth-token: Z-MisG5CpaNYq-kmsvWiVw
=======
        x-auth-token: >-
          1b88db86331a38c21a0b235794b9e459856490d70408bcffb767f64ade0f83d2bdb4c4e181b9a9a30cdece7cb7c65208cc43b6c1bb5987f5ece00d348b1a905502a266f8fc64f0371cd6559393d72e031d0c2d0cabad58cccf957bb258bc86f05b5dc3d4fff3d5e3d9c0389a6027d861a21e78e3222fb6c5b7944520ef21761e
>>>>>>> 9d65d3f3
      body:
        encoding: utf8
        data: ''
        compression: none
    response:
      status:
        code: 200
      headers:
        cache-control: no-cache
        referrer-policy: origin-when-cross-origin, strict-origin-when-cross-origin
        access-control-max-age: '600'
        access-control-allow-origin: '*'
        x-permitted-cross-domain-policies: master-only
<<<<<<< HEAD
        date: Tue, 16 Sep 2025 08:16:50 GMT
        connection: close
=======
        date: Thu, 11 Sep 2025 11:47:33 GMT
>>>>>>> 9d65d3f3
        content-type: application/json
        content-length: '166'
      body:
        encoding: utf8
        data: >-
          {"dtype":"<u4","fill_value":0,"zarr_format":2,"order":"F","chunks":[1,32,32,32],"compressor":null,"filters":null,"shape":[1,4096,4096,1536],"dimension_separator":"."}
        compression: none
  - request:
      method: GET
      path: /data/v11/zarr/59e9cfbdba632ac2ab8b23b5/segmentation/2-2-1/.zarray
      headers:
        host: localhost:9000
        user-agent: >-
          tensorstore/0.1 libcurl/8.13.0 BoringSSL zlib/1.3.1 brotli/1.1.0
          zstd/1.5.7 nghttp2/1.55.0
        accept: '*/*'
        accept-encoding: deflate, gzip, br, zstd
        proxy-connection: Keep-Alive
        cache-control: no-cache
<<<<<<< HEAD
        x-auth-token: Z-MisG5CpaNYq-kmsvWiVw
=======
        x-auth-token: >-
          1b88db86331a38c21a0b235794b9e459856490d70408bcffb767f64ade0f83d2bdb4c4e181b9a9a30cdece7cb7c65208cc43b6c1bb5987f5ece00d348b1a905502a266f8fc64f0371cd6559393d72e031d0c2d0cabad58cccf957bb258bc86f05b5dc3d4fff3d5e3d9c0389a6027d861a21e78e3222fb6c5b7944520ef21761e
>>>>>>> 9d65d3f3
      body:
        encoding: utf8
        data: ''
        compression: none
    response:
      status:
        code: 200
      headers:
        cache-control: no-cache
        referrer-policy: origin-when-cross-origin, strict-origin-when-cross-origin
        access-control-max-age: '600'
        access-control-allow-origin: '*'
        x-permitted-cross-domain-policies: master-only
<<<<<<< HEAD
        date: Tue, 16 Sep 2025 08:16:50 GMT
        connection: close
=======
        date: Thu, 11 Sep 2025 11:47:33 GMT
>>>>>>> 9d65d3f3
        content-type: application/json
        content-length: '166'
      body:
        encoding: utf8
        data: >-
          {"dtype":"<u4","fill_value":0,"zarr_format":2,"order":"F","chunks":[1,32,32,32],"compressor":null,"filters":null,"shape":[1,2048,2048,1536],"dimension_separator":"."}
        compression: none
  - request:
      method: GET
      path: /data/v11/zarr/59e9cfbdba632ac2ab8b23b5/segmentation/4-4-1/.zarray
      headers:
        host: localhost:9000
        user-agent: >-
          tensorstore/0.1 libcurl/8.13.0 BoringSSL zlib/1.3.1 brotli/1.1.0
          zstd/1.5.7 nghttp2/1.55.0
        accept: '*/*'
        accept-encoding: deflate, gzip, br, zstd
        proxy-connection: Keep-Alive
        cache-control: no-cache
<<<<<<< HEAD
        x-auth-token: Z-MisG5CpaNYq-kmsvWiVw
=======
        x-auth-token: >-
          1b88db86331a38c21a0b235794b9e459856490d70408bcffb767f64ade0f83d2bdb4c4e181b9a9a30cdece7cb7c65208cc43b6c1bb5987f5ece00d348b1a905502a266f8fc64f0371cd6559393d72e031d0c2d0cabad58cccf957bb258bc86f05b5dc3d4fff3d5e3d9c0389a6027d861a21e78e3222fb6c5b7944520ef21761e
>>>>>>> 9d65d3f3
      body:
        encoding: utf8
        data: ''
        compression: none
    response:
      status:
        code: 200
      headers:
        cache-control: no-cache
        referrer-policy: origin-when-cross-origin, strict-origin-when-cross-origin
        access-control-max-age: '600'
        access-control-allow-origin: '*'
        x-permitted-cross-domain-policies: master-only
<<<<<<< HEAD
        date: Tue, 16 Sep 2025 08:16:50 GMT
        connection: close
=======
        date: Thu, 11 Sep 2025 11:47:33 GMT
>>>>>>> 9d65d3f3
        content-type: application/json
        content-length: '166'
      body:
        encoding: utf8
        data: >-
          {"dtype":"<u4","fill_value":0,"zarr_format":2,"order":"F","chunks":[1,32,32,32],"compressor":null,"filters":null,"shape":[1,1024,1024,1536],"dimension_separator":"."}
        compression: none
  - request:
      method: GET
      path: /data/v11/zarr/59e9cfbdba632ac2ab8b23b5/segmentation/8-8-2/.zarray
      headers:
        host: localhost:9000
        user-agent: >-
          tensorstore/0.1 libcurl/8.13.0 BoringSSL zlib/1.3.1 brotli/1.1.0
          zstd/1.5.7 nghttp2/1.55.0
        accept: '*/*'
        accept-encoding: deflate, gzip, br, zstd
        proxy-connection: Keep-Alive
        cache-control: no-cache
<<<<<<< HEAD
        x-auth-token: Z-MisG5CpaNYq-kmsvWiVw
=======
        x-auth-token: >-
          1b88db86331a38c21a0b235794b9e459856490d70408bcffb767f64ade0f83d2bdb4c4e181b9a9a30cdece7cb7c65208cc43b6c1bb5987f5ece00d348b1a905502a266f8fc64f0371cd6559393d72e031d0c2d0cabad58cccf957bb258bc86f05b5dc3d4fff3d5e3d9c0389a6027d861a21e78e3222fb6c5b7944520ef21761e
>>>>>>> 9d65d3f3
      body:
        encoding: utf8
        data: ''
        compression: none
    response:
      status:
        code: 200
      headers:
        cache-control: no-cache
        referrer-policy: origin-when-cross-origin, strict-origin-when-cross-origin
        access-control-max-age: '600'
        access-control-allow-origin: '*'
        x-permitted-cross-domain-policies: master-only
<<<<<<< HEAD
        date: Tue, 16 Sep 2025 08:16:50 GMT
        connection: close
=======
        date: Thu, 11 Sep 2025 11:47:33 GMT
>>>>>>> 9d65d3f3
        content-type: application/json
        content-length: '163'
      body:
        encoding: utf8
        data: >-
          {"dtype":"<u4","fill_value":0,"zarr_format":2,"order":"F","chunks":[1,32,32,32],"compressor":null,"filters":null,"shape":[1,512,512,768],"dimension_separator":"."}
        compression: none
  - request:
      method: GET
      path: /data/v11/zarr/59e9cfbdba632ac2ab8b23b5/segmentation/16-16-4/.zarray
      headers:
        host: localhost:9000
        user-agent: >-
          tensorstore/0.1 libcurl/8.13.0 BoringSSL zlib/1.3.1 brotli/1.1.0
          zstd/1.5.7 nghttp2/1.55.0
        accept: '*/*'
        accept-encoding: deflate, gzip, br, zstd
        proxy-connection: Keep-Alive
        cache-control: no-cache
<<<<<<< HEAD
        x-auth-token: Z-MisG5CpaNYq-kmsvWiVw
=======
        x-auth-token: >-
          1b88db86331a38c21a0b235794b9e459856490d70408bcffb767f64ade0f83d2bdb4c4e181b9a9a30cdece7cb7c65208cc43b6c1bb5987f5ece00d348b1a905502a266f8fc64f0371cd6559393d72e031d0c2d0cabad58cccf957bb258bc86f05b5dc3d4fff3d5e3d9c0389a6027d861a21e78e3222fb6c5b7944520ef21761e
>>>>>>> 9d65d3f3
      body:
        encoding: utf8
        data: ''
        compression: none
    response:
      status:
        code: 200
      headers:
        cache-control: no-cache
        referrer-policy: origin-when-cross-origin, strict-origin-when-cross-origin
        access-control-max-age: '600'
        access-control-allow-origin: '*'
        x-permitted-cross-domain-policies: master-only
<<<<<<< HEAD
        date: Tue, 16 Sep 2025 08:16:51 GMT
        connection: close
=======
        date: Thu, 11 Sep 2025 11:47:33 GMT
>>>>>>> 9d65d3f3
        content-type: application/json
        content-length: '163'
      body:
        encoding: utf8
        data: >-
          {"dtype":"<u4","fill_value":0,"zarr_format":2,"order":"F","chunks":[1,32,32,32],"compressor":null,"filters":null,"shape":[1,256,256,384],"dimension_separator":"."}
        compression: none<|MERGE_RESOLUTION|>--- conflicted
+++ resolved
@@ -1,168 +1,109 @@
 http_interactions:
   - request:
       method: GET
-      path: /api/v11/user
-      headers:
-        host: localhost:9000
-        accept: '*/*'
-        accept-encoding: gzip, deflate
-        connection: keep-alive
-        user-agent: python-httpx/0.27.2
-        x-auth-token: >-
-          1b88db86331a38c21a0b235794b9e459856490d70408bcffb767f64ade0f83d2bdb4c4e181b9a9a30cdece7cb7c65208cc43b6c1bb5987f5ece00d348b1a905502a266f8fc64f0371cd6559393d72e031d0c2d0cabad58cccf957bb258bc86f05b5dc3d4fff3d5e3d9c0389a6027d861a21e78e3222fb6c5b7944520ef21761e
-      body:
-        encoding: utf8
-        data: ''
-        compression: none
-    response:
-      status:
-        code: 200
-      headers:
-        cache-control: no-cache
-        referrer-policy: origin-when-cross-origin, strict-origin-when-cross-origin
-        x-permitted-cross-domain-policies: master-only
-<<<<<<< HEAD
-        date: Tue, 16 Sep 2025 08:16:49 GMT
-        connection: close
-=======
+      path: /api/v10/user
+      headers:
+        host: localhost:9000
+        accept: '*/*'
+        accept-encoding: gzip, deflate
+        connection: keep-alive
+        user-agent: python-httpx/0.27.2
+        x-auth-token: >-
+          1b88db86331a38c21a0b235794b9e459856490d70408bcffb767f64ade0f83d2bdb4c4e181b9a9a30cdece7cb7c65208cc43b6c1bb5987f5ece00d348b1a905502a266f8fc64f0371cd6559393d72e031d0c2d0cabad58cccf957bb258bc86f05b5dc3d4fff3d5e3d9c0389a6027d861a21e78e3222fb6c5b7944520ef21761e
+      body:
+        encoding: utf8
+        data: ''
+        compression: none
+    response:
+      status:
+        code: 200
+      headers:
+        cache-control: no-cache
+        referrer-policy: origin-when-cross-origin, strict-origin-when-cross-origin
+        x-permitted-cross-domain-policies: master-only
         date: Thu, 11 Sep 2025 11:47:30 GMT
->>>>>>> 9d65d3f3
         content-type: application/json
         content-length: '717'
       body:
         encoding: utf8
         data: >-
-          {"id":"570b9f4d2a7c0e4d008da6ef","email":"user_a@scalableminds.com","firstName":"user_A","lastName":"last_A","isAdmin":true,"isOrganizationOwner":true,"isDatasetManager":true,"isActive":true,"teams":[{"id":"570b9f4b2a7c0e3b008da6ec","name":"team_X1","isTeamManager":true},{"id":"59882b370d889b84020efd3f","name":"team_X3","isTeamManager":false},{"id":"59882b370d889b84020efd6f","name":"team_X4","isTeamManager":true}],"experiences":{"abc":5},"lastActivity":1460379469053,"isAnonymous":false,"isEditable":true,"organization":"Organization_X","novelUserExperienceInfos":{},"selectedTheme":"auto","created":1460379469000,"lastTaskTypeId":null,"isSuperUser":true,"isEmailVerified":true,"isUnlisted":false,"isGuest":false}
-        compression: none
-  - request:
-      method: GET
-      path: >-
-        /api/v11/datasets?isActive=true&organizationId=Organization_X&searchQuery=l4_sample
-      headers:
-        host: localhost:9000
-        accept: '*/*'
-        accept-encoding: gzip, deflate
-        connection: keep-alive
-        user-agent: python-httpx/0.27.2
-        x-auth-token: >-
-          1b88db86331a38c21a0b235794b9e459856490d70408bcffb767f64ade0f83d2bdb4c4e181b9a9a30cdece7cb7c65208cc43b6c1bb5987f5ece00d348b1a905502a266f8fc64f0371cd6559393d72e031d0c2d0cabad58cccf957bb258bc86f05b5dc3d4fff3d5e3d9c0389a6027d861a21e78e3222fb6c5b7944520ef21761e
-      body:
-        encoding: utf8
-        data: ''
-        compression: none
-    response:
-      status:
-        code: 200
-      headers:
-        cache-control: no-cache
-        referrer-policy: origin-when-cross-origin, strict-origin-when-cross-origin
-        access-control-max-age: '600'
-        access-control-allow-origin: '*'
-        x-permitted-cross-domain-policies: master-only
-<<<<<<< HEAD
-        date: Tue, 16 Sep 2025 08:16:49 GMT
-        connection: close
-=======
+          {"id":"570b9f4d2a7c0e4d008da6ef","email":"user_A@scalableminds.com","firstName":"user_A","lastName":"last_A","isAdmin":true,"isOrganizationOwner":true,"isDatasetManager":true,"isActive":true,"teams":[{"id":"570b9f4b2a7c0e3b008da6ec","name":"team_X1","isTeamManager":true},{"id":"59882b370d889b84020efd3f","name":"team_X3","isTeamManager":false},{"id":"59882b370d889b84020efd6f","name":"team_X4","isTeamManager":true}],"experiences":{"abc":5},"lastActivity":1460379469053,"isAnonymous":false,"isEditable":true,"organization":"Organization_X","novelUserExperienceInfos":{},"selectedTheme":"auto","created":1460379469000,"lastTaskTypeId":null,"isSuperUser":true,"isEmailVerified":true,"isUnlisted":false,"isGuest":false}
+        compression: none
+  - request:
+      method: GET
+      path: >-
+        /api/v10/datasets?isActive=true&organizationId=Organization_X&searchQuery=l4_sample
+      headers:
+        host: localhost:9000
+        accept: '*/*'
+        accept-encoding: gzip, deflate
+        connection: keep-alive
+        user-agent: python-httpx/0.27.2
+        x-auth-token: >-
+          1b88db86331a38c21a0b235794b9e459856490d70408bcffb767f64ade0f83d2bdb4c4e181b9a9a30cdece7cb7c65208cc43b6c1bb5987f5ece00d348b1a905502a266f8fc64f0371cd6559393d72e031d0c2d0cabad58cccf957bb258bc86f05b5dc3d4fff3d5e3d9c0389a6027d861a21e78e3222fb6c5b7944520ef21761e
+      body:
+        encoding: utf8
+        data: ''
+        compression: none
+    response:
+      status:
+        code: 200
+      headers:
+        cache-control: no-cache
+        referrer-policy: origin-when-cross-origin, strict-origin-when-cross-origin
+        access-control-max-age: '600'
+        access-control-allow-origin: '*'
+        x-permitted-cross-domain-policies: master-only
         date: Thu, 11 Sep 2025 11:47:30 GMT
->>>>>>> 9d65d3f3
-        content-type: application/json
-        content-length: '3238'
-      body:
-        encoding: utf8
-        data: >-
-<<<<<<< HEAD
-          [{"id":"59e9cfbdba632ac2ab8b23b5","name":"l4_sample","dataSource":{"id":{"name":"l4_sample","team":"Organization_X"},"dataLayers":[{"name":"color","elementClass":"uint8","category":"color","dataFormat":"wkw","resolutions":[[1,1,1],[2,2,1],[4,4,1],[8,8,2],[16,16,4]],"mags":[{"mag":[1,1,1],"path":"/Users/valentin/Documents/scalableminds/webknossos/binaryData/Organization_X/l4_sample/color/1"},{"mag":[2,2,1],"path":"/Users/valentin/Documents/scalableminds/webknossos/binaryData/Organization_X/l4_sample/color/2-2-1"},{"mag":[4,4,1],"path":"/Users/valentin/Documents/scalableminds/webknossos/binaryData/Organization_X/l4_sample/color/4-4-1"},{"mag":[8,8,2],"path":"/Users/valentin/Documents/scalableminds/webknossos/binaryData/Organization_X/l4_sample/color/8-8-2"},{"mag":[16,16,4],"path":"/Users/valentin/Documents/scalableminds/webknossos/binaryData/Organization_X/l4_sample/color/16-16-4"}],"defaultViewConfiguration":{"color":[255,0,0]},"numChannels":1,"boundingBox":{"topLeft":[3072,3072,512],"width":1024,"height":1024,"depth":1024}},{"largestSegmentId":2504697,"name":"segmentation","elementClass":"uint32","category":"segmentation","dataFormat":"wkw","resolutions":[[1,1,1],[2,2,1],[4,4,1],[8,8,2],[16,16,4]],"attachments":{"meshes":[{"name":"meshfile_4-4-1","path":"/Users/valentin/Documents/scalableminds/webknossos/binaryData/Organization_X/l4_sample-59e9cfbdba632ac2ab8b23b5/segmentation/meshes/meshfile_4-4-1","dataFormat":"zarr3"}],"agglomerates":[],"connectomes":[]},"mags":[{"mag":[1,1,1],"path":"/Users/valentin/Documents/scalableminds/webknossos/binaryData/Organization_X/l4_sample/segmentation/1"},{"mag":[2,2,1],"path":"/Users/valentin/Documents/scalableminds/webknossos/binaryData/Organization_X/l4_sample/segmentation/2-2-1"},{"mag":[4,4,1],"path":"/Users/valentin/Documents/scalableminds/webknossos/binaryData/Organization_X/l4_sample/segmentation/4-4-1"},{"mag":[8,8,2],"path":"/Users/valentin/Documents/scalableminds/webknossos/binaryData/Organization_X/l4_sample/segmentation/8-8-2"},{"mag":[16,16,4],"path":"/Users/valentin/Documents/scalableminds/webknossos/binaryData/Organization_X/l4_sample/segmentation/16-16-4"}],"numChannels":1,"boundingBox":{"topLeft":[3072,3072,512],"width":1024,"height":1024,"depth":1024}}],"scale":{"factor":[11.239999771118164,11.239999771118164,28],"unit":"nanometer"}},"dataStore":{"name":"localhost","url":"http://localhost:9000","allowsUpload":true,"jobsSupportedByAvailableWorkers":[],"jobsEnabled":false},"owningOrganization":"Organization_X","allowedTeams":[{"id":"570b9f4b2a7c0e3b008da6ec","name":"team_X1","organization":"Organization_X","isOrganizationTeam":true}],"allowedTeamsCumulative":[{"id":"570b9f4b2a7c0e3b008da6ec","name":"team_X1","organization":"Organization_X","isOrganizationTeam":true}],"isActive":true,"isPublic":true,"description":null,"directoryName":"l4_sample","created":1508495293789,"isEditable":true,"lastUsedByUser":1758010609806,"logoUrl":"/assets/images/mpi-logos.svg","sortingKey":1508495293789,"metadata":[{"key":"key","type":"string","value":"value"},{"key":"number","type":"number","value":42},{"key":"list","type":"string[]","value":["a","b","c"]}],"isUnreported":false,"tags":[],"folderId":"570b9f4e4bb848d0885ea917","usedStorageBytes":0}]
-=======
+        content-type: application/json
+        content-length: '1629'
+      body:
+        encoding: utf8
+        data: >-
           [{"id":"59e9cfbdba632ac2ab8b23b5","name":"l4_sample","dataSource":{"id":{"name":"l4_sample","team":"Organization_X"},"dataLayers":[{"name":"color","category":"color","boundingBox":{"topLeft":[3072,3072,512],"width":1024,"height":1024,"depth":1024},"resolutions":[[1,1,1],[2,2,1],[4,4,1],[8,8,2],[16,16,4]],"elementClass":"uint8","defaultViewConfiguration":{"color":[255,0,0]}},{"name":"segmentation","category":"segmentation","boundingBox":{"topLeft":[3072,3072,512],"width":1024,"height":1024,"depth":1024},"resolutions":[[1,1,1],[2,2,1],[4,4,1],[8,8,2],[16,16,4]],"elementClass":"uint32","largestSegmentId":2504697}],"scale":{"factor":[11.239999771118164,11.239999771118164,28],"unit":"nanometer"}},"dataStore":{"name":"localhost","url":"http://localhost:9000","allowsUpload":true,"jobsSupportedByAvailableWorkers":[],"jobsEnabled":false},"owningOrganization":"Organization_X","allowedTeams":[{"id":"570b9f4b2a7c0e3b008da6ec","name":"team_X1","organization":"Organization_X","isOrganizationTeam":true}],"allowedTeamsCumulative":[{"id":"570b9f4b2a7c0e3b008da6ec","name":"team_X1","organization":"Organization_X","isOrganizationTeam":true}],"isActive":true,"isPublic":true,"description":null,"directoryName":"l4_sample","created":1508495293789,"isEditable":true,"lastUsedByUser":1757591251267,"logoUrl":"/assets/images/mpi-logos.svg","sortingKey":1508495293789,"metadata":[{"key":"key","type":"string","value":"value"},{"key":"number","type":"number","value":42},{"key":"list","type":"string[]","value":["a","b","c"]}],"isUnreported":false,"tags":[],"folderId":"570b9f4e4bb848d0885ea917","publication":null,"usedStorageBytes":0}]
->>>>>>> 9d65d3f3
-        compression: none
-  - request:
-      method: GET
-      path: /api/v11/datasets/59e9cfbdba632ac2ab8b23b5
-      headers:
-        host: localhost:9000
-        accept: '*/*'
-        accept-encoding: gzip, deflate
-        connection: keep-alive
-        user-agent: python-httpx/0.27.2
-        x-auth-token: >-
-          1b88db86331a38c21a0b235794b9e459856490d70408bcffb767f64ade0f83d2bdb4c4e181b9a9a30cdece7cb7c65208cc43b6c1bb5987f5ece00d348b1a905502a266f8fc64f0371cd6559393d72e031d0c2d0cabad58cccf957bb258bc86f05b5dc3d4fff3d5e3d9c0389a6027d861a21e78e3222fb6c5b7944520ef21761e
-      body:
-        encoding: utf8
-        data: ''
-        compression: none
-    response:
-      status:
-        code: 200
-      headers:
-        cache-control: no-cache
-        referrer-policy: origin-when-cross-origin, strict-origin-when-cross-origin
-        x-permitted-cross-domain-policies: master-only
-<<<<<<< HEAD
-        date: Tue, 16 Sep 2025 08:16:49 GMT
-        connection: close
-=======
+        compression: none
+  - request:
+      method: GET
+      path: /api/v10/datasets/59e9cfbdba632ac2ab8b23b5
+      headers:
+        host: localhost:9000
+        accept: '*/*'
+        accept-encoding: gzip, deflate
+        connection: keep-alive
+        user-agent: python-httpx/0.27.2
+        x-auth-token: >-
+          1b88db86331a38c21a0b235794b9e459856490d70408bcffb767f64ade0f83d2bdb4c4e181b9a9a30cdece7cb7c65208cc43b6c1bb5987f5ece00d348b1a905502a266f8fc64f0371cd6559393d72e031d0c2d0cabad58cccf957bb258bc86f05b5dc3d4fff3d5e3d9c0389a6027d861a21e78e3222fb6c5b7944520ef21761e
+      body:
+        encoding: utf8
+        data: ''
+        compression: none
+    response:
+      status:
+        code: 200
+      headers:
+        cache-control: no-cache
+        referrer-policy: origin-when-cross-origin, strict-origin-when-cross-origin
+        x-permitted-cross-domain-policies: master-only
         date: Thu, 11 Sep 2025 11:47:30 GMT
->>>>>>> 9d65d3f3
-        content-type: application/json
-        content-length: '3236'
-      body:
-        encoding: utf8
-        data: >-
-<<<<<<< HEAD
-          {"id":"59e9cfbdba632ac2ab8b23b5","name":"l4_sample","dataSource":{"id":{"name":"l4_sample","team":"Organization_X"},"dataLayers":[{"name":"color","elementClass":"uint8","category":"color","dataFormat":"wkw","resolutions":[[1,1,1],[2,2,1],[4,4,1],[8,8,2],[16,16,4]],"mags":[{"mag":[1,1,1],"path":"/Users/valentin/Documents/scalableminds/webknossos/binaryData/Organization_X/l4_sample/color/1"},{"mag":[2,2,1],"path":"/Users/valentin/Documents/scalableminds/webknossos/binaryData/Organization_X/l4_sample/color/2-2-1"},{"mag":[4,4,1],"path":"/Users/valentin/Documents/scalableminds/webknossos/binaryData/Organization_X/l4_sample/color/4-4-1"},{"mag":[8,8,2],"path":"/Users/valentin/Documents/scalableminds/webknossos/binaryData/Organization_X/l4_sample/color/8-8-2"},{"mag":[16,16,4],"path":"/Users/valentin/Documents/scalableminds/webknossos/binaryData/Organization_X/l4_sample/color/16-16-4"}],"defaultViewConfiguration":{"color":[255,0,0]},"numChannels":1,"boundingBox":{"topLeft":[3072,3072,512],"width":1024,"height":1024,"depth":1024}},{"largestSegmentId":2504697,"name":"segmentation","elementClass":"uint32","category":"segmentation","dataFormat":"wkw","resolutions":[[1,1,1],[2,2,1],[4,4,1],[8,8,2],[16,16,4]],"attachments":{"meshes":[{"name":"meshfile_4-4-1","path":"/Users/valentin/Documents/scalableminds/webknossos/binaryData/Organization_X/l4_sample-59e9cfbdba632ac2ab8b23b5/segmentation/meshes/meshfile_4-4-1","dataFormat":"zarr3"}],"agglomerates":[],"connectomes":[]},"mags":[{"mag":[1,1,1],"path":"/Users/valentin/Documents/scalableminds/webknossos/binaryData/Organization_X/l4_sample/segmentation/1"},{"mag":[2,2,1],"path":"/Users/valentin/Documents/scalableminds/webknossos/binaryData/Organization_X/l4_sample/segmentation/2-2-1"},{"mag":[4,4,1],"path":"/Users/valentin/Documents/scalableminds/webknossos/binaryData/Organization_X/l4_sample/segmentation/4-4-1"},{"mag":[8,8,2],"path":"/Users/valentin/Documents/scalableminds/webknossos/binaryData/Organization_X/l4_sample/segmentation/8-8-2"},{"mag":[16,16,4],"path":"/Users/valentin/Documents/scalableminds/webknossos/binaryData/Organization_X/l4_sample/segmentation/16-16-4"}],"numChannels":1,"boundingBox":{"topLeft":[3072,3072,512],"width":1024,"height":1024,"depth":1024}}],"scale":{"factor":[11.239999771118164,11.239999771118164,28],"unit":"nanometer"}},"dataStore":{"name":"localhost","url":"http://localhost:9000","allowsUpload":true,"jobsSupportedByAvailableWorkers":[],"jobsEnabled":false},"owningOrganization":"Organization_X","allowedTeams":[{"id":"570b9f4b2a7c0e3b008da6ec","name":"team_X1","organization":"Organization_X","isOrganizationTeam":true}],"allowedTeamsCumulative":[{"id":"570b9f4b2a7c0e3b008da6ec","name":"team_X1","organization":"Organization_X","isOrganizationTeam":true}],"isActive":true,"isPublic":true,"description":null,"directoryName":"l4_sample","created":1508495293789,"isEditable":true,"lastUsedByUser":1758010610203,"logoUrl":"/assets/images/mpi-logos.svg","sortingKey":1508495293789,"metadata":[{"key":"key","type":"string","value":"value"},{"key":"number","type":"number","value":42},{"key":"list","type":"string[]","value":["a","b","c"]}],"isUnreported":false,"tags":[],"folderId":"570b9f4e4bb848d0885ea917","usedStorageBytes":0}
-        compression: none
-  - request:
-      method: POST
-      path: /api/v11/userToken/generate
-      headers:
-        host: localhost:9000
-        content-length: '0'
-        accept: '*/*'
-        accept-encoding: gzip, deflate
-        connection: keep-alive
-        user-agent: python-httpx/0.27.2
-        x-auth-token: >-
-          1b88db86331a38c21a0b235794b9e459856490d70408bcffb767f64ade0f83d2bdb4c4e181b9a9a30cdece7cb7c65208cc43b6c1bb5987f5ece00d348b1a905502a266f8fc64f0371cd6559393d72e031d0c2d0cabad58cccf957bb258bc86f05b5dc3d4fff3d5e3d9c0389a6027d861a21e78e3222fb6c5b7944520ef21761e
-      body:
-        encoding: utf8
-        data: ''
-        compression: none
-    response:
-      status:
-        code: 200
-      headers:
-        x-powered-by: Express
-        cache-control: no-cache
-        referrer-policy: origin-when-cross-origin, strict-origin-when-cross-origin
-        x-permitted-cross-domain-policies: master-only
-        date: Tue, 16 Sep 2025 08:16:49 GMT
-        connection: close
-        content-type: application/json
-        content-length: '34'
-      body:
-        encoding: utf8
-        data: '{"token":"Z-MisG5CpaNYq-kmsvWiVw"}'
-=======
+        content-type: application/json
+        content-length: '1627'
+      body:
+        encoding: utf8
+        data: >-
           {"id":"59e9cfbdba632ac2ab8b23b5","name":"l4_sample","dataSource":{"id":{"name":"l4_sample","team":"Organization_X"},"dataLayers":[{"name":"color","category":"color","boundingBox":{"topLeft":[3072,3072,512],"width":1024,"height":1024,"depth":1024},"resolutions":[[1,1,1],[2,2,1],[4,4,1],[8,8,2],[16,16,4]],"elementClass":"uint8","defaultViewConfiguration":{"color":[255,0,0]}},{"name":"segmentation","category":"segmentation","boundingBox":{"topLeft":[3072,3072,512],"width":1024,"height":1024,"depth":1024},"resolutions":[[1,1,1],[2,2,1],[4,4,1],[8,8,2],[16,16,4]],"elementClass":"uint32","largestSegmentId":2504697}],"scale":{"factor":[11.239999771118164,11.239999771118164,28],"unit":"nanometer"}},"dataStore":{"name":"localhost","url":"http://localhost:9000","allowsUpload":true,"jobsSupportedByAvailableWorkers":[],"jobsEnabled":false},"owningOrganization":"Organization_X","allowedTeams":[{"id":"570b9f4b2a7c0e3b008da6ec","name":"team_X1","organization":"Organization_X","isOrganizationTeam":true}],"allowedTeamsCumulative":[{"id":"570b9f4b2a7c0e3b008da6ec","name":"team_X1","organization":"Organization_X","isOrganizationTeam":true}],"isActive":true,"isPublic":true,"description":null,"directoryName":"l4_sample","created":1508495293789,"isEditable":true,"lastUsedByUser":1757591251723,"logoUrl":"/assets/images/mpi-logos.svg","sortingKey":1508495293789,"metadata":[{"key":"key","type":"string","value":"value"},{"key":"number","type":"number","value":42},{"key":"list","type":"string[]","value":["a","b","c"]}],"isUnreported":false,"tags":[],"folderId":"570b9f4e4bb848d0885ea917","publication":null,"usedStorageBytes":0}
->>>>>>> 9d65d3f3
-        compression: none
-  - request:
-      method: GET
-      path: >-
-        /data/v11/datasets/59e9cfbdba632ac2ab8b23b5/layers/color/data?mag=1-1-1&x=3457&y=3323&z=1204&width=10&height=10&depth=10
-      headers:
-        host: localhost:9000
-        accept: '*/*'
-        accept-encoding: gzip, deflate
-        connection: keep-alive
-        user-agent: python-httpx/0.27.2
-<<<<<<< HEAD
-        x-auth-token: Z-MisG5CpaNYq-kmsvWiVw
-=======
-        x-auth-token: >-
-          1b88db86331a38c21a0b235794b9e459856490d70408bcffb767f64ade0f83d2bdb4c4e181b9a9a30cdece7cb7c65208cc43b6c1bb5987f5ece00d348b1a905502a266f8fc64f0371cd6559393d72e031d0c2d0cabad58cccf957bb258bc86f05b5dc3d4fff3d5e3d9c0389a6027d861a21e78e3222fb6c5b7944520ef21761e
->>>>>>> 9d65d3f3
+        compression: none
+  - request:
+      method: GET
+      path: >-
+        /data/v10/datasets/59e9cfbdba632ac2ab8b23b5/layers/color/data?mag=1-1-1&x=3457&y=3323&z=1204&width=10&height=10&depth=10
+      headers:
+        host: localhost:9000
+        accept: '*/*'
+        accept-encoding: gzip, deflate
+        connection: keep-alive
+        user-agent: python-httpx/0.27.2
+        x-auth-token: >-
+          1b88db86331a38c21a0b235794b9e459856490d70408bcffb767f64ade0f83d2bdb4c4e181b9a9a30cdece7cb7c65208cc43b6c1bb5987f5ece00d348b1a905502a266f8fc64f0371cd6559393d72e031d0c2d0cabad58cccf957bb258bc86f05b5dc3d4fff3d5e3d9c0389a6027d861a21e78e3222fb6c5b7944520ef21761e
       body:
         encoding: utf8
         data: ''
@@ -178,12 +119,7 @@
         access-control-allow-origin: '*'
         access-control-expose-headers: MISSING-BUCKETS
         x-permitted-cross-domain-policies: master-only
-<<<<<<< HEAD
-        date: Tue, 16 Sep 2025 08:16:49 GMT
-        connection: close
-=======
         date: Thu, 11 Sep 2025 11:47:30 GMT
->>>>>>> 9d65d3f3
         content-type: application/octet-stream
         content-length: '1000'
       body:
@@ -193,19 +129,15 @@
   - request:
       method: GET
       path: >-
-        /data/v11/datasets/59e9cfbdba632ac2ab8b23b5/layers/color/data?mag=2-2-1&x=3456&y=3322&z=1204&width=6&height=6&depth=10
-      headers:
-        host: localhost:9000
-        accept: '*/*'
-        accept-encoding: gzip, deflate
-        connection: keep-alive
-        user-agent: python-httpx/0.27.2
-<<<<<<< HEAD
-        x-auth-token: Z-MisG5CpaNYq-kmsvWiVw
-=======
-        x-auth-token: >-
-          1b88db86331a38c21a0b235794b9e459856490d70408bcffb767f64ade0f83d2bdb4c4e181b9a9a30cdece7cb7c65208cc43b6c1bb5987f5ece00d348b1a905502a266f8fc64f0371cd6559393d72e031d0c2d0cabad58cccf957bb258bc86f05b5dc3d4fff3d5e3d9c0389a6027d861a21e78e3222fb6c5b7944520ef21761e
->>>>>>> 9d65d3f3
+        /data/v10/datasets/59e9cfbdba632ac2ab8b23b5/layers/color/data?mag=2-2-1&x=3456&y=3322&z=1204&width=6&height=6&depth=10
+      headers:
+        host: localhost:9000
+        accept: '*/*'
+        accept-encoding: gzip, deflate
+        connection: keep-alive
+        user-agent: python-httpx/0.27.2
+        x-auth-token: >-
+          1b88db86331a38c21a0b235794b9e459856490d70408bcffb767f64ade0f83d2bdb4c4e181b9a9a30cdece7cb7c65208cc43b6c1bb5987f5ece00d348b1a905502a266f8fc64f0371cd6559393d72e031d0c2d0cabad58cccf957bb258bc86f05b5dc3d4fff3d5e3d9c0389a6027d861a21e78e3222fb6c5b7944520ef21761e
       body:
         encoding: utf8
         data: ''
@@ -221,12 +153,7 @@
         access-control-allow-origin: '*'
         access-control-expose-headers: MISSING-BUCKETS
         x-permitted-cross-domain-policies: master-only
-<<<<<<< HEAD
-        date: Tue, 16 Sep 2025 08:16:49 GMT
-        connection: close
-=======
         date: Thu, 11 Sep 2025 11:47:30 GMT
->>>>>>> 9d65d3f3
         content-type: application/octet-stream
         content-length: '360'
       body:
@@ -236,19 +163,15 @@
   - request:
       method: GET
       path: >-
-        /data/v11/datasets/59e9cfbdba632ac2ab8b23b5/layers/color/data?mag=4-4-1&x=3456&y=3320&z=1204&width=3&height=4&depth=10
-      headers:
-        host: localhost:9000
-        accept: '*/*'
-        accept-encoding: gzip, deflate
-        connection: keep-alive
-        user-agent: python-httpx/0.27.2
-<<<<<<< HEAD
-        x-auth-token: Z-MisG5CpaNYq-kmsvWiVw
-=======
-        x-auth-token: >-
-          1b88db86331a38c21a0b235794b9e459856490d70408bcffb767f64ade0f83d2bdb4c4e181b9a9a30cdece7cb7c65208cc43b6c1bb5987f5ece00d348b1a905502a266f8fc64f0371cd6559393d72e031d0c2d0cabad58cccf957bb258bc86f05b5dc3d4fff3d5e3d9c0389a6027d861a21e78e3222fb6c5b7944520ef21761e
->>>>>>> 9d65d3f3
+        /data/v10/datasets/59e9cfbdba632ac2ab8b23b5/layers/color/data?mag=4-4-1&x=3456&y=3320&z=1204&width=3&height=4&depth=10
+      headers:
+        host: localhost:9000
+        accept: '*/*'
+        accept-encoding: gzip, deflate
+        connection: keep-alive
+        user-agent: python-httpx/0.27.2
+        x-auth-token: >-
+          1b88db86331a38c21a0b235794b9e459856490d70408bcffb767f64ade0f83d2bdb4c4e181b9a9a30cdece7cb7c65208cc43b6c1bb5987f5ece00d348b1a905502a266f8fc64f0371cd6559393d72e031d0c2d0cabad58cccf957bb258bc86f05b5dc3d4fff3d5e3d9c0389a6027d861a21e78e3222fb6c5b7944520ef21761e
       body:
         encoding: utf8
         data: ''
@@ -264,12 +187,7 @@
         access-control-allow-origin: '*'
         access-control-expose-headers: MISSING-BUCKETS
         x-permitted-cross-domain-policies: master-only
-<<<<<<< HEAD
-        date: Tue, 16 Sep 2025 08:16:49 GMT
-        connection: close
-=======
         date: Thu, 11 Sep 2025 11:47:31 GMT
->>>>>>> 9d65d3f3
         content-type: application/octet-stream
         content-length: '120'
       body:
@@ -279,19 +197,15 @@
   - request:
       method: GET
       path: >-
-        /data/v11/datasets/59e9cfbdba632ac2ab8b23b5/layers/color/data?mag=8-8-2&x=3456&y=3320&z=1204&width=2&height=2&depth=5
-      headers:
-        host: localhost:9000
-        accept: '*/*'
-        accept-encoding: gzip, deflate
-        connection: keep-alive
-        user-agent: python-httpx/0.27.2
-<<<<<<< HEAD
-        x-auth-token: Z-MisG5CpaNYq-kmsvWiVw
-=======
-        x-auth-token: >-
-          1b88db86331a38c21a0b235794b9e459856490d70408bcffb767f64ade0f83d2bdb4c4e181b9a9a30cdece7cb7c65208cc43b6c1bb5987f5ece00d348b1a905502a266f8fc64f0371cd6559393d72e031d0c2d0cabad58cccf957bb258bc86f05b5dc3d4fff3d5e3d9c0389a6027d861a21e78e3222fb6c5b7944520ef21761e
->>>>>>> 9d65d3f3
+        /data/v10/datasets/59e9cfbdba632ac2ab8b23b5/layers/color/data?mag=8-8-2&x=3456&y=3320&z=1204&width=2&height=2&depth=5
+      headers:
+        host: localhost:9000
+        accept: '*/*'
+        accept-encoding: gzip, deflate
+        connection: keep-alive
+        user-agent: python-httpx/0.27.2
+        x-auth-token: >-
+          1b88db86331a38c21a0b235794b9e459856490d70408bcffb767f64ade0f83d2bdb4c4e181b9a9a30cdece7cb7c65208cc43b6c1bb5987f5ece00d348b1a905502a266f8fc64f0371cd6559393d72e031d0c2d0cabad58cccf957bb258bc86f05b5dc3d4fff3d5e3d9c0389a6027d861a21e78e3222fb6c5b7944520ef21761e
       body:
         encoding: utf8
         data: ''
@@ -307,12 +221,7 @@
         access-control-allow-origin: '*'
         access-control-expose-headers: MISSING-BUCKETS
         x-permitted-cross-domain-policies: master-only
-<<<<<<< HEAD
-        date: Tue, 16 Sep 2025 08:16:49 GMT
-        connection: close
-=======
         date: Thu, 11 Sep 2025 11:47:31 GMT
->>>>>>> 9d65d3f3
         content-type: application/octet-stream
         content-length: '20'
       body:
@@ -321,19 +230,15 @@
   - request:
       method: GET
       path: >-
-        /data/v11/datasets/59e9cfbdba632ac2ab8b23b5/layers/color/data?mag=16-16-4&x=3456&y=3312&z=1204&width=1&height=2&depth=3
-      headers:
-        host: localhost:9000
-        accept: '*/*'
-        accept-encoding: gzip, deflate
-        connection: keep-alive
-        user-agent: python-httpx/0.27.2
-<<<<<<< HEAD
-        x-auth-token: Z-MisG5CpaNYq-kmsvWiVw
-=======
-        x-auth-token: >-
-          1b88db86331a38c21a0b235794b9e459856490d70408bcffb767f64ade0f83d2bdb4c4e181b9a9a30cdece7cb7c65208cc43b6c1bb5987f5ece00d348b1a905502a266f8fc64f0371cd6559393d72e031d0c2d0cabad58cccf957bb258bc86f05b5dc3d4fff3d5e3d9c0389a6027d861a21e78e3222fb6c5b7944520ef21761e
->>>>>>> 9d65d3f3
+        /data/v10/datasets/59e9cfbdba632ac2ab8b23b5/layers/color/data?mag=16-16-4&x=3456&y=3312&z=1204&width=1&height=2&depth=3
+      headers:
+        host: localhost:9000
+        accept: '*/*'
+        accept-encoding: gzip, deflate
+        connection: keep-alive
+        user-agent: python-httpx/0.27.2
+        x-auth-token: >-
+          1b88db86331a38c21a0b235794b9e459856490d70408bcffb767f64ade0f83d2bdb4c4e181b9a9a30cdece7cb7c65208cc43b6c1bb5987f5ece00d348b1a905502a266f8fc64f0371cd6559393d72e031d0c2d0cabad58cccf957bb258bc86f05b5dc3d4fff3d5e3d9c0389a6027d861a21e78e3222fb6c5b7944520ef21761e
       body:
         encoding: utf8
         data: ''
@@ -349,12 +254,7 @@
         access-control-allow-origin: '*'
         access-control-expose-headers: MISSING-BUCKETS
         x-permitted-cross-domain-policies: master-only
-<<<<<<< HEAD
-        date: Tue, 16 Sep 2025 08:16:50 GMT
-        connection: close
-=======
         date: Thu, 11 Sep 2025 11:47:31 GMT
->>>>>>> 9d65d3f3
         content-type: application/octet-stream
         content-length: '6'
       body:
@@ -363,19 +263,15 @@
   - request:
       method: GET
       path: >-
-        /data/v11/datasets/59e9cfbdba632ac2ab8b23b5/layers/segmentation/data?mag=1-1-1&x=3457&y=3323&z=1204&width=10&height=10&depth=10
-      headers:
-        host: localhost:9000
-        accept: '*/*'
-        accept-encoding: gzip, deflate
-        connection: keep-alive
-        user-agent: python-httpx/0.27.2
-<<<<<<< HEAD
-        x-auth-token: Z-MisG5CpaNYq-kmsvWiVw
-=======
-        x-auth-token: >-
-          1b88db86331a38c21a0b235794b9e459856490d70408bcffb767f64ade0f83d2bdb4c4e181b9a9a30cdece7cb7c65208cc43b6c1bb5987f5ece00d348b1a905502a266f8fc64f0371cd6559393d72e031d0c2d0cabad58cccf957bb258bc86f05b5dc3d4fff3d5e3d9c0389a6027d861a21e78e3222fb6c5b7944520ef21761e
->>>>>>> 9d65d3f3
+        /data/v10/datasets/59e9cfbdba632ac2ab8b23b5/layers/segmentation/data?mag=1-1-1&x=3457&y=3323&z=1204&width=10&height=10&depth=10
+      headers:
+        host: localhost:9000
+        accept: '*/*'
+        accept-encoding: gzip, deflate
+        connection: keep-alive
+        user-agent: python-httpx/0.27.2
+        x-auth-token: >-
+          1b88db86331a38c21a0b235794b9e459856490d70408bcffb767f64ade0f83d2bdb4c4e181b9a9a30cdece7cb7c65208cc43b6c1bb5987f5ece00d348b1a905502a266f8fc64f0371cd6559393d72e031d0c2d0cabad58cccf957bb258bc86f05b5dc3d4fff3d5e3d9c0389a6027d861a21e78e3222fb6c5b7944520ef21761e
       body:
         encoding: utf8
         data: ''
@@ -391,12 +287,7 @@
         access-control-allow-origin: '*'
         access-control-expose-headers: MISSING-BUCKETS
         x-permitted-cross-domain-policies: master-only
-<<<<<<< HEAD
-        date: Tue, 16 Sep 2025 08:16:50 GMT
-        connection: close
-=======
         date: Thu, 11 Sep 2025 11:47:31 GMT
->>>>>>> 9d65d3f3
         content-type: application/octet-stream
         content-length: '4000'
       body:
@@ -406,19 +297,15 @@
   - request:
       method: GET
       path: >-
-        /data/v11/datasets/59e9cfbdba632ac2ab8b23b5/layers/segmentation/data?mag=2-2-1&x=3456&y=3322&z=1204&width=6&height=6&depth=10
-      headers:
-        host: localhost:9000
-        accept: '*/*'
-        accept-encoding: gzip, deflate
-        connection: keep-alive
-        user-agent: python-httpx/0.27.2
-<<<<<<< HEAD
-        x-auth-token: Z-MisG5CpaNYq-kmsvWiVw
-=======
-        x-auth-token: >-
-          1b88db86331a38c21a0b235794b9e459856490d70408bcffb767f64ade0f83d2bdb4c4e181b9a9a30cdece7cb7c65208cc43b6c1bb5987f5ece00d348b1a905502a266f8fc64f0371cd6559393d72e031d0c2d0cabad58cccf957bb258bc86f05b5dc3d4fff3d5e3d9c0389a6027d861a21e78e3222fb6c5b7944520ef21761e
->>>>>>> 9d65d3f3
+        /data/v10/datasets/59e9cfbdba632ac2ab8b23b5/layers/segmentation/data?mag=2-2-1&x=3456&y=3322&z=1204&width=6&height=6&depth=10
+      headers:
+        host: localhost:9000
+        accept: '*/*'
+        accept-encoding: gzip, deflate
+        connection: keep-alive
+        user-agent: python-httpx/0.27.2
+        x-auth-token: >-
+          1b88db86331a38c21a0b235794b9e459856490d70408bcffb767f64ade0f83d2bdb4c4e181b9a9a30cdece7cb7c65208cc43b6c1bb5987f5ece00d348b1a905502a266f8fc64f0371cd6559393d72e031d0c2d0cabad58cccf957bb258bc86f05b5dc3d4fff3d5e3d9c0389a6027d861a21e78e3222fb6c5b7944520ef21761e
       body:
         encoding: utf8
         data: ''
@@ -434,12 +321,7 @@
         access-control-allow-origin: '*'
         access-control-expose-headers: MISSING-BUCKETS
         x-permitted-cross-domain-policies: master-only
-<<<<<<< HEAD
-        date: Tue, 16 Sep 2025 08:16:50 GMT
-        connection: close
-=======
         date: Thu, 11 Sep 2025 11:47:31 GMT
->>>>>>> 9d65d3f3
         content-type: application/octet-stream
         content-length: '1440'
       body:
@@ -449,19 +331,15 @@
   - request:
       method: GET
       path: >-
-        /data/v11/datasets/59e9cfbdba632ac2ab8b23b5/layers/segmentation/data?mag=4-4-1&x=3456&y=3320&z=1204&width=3&height=4&depth=10
-      headers:
-        host: localhost:9000
-        accept: '*/*'
-        accept-encoding: gzip, deflate
-        connection: keep-alive
-        user-agent: python-httpx/0.27.2
-<<<<<<< HEAD
-        x-auth-token: Z-MisG5CpaNYq-kmsvWiVw
-=======
-        x-auth-token: >-
-          1b88db86331a38c21a0b235794b9e459856490d70408bcffb767f64ade0f83d2bdb4c4e181b9a9a30cdece7cb7c65208cc43b6c1bb5987f5ece00d348b1a905502a266f8fc64f0371cd6559393d72e031d0c2d0cabad58cccf957bb258bc86f05b5dc3d4fff3d5e3d9c0389a6027d861a21e78e3222fb6c5b7944520ef21761e
->>>>>>> 9d65d3f3
+        /data/v10/datasets/59e9cfbdba632ac2ab8b23b5/layers/segmentation/data?mag=4-4-1&x=3456&y=3320&z=1204&width=3&height=4&depth=10
+      headers:
+        host: localhost:9000
+        accept: '*/*'
+        accept-encoding: gzip, deflate
+        connection: keep-alive
+        user-agent: python-httpx/0.27.2
+        x-auth-token: >-
+          1b88db86331a38c21a0b235794b9e459856490d70408bcffb767f64ade0f83d2bdb4c4e181b9a9a30cdece7cb7c65208cc43b6c1bb5987f5ece00d348b1a905502a266f8fc64f0371cd6559393d72e031d0c2d0cabad58cccf957bb258bc86f05b5dc3d4fff3d5e3d9c0389a6027d861a21e78e3222fb6c5b7944520ef21761e
       body:
         encoding: utf8
         data: ''
@@ -477,12 +355,7 @@
         access-control-allow-origin: '*'
         access-control-expose-headers: MISSING-BUCKETS
         x-permitted-cross-domain-policies: master-only
-<<<<<<< HEAD
-        date: Tue, 16 Sep 2025 08:16:50 GMT
-        connection: close
-=======
         date: Thu, 11 Sep 2025 11:47:32 GMT
->>>>>>> 9d65d3f3
         content-type: application/octet-stream
         content-length: '480'
       body:
@@ -492,19 +365,15 @@
   - request:
       method: GET
       path: >-
-        /data/v11/datasets/59e9cfbdba632ac2ab8b23b5/layers/segmentation/data?mag=8-8-2&x=3456&y=3320&z=1204&width=2&height=2&depth=5
-      headers:
-        host: localhost:9000
-        accept: '*/*'
-        accept-encoding: gzip, deflate
-        connection: keep-alive
-        user-agent: python-httpx/0.27.2
-<<<<<<< HEAD
-        x-auth-token: Z-MisG5CpaNYq-kmsvWiVw
-=======
-        x-auth-token: >-
-          1b88db86331a38c21a0b235794b9e459856490d70408bcffb767f64ade0f83d2bdb4c4e181b9a9a30cdece7cb7c65208cc43b6c1bb5987f5ece00d348b1a905502a266f8fc64f0371cd6559393d72e031d0c2d0cabad58cccf957bb258bc86f05b5dc3d4fff3d5e3d9c0389a6027d861a21e78e3222fb6c5b7944520ef21761e
->>>>>>> 9d65d3f3
+        /data/v10/datasets/59e9cfbdba632ac2ab8b23b5/layers/segmentation/data?mag=8-8-2&x=3456&y=3320&z=1204&width=2&height=2&depth=5
+      headers:
+        host: localhost:9000
+        accept: '*/*'
+        accept-encoding: gzip, deflate
+        connection: keep-alive
+        user-agent: python-httpx/0.27.2
+        x-auth-token: >-
+          1b88db86331a38c21a0b235794b9e459856490d70408bcffb767f64ade0f83d2bdb4c4e181b9a9a30cdece7cb7c65208cc43b6c1bb5987f5ece00d348b1a905502a266f8fc64f0371cd6559393d72e031d0c2d0cabad58cccf957bb258bc86f05b5dc3d4fff3d5e3d9c0389a6027d861a21e78e3222fb6c5b7944520ef21761e
       body:
         encoding: utf8
         data: ''
@@ -520,12 +389,7 @@
         access-control-allow-origin: '*'
         access-control-expose-headers: MISSING-BUCKETS
         x-permitted-cross-domain-policies: master-only
-<<<<<<< HEAD
-        date: Tue, 16 Sep 2025 08:16:50 GMT
-        connection: close
-=======
         date: Thu, 11 Sep 2025 11:47:32 GMT
->>>>>>> 9d65d3f3
         content-type: application/octet-stream
         content-length: '80'
       body:
@@ -535,19 +399,15 @@
   - request:
       method: GET
       path: >-
-        /data/v11/datasets/59e9cfbdba632ac2ab8b23b5/layers/segmentation/data?mag=16-16-4&x=3456&y=3312&z=1204&width=1&height=2&depth=3
-      headers:
-        host: localhost:9000
-        accept: '*/*'
-        accept-encoding: gzip, deflate
-        connection: keep-alive
-        user-agent: python-httpx/0.27.2
-<<<<<<< HEAD
-        x-auth-token: Z-MisG5CpaNYq-kmsvWiVw
-=======
-        x-auth-token: >-
-          1b88db86331a38c21a0b235794b9e459856490d70408bcffb767f64ade0f83d2bdb4c4e181b9a9a30cdece7cb7c65208cc43b6c1bb5987f5ece00d348b1a905502a266f8fc64f0371cd6559393d72e031d0c2d0cabad58cccf957bb258bc86f05b5dc3d4fff3d5e3d9c0389a6027d861a21e78e3222fb6c5b7944520ef21761e
->>>>>>> 9d65d3f3
+        /data/v10/datasets/59e9cfbdba632ac2ab8b23b5/layers/segmentation/data?mag=16-16-4&x=3456&y=3312&z=1204&width=1&height=2&depth=3
+      headers:
+        host: localhost:9000
+        accept: '*/*'
+        accept-encoding: gzip, deflate
+        connection: keep-alive
+        user-agent: python-httpx/0.27.2
+        x-auth-token: >-
+          1b88db86331a38c21a0b235794b9e459856490d70408bcffb767f64ade0f83d2bdb4c4e181b9a9a30cdece7cb7c65208cc43b6c1bb5987f5ece00d348b1a905502a266f8fc64f0371cd6559393d72e031d0c2d0cabad58cccf957bb258bc86f05b5dc3d4fff3d5e3d9c0389a6027d861a21e78e3222fb6c5b7944520ef21761e
       body:
         encoding: utf8
         data: ''
@@ -563,12 +423,7 @@
         access-control-allow-origin: '*'
         access-control-expose-headers: MISSING-BUCKETS
         x-permitted-cross-domain-policies: master-only
-<<<<<<< HEAD
-        date: Tue, 16 Sep 2025 08:16:50 GMT
-        connection: close
-=======
         date: Thu, 11 Sep 2025 11:47:32 GMT
->>>>>>> 9d65d3f3
         content-type: application/octet-stream
         content-length: '24'
       body:
@@ -577,100 +432,74 @@
   - request:
       method: GET
       path: >-
-        /api/v11/datasets?isActive=true&organizationId=Organization_X&searchQuery=l4_sample
-      headers:
-        host: localhost:9000
-        accept: '*/*'
-        accept-encoding: gzip, deflate
-        connection: keep-alive
-        user-agent: python-httpx/0.27.2
-        x-auth-token: >-
-          1b88db86331a38c21a0b235794b9e459856490d70408bcffb767f64ade0f83d2bdb4c4e181b9a9a30cdece7cb7c65208cc43b6c1bb5987f5ece00d348b1a905502a266f8fc64f0371cd6559393d72e031d0c2d0cabad58cccf957bb258bc86f05b5dc3d4fff3d5e3d9c0389a6027d861a21e78e3222fb6c5b7944520ef21761e
-      body:
-        encoding: utf8
-        data: ''
-        compression: none
-    response:
-      status:
-        code: 200
-      headers:
-        cache-control: no-cache
-        referrer-policy: origin-when-cross-origin, strict-origin-when-cross-origin
-        access-control-max-age: '600'
-        access-control-allow-origin: '*'
-        x-permitted-cross-domain-policies: master-only
-<<<<<<< HEAD
-        date: Tue, 16 Sep 2025 08:16:50 GMT
-        connection: close
-=======
-        date: Thu, 11 Sep 2025 11:47:33 GMT
->>>>>>> 9d65d3f3
-        content-type: application/json
-        content-length: '3238'
-      body:
-        encoding: utf8
-        data: >-
-<<<<<<< HEAD
-          [{"id":"59e9cfbdba632ac2ab8b23b5","name":"l4_sample","dataSource":{"id":{"name":"l4_sample","team":"Organization_X"},"dataLayers":[{"name":"color","elementClass":"uint8","category":"color","dataFormat":"wkw","resolutions":[[1,1,1],[2,2,1],[4,4,1],[8,8,2],[16,16,4]],"mags":[{"mag":[1,1,1],"path":"/Users/valentin/Documents/scalableminds/webknossos/binaryData/Organization_X/l4_sample/color/1"},{"mag":[2,2,1],"path":"/Users/valentin/Documents/scalableminds/webknossos/binaryData/Organization_X/l4_sample/color/2-2-1"},{"mag":[4,4,1],"path":"/Users/valentin/Documents/scalableminds/webknossos/binaryData/Organization_X/l4_sample/color/4-4-1"},{"mag":[8,8,2],"path":"/Users/valentin/Documents/scalableminds/webknossos/binaryData/Organization_X/l4_sample/color/8-8-2"},{"mag":[16,16,4],"path":"/Users/valentin/Documents/scalableminds/webknossos/binaryData/Organization_X/l4_sample/color/16-16-4"}],"defaultViewConfiguration":{"color":[255,0,0]},"numChannels":1,"boundingBox":{"topLeft":[3072,3072,512],"width":1024,"height":1024,"depth":1024}},{"largestSegmentId":2504697,"name":"segmentation","elementClass":"uint32","category":"segmentation","dataFormat":"wkw","resolutions":[[1,1,1],[2,2,1],[4,4,1],[8,8,2],[16,16,4]],"attachments":{"meshes":[{"name":"meshfile_4-4-1","path":"/Users/valentin/Documents/scalableminds/webknossos/binaryData/Organization_X/l4_sample-59e9cfbdba632ac2ab8b23b5/segmentation/meshes/meshfile_4-4-1","dataFormat":"zarr3"}],"agglomerates":[],"connectomes":[]},"mags":[{"mag":[1,1,1],"path":"/Users/valentin/Documents/scalableminds/webknossos/binaryData/Organization_X/l4_sample/segmentation/1"},{"mag":[2,2,1],"path":"/Users/valentin/Documents/scalableminds/webknossos/binaryData/Organization_X/l4_sample/segmentation/2-2-1"},{"mag":[4,4,1],"path":"/Users/valentin/Documents/scalableminds/webknossos/binaryData/Organization_X/l4_sample/segmentation/4-4-1"},{"mag":[8,8,2],"path":"/Users/valentin/Documents/scalableminds/webknossos/binaryData/Organization_X/l4_sample/segmentation/8-8-2"},{"mag":[16,16,4],"path":"/Users/valentin/Documents/scalableminds/webknossos/binaryData/Organization_X/l4_sample/segmentation/16-16-4"}],"numChannels":1,"boundingBox":{"topLeft":[3072,3072,512],"width":1024,"height":1024,"depth":1024}}],"scale":{"factor":[11.239999771118164,11.239999771118164,28],"unit":"nanometer"}},"dataStore":{"name":"localhost","url":"http://localhost:9000","allowsUpload":true,"jobsSupportedByAvailableWorkers":[],"jobsEnabled":false},"owningOrganization":"Organization_X","allowedTeams":[{"id":"570b9f4b2a7c0e3b008da6ec","name":"team_X1","organization":"Organization_X","isOrganizationTeam":true}],"allowedTeamsCumulative":[{"id":"570b9f4b2a7c0e3b008da6ec","name":"team_X1","organization":"Organization_X","isOrganizationTeam":true}],"isActive":true,"isPublic":true,"description":null,"directoryName":"l4_sample","created":1508495293789,"isEditable":true,"lastUsedByUser":1758010610203,"logoUrl":"/assets/images/mpi-logos.svg","sortingKey":1508495293789,"metadata":[{"key":"key","type":"string","value":"value"},{"key":"number","type":"number","value":42},{"key":"list","type":"string[]","value":["a","b","c"]}],"isUnreported":false,"tags":[],"folderId":"570b9f4e4bb848d0885ea917","usedStorageBytes":0}]
-=======
+        /api/v10/datasets?isActive=true&organizationId=Organization_X&searchQuery=l4_sample
+      headers:
+        host: localhost:9000
+        accept: '*/*'
+        accept-encoding: gzip, deflate
+        connection: keep-alive
+        user-agent: python-httpx/0.27.2
+        x-auth-token: >-
+          1b88db86331a38c21a0b235794b9e459856490d70408bcffb767f64ade0f83d2bdb4c4e181b9a9a30cdece7cb7c65208cc43b6c1bb5987f5ece00d348b1a905502a266f8fc64f0371cd6559393d72e031d0c2d0cabad58cccf957bb258bc86f05b5dc3d4fff3d5e3d9c0389a6027d861a21e78e3222fb6c5b7944520ef21761e
+      body:
+        encoding: utf8
+        data: ''
+        compression: none
+    response:
+      status:
+        code: 200
+      headers:
+        cache-control: no-cache
+        referrer-policy: origin-when-cross-origin, strict-origin-when-cross-origin
+        access-control-max-age: '600'
+        access-control-allow-origin: '*'
+        x-permitted-cross-domain-policies: master-only
+        date: Thu, 11 Sep 2025 11:47:33 GMT
+        content-type: application/json
+        content-length: '1629'
+      body:
+        encoding: utf8
+        data: >-
           [{"id":"59e9cfbdba632ac2ab8b23b5","name":"l4_sample","dataSource":{"id":{"name":"l4_sample","team":"Organization_X"},"dataLayers":[{"name":"color","category":"color","boundingBox":{"topLeft":[3072,3072,512],"width":1024,"height":1024,"depth":1024},"resolutions":[[1,1,1],[2,2,1],[4,4,1],[8,8,2],[16,16,4]],"elementClass":"uint8","defaultViewConfiguration":{"color":[255,0,0]}},{"name":"segmentation","category":"segmentation","boundingBox":{"topLeft":[3072,3072,512],"width":1024,"height":1024,"depth":1024},"resolutions":[[1,1,1],[2,2,1],[4,4,1],[8,8,2],[16,16,4]],"elementClass":"uint32","largestSegmentId":2504697}],"scale":{"factor":[11.239999771118164,11.239999771118164,28],"unit":"nanometer"}},"dataStore":{"name":"localhost","url":"http://localhost:9000","allowsUpload":true,"jobsSupportedByAvailableWorkers":[],"jobsEnabled":false},"owningOrganization":"Organization_X","allowedTeams":[{"id":"570b9f4b2a7c0e3b008da6ec","name":"team_X1","organization":"Organization_X","isOrganizationTeam":true}],"allowedTeamsCumulative":[{"id":"570b9f4b2a7c0e3b008da6ec","name":"team_X1","organization":"Organization_X","isOrganizationTeam":true}],"isActive":true,"isPublic":true,"description":null,"directoryName":"l4_sample","created":1508495293789,"isEditable":true,"lastUsedByUser":1757591251723,"logoUrl":"/assets/images/mpi-logos.svg","sortingKey":1508495293789,"metadata":[{"key":"key","type":"string","value":"value"},{"key":"number","type":"number","value":42},{"key":"list","type":"string[]","value":["a","b","c"]}],"isUnreported":false,"tags":[],"folderId":"570b9f4e4bb848d0885ea917","publication":null,"usedStorageBytes":0}]
->>>>>>> 9d65d3f3
-        compression: none
-  - request:
-      method: GET
-      path: >-
-<<<<<<< HEAD
-        /api/v11/datasets/59e9cfbdba632ac2ab8b23b5?sharingToken=Z-MisG5CpaNYq-kmsvWiVw
-=======
+        compression: none
+  - request:
+      method: GET
+      path: >-
         /api/v10/datasets/59e9cfbdba632ac2ab8b23b5?sharingToken=1b88db86331a38c21a0b235794b9e459856490d70408bcffb767f64ade0f83d2bdb4c4e181b9a9a30cdece7cb7c65208cc43b6c1bb5987f5ece00d348b1a905502a266f8fc64f0371cd6559393d72e031d0c2d0cabad58cccf957bb258bc86f05b5dc3d4fff3d5e3d9c0389a6027d861a21e78e3222fb6c5b7944520ef21761e
->>>>>>> 9d65d3f3
-      headers:
-        host: localhost:9000
-        accept: '*/*'
-        accept-encoding: gzip, deflate
-        connection: keep-alive
-        user-agent: python-httpx/0.27.2
-        x-auth-token: >-
-          1b88db86331a38c21a0b235794b9e459856490d70408bcffb767f64ade0f83d2bdb4c4e181b9a9a30cdece7cb7c65208cc43b6c1bb5987f5ece00d348b1a905502a266f8fc64f0371cd6559393d72e031d0c2d0cabad58cccf957bb258bc86f05b5dc3d4fff3d5e3d9c0389a6027d861a21e78e3222fb6c5b7944520ef21761e
-      body:
-        encoding: utf8
-        data: ''
-        compression: none
-    response:
-      status:
-        code: 200
-      headers:
-        cache-control: no-cache
-        referrer-policy: origin-when-cross-origin, strict-origin-when-cross-origin
-        x-permitted-cross-domain-policies: master-only
-<<<<<<< HEAD
-        date: Tue, 16 Sep 2025 08:16:50 GMT
-        connection: close
-=======
-        date: Thu, 11 Sep 2025 11:47:33 GMT
->>>>>>> 9d65d3f3
-        content-type: application/json
-        content-length: '3236'
-      body:
-        encoding: utf8
-        data: >-
-<<<<<<< HEAD
-          {"id":"59e9cfbdba632ac2ab8b23b5","name":"l4_sample","dataSource":{"id":{"name":"l4_sample","team":"Organization_X"},"dataLayers":[{"name":"color","elementClass":"uint8","category":"color","dataFormat":"wkw","resolutions":[[1,1,1],[2,2,1],[4,4,1],[8,8,2],[16,16,4]],"mags":[{"mag":[1,1,1],"path":"/Users/valentin/Documents/scalableminds/webknossos/binaryData/Organization_X/l4_sample/color/1"},{"mag":[2,2,1],"path":"/Users/valentin/Documents/scalableminds/webknossos/binaryData/Organization_X/l4_sample/color/2-2-1"},{"mag":[4,4,1],"path":"/Users/valentin/Documents/scalableminds/webknossos/binaryData/Organization_X/l4_sample/color/4-4-1"},{"mag":[8,8,2],"path":"/Users/valentin/Documents/scalableminds/webknossos/binaryData/Organization_X/l4_sample/color/8-8-2"},{"mag":[16,16,4],"path":"/Users/valentin/Documents/scalableminds/webknossos/binaryData/Organization_X/l4_sample/color/16-16-4"}],"defaultViewConfiguration":{"color":[255,0,0]},"numChannels":1,"boundingBox":{"topLeft":[3072,3072,512],"width":1024,"height":1024,"depth":1024}},{"largestSegmentId":2504697,"name":"segmentation","elementClass":"uint32","category":"segmentation","dataFormat":"wkw","resolutions":[[1,1,1],[2,2,1],[4,4,1],[8,8,2],[16,16,4]],"attachments":{"meshes":[{"name":"meshfile_4-4-1","path":"/Users/valentin/Documents/scalableminds/webknossos/binaryData/Organization_X/l4_sample-59e9cfbdba632ac2ab8b23b5/segmentation/meshes/meshfile_4-4-1","dataFormat":"zarr3"}],"agglomerates":[],"connectomes":[]},"mags":[{"mag":[1,1,1],"path":"/Users/valentin/Documents/scalableminds/webknossos/binaryData/Organization_X/l4_sample/segmentation/1"},{"mag":[2,2,1],"path":"/Users/valentin/Documents/scalableminds/webknossos/binaryData/Organization_X/l4_sample/segmentation/2-2-1"},{"mag":[4,4,1],"path":"/Users/valentin/Documents/scalableminds/webknossos/binaryData/Organization_X/l4_sample/segmentation/4-4-1"},{"mag":[8,8,2],"path":"/Users/valentin/Documents/scalableminds/webknossos/binaryData/Organization_X/l4_sample/segmentation/8-8-2"},{"mag":[16,16,4],"path":"/Users/valentin/Documents/scalableminds/webknossos/binaryData/Organization_X/l4_sample/segmentation/16-16-4"}],"numChannels":1,"boundingBox":{"topLeft":[3072,3072,512],"width":1024,"height":1024,"depth":1024}}],"scale":{"factor":[11.239999771118164,11.239999771118164,28],"unit":"nanometer"}},"dataStore":{"name":"localhost","url":"http://localhost:9000","allowsUpload":true,"jobsSupportedByAvailableWorkers":[],"jobsEnabled":false},"owningOrganization":"Organization_X","allowedTeams":[{"id":"570b9f4b2a7c0e3b008da6ec","name":"team_X1","organization":"Organization_X","isOrganizationTeam":true}],"allowedTeamsCumulative":[{"id":"570b9f4b2a7c0e3b008da6ec","name":"team_X1","organization":"Organization_X","isOrganizationTeam":true}],"isActive":true,"isPublic":true,"description":null,"directoryName":"l4_sample","created":1508495293789,"isEditable":true,"lastUsedByUser":1758010611417,"logoUrl":"/assets/images/mpi-logos.svg","sortingKey":1508495293789,"metadata":[{"key":"key","type":"string","value":"value"},{"key":"number","type":"number","value":42},{"key":"list","type":"string[]","value":["a","b","c"]}],"isUnreported":false,"tags":[],"folderId":"570b9f4e4bb848d0885ea917","usedStorageBytes":0}
-=======
+      headers:
+        host: localhost:9000
+        accept: '*/*'
+        accept-encoding: gzip, deflate
+        connection: keep-alive
+        user-agent: python-httpx/0.27.2
+        x-auth-token: >-
+          1b88db86331a38c21a0b235794b9e459856490d70408bcffb767f64ade0f83d2bdb4c4e181b9a9a30cdece7cb7c65208cc43b6c1bb5987f5ece00d348b1a905502a266f8fc64f0371cd6559393d72e031d0c2d0cabad58cccf957bb258bc86f05b5dc3d4fff3d5e3d9c0389a6027d861a21e78e3222fb6c5b7944520ef21761e
+      body:
+        encoding: utf8
+        data: ''
+        compression: none
+    response:
+      status:
+        code: 200
+      headers:
+        cache-control: no-cache
+        referrer-policy: origin-when-cross-origin, strict-origin-when-cross-origin
+        x-permitted-cross-domain-policies: master-only
+        date: Thu, 11 Sep 2025 11:47:33 GMT
+        content-type: application/json
+        content-length: '1627'
+      body:
+        encoding: utf8
+        data: >-
           {"id":"59e9cfbdba632ac2ab8b23b5","name":"l4_sample","dataSource":{"id":{"name":"l4_sample","team":"Organization_X"},"dataLayers":[{"name":"color","category":"color","boundingBox":{"topLeft":[3072,3072,512],"width":1024,"height":1024,"depth":1024},"resolutions":[[1,1,1],[2,2,1],[4,4,1],[8,8,2],[16,16,4]],"elementClass":"uint8","defaultViewConfiguration":{"color":[255,0,0]}},{"name":"segmentation","category":"segmentation","boundingBox":{"topLeft":[3072,3072,512],"width":1024,"height":1024,"depth":1024},"resolutions":[[1,1,1],[2,2,1],[4,4,1],[8,8,2],[16,16,4]],"elementClass":"uint32","largestSegmentId":2504697}],"scale":{"factor":[11.239999771118164,11.239999771118164,28],"unit":"nanometer"}},"dataStore":{"name":"localhost","url":"http://localhost:9000","allowsUpload":true,"jobsSupportedByAvailableWorkers":[],"jobsEnabled":false},"owningOrganization":"Organization_X","allowedTeams":[{"id":"570b9f4b2a7c0e3b008da6ec","name":"team_X1","organization":"Organization_X","isOrganizationTeam":true}],"allowedTeamsCumulative":[{"id":"570b9f4b2a7c0e3b008da6ec","name":"team_X1","organization":"Organization_X","isOrganizationTeam":true}],"isActive":true,"isPublic":true,"description":null,"directoryName":"l4_sample","created":1508495293789,"isEditable":true,"lastUsedByUser":1757591254120,"logoUrl":"/assets/images/mpi-logos.svg","sortingKey":1508495293789,"metadata":[{"key":"key","type":"string","value":"value"},{"key":"number","type":"number","value":42},{"key":"list","type":"string[]","value":["a","b","c"]}],"isUnreported":false,"tags":[],"folderId":"570b9f4e4bb848d0885ea917","publication":null,"usedStorageBytes":0}
->>>>>>> 9d65d3f3
         compression: none
   - request:
       method: HEAD
-      path: /data/v11/zarr/59e9cfbdba632ac2ab8b23b5/datasource-properties.json
-      headers:
-        host: localhost:9000
-<<<<<<< HEAD
-        x-auth-token: Z-MisG5CpaNYq-kmsvWiVw
-=======
-        x-auth-token: >-
-          1b88db86331a38c21a0b235794b9e459856490d70408bcffb767f64ade0f83d2bdb4c4e181b9a9a30cdece7cb7c65208cc43b6c1bb5987f5ece00d348b1a905502a266f8fc64f0371cd6559393d72e031d0c2d0cabad58cccf957bb258bc86f05b5dc3d4fff3d5e3d9c0389a6027d861a21e78e3222fb6c5b7944520ef21761e
->>>>>>> 9d65d3f3
+      path: /data/v10/zarr/59e9cfbdba632ac2ab8b23b5/datasource-properties.json
+      headers:
+        host: localhost:9000
+        x-auth-token: >-
+          1b88db86331a38c21a0b235794b9e459856490d70408bcffb767f64ade0f83d2bdb4c4e181b9a9a30cdece7cb7c65208cc43b6c1bb5987f5ece00d348b1a905502a266f8fc64f0371cd6559393d72e031d0c2d0cabad58cccf957bb258bc86f05b5dc3d4fff3d5e3d9c0389a6027d861a21e78e3222fb6c5b7944520ef21761e
         accept-encoding: identity
         accept: '*/*'
         user-agent: Python/3.13 aiohttp/3.10.11
@@ -687,31 +516,21 @@
         access-control-max-age: '600'
         access-control-allow-origin: '*'
         x-permitted-cross-domain-policies: master-only
-<<<<<<< HEAD
-        date: Tue, 16 Sep 2025 08:16:50 GMT
-        connection: close
-=======
-        date: Thu, 11 Sep 2025 11:47:33 GMT
->>>>>>> 9d65d3f3
-        content-type: application/json
-        content-length: '1529'
-      body:
-        encoding: utf8
-        data: ''
-        compression: none
-  - request:
-      method: GET
-      path: /data/v11/zarr/59e9cfbdba632ac2ab8b23b5/datasource-properties.json
-      headers:
-        host: localhost:9000
-<<<<<<< HEAD
-        x-auth-token: Z-MisG5CpaNYq-kmsvWiVw
-        range: bytes=0-1528
-=======
+        date: Thu, 11 Sep 2025 11:47:33 GMT
+        content-type: application/json
+        content-length: '1413'
+      body:
+        encoding: utf8
+        data: ''
+        compression: none
+  - request:
+      method: GET
+      path: /data/v10/zarr/59e9cfbdba632ac2ab8b23b5/datasource-properties.json
+      headers:
+        host: localhost:9000
         x-auth-token: >-
           1b88db86331a38c21a0b235794b9e459856490d70408bcffb767f64ade0f83d2bdb4c4e181b9a9a30cdece7cb7c65208cc43b6c1bb5987f5ece00d348b1a905502a266f8fc64f0371cd6559393d72e031d0c2d0cabad58cccf957bb258bc86f05b5dc3d4fff3d5e3d9c0389a6027d861a21e78e3222fb6c5b7944520ef21761e
         range: bytes=0-1412
->>>>>>> 9d65d3f3
         accept: '*/*'
         accept-encoding: gzip, deflate
         user-agent: Python/3.13 aiohttp/3.10.11
@@ -728,22 +547,17 @@
         access-control-max-age: '600'
         access-control-allow-origin: '*'
         x-permitted-cross-domain-policies: master-only
-<<<<<<< HEAD
-        date: Tue, 16 Sep 2025 08:16:50 GMT
-        connection: close
-=======
-        date: Thu, 11 Sep 2025 11:47:33 GMT
->>>>>>> 9d65d3f3
-        content-type: application/json
-        content-length: '1529'
-      body:
-        encoding: utf8
-        data: >-
-          {"id":{"name":"l4_sample","team":"Organization_X"},"dataLayers":[{"category":"color","name":"color","dataFormat":"zarr","boundingBox":{"topLeft":[3072,3072,512],"width":1024,"height":1024,"depth":1024},"elementClass":"uint8","mags":[{"mag":[1,1,1],"path":"./color/1","axisOrder":{"x":1,"y":2,"z":3,"c":0}},{"mag":[2,2,1],"path":"./color/2-2-1","axisOrder":{"x":1,"y":2,"z":3,"c":0}},{"mag":[4,4,1],"path":"./color/4-4-1","axisOrder":{"x":1,"y":2,"z":3,"c":0}},{"mag":[8,8,2],"path":"./color/8-8-2","axisOrder":{"x":1,"y":2,"z":3,"c":0}},{"mag":[16,16,4],"path":"./color/16-16-4","axisOrder":{"x":1,"y":2,"z":3,"c":0}}],"defaultViewConfiguration":{"color":[255,0,0]},"resolutions":[[1,1,1],[2,2,1],[4,4,1],[8,8,2],[16,16,4]],"numChannels":1},{"category":"segmentation","name":"segmentation","dataFormat":"zarr","boundingBox":{"topLeft":[3072,3072,512],"width":1024,"height":1024,"depth":1024},"elementClass":"uint32","mags":[{"mag":[1,1,1],"path":"./segmentation/1","axisOrder":{"x":1,"y":2,"z":3,"c":0}},{"mag":[2,2,1],"path":"./segmentation/2-2-1","axisOrder":{"x":1,"y":2,"z":3,"c":0}},{"mag":[4,4,1],"path":"./segmentation/4-4-1","axisOrder":{"x":1,"y":2,"z":3,"c":0}},{"mag":[8,8,2],"path":"./segmentation/8-8-2","axisOrder":{"x":1,"y":2,"z":3,"c":0}},{"mag":[16,16,4],"path":"./segmentation/16-16-4","axisOrder":{"x":1,"y":2,"z":3,"c":0}}],"largestSegmentId":2504697,"resolutions":[[1,1,1],[2,2,1],[4,4,1],[8,8,2],[16,16,4]],"numChannels":1}],"scale":{"factor":[11.239999771118164,11.239999771118164,28],"unit":"nanometer"}}
-        compression: none
-  - request:
-      method: GET
-      path: /data/v11/zarr/59e9cfbdba632ac2ab8b23b5/color/1/.zarray
+        date: Thu, 11 Sep 2025 11:47:33 GMT
+        content-type: application/json
+        content-length: '1413'
+      body:
+        encoding: utf8
+        data: >-
+          {"id":{"name":"l4_sample","team":"Organization_X"},"dataLayers":[{"name":"color","category":"color","boundingBox":{"topLeft":[3072,3072,512],"width":1024,"height":1024,"depth":1024},"elementClass":"uint8","mags":[{"mag":[1,1,1],"path":"./color/1","axisOrder":{"x":1,"y":2,"z":3,"c":0}},{"mag":[2,2,1],"path":"./color/2-2-1","axisOrder":{"x":1,"y":2,"z":3,"c":0}},{"mag":[4,4,1],"path":"./color/4-4-1","axisOrder":{"x":1,"y":2,"z":3,"c":0}},{"mag":[8,8,2],"path":"./color/8-8-2","axisOrder":{"x":1,"y":2,"z":3,"c":0}},{"mag":[16,16,4],"path":"./color/16-16-4","axisOrder":{"x":1,"y":2,"z":3,"c":0}}],"defaultViewConfiguration":{"color":[255,0,0]},"numChannels":1,"dataFormat":"zarr"},{"name":"segmentation","boundingBox":{"topLeft":[3072,3072,512],"width":1024,"height":1024,"depth":1024},"elementClass":"uint32","mags":[{"mag":[1,1,1],"path":"./segmentation/1","axisOrder":{"x":1,"y":2,"z":3,"c":0}},{"mag":[2,2,1],"path":"./segmentation/2-2-1","axisOrder":{"x":1,"y":2,"z":3,"c":0}},{"mag":[4,4,1],"path":"./segmentation/4-4-1","axisOrder":{"x":1,"y":2,"z":3,"c":0}},{"mag":[8,8,2],"path":"./segmentation/8-8-2","axisOrder":{"x":1,"y":2,"z":3,"c":0}},{"mag":[16,16,4],"path":"./segmentation/16-16-4","axisOrder":{"x":1,"y":2,"z":3,"c":0}}],"largestSegmentId":2504697,"numChannels":1,"dataFormat":"zarr","category":"segmentation"}],"scale":{"factor":[11.239999771118164,11.239999771118164,28],"unit":"nanometer"}}
+        compression: none
+  - request:
+      method: GET
+      path: /data/v10/zarr/59e9cfbdba632ac2ab8b23b5/color/1/.zarray
       headers:
         host: localhost:9000
         user-agent: >-
@@ -753,31 +567,22 @@
         accept-encoding: deflate, gzip, br, zstd
         proxy-connection: Keep-Alive
         cache-control: no-cache
-<<<<<<< HEAD
-        x-auth-token: Z-MisG5CpaNYq-kmsvWiVw
-=======
-        x-auth-token: >-
-          1b88db86331a38c21a0b235794b9e459856490d70408bcffb767f64ade0f83d2bdb4c4e181b9a9a30cdece7cb7c65208cc43b6c1bb5987f5ece00d348b1a905502a266f8fc64f0371cd6559393d72e031d0c2d0cabad58cccf957bb258bc86f05b5dc3d4fff3d5e3d9c0389a6027d861a21e78e3222fb6c5b7944520ef21761e
->>>>>>> 9d65d3f3
-      body:
-        encoding: utf8
-        data: ''
-        compression: none
-    response:
-      status:
-        code: 200
-      headers:
-        cache-control: no-cache
-        referrer-policy: origin-when-cross-origin, strict-origin-when-cross-origin
-        access-control-max-age: '600'
-        access-control-allow-origin: '*'
-        x-permitted-cross-domain-policies: master-only
-<<<<<<< HEAD
-        date: Tue, 16 Sep 2025 08:16:50 GMT
-        connection: close
-=======
-        date: Thu, 11 Sep 2025 11:47:33 GMT
->>>>>>> 9d65d3f3
+        x-auth-token: >-
+          1b88db86331a38c21a0b235794b9e459856490d70408bcffb767f64ade0f83d2bdb4c4e181b9a9a30cdece7cb7c65208cc43b6c1bb5987f5ece00d348b1a905502a266f8fc64f0371cd6559393d72e031d0c2d0cabad58cccf957bb258bc86f05b5dc3d4fff3d5e3d9c0389a6027d861a21e78e3222fb6c5b7944520ef21761e
+      body:
+        encoding: utf8
+        data: ''
+        compression: none
+    response:
+      status:
+        code: 200
+      headers:
+        cache-control: no-cache
+        referrer-policy: origin-when-cross-origin, strict-origin-when-cross-origin
+        access-control-max-age: '600'
+        access-control-allow-origin: '*'
+        x-permitted-cross-domain-policies: master-only
+        date: Thu, 11 Sep 2025 11:47:33 GMT
         content-type: application/json
         content-length: '166'
       body:
@@ -787,7 +592,7 @@
         compression: none
   - request:
       method: GET
-      path: /data/v11/zarr/59e9cfbdba632ac2ab8b23b5/color/2-2-1/.zarray
+      path: /data/v10/zarr/59e9cfbdba632ac2ab8b23b5/color/2-2-1/.zarray
       headers:
         host: localhost:9000
         user-agent: >-
@@ -797,31 +602,22 @@
         accept-encoding: deflate, gzip, br, zstd
         proxy-connection: Keep-Alive
         cache-control: no-cache
-<<<<<<< HEAD
-        x-auth-token: Z-MisG5CpaNYq-kmsvWiVw
-=======
-        x-auth-token: >-
-          1b88db86331a38c21a0b235794b9e459856490d70408bcffb767f64ade0f83d2bdb4c4e181b9a9a30cdece7cb7c65208cc43b6c1bb5987f5ece00d348b1a905502a266f8fc64f0371cd6559393d72e031d0c2d0cabad58cccf957bb258bc86f05b5dc3d4fff3d5e3d9c0389a6027d861a21e78e3222fb6c5b7944520ef21761e
->>>>>>> 9d65d3f3
-      body:
-        encoding: utf8
-        data: ''
-        compression: none
-    response:
-      status:
-        code: 200
-      headers:
-        cache-control: no-cache
-        referrer-policy: origin-when-cross-origin, strict-origin-when-cross-origin
-        access-control-max-age: '600'
-        access-control-allow-origin: '*'
-        x-permitted-cross-domain-policies: master-only
-<<<<<<< HEAD
-        date: Tue, 16 Sep 2025 08:16:50 GMT
-        connection: close
-=======
-        date: Thu, 11 Sep 2025 11:47:33 GMT
->>>>>>> 9d65d3f3
+        x-auth-token: >-
+          1b88db86331a38c21a0b235794b9e459856490d70408bcffb767f64ade0f83d2bdb4c4e181b9a9a30cdece7cb7c65208cc43b6c1bb5987f5ece00d348b1a905502a266f8fc64f0371cd6559393d72e031d0c2d0cabad58cccf957bb258bc86f05b5dc3d4fff3d5e3d9c0389a6027d861a21e78e3222fb6c5b7944520ef21761e
+      body:
+        encoding: utf8
+        data: ''
+        compression: none
+    response:
+      status:
+        code: 200
+      headers:
+        cache-control: no-cache
+        referrer-policy: origin-when-cross-origin, strict-origin-when-cross-origin
+        access-control-max-age: '600'
+        access-control-allow-origin: '*'
+        x-permitted-cross-domain-policies: master-only
+        date: Thu, 11 Sep 2025 11:47:33 GMT
         content-type: application/json
         content-length: '166'
       body:
@@ -831,7 +627,7 @@
         compression: none
   - request:
       method: GET
-      path: /data/v11/zarr/59e9cfbdba632ac2ab8b23b5/color/4-4-1/.zarray
+      path: /data/v10/zarr/59e9cfbdba632ac2ab8b23b5/color/4-4-1/.zarray
       headers:
         host: localhost:9000
         user-agent: >-
@@ -841,31 +637,22 @@
         accept-encoding: deflate, gzip, br, zstd
         proxy-connection: Keep-Alive
         cache-control: no-cache
-<<<<<<< HEAD
-        x-auth-token: Z-MisG5CpaNYq-kmsvWiVw
-=======
-        x-auth-token: >-
-          1b88db86331a38c21a0b235794b9e459856490d70408bcffb767f64ade0f83d2bdb4c4e181b9a9a30cdece7cb7c65208cc43b6c1bb5987f5ece00d348b1a905502a266f8fc64f0371cd6559393d72e031d0c2d0cabad58cccf957bb258bc86f05b5dc3d4fff3d5e3d9c0389a6027d861a21e78e3222fb6c5b7944520ef21761e
->>>>>>> 9d65d3f3
-      body:
-        encoding: utf8
-        data: ''
-        compression: none
-    response:
-      status:
-        code: 200
-      headers:
-        cache-control: no-cache
-        referrer-policy: origin-when-cross-origin, strict-origin-when-cross-origin
-        access-control-max-age: '600'
-        access-control-allow-origin: '*'
-        x-permitted-cross-domain-policies: master-only
-<<<<<<< HEAD
-        date: Tue, 16 Sep 2025 08:16:50 GMT
-        connection: close
-=======
-        date: Thu, 11 Sep 2025 11:47:33 GMT
->>>>>>> 9d65d3f3
+        x-auth-token: >-
+          1b88db86331a38c21a0b235794b9e459856490d70408bcffb767f64ade0f83d2bdb4c4e181b9a9a30cdece7cb7c65208cc43b6c1bb5987f5ece00d348b1a905502a266f8fc64f0371cd6559393d72e031d0c2d0cabad58cccf957bb258bc86f05b5dc3d4fff3d5e3d9c0389a6027d861a21e78e3222fb6c5b7944520ef21761e
+      body:
+        encoding: utf8
+        data: ''
+        compression: none
+    response:
+      status:
+        code: 200
+      headers:
+        cache-control: no-cache
+        referrer-policy: origin-when-cross-origin, strict-origin-when-cross-origin
+        access-control-max-age: '600'
+        access-control-allow-origin: '*'
+        x-permitted-cross-domain-policies: master-only
+        date: Thu, 11 Sep 2025 11:47:33 GMT
         content-type: application/json
         content-length: '166'
       body:
@@ -875,7 +662,7 @@
         compression: none
   - request:
       method: GET
-      path: /data/v11/zarr/59e9cfbdba632ac2ab8b23b5/color/8-8-2/.zarray
+      path: /data/v10/zarr/59e9cfbdba632ac2ab8b23b5/color/8-8-2/.zarray
       headers:
         host: localhost:9000
         user-agent: >-
@@ -885,31 +672,22 @@
         accept-encoding: deflate, gzip, br, zstd
         proxy-connection: Keep-Alive
         cache-control: no-cache
-<<<<<<< HEAD
-        x-auth-token: Z-MisG5CpaNYq-kmsvWiVw
-=======
-        x-auth-token: >-
-          1b88db86331a38c21a0b235794b9e459856490d70408bcffb767f64ade0f83d2bdb4c4e181b9a9a30cdece7cb7c65208cc43b6c1bb5987f5ece00d348b1a905502a266f8fc64f0371cd6559393d72e031d0c2d0cabad58cccf957bb258bc86f05b5dc3d4fff3d5e3d9c0389a6027d861a21e78e3222fb6c5b7944520ef21761e
->>>>>>> 9d65d3f3
-      body:
-        encoding: utf8
-        data: ''
-        compression: none
-    response:
-      status:
-        code: 200
-      headers:
-        cache-control: no-cache
-        referrer-policy: origin-when-cross-origin, strict-origin-when-cross-origin
-        access-control-max-age: '600'
-        access-control-allow-origin: '*'
-        x-permitted-cross-domain-policies: master-only
-<<<<<<< HEAD
-        date: Tue, 16 Sep 2025 08:16:50 GMT
-        connection: close
-=======
-        date: Thu, 11 Sep 2025 11:47:33 GMT
->>>>>>> 9d65d3f3
+        x-auth-token: >-
+          1b88db86331a38c21a0b235794b9e459856490d70408bcffb767f64ade0f83d2bdb4c4e181b9a9a30cdece7cb7c65208cc43b6c1bb5987f5ece00d348b1a905502a266f8fc64f0371cd6559393d72e031d0c2d0cabad58cccf957bb258bc86f05b5dc3d4fff3d5e3d9c0389a6027d861a21e78e3222fb6c5b7944520ef21761e
+      body:
+        encoding: utf8
+        data: ''
+        compression: none
+    response:
+      status:
+        code: 200
+      headers:
+        cache-control: no-cache
+        referrer-policy: origin-when-cross-origin, strict-origin-when-cross-origin
+        access-control-max-age: '600'
+        access-control-allow-origin: '*'
+        x-permitted-cross-domain-policies: master-only
+        date: Thu, 11 Sep 2025 11:47:33 GMT
         content-type: application/json
         content-length: '163'
       body:
@@ -919,7 +697,7 @@
         compression: none
   - request:
       method: GET
-      path: /data/v11/zarr/59e9cfbdba632ac2ab8b23b5/color/16-16-4/.zarray
+      path: /data/v10/zarr/59e9cfbdba632ac2ab8b23b5/color/16-16-4/.zarray
       headers:
         host: localhost:9000
         user-agent: >-
@@ -929,31 +707,22 @@
         accept-encoding: deflate, gzip, br, zstd
         proxy-connection: Keep-Alive
         cache-control: no-cache
-<<<<<<< HEAD
-        x-auth-token: Z-MisG5CpaNYq-kmsvWiVw
-=======
-        x-auth-token: >-
-          1b88db86331a38c21a0b235794b9e459856490d70408bcffb767f64ade0f83d2bdb4c4e181b9a9a30cdece7cb7c65208cc43b6c1bb5987f5ece00d348b1a905502a266f8fc64f0371cd6559393d72e031d0c2d0cabad58cccf957bb258bc86f05b5dc3d4fff3d5e3d9c0389a6027d861a21e78e3222fb6c5b7944520ef21761e
->>>>>>> 9d65d3f3
-      body:
-        encoding: utf8
-        data: ''
-        compression: none
-    response:
-      status:
-        code: 200
-      headers:
-        cache-control: no-cache
-        referrer-policy: origin-when-cross-origin, strict-origin-when-cross-origin
-        access-control-max-age: '600'
-        access-control-allow-origin: '*'
-        x-permitted-cross-domain-policies: master-only
-<<<<<<< HEAD
-        date: Tue, 16 Sep 2025 08:16:50 GMT
-        connection: close
-=======
-        date: Thu, 11 Sep 2025 11:47:33 GMT
->>>>>>> 9d65d3f3
+        x-auth-token: >-
+          1b88db86331a38c21a0b235794b9e459856490d70408bcffb767f64ade0f83d2bdb4c4e181b9a9a30cdece7cb7c65208cc43b6c1bb5987f5ece00d348b1a905502a266f8fc64f0371cd6559393d72e031d0c2d0cabad58cccf957bb258bc86f05b5dc3d4fff3d5e3d9c0389a6027d861a21e78e3222fb6c5b7944520ef21761e
+      body:
+        encoding: utf8
+        data: ''
+        compression: none
+    response:
+      status:
+        code: 200
+      headers:
+        cache-control: no-cache
+        referrer-policy: origin-when-cross-origin, strict-origin-when-cross-origin
+        access-control-max-age: '600'
+        access-control-allow-origin: '*'
+        x-permitted-cross-domain-policies: master-only
+        date: Thu, 11 Sep 2025 11:47:33 GMT
         content-type: application/json
         content-length: '163'
       body:
@@ -963,7 +732,7 @@
         compression: none
   - request:
       method: GET
-      path: /data/v11/zarr/59e9cfbdba632ac2ab8b23b5/segmentation/1/.zarray
+      path: /data/v10/zarr/59e9cfbdba632ac2ab8b23b5/segmentation/1/.zarray
       headers:
         host: localhost:9000
         user-agent: >-
@@ -973,31 +742,22 @@
         accept-encoding: deflate, gzip, br, zstd
         proxy-connection: Keep-Alive
         cache-control: no-cache
-<<<<<<< HEAD
-        x-auth-token: Z-MisG5CpaNYq-kmsvWiVw
-=======
-        x-auth-token: >-
-          1b88db86331a38c21a0b235794b9e459856490d70408bcffb767f64ade0f83d2bdb4c4e181b9a9a30cdece7cb7c65208cc43b6c1bb5987f5ece00d348b1a905502a266f8fc64f0371cd6559393d72e031d0c2d0cabad58cccf957bb258bc86f05b5dc3d4fff3d5e3d9c0389a6027d861a21e78e3222fb6c5b7944520ef21761e
->>>>>>> 9d65d3f3
-      body:
-        encoding: utf8
-        data: ''
-        compression: none
-    response:
-      status:
-        code: 200
-      headers:
-        cache-control: no-cache
-        referrer-policy: origin-when-cross-origin, strict-origin-when-cross-origin
-        access-control-max-age: '600'
-        access-control-allow-origin: '*'
-        x-permitted-cross-domain-policies: master-only
-<<<<<<< HEAD
-        date: Tue, 16 Sep 2025 08:16:50 GMT
-        connection: close
-=======
-        date: Thu, 11 Sep 2025 11:47:33 GMT
->>>>>>> 9d65d3f3
+        x-auth-token: >-
+          1b88db86331a38c21a0b235794b9e459856490d70408bcffb767f64ade0f83d2bdb4c4e181b9a9a30cdece7cb7c65208cc43b6c1bb5987f5ece00d348b1a905502a266f8fc64f0371cd6559393d72e031d0c2d0cabad58cccf957bb258bc86f05b5dc3d4fff3d5e3d9c0389a6027d861a21e78e3222fb6c5b7944520ef21761e
+      body:
+        encoding: utf8
+        data: ''
+        compression: none
+    response:
+      status:
+        code: 200
+      headers:
+        cache-control: no-cache
+        referrer-policy: origin-when-cross-origin, strict-origin-when-cross-origin
+        access-control-max-age: '600'
+        access-control-allow-origin: '*'
+        x-permitted-cross-domain-policies: master-only
+        date: Thu, 11 Sep 2025 11:47:33 GMT
         content-type: application/json
         content-length: '166'
       body:
@@ -1007,7 +767,7 @@
         compression: none
   - request:
       method: GET
-      path: /data/v11/zarr/59e9cfbdba632ac2ab8b23b5/segmentation/2-2-1/.zarray
+      path: /data/v10/zarr/59e9cfbdba632ac2ab8b23b5/segmentation/2-2-1/.zarray
       headers:
         host: localhost:9000
         user-agent: >-
@@ -1017,31 +777,22 @@
         accept-encoding: deflate, gzip, br, zstd
         proxy-connection: Keep-Alive
         cache-control: no-cache
-<<<<<<< HEAD
-        x-auth-token: Z-MisG5CpaNYq-kmsvWiVw
-=======
-        x-auth-token: >-
-          1b88db86331a38c21a0b235794b9e459856490d70408bcffb767f64ade0f83d2bdb4c4e181b9a9a30cdece7cb7c65208cc43b6c1bb5987f5ece00d348b1a905502a266f8fc64f0371cd6559393d72e031d0c2d0cabad58cccf957bb258bc86f05b5dc3d4fff3d5e3d9c0389a6027d861a21e78e3222fb6c5b7944520ef21761e
->>>>>>> 9d65d3f3
-      body:
-        encoding: utf8
-        data: ''
-        compression: none
-    response:
-      status:
-        code: 200
-      headers:
-        cache-control: no-cache
-        referrer-policy: origin-when-cross-origin, strict-origin-when-cross-origin
-        access-control-max-age: '600'
-        access-control-allow-origin: '*'
-        x-permitted-cross-domain-policies: master-only
-<<<<<<< HEAD
-        date: Tue, 16 Sep 2025 08:16:50 GMT
-        connection: close
-=======
-        date: Thu, 11 Sep 2025 11:47:33 GMT
->>>>>>> 9d65d3f3
+        x-auth-token: >-
+          1b88db86331a38c21a0b235794b9e459856490d70408bcffb767f64ade0f83d2bdb4c4e181b9a9a30cdece7cb7c65208cc43b6c1bb5987f5ece00d348b1a905502a266f8fc64f0371cd6559393d72e031d0c2d0cabad58cccf957bb258bc86f05b5dc3d4fff3d5e3d9c0389a6027d861a21e78e3222fb6c5b7944520ef21761e
+      body:
+        encoding: utf8
+        data: ''
+        compression: none
+    response:
+      status:
+        code: 200
+      headers:
+        cache-control: no-cache
+        referrer-policy: origin-when-cross-origin, strict-origin-when-cross-origin
+        access-control-max-age: '600'
+        access-control-allow-origin: '*'
+        x-permitted-cross-domain-policies: master-only
+        date: Thu, 11 Sep 2025 11:47:33 GMT
         content-type: application/json
         content-length: '166'
       body:
@@ -1051,7 +802,7 @@
         compression: none
   - request:
       method: GET
-      path: /data/v11/zarr/59e9cfbdba632ac2ab8b23b5/segmentation/4-4-1/.zarray
+      path: /data/v10/zarr/59e9cfbdba632ac2ab8b23b5/segmentation/4-4-1/.zarray
       headers:
         host: localhost:9000
         user-agent: >-
@@ -1061,31 +812,22 @@
         accept-encoding: deflate, gzip, br, zstd
         proxy-connection: Keep-Alive
         cache-control: no-cache
-<<<<<<< HEAD
-        x-auth-token: Z-MisG5CpaNYq-kmsvWiVw
-=======
-        x-auth-token: >-
-          1b88db86331a38c21a0b235794b9e459856490d70408bcffb767f64ade0f83d2bdb4c4e181b9a9a30cdece7cb7c65208cc43b6c1bb5987f5ece00d348b1a905502a266f8fc64f0371cd6559393d72e031d0c2d0cabad58cccf957bb258bc86f05b5dc3d4fff3d5e3d9c0389a6027d861a21e78e3222fb6c5b7944520ef21761e
->>>>>>> 9d65d3f3
-      body:
-        encoding: utf8
-        data: ''
-        compression: none
-    response:
-      status:
-        code: 200
-      headers:
-        cache-control: no-cache
-        referrer-policy: origin-when-cross-origin, strict-origin-when-cross-origin
-        access-control-max-age: '600'
-        access-control-allow-origin: '*'
-        x-permitted-cross-domain-policies: master-only
-<<<<<<< HEAD
-        date: Tue, 16 Sep 2025 08:16:50 GMT
-        connection: close
-=======
-        date: Thu, 11 Sep 2025 11:47:33 GMT
->>>>>>> 9d65d3f3
+        x-auth-token: >-
+          1b88db86331a38c21a0b235794b9e459856490d70408bcffb767f64ade0f83d2bdb4c4e181b9a9a30cdece7cb7c65208cc43b6c1bb5987f5ece00d348b1a905502a266f8fc64f0371cd6559393d72e031d0c2d0cabad58cccf957bb258bc86f05b5dc3d4fff3d5e3d9c0389a6027d861a21e78e3222fb6c5b7944520ef21761e
+      body:
+        encoding: utf8
+        data: ''
+        compression: none
+    response:
+      status:
+        code: 200
+      headers:
+        cache-control: no-cache
+        referrer-policy: origin-when-cross-origin, strict-origin-when-cross-origin
+        access-control-max-age: '600'
+        access-control-allow-origin: '*'
+        x-permitted-cross-domain-policies: master-only
+        date: Thu, 11 Sep 2025 11:47:33 GMT
         content-type: application/json
         content-length: '166'
       body:
@@ -1095,7 +837,7 @@
         compression: none
   - request:
       method: GET
-      path: /data/v11/zarr/59e9cfbdba632ac2ab8b23b5/segmentation/8-8-2/.zarray
+      path: /data/v10/zarr/59e9cfbdba632ac2ab8b23b5/segmentation/8-8-2/.zarray
       headers:
         host: localhost:9000
         user-agent: >-
@@ -1105,31 +847,22 @@
         accept-encoding: deflate, gzip, br, zstd
         proxy-connection: Keep-Alive
         cache-control: no-cache
-<<<<<<< HEAD
-        x-auth-token: Z-MisG5CpaNYq-kmsvWiVw
-=======
-        x-auth-token: >-
-          1b88db86331a38c21a0b235794b9e459856490d70408bcffb767f64ade0f83d2bdb4c4e181b9a9a30cdece7cb7c65208cc43b6c1bb5987f5ece00d348b1a905502a266f8fc64f0371cd6559393d72e031d0c2d0cabad58cccf957bb258bc86f05b5dc3d4fff3d5e3d9c0389a6027d861a21e78e3222fb6c5b7944520ef21761e
->>>>>>> 9d65d3f3
-      body:
-        encoding: utf8
-        data: ''
-        compression: none
-    response:
-      status:
-        code: 200
-      headers:
-        cache-control: no-cache
-        referrer-policy: origin-when-cross-origin, strict-origin-when-cross-origin
-        access-control-max-age: '600'
-        access-control-allow-origin: '*'
-        x-permitted-cross-domain-policies: master-only
-<<<<<<< HEAD
-        date: Tue, 16 Sep 2025 08:16:50 GMT
-        connection: close
-=======
-        date: Thu, 11 Sep 2025 11:47:33 GMT
->>>>>>> 9d65d3f3
+        x-auth-token: >-
+          1b88db86331a38c21a0b235794b9e459856490d70408bcffb767f64ade0f83d2bdb4c4e181b9a9a30cdece7cb7c65208cc43b6c1bb5987f5ece00d348b1a905502a266f8fc64f0371cd6559393d72e031d0c2d0cabad58cccf957bb258bc86f05b5dc3d4fff3d5e3d9c0389a6027d861a21e78e3222fb6c5b7944520ef21761e
+      body:
+        encoding: utf8
+        data: ''
+        compression: none
+    response:
+      status:
+        code: 200
+      headers:
+        cache-control: no-cache
+        referrer-policy: origin-when-cross-origin, strict-origin-when-cross-origin
+        access-control-max-age: '600'
+        access-control-allow-origin: '*'
+        x-permitted-cross-domain-policies: master-only
+        date: Thu, 11 Sep 2025 11:47:33 GMT
         content-type: application/json
         content-length: '163'
       body:
@@ -1139,7 +872,7 @@
         compression: none
   - request:
       method: GET
-      path: /data/v11/zarr/59e9cfbdba632ac2ab8b23b5/segmentation/16-16-4/.zarray
+      path: /data/v10/zarr/59e9cfbdba632ac2ab8b23b5/segmentation/16-16-4/.zarray
       headers:
         host: localhost:9000
         user-agent: >-
@@ -1149,31 +882,22 @@
         accept-encoding: deflate, gzip, br, zstd
         proxy-connection: Keep-Alive
         cache-control: no-cache
-<<<<<<< HEAD
-        x-auth-token: Z-MisG5CpaNYq-kmsvWiVw
-=======
-        x-auth-token: >-
-          1b88db86331a38c21a0b235794b9e459856490d70408bcffb767f64ade0f83d2bdb4c4e181b9a9a30cdece7cb7c65208cc43b6c1bb5987f5ece00d348b1a905502a266f8fc64f0371cd6559393d72e031d0c2d0cabad58cccf957bb258bc86f05b5dc3d4fff3d5e3d9c0389a6027d861a21e78e3222fb6c5b7944520ef21761e
->>>>>>> 9d65d3f3
-      body:
-        encoding: utf8
-        data: ''
-        compression: none
-    response:
-      status:
-        code: 200
-      headers:
-        cache-control: no-cache
-        referrer-policy: origin-when-cross-origin, strict-origin-when-cross-origin
-        access-control-max-age: '600'
-        access-control-allow-origin: '*'
-        x-permitted-cross-domain-policies: master-only
-<<<<<<< HEAD
-        date: Tue, 16 Sep 2025 08:16:51 GMT
-        connection: close
-=======
-        date: Thu, 11 Sep 2025 11:47:33 GMT
->>>>>>> 9d65d3f3
+        x-auth-token: >-
+          1b88db86331a38c21a0b235794b9e459856490d70408bcffb767f64ade0f83d2bdb4c4e181b9a9a30cdece7cb7c65208cc43b6c1bb5987f5ece00d348b1a905502a266f8fc64f0371cd6559393d72e031d0c2d0cabad58cccf957bb258bc86f05b5dc3d4fff3d5e3d9c0389a6027d861a21e78e3222fb6c5b7944520ef21761e
+      body:
+        encoding: utf8
+        data: ''
+        compression: none
+    response:
+      status:
+        code: 200
+      headers:
+        cache-control: no-cache
+        referrer-policy: origin-when-cross-origin, strict-origin-when-cross-origin
+        access-control-max-age: '600'
+        access-control-allow-origin: '*'
+        x-permitted-cross-domain-policies: master-only
+        date: Thu, 11 Sep 2025 11:47:33 GMT
         content-type: application/json
         content-length: '163'
       body:
