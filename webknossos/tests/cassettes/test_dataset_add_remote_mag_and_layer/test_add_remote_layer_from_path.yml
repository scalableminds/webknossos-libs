http_interactions:
  - request:
      method: GET
      path: /api/v9/user
      headers:
        host: localhost:9000
        accept: '*/*'
        accept-encoding: gzip, deflate
        connection: keep-alive
        user-agent: python-httpx/0.27.2
        x-auth-token: >-
          1b88db86331a38c21a0b235794b9e459856490d70408bcffb767f64ade0f83d2bdb4c4e181b9a9a30cdece7cb7c65208cc43b6c1bb5987f5ece00d348b1a905502a266f8fc64f0371cd6559393d72e031d0c2d0cabad58cccf957bb258bc86f05b5dc3d4fff3d5e3d9c0389a6027d861a21e78e3222fb6c5b7944520ef21761e
      body:
        encoding: utf8
        data: ''
        compression: none
    response:
      status:
        code: 200
      headers:
        cache-control: no-cache
        referrer-policy: origin-when-cross-origin, strict-origin-when-cross-origin
        x-permitted-cross-domain-policies: master-only
<<<<<<< HEAD
        date: Tue, 28 Jan 2025 16:55:52 GMT
=======
        date: Thu, 30 Jan 2025 11:06:04 GMT
>>>>>>> bd8a6af7
        content-type: application/json
        content-length: '682'
      body:
        encoding: utf8
        data: >-
          {"id":"570b9f4d2a7c0e4d008da6ef","email":"user_A@scalableminds.com","firstName":"user_A","lastName":"last_A","isAdmin":true,"isOrganizationOwner":true,"isDatasetManager":true,"isActive":true,"teams":[{"id":"570b9f4b2a7c0e3b008da6ec","name":"team_X1","isTeamManager":true},{"id":"59882b370d889b84020efd3f","name":"team_X3","isTeamManager":false},{"id":"59882b370d889b84020efd6f","name":"team_X4","isTeamManager":true}],"experiences":{"abc":5},"lastActivity":1460379469053,"isAnonymous":false,"isEditable":true,"organization":"Organization_X","novelUserExperienceInfos":{},"selectedTheme":"auto","created":1460379469000,"lastTaskTypeId":null,"isSuperUser":true,"isEmailVerified":true}
        compression: none
  - request:
      method: GET
      path: >-
        /api/v9/datasets?isActive=true&organizationId=Organization_X&searchQuery=l4_sample
      headers:
        host: localhost:9000
        accept: '*/*'
        accept-encoding: gzip, deflate
        connection: keep-alive
        user-agent: python-httpx/0.27.2
        x-auth-token: >-
          1b88db86331a38c21a0b235794b9e459856490d70408bcffb767f64ade0f83d2bdb4c4e181b9a9a30cdece7cb7c65208cc43b6c1bb5987f5ece00d348b1a905502a266f8fc64f0371cd6559393d72e031d0c2d0cabad58cccf957bb258bc86f05b5dc3d4fff3d5e3d9c0389a6027d861a21e78e3222fb6c5b7944520ef21761e
      body:
        encoding: utf8
        data: ''
        compression: none
    response:
      status:
        code: 200
      headers:
        cache-control: no-cache
        referrer-policy: origin-when-cross-origin, strict-origin-when-cross-origin
        access-control-max-age: '600'
        access-control-allow-origin: '*'
        x-permitted-cross-domain-policies: master-only
<<<<<<< HEAD
        date: Tue, 28 Jan 2025 16:55:52 GMT
        content-type: application/json
        content-length: '1478'
      body:
        encoding: utf8
        data: >-
          [{"id":"59e9cfbdba632ac2ab8b23b5","name":"l4_sample","dataSource":{"id":{"name":"l4_sample","team":"Organization_X"},"dataLayers":[{"name":"color","category":"color","boundingBox":{"topLeft":[3072,3072,512],"width":1024,"height":1024,"depth":1024},"resolutions":[[1,1,1],[2,2,1],[4,4,1],[8,8,2],[16,16,4]],"elementClass":"uint8","defaultViewConfiguration":{"color":[255,0,0]}},{"name":"segmentation","category":"segmentation","boundingBox":{"topLeft":[3072,3072,512],"width":1024,"height":1024,"depth":1024},"resolutions":[[1,1,1],[2,2,1],[4,4,1],[8,8,2],[16,16,4]],"elementClass":"uint32","largestSegmentId":2504697}],"scale":{"factor":[11.239999771118164,11.239999771118164,28],"unit":"nanometer"}},"dataStore":{"name":"localhost","url":"http://localhost:9000","allowsUpload":true,"jobsSupportedByAvailableWorkers":[],"jobsEnabled":false},"owningOrganization":"Organization_X","allowedTeams":[{"id":"570b9f4b2a7c0e3b008da6ec","name":"team_X1","organization":"Organization_X"}],"allowedTeamsCumulative":[{"id":"570b9f4b2a7c0e3b008da6ec","name":"team_X1","organization":"Organization_X"}],"isActive":true,"isPublic":true,"description":null,"directoryName":"l4_sample","created":1508495293789,"isEditable":true,"lastUsedByUser":1738083352750,"logoUrl":"/assets/images/mpi-logos.svg","sortingKey":1508495293789,"metadata":[{"key":"key","type":"string","value":"value"}],"isUnreported":false,"tags":[],"folderId":"570b9f4e4bb848d0885ea917","publication":null,"usedStorageBytes":0}]
=======
        date: Thu, 30 Jan 2025 11:06:04 GMT
        content-type: application/json
        content-length: '1595'
      body:
        encoding: utf8
        data: >-
          [{"id":"59e9cfbdba632ac2ab8b23b5","name":"l4_sample","dataSource":{"id":{"name":"l4_sample","team":"Organization_X"},"dataLayers":[{"name":"color","category":"color","boundingBox":{"topLeft":[3072,3072,512],"width":1024,"height":1024,"depth":1024},"resolutions":[[1,1,1],[2,2,1],[4,4,1],[8,8,2],[16,16,4]],"elementClass":"uint8","defaultViewConfiguration":{"color":[255,0,0]}},{"name":"segmentation","category":"segmentation","boundingBox":{"topLeft":[3072,3072,512],"width":1024,"height":1024,"depth":1024},"resolutions":[[1,1,1],[2,2,1],[4,4,1],[8,8,2],[16,16,4]],"elementClass":"uint32","largestSegmentId":2504697}],"scale":{"factor":[11.239999771118164,11.239999771118164,28],"unit":"nanometer"}},"dataStore":{"name":"localhost","url":"http://localhost:9000","isScratch":false,"allowsUpload":true,"jobsSupportedByAvailableWorkers":[],"jobsEnabled":false},"owningOrganization":"Organization_X","allowedTeams":[{"id":"570b9f4b2a7c0e3b008da6ec","name":"team_X1","organization":"Organization_X"}],"allowedTeamsCumulative":[{"id":"570b9f4b2a7c0e3b008da6ec","name":"team_X1","organization":"Organization_X"}],"isActive":true,"isPublic":true,"description":null,"directoryName":"l4_sample","created":1508495293789,"isEditable":true,"lastUsedByUser":1738235163801,"logoUrl":"/assets/images/mpi-logos.svg","sortingKey":1508495293789,"metadata":[{"key":"key","type":"string","value":"value"},{"key":"number","type":"number","value":42},{"key":"list","type":"string[]","value":["a","b","c"]}],"isUnreported":false,"tags":[],"folderId":"570b9f4e4bb848d0885ea917","publication":null,"usedStorageBytes":0}]
        compression: none
  - request:
      method: GET
      path: /api/v9/datasets/disambiguate/Organization_X/l4_sample/toId
      headers:
        host: localhost:9000
        accept: '*/*'
        accept-encoding: gzip, deflate
        connection: keep-alive
        user-agent: python-httpx/0.27.2
        x-auth-token: >-
          1b88db86331a38c21a0b235794b9e459856490d70408bcffb767f64ade0f83d2bdb4c4e181b9a9a30cdece7cb7c65208cc43b6c1bb5987f5ece00d348b1a905502a266f8fc64f0371cd6559393d72e031d0c2d0cabad58cccf957bb258bc86f05b5dc3d4fff3d5e3d9c0389a6027d861a21e78e3222fb6c5b7944520ef21761e
      body:
        encoding: utf8
        data: ''
        compression: none
    response:
      status:
        code: 200
      headers:
        cache-control: no-cache
        referrer-policy: origin-when-cross-origin, strict-origin-when-cross-origin
        x-permitted-cross-domain-policies: master-only
        date: Thu, 30 Jan 2025 11:06:04 GMT
        content-type: application/json
        content-length: '112'
      body:
        encoding: utf8
        data: >-
          {"id":"59e9cfbdba632ac2ab8b23b5","name":"l4_sample","organization":"Organization_X","directoryName":"l4_sample"}
>>>>>>> bd8a6af7
        compression: none
  - request:
      method: GET
      path: /api/v9/datasets/59e9cfbdba632ac2ab8b23b5
      headers:
        host: localhost:9000
        accept: '*/*'
        accept-encoding: gzip, deflate
        connection: keep-alive
        user-agent: python-httpx/0.27.2
        x-auth-token: >-
          1b88db86331a38c21a0b235794b9e459856490d70408bcffb767f64ade0f83d2bdb4c4e181b9a9a30cdece7cb7c65208cc43b6c1bb5987f5ece00d348b1a905502a266f8fc64f0371cd6559393d72e031d0c2d0cabad58cccf957bb258bc86f05b5dc3d4fff3d5e3d9c0389a6027d861a21e78e3222fb6c5b7944520ef21761e
      body:
        encoding: utf8
        data: ''
        compression: none
    response:
      status:
        code: 200
      headers:
        cache-control: no-cache
        referrer-policy: origin-when-cross-origin, strict-origin-when-cross-origin
        x-permitted-cross-domain-policies: master-only
<<<<<<< HEAD
        date: Tue, 28 Jan 2025 16:55:52 GMT
        content-type: application/json
        content-length: '1476'
      body:
        encoding: utf8
        data: >-
          {"id":"59e9cfbdba632ac2ab8b23b5","name":"l4_sample","dataSource":{"id":{"name":"l4_sample","team":"Organization_X"},"dataLayers":[{"name":"color","category":"color","boundingBox":{"topLeft":[3072,3072,512],"width":1024,"height":1024,"depth":1024},"resolutions":[[1,1,1],[2,2,1],[4,4,1],[8,8,2],[16,16,4]],"elementClass":"uint8","defaultViewConfiguration":{"color":[255,0,0]}},{"name":"segmentation","category":"segmentation","boundingBox":{"topLeft":[3072,3072,512],"width":1024,"height":1024,"depth":1024},"resolutions":[[1,1,1],[2,2,1],[4,4,1],[8,8,2],[16,16,4]],"elementClass":"uint32","largestSegmentId":2504697}],"scale":{"factor":[11.239999771118164,11.239999771118164,28],"unit":"nanometer"}},"dataStore":{"name":"localhost","url":"http://localhost:9000","allowsUpload":true,"jobsSupportedByAvailableWorkers":[],"jobsEnabled":false},"owningOrganization":"Organization_X","allowedTeams":[{"id":"570b9f4b2a7c0e3b008da6ec","name":"team_X1","organization":"Organization_X"}],"allowedTeamsCumulative":[{"id":"570b9f4b2a7c0e3b008da6ec","name":"team_X1","organization":"Organization_X"}],"isActive":true,"isPublic":true,"description":null,"directoryName":"l4_sample","created":1508495293789,"isEditable":true,"lastUsedByUser":1738083353281,"logoUrl":"/assets/images/mpi-logos.svg","sortingKey":1508495293789,"metadata":[{"key":"key","type":"string","value":"value"}],"isUnreported":false,"tags":[],"folderId":"570b9f4e4bb848d0885ea917","publication":null,"usedStorageBytes":0}
=======
        date: Thu, 30 Jan 2025 11:06:04 GMT
        content-type: application/json
        content-length: '1593'
      body:
        encoding: utf8
        data: >-
          {"id":"59e9cfbdba632ac2ab8b23b5","name":"l4_sample","dataSource":{"id":{"name":"l4_sample","team":"Organization_X"},"dataLayers":[{"name":"color","category":"color","boundingBox":{"topLeft":[3072,3072,512],"width":1024,"height":1024,"depth":1024},"resolutions":[[1,1,1],[2,2,1],[4,4,1],[8,8,2],[16,16,4]],"elementClass":"uint8","defaultViewConfiguration":{"color":[255,0,0]}},{"name":"segmentation","category":"segmentation","boundingBox":{"topLeft":[3072,3072,512],"width":1024,"height":1024,"depth":1024},"resolutions":[[1,1,1],[2,2,1],[4,4,1],[8,8,2],[16,16,4]],"elementClass":"uint32","largestSegmentId":2504697}],"scale":{"factor":[11.239999771118164,11.239999771118164,28],"unit":"nanometer"}},"dataStore":{"name":"localhost","url":"http://localhost:9000","isScratch":false,"allowsUpload":true,"jobsSupportedByAvailableWorkers":[],"jobsEnabled":false},"owningOrganization":"Organization_X","allowedTeams":[{"id":"570b9f4b2a7c0e3b008da6ec","name":"team_X1","organization":"Organization_X"}],"allowedTeamsCumulative":[{"id":"570b9f4b2a7c0e3b008da6ec","name":"team_X1","organization":"Organization_X"}],"isActive":true,"isPublic":true,"description":null,"directoryName":"l4_sample","created":1508495293789,"isEditable":true,"lastUsedByUser":1738235164422,"logoUrl":"/assets/images/mpi-logos.svg","sortingKey":1508495293789,"metadata":[{"key":"key","type":"string","value":"value"},{"key":"number","type":"number","value":42},{"key":"list","type":"string[]","value":["a","b","c"]}],"isUnreported":false,"tags":[],"folderId":"570b9f4e4bb848d0885ea917","publication":null,"usedStorageBytes":0}
>>>>>>> bd8a6af7
        compression: none
  - request:
      method: POST
      path: /api/v9/userToken/generate
      headers:
        host: localhost:9000
        content-length: '0'
        accept: '*/*'
        accept-encoding: gzip, deflate
        connection: keep-alive
        user-agent: python-httpx/0.27.2
        x-auth-token: >-
          1b88db86331a38c21a0b235794b9e459856490d70408bcffb767f64ade0f83d2bdb4c4e181b9a9a30cdece7cb7c65208cc43b6c1bb5987f5ece00d348b1a905502a266f8fc64f0371cd6559393d72e031d0c2d0cabad58cccf957bb258bc86f05b5dc3d4fff3d5e3d9c0389a6027d861a21e78e3222fb6c5b7944520ef21761e
      body:
        encoding: utf8
        data: ''
        compression: none
    response:
      status:
        code: 200
      headers:
        cache-control: no-cache
        referrer-policy: origin-when-cross-origin, strict-origin-when-cross-origin
        x-permitted-cross-domain-policies: master-only
<<<<<<< HEAD
        date: Tue, 28 Jan 2025 16:55:52 GMT
=======
        date: Thu, 30 Jan 2025 11:06:04 GMT
>>>>>>> bd8a6af7
        content-type: application/json
        content-length: '34'
      body:
        encoding: utf8
<<<<<<< HEAD
        data: '{"token":"rYIK7htafFY6Ub2XYfCW7g"}'
=======
        data: '{"token":"bUJoyHWXWEbm1pwHbJNSow"}'
>>>>>>> bd8a6af7
        compression: none
  - request:
      method: GET
      path: >-
<<<<<<< HEAD
        /data/datasets/Organization_X/l4_sample/layers/color/data?mag=1-1-1&x=3457&y=3323&z=1204&width=10&height=10&depth=10&token=rYIK7htafFY6Ub2XYfCW7g
=======
        /data/datasets/Organization_X/l4_sample/layers/color/data?mag=1-1-1&x=3457&y=3323&z=1204&width=10&height=10&depth=10&token=bUJoyHWXWEbm1pwHbJNSow
>>>>>>> bd8a6af7
      headers:
        host: localhost:9000
        accept: '*/*'
        accept-encoding: gzip, deflate
        connection: keep-alive
        user-agent: python-httpx/0.27.2
      body:
        encoding: utf8
        data: ''
        compression: none
    response:
      status:
        code: 200
      headers:
        cache-control: no-cache
        missing-buckets: '[]'
        referrer-policy: origin-when-cross-origin, strict-origin-when-cross-origin
        access-control-max-age: '600'
        access-control-allow-origin: '*'
        access-control-expose-headers: MISSING-BUCKETS
        x-permitted-cross-domain-policies: master-only
<<<<<<< HEAD
        date: Tue, 28 Jan 2025 16:55:52 GMT
=======
        date: Thu, 30 Jan 2025 11:06:04 GMT
>>>>>>> bd8a6af7
        content-type: application/octet-stream
        content-length: '1000'
      body:
        encoding: base64
        data: >-
          npeinYt6hHRkZo2fjpeWhnhhbWmEoKCli4CEZ3JgkZWjk5iHe2lnaaeXlJmnkJB0aWKUq5eTkIePkm9nopuNh5aZpImBb6OaiZianJ2gjH2QjZyZkaWUio2Om4+ek4yGiIqFl5GGpJiLiW53anKMmI9+l5KKbmJsnpuclpZ/gHhveKOnp6SIg4N6dXuglY2Qg4KShGyFn4+YkZuXlIeGhqGLlJKNlJN/lJSNg4mCn5uPiI2NjH+VopiQfJKKh4SUkJuNqKCYiYGXjZigmY6IhnZajaGHnomTi4J4ZpGRn5+FmYWZjny+ipGUiImOjpB6c5WDnYmYjZGMlZ6dk5SLmYCgmIpojYqWkZyckY+MkHyRio6OnYqXoYOGhJaTkpOVlJiIkJeSkYeIj4qViZ6UipiLkpmRh46TmYyNiaCRmY2Ll5mZj5agsY2Ijn6YjYmSnI+Uj5KMi5OPoI+bmZOKnYSXpY2Zj5SPlJeJiaCVipWDlYiMlo6AkY2UiKiDm4SNk5KjiJ2JmoqSmJabjZuRhI2Jh56akZKWmJmQjY2SkIWcmZCClpKVnp2Nj6WTl4SQmJKjpKajqJqado2LjY+SqZKYdoaKjpyZk5ihoHKLg52OnY6UmZKFipCDnJ2JoZ2VkIiFlJGZjZOhiYSAjIWfmIWIhoOHkYqdkY6ihqOblnmZj6Kbl6GTnJeQnJmfopqRo5iRkY2OoqOVnKKPfX+Lm42Wlp2noXSSg5GVoKKUkKR6mYORoYeUiIqXeICFjoiUhpqkjW5wfZOQlJOUlINkYmuCiomJdIZ7jX5plZWVjJ+iqIR2gY+MkIaLnp5ve5ORkYKUkKSbeX5yhIaRg5elnHZ/g3aLhouYm5NcY39wfoh/l5Z9bmNxfHuLhYSLgF58WF2AdW55gnhmal5we29samp2c3Jre19wZV14Z3J+fombhZeSmJ9zdoaGjJyZnZWfend4gJCDkJKFoX1kdIGYnZF/mJRjdHFzcoeMkp+SaGRpa3Bwc4Z+eXtzaXlwd3dzjHd2emFjaXBjaX98h4SBT2BqZ2drZIV6gmljdlhgW1pPZWZ/l4Kqm5KNd3RoYZWdlIeJkW9ycHB6f4R5p5J2bWl4cIB9iYWXdXRwW12EdnKIj42DeXJiTWFrenaBkYF5a2VqV2Fwnn6VdXBvbGxmZY6OgX1wiIdvf2+RlIuShYaDb3d+clhic4J+f4uDjHpvXl1me3qIl4+FgH5rYmSCdICCjomIdmxvYXGBiJKdkmZybWpigHWaoItvcV5pd2FrhYWMh4Z2bnVUcp59dXN4hYmLcXGDc1iQboyEg3eQgcylg5OJgo2Ggw==
  - request:
      method: GET
      path: >-
<<<<<<< HEAD
        /data/datasets/Organization_X/l4_sample/layers/color/data?mag=2-2-1&x=3456&y=3322&z=1204&width=6&height=6&depth=10&token=rYIK7htafFY6Ub2XYfCW7g
=======
        /data/datasets/Organization_X/l4_sample/layers/color/data?mag=2-2-1&x=3456&y=3322&z=1204&width=6&height=6&depth=10&token=bUJoyHWXWEbm1pwHbJNSow
>>>>>>> bd8a6af7
      headers:
        host: localhost:9000
        accept: '*/*'
        accept-encoding: gzip, deflate
        connection: keep-alive
        user-agent: python-httpx/0.27.2
      body:
        encoding: utf8
        data: ''
        compression: none
    response:
      status:
        code: 200
      headers:
        cache-control: no-cache
        missing-buckets: '[]'
        referrer-policy: origin-when-cross-origin, strict-origin-when-cross-origin
        access-control-max-age: '600'
        access-control-allow-origin: '*'
        access-control-expose-headers: MISSING-BUCKETS
        x-permitted-cross-domain-policies: master-only
<<<<<<< HEAD
        date: Tue, 28 Jan 2025 16:55:52 GMT
=======
        date: Thu, 30 Jan 2025 11:06:04 GMT
>>>>>>> bd8a6af7
        content-type: application/octet-stream
        content-length: '360'
      body:
        encoding: base64
        data: >-
          lZ2cf2Rkjp+WgmpqlZaYi2linZmRlIVqmpOYnIyEkI+Mi4+clY2Oe2pimJmWhW5rnp6Mg3d+oJGRlIaFkIabj4uSiJGNnJSbm4ibiXhjkZiTj4hym42OjY+Df5CSmpSLhYWQkpSbgo6QiouKkJCLkpN3kJiOm5WHjIuOl5aRjZCbkZGUhZGNkY6ckI+XkJCHi4iZjpeOjY+XjpaUho6Pm6WZfIiVlpidg4mSk5+WeoaDhYF9iY6Qk5SPkZScmpqagoyUlp+deoqTmo2hcH6Pk5eLaWyCiHx+hn6Vk52mcn6Qi5eccn6FiJmQbmp7hpCBbGR1bnF1h2lmaGtudYCRkJicdXeJlJOhdHJ6jpWPeGlwdYKFgn1haGpwiH9ja2FiYmWFmZOSc3F1jIiYe25mfoaOjYJuY2Z1lIdye21kio+IhnOAaGZ6h5GbgHZkeoSAjY1va3hzjIt7a2tojHR1h32Lh5OOh4Z+
  - request:
      method: GET
      path: >-
<<<<<<< HEAD
        /data/datasets/Organization_X/l4_sample/layers/color/data?mag=4-4-1&x=3456&y=3320&z=1204&width=3&height=4&depth=10&token=rYIK7htafFY6Ub2XYfCW7g
=======
        /data/datasets/Organization_X/l4_sample/layers/color/data?mag=4-4-1&x=3456&y=3320&z=1204&width=3&height=4&depth=10&token=bUJoyHWXWEbm1pwHbJNSow
>>>>>>> bd8a6af7
      headers:
        host: localhost:9000
        accept: '*/*'
        accept-encoding: gzip, deflate
        connection: keep-alive
        user-agent: python-httpx/0.27.2
      body:
        encoding: utf8
        data: ''
        compression: none
    response:
      status:
        code: 200
      headers:
        cache-control: no-cache
        missing-buckets: '[]'
        referrer-policy: origin-when-cross-origin, strict-origin-when-cross-origin
        access-control-max-age: '600'
        access-control-allow-origin: '*'
        access-control-expose-headers: MISSING-BUCKETS
        x-permitted-cross-domain-policies: master-only
<<<<<<< HEAD
        date: Tue, 28 Jan 2025 16:55:53 GMT
=======
        date: Thu, 30 Jan 2025 11:06:04 GMT
>>>>>>> bd8a6af7
        content-type: application/octet-stream
        content-length: '120'
      body:
        encoding: base64
        data: >-
          mYlllZBpmZaEj46VloRnm4hykJKIjZGVl4pplI6FhZKUgYmCkZF+jpKTjpGSh4qCiZSSjZOXhZSadn53jpWPjpibfJOSanl1iZObeImYa3h7fmdugpCXdIuUemx5iW5kcYiTcnmLinBpjod6a4iWhm18i3h0kop3
  - request:
      method: GET
      path: >-
<<<<<<< HEAD
        /data/datasets/Organization_X/l4_sample/layers/color/data?mag=8-8-2&x=3456&y=3320&z=1204&width=2&height=2&depth=5&token=rYIK7htafFY6Ub2XYfCW7g
=======
        /data/datasets/Organization_X/l4_sample/layers/color/data?mag=8-8-2&x=3456&y=3320&z=1204&width=2&height=2&depth=5&token=bUJoyHWXWEbm1pwHbJNSow
>>>>>>> bd8a6af7
      headers:
        host: localhost:9000
        accept: '*/*'
        accept-encoding: gzip, deflate
        connection: keep-alive
        user-agent: python-httpx/0.27.2
      body:
        encoding: utf8
        data: ''
        compression: none
    response:
      status:
        code: 200
      headers:
        cache-control: no-cache
        missing-buckets: '[]'
        referrer-policy: origin-when-cross-origin, strict-origin-when-cross-origin
        access-control-max-age: '600'
        access-control-allow-origin: '*'
        access-control-expose-headers: MISSING-BUCKETS
        x-permitted-cross-domain-policies: master-only
<<<<<<< HEAD
        date: Tue, 28 Jan 2025 16:55:53 GMT
=======
        date: Thu, 30 Jan 2025 11:06:04 GMT
>>>>>>> bd8a6af7
        content-type: application/octet-stream
        content-length: '20'
      body:
        encoding: base64
        data: kmaQiJFpiYSQkn1/iZJzdXWPing=
  - request:
      method: GET
      path: >-
<<<<<<< HEAD
        /data/datasets/Organization_X/l4_sample/layers/color/data?mag=16-16-4&x=3456&y=3312&z=1204&width=1&height=2&depth=3&token=rYIK7htafFY6Ub2XYfCW7g
=======
        /data/datasets/Organization_X/l4_sample/layers/color/data?mag=16-16-4&x=3456&y=3312&z=1204&width=1&height=2&depth=3&token=bUJoyHWXWEbm1pwHbJNSow
>>>>>>> bd8a6af7
      headers:
        host: localhost:9000
        accept: '*/*'
        accept-encoding: gzip, deflate
        connection: keep-alive
        user-agent: python-httpx/0.27.2
      body:
        encoding: utf8
        data: ''
        compression: none
    response:
      status:
        code: 200
      headers:
        cache-control: no-cache
        missing-buckets: '[]'
        referrer-policy: origin-when-cross-origin, strict-origin-when-cross-origin
        access-control-max-age: '600'
        access-control-allow-origin: '*'
        access-control-expose-headers: MISSING-BUCKETS
        x-permitted-cross-domain-policies: master-only
<<<<<<< HEAD
        date: Tue, 28 Jan 2025 16:55:53 GMT
=======
        date: Thu, 30 Jan 2025 11:06:04 GMT
>>>>>>> bd8a6af7
        content-type: application/octet-stream
        content-length: '6'
      body:
        encoding: base64
        data: b36Qfo+E
  - request:
      method: GET
      path: >-
<<<<<<< HEAD
        /data/datasets/Organization_X/l4_sample/layers/segmentation/data?mag=1-1-1&x=3457&y=3323&z=1204&width=10&height=10&depth=10&token=rYIK7htafFY6Ub2XYfCW7g
=======
        /data/datasets/Organization_X/l4_sample/layers/segmentation/data?mag=1-1-1&x=3457&y=3323&z=1204&width=10&height=10&depth=10&token=bUJoyHWXWEbm1pwHbJNSow
>>>>>>> bd8a6af7
      headers:
        host: localhost:9000
        accept: '*/*'
        accept-encoding: gzip, deflate
        connection: keep-alive
        user-agent: python-httpx/0.27.2
      body:
        encoding: utf8
        data: ''
        compression: none
    response:
      status:
        code: 200
      headers:
        cache-control: no-cache
        missing-buckets: '[]'
        referrer-policy: origin-when-cross-origin, strict-origin-when-cross-origin
        access-control-max-age: '600'
        access-control-allow-origin: '*'
        access-control-expose-headers: MISSING-BUCKETS
        x-permitted-cross-domain-policies: master-only
<<<<<<< HEAD
        date: Tue, 28 Jan 2025 16:55:53 GMT
=======
        date: Thu, 30 Jan 2025 11:06:05 GMT
>>>>>>> bd8a6af7
        content-type: application/octet-stream
        content-length: '4000'
      body:
        encoding: base64
        data: >-
          gBcAAIAXAACAFwAAgBcAAIAXAACAFwAAgBcAAIAXAACAFwAAgBcAAIAXAACAFwAAgBcAAIAXAACAFwAAgBcAAIAXAACAFwAAgBcAAIAXAACAFwAAgBcAAIAXAACAFwAAgBcAAIAXAACAFwAAgBcAAIAXAACAFwAAgBcAAIAXAACAFwAAgBcAAIAXAACAFwAAgBcAAIAXAACAFwAAgBcAAIAXAACAFwAAgBcAAIAXAACAFwAAgBcAAIAXAACAFwAAgBcAAIAXAACAFwAAgBcAAIAXAACAFwAAgBcAAIAXAACAFwAAgBcAAIAXAACAFwAAgBcAAIAXAACAFwAAgBcAAIAXAACAFwAAgBcAAIAXAACAFwAAgBcAAIAXAACAFwAAgBcAAIAXAACAFwAAgBcAAIAXAACAFwAAgBcAAIAXAACAFwAAgBcAAIAXAACAFwAAgBcAAIAXAACAFwAAgBcAAIAXAACAFwAAgBcAAIAXAACAFwAAgBcAAIAXAACAFwAAgBcAAIAXAACAFwAAgBcAAIAXAACAFwAAgBcAAIAXAACAFwAAgBcAAIAXAACAFwAAgBcAAIAXAACAFwAAgBcAAIAXAACAFwAAgBcAAIAXAACAFwAAgBcAAIAXAACAFwAAgBcAAIAXAACAFwAAgBcAAIAXAACAFwAAgBcAAIAXAACAFwAAgBcAAIAXAACAFwAAgBcAAIAXAACAFwAAgBcAAIAXAACAFwAAgBcAAIAXAACAFwAAgBcAAIAXAACAFwAAgBcAAIAXAACAFwAAgBcAAIAXAACAFwAAgBcAAIAXAACAFwAAgBcAAIAXAACAFwAAgBcAAIAXAACAFwAAgBcAAIAXAACAFwAAgBcAAIAXAACAFwAAgBcAAIAXAACAFwAAgBcAAIAXAACAFwAAgBcAAIAXAACAFwAAgBcAAIAXAACAFwAAgBcAAIAXAACAFwAAgBcAAIAXAACAFwAAgBcAAIAXAACAFwAAgBcAAIAXAACAFwAAgBcAAIAXAACAFwAAgBcAAIAXAACAFwAAgBcAAIAXAACAFwAAgBcAAIAXAACAFwAAgBcAAIAXAACAFwAAgBcAAIAXAACAFwAAgBcAAIAXAACAFwAAgBcAAIAXAACAFwAAgBcAAIAXAACAFwAAgBcAAIAXAACAFwAAgBcAAIAXAACAFwAAgBcAAIAXAACAFwAAgBcAAIAXAACAFwAAgBcAAIAXAACAFwAAgBcAAIAXAACAFwAAgBcAAIAXAACAFwAAgBcAAIAXAACAFwAAgBcAAIAXAACAFwAAgBcAAIAXAACAFwAAgBcAAIAXAACAFwAAgBcAAIAXAACAFwAAgBcAAIAXAACAFwAAgBcAAIAXAACAFwAAgBcAAIAXAACAFwAAgBcAAIAXAACAFwAAgBcAAIAXAACAFwAAgBcAAIAXAACAFwAAgBcAAIAXAACAFwAAgBcAAIAXAACAFwAAgBcAAIAXAACAFwAAgBcAAIAXAACAFwAAgBcAAIAXAACAFwAAgBcAAIAXAACAFwAAgBcAAIAXAACAFwAAgBcAAIAXAACAFwAAgBcAAIAXAACAFwAAgBcAAIAXAACAFwAAgBcAAIAXAACAFwAAgBcAAIAXAACAFwAAgBcAAIAXAACAFwAAgBcAAIAXAACAFwAAgBcAAIAXAACAFwAAgBcAAIAXAACAFwAAgBcAAIAXAACAFwAAgBcAAIAXAACAFwAAgBcAAIAXAACAFwAAgBcAAIAXAACAFwAAgBcAAIAXAACAFwAAgBcAAIAXAACAFwAAgBcAAIAXAACAFwAAgBcAAIAXAACAFwAAgBcAAIAXAACAFwAAgBcAAIAXAACAFwAAgBcAAIAXAACAFwAAgBcAAIAXAACAFwAAgBcAAIAXAACAFwAAgBcAAIAXAACAFwAAgBcAAIAXAACAFwAAgBcAAIAXAACAFwAAgBcAAIAXAACAFwAAgBcAAIAXAACAFwAAgBcAAIAXAACAFwAAgBcAAIAXAACAFwAAgBcAAIAXAACAFwAAgBcAAIAXAACAFwAAgBcAAIAXAACAFwAAgBcAAIAXAACAFwAAgBcAAIAXAACAFwAAgBcAAIAXAACAFwAAgBcAAIAXAACAFwAAgBcAAIAXAACAFwAAgBcAAIAXAACAFwAAgBcAAIAXAACAFwAAgBcAAIAXAACAFwAAgBcAAIAXAACAFwAAgBcAAIAXAACAFwAAgBcAAIAXAACAFwAAgBcAAIAXAACAFwAAgBcAAIAXAACAFwAAgBcAAIAXAACAFwAAgBcAAIAXAACAFwAAgBcAAIAXAACAFwAAgBcAAIAXAACAFwAAgBcAAIAXAACAFwAAgBcAAIAXAACAFwAAgBcAAIAXAACAFwAAgBcAAIAXAACAFwAAgBcAAIAXAACAFwAAgBcAAIAXAACAFwAAgBcAAIAXAACAFwAAgBcAAIAXAACAFwAAgBcAAIAXAACAFwAAgBcAAIAXAACAFwAAgBcAAIAXAACAFwAAgBcAAIAXAACAFwAAgBcAAIAXAACAFwAAgBcAAIAXAACAFwAAgBcAAIAXAACAFwAAgBcAAIAXAACAFwAAgBcAAIAXAACAFwAAgBcAAIAXAACAFwAAgBcAAIAXAACAFwAAgBcAAIAXAACAFwAAgBcAAIAXAACAFwAAgBcAAIAXAACAFwAAgBcAAIAXAACAFwAAgBcAAIAXAACAFwAAgBcAAIAXAACAFwAAgBcAAIAXAACAFwAAgBcAAIAXAACAFwAAgBcAAIAXAACAFwAAgBcAAIAXAACAFwAAgBcAAIAXAACAFwAAgBcAAIAXAACAFwAAgBcAAIAXAACAFwAAgBcAAIAXAACAFwAAgBcAAIAXAACAFwAAgBcAAIAXAACAFwAAgBcAAIAXAACAFwAAgBcAAIAXAACAFwAAgBcAAIAXAACAFwAAgBcAAIAXAACAFwAAgBcAAIAXAACAFwAAgBcAAIAXAACAFwAAgBcAAIAXAACAFwAAgBcAAIAXAACAFwAAgBcAAIAXAACAFwAAgBcAAIAXAACAFwAAgBcAAIAXAACAFwAAgBcAAIAXAACAFwAAgBcAAIAXAACAFwAAgBcAAIAXAACAFwAAgBcAAIAXAACAFwAAgBcAAIAXAACAFwAAgBcAAIAXAACAFwAAgBcAAIAXAACAFwAAgBcAAIAXAACAFwAAgBcAAIAXAACAFwAAgBcAAIAXAACAFwAAgBcAAIAXAACAFwAAgBcAAIAXAACAFwAAgBcAAIAXAACAFwAAgBcAAIAXAACAFwAAgBcAAIAXAACAFwAAgBcAAIAXAACAFwAAgBcAAIAXAACAFwAAgBcAAIAXAACAFwAAgBcAAIAXAACAFwAAgBcAAIAXAACAFwAAgBcAAIAXAACAFwAAgBcAAIAXAACAFwAAgBcAAIAXAACAFwAAgBcAAIAXAACAFwAAgBcAAIAXAACAFwAAgBcAAIAXAACAFwAAgBcAAIAXAACAFwAAgBcAAIAXAACAFwAA6LcAAIAXAACAFwAAgBcAAIAXAACAFwAAgBcAAIAXAACAFwAAgBcAAOi3AADotwAAgBcAAIAXAACAFwAAgBcAAIAXAACAFwAAgBcAAIAXAADotwAA6LcAAOi3AACAFwAAgBcAAIAXAACAFwAAgBcAAIAXAACAFwAA6LcAAOi3AADotwAA6LcAAIAXAACAFwAAgBcAAIAXAACAFwAAgBcAAIAXAACAFwAAgBcAAIAXAACAFwAAgBcAAIAXAACAFwAAgBcAAIAXAACAFwAAgBcAAIAXAACAFwAAgBcAAIAXAACAFwAAgBcAAIAXAACAFwAAgBcAAIAXAACAFwAAgBcAAIAXAACAFwAAgBcAAIAXAACAFwAAgBcAAOi3AACAFwAAgBcAAIAXAACAFwAAgBcAAIAXAACAFwAAgBcAAIAXAADotwAA6LcAAIAXAACAFwAAgBcAAIAXAACAFwAAgBcAAIAXAACAFwAA6LcAAOi3AADotwAAgBcAAIAXAACAFwAAgBcAAIAXAACAFwAAgBcAAOi3AADotwAA6LcAAOi3AACAFwAAgBcAAIAXAACAFwAAgBcAAIAXAADotwAA6LcAAOi3AADotwAA6LcAAIAXAACAFwAAgBcAAIAXAACAFwAA6LcAAOi3AADotwAA6LcAAOi3AADotwAA6LcAAOi3AADotwAA6LcAAOi3AADotwAA6LcAAOi3AADotwAA6LcAAOi3AADotwAA6LcAAOi3AACAFwAAgBcAAIAXAACAFwAAgBcAAIAXAACAFwAAgBcAAIAXAACAFwAA6LcAAIAXAACAFwAAgBcAAIAXAACAFwAAgBcAAIAXAACAFwAAgBcAAOi3AADotwAAgBcAAIAXAACAFwAAgBcAAIAXAACAFwAAgBcAAIAXAADotwAA6LcAAOi3AACAFwAAgBcAAIAXAACAFwAAgBcAAIAXAACAFwAA6LcAAOi3AADotwAA6LcAAIAXAACAFwAAgBcAAIAXAACAFwAAgBcAAOi3AADotwAA6LcAAOi3AADotwAAgBcAAIAXAACAFwAAgBcAAIAXAADotwAA6LcAAOi3AADotwAA6LcAAOi3AADotwAAgBcAAIAXAACAFwAA6LcAAOi3AADotwAA6LcAAOi3AADotwAA6LcAAOi3AADotwAA6LcAAOi3AADotwAA6LcAAOi3AADotwAA6LcAAOi3AADotwAA6LcAAOi3AADotwAA6LcAAOi3AADotwAA6LcAAOi3AADotwAA6LcAAOi3AADotwAA6LcAAOi3AACAFwAAgBcAAIAXAACAFwAAgBcAAIAXAACAFwAAgBcAAOi3AADotwAA6LcAAIAXAACAFwAAgBcAAIAXAACAFwAAgBcAAIAXAADotwAA6LcAAOi3AADotwAAgBcAAIAXAACAFwAAgBcAAIAXAACAFwAA6LcAAOi3AADotwAA6LcAAOi3AACAFwAAgBcAAIAXAACAFwAAgBcAAOi3AADotwAA6LcAAOi3AADotwAA6LcAAIAXAACAFwAAgBcAAIAXAADotwAA6LcAAOi3AADotwAA6LcAAOi3AADotwAA6LcAAOi3AADotwAA6LcAAOi3AADotwAA6LcAAOi3AADotwAA6LcAAOi3AADotwAA6LcAAOi3AADotwAA6LcAAOi3AADotwAA6LcAAOi3AADotwAA6LcAAOi3AADotwAA6LcAAOi3AADotwAA6LcAAOi3AADotwAA6LcAAOi3AADotwAA6LcAAOi3AADotwAA6LcAAOi3AADotwAA6LcAAOi3AADotwAA6LcAAA==
  - request:
      method: GET
      path: >-
<<<<<<< HEAD
        /data/datasets/Organization_X/l4_sample/layers/segmentation/data?mag=2-2-1&x=3456&y=3322&z=1204&width=6&height=6&depth=10&token=rYIK7htafFY6Ub2XYfCW7g
=======
        /data/datasets/Organization_X/l4_sample/layers/segmentation/data?mag=2-2-1&x=3456&y=3322&z=1204&width=6&height=6&depth=10&token=bUJoyHWXWEbm1pwHbJNSow
>>>>>>> bd8a6af7
      headers:
        host: localhost:9000
        accept: '*/*'
        accept-encoding: gzip, deflate
        connection: keep-alive
        user-agent: python-httpx/0.27.2
      body:
        encoding: utf8
        data: ''
        compression: none
    response:
      status:
        code: 200
      headers:
        cache-control: no-cache
        missing-buckets: '[]'
        referrer-policy: origin-when-cross-origin, strict-origin-when-cross-origin
        access-control-max-age: '600'
        access-control-allow-origin: '*'
        access-control-expose-headers: MISSING-BUCKETS
        x-permitted-cross-domain-policies: master-only
<<<<<<< HEAD
        date: Tue, 28 Jan 2025 16:55:53 GMT
=======
        date: Thu, 30 Jan 2025 11:06:05 GMT
>>>>>>> bd8a6af7
        content-type: application/octet-stream
        content-length: '1440'
      body:
        encoding: base64
        data: >-
          gBcAAIAXAACAFwAAgBcAAIAXAACAFwAAgBcAAIAXAACAFwAAgBcAAIAXAACAFwAAgBcAAIAXAACAFwAAgBcAAIAXAACAFwAAgBcAAIAXAACAFwAAgBcAAIAXAACAFwAAgBcAAIAXAACAFwAAgBcAAIAXAACAFwAAgBcAAIAXAACAFwAAgBcAAIAXAACAFwAAgBcAAIAXAACAFwAAgBcAAIAXAACAFwAAgBcAAIAXAACAFwAAgBcAAIAXAACAFwAAgBcAAIAXAACAFwAAgBcAAIAXAACAFwAAgBcAAIAXAACAFwAAgBcAAIAXAACAFwAAgBcAAIAXAACAFwAAgBcAAIAXAACAFwAAgBcAAIAXAACAFwAAgBcAAIAXAACAFwAAgBcAAIAXAACAFwAAgBcAAIAXAACAFwAAgBcAAIAXAACAFwAAgBcAAIAXAACAFwAAgBcAAIAXAACAFwAAgBcAAIAXAACAFwAAgBcAAIAXAACAFwAAgBcAAIAXAACAFwAAgBcAAIAXAACAFwAAgBcAAIAXAACAFwAAgBcAAIAXAACAFwAAgBcAAIAXAACAFwAAgBcAAIAXAACAFwAAgBcAAIAXAACAFwAAgBcAAIAXAACAFwAAgBcAAIAXAACAFwAAgBcAAIAXAACAFwAAgBcAAIAXAACAFwAAgBcAAIAXAACAFwAAgBcAAIAXAACAFwAAgBcAAIAXAACAFwAAgBcAAIAXAACAFwAAgBcAAIAXAACAFwAAgBcAAIAXAACAFwAAgBcAAIAXAACAFwAAgBcAAIAXAACAFwAAgBcAAIAXAACAFwAAgBcAAIAXAACAFwAAgBcAAIAXAACAFwAAgBcAAIAXAACAFwAAgBcAAIAXAACAFwAAgBcAAIAXAACAFwAAgBcAAIAXAACAFwAAgBcAAIAXAACAFwAAgBcAAIAXAACAFwAAgBcAAIAXAACAFwAAgBcAAIAXAACAFwAAgBcAAIAXAACAFwAAgBcAAIAXAACAFwAAgBcAAIAXAACAFwAAgBcAAIAXAACAFwAAgBcAAIAXAACAFwAAgBcAAIAXAACAFwAAgBcAAIAXAACAFwAAgBcAAIAXAACAFwAAgBcAAIAXAACAFwAA6LcAAIAXAACAFwAAgBcAAIAXAACAFwAAgBcAAIAXAACAFwAAgBcAAIAXAACAFwAAgBcAAIAXAACAFwAAgBcAAIAXAACAFwAAgBcAAIAXAACAFwAAgBcAAIAXAACAFwAA6LcAAIAXAACAFwAAgBcAAIAXAACAFwAA6LcAAOi3AACAFwAAgBcAAIAXAACAFwAA6LcAAOi3AADotwAAgBcAAIAXAACAFwAAgBcAAIAXAACAFwAAgBcAAIAXAACAFwAAgBcAAIAXAACAFwAAgBcAAIAXAACAFwAA6LcAAIAXAACAFwAAgBcAAIAXAACAFwAA6LcAAOi3AACAFwAAgBcAAIAXAACAFwAA6LcAAOi3AADotwAAgBcAAIAXAACAFwAA6LcAAOi3AADotwAA6LcAAOi3AADotwAAgBcAAIAXAACAFwAAgBcAAIAXAACAFwAA6LcAAIAXAACAFwAAgBcAAIAXAACAFwAA6LcAAOi3AACAFwAAgBcAAIAXAACAFwAA6LcAAOi3AADotwAAgBcAAIAXAACAFwAA6LcAAOi3AADotwAA6LcAAOi3AADotwAA6LcAAOi3AADotwAA6LcAAOi3AADotwAA6LcAAIAXAACAFwAAgBcAAIAXAACAFwAA6LcAAOi3AACAFwAAgBcAAIAXAACAFwAA6LcAAOi3AADotwAAgBcAAIAXAACAFwAA6LcAAOi3AADotwAA6LcAAOi3AADotwAA6LcAAOi3AADotwAA6LcAAOi3AADotwAA6LcAAOi3AADotwAA6LcAAOi3AADotwAA
  - request:
      method: GET
      path: >-
<<<<<<< HEAD
        /data/datasets/Organization_X/l4_sample/layers/segmentation/data?mag=4-4-1&x=3456&y=3320&z=1204&width=3&height=4&depth=10&token=rYIK7htafFY6Ub2XYfCW7g
=======
        /data/datasets/Organization_X/l4_sample/layers/segmentation/data?mag=4-4-1&x=3456&y=3320&z=1204&width=3&height=4&depth=10&token=bUJoyHWXWEbm1pwHbJNSow
>>>>>>> bd8a6af7
      headers:
        host: localhost:9000
        accept: '*/*'
        accept-encoding: gzip, deflate
        connection: keep-alive
        user-agent: python-httpx/0.27.2
      body:
        encoding: utf8
        data: ''
        compression: none
    response:
      status:
        code: 200
      headers:
        cache-control: no-cache
        missing-buckets: '[]'
        referrer-policy: origin-when-cross-origin, strict-origin-when-cross-origin
        access-control-max-age: '600'
        access-control-allow-origin: '*'
        access-control-expose-headers: MISSING-BUCKETS
        x-permitted-cross-domain-policies: master-only
<<<<<<< HEAD
        date: Tue, 28 Jan 2025 16:55:53 GMT
=======
        date: Thu, 30 Jan 2025 11:06:05 GMT
>>>>>>> bd8a6af7
        content-type: application/octet-stream
        content-length: '480'
      body:
        encoding: base64
        data: >-
          gBcAAIAXAACAFwAAgBcAAIAXAACAFwAAgBcAAIAXAACAFwAAgBcAAIAXAACAFwAAgBcAAIAXAACAFwAAgBcAAIAXAACAFwAAgBcAAIAXAACAFwAAgBcAAIAXAACAFwAAgBcAAIAXAACAFwAAgBcAAIAXAACAFwAAgBcAAIAXAACAFwAAgBcAAIAXAACAFwAAgBcAAIAXAACAFwAAgBcAAIAXAACAFwAAgBcAAIAXAACAFwAAgBcAAIAXAACAFwAAgBcAAIAXAACAFwAAgBcAAIAXAACAFwAAgBcAAIAXAACAFwAAgBcAAIAXAACAFwAAgBcAAIAXAACAFwAAgBcAAIAXAACAFwAAgBcAAIAXAACAFwAA6LcAAIAXAACAFwAAgBcAAIAXAACAFwAAgBcAAIAXAACAFwAA6LcAAIAXAACAFwAA6LcAAOi3AACAFwAAgBcAAIAXAACAFwAAgBcAAIAXAACAFwAA6LcAAIAXAACAFwAA6LcAAOi3AADotwAAgBcAAIAXAACAFwAA6LcAAIAXAACAFwAA6LcAAOi3AACAFwAA6LcAAOi3AADotwAAgBcAAIAXAACAFwAA6LcAAIAXAACAFwAA6LcAAOi3AADotwAA6LcAAOi3AADotwAA
  - request:
      method: GET
      path: >-
<<<<<<< HEAD
        /data/datasets/Organization_X/l4_sample/layers/segmentation/data?mag=8-8-2&x=3456&y=3320&z=1204&width=2&height=2&depth=5&token=rYIK7htafFY6Ub2XYfCW7g
=======
        /data/datasets/Organization_X/l4_sample/layers/segmentation/data?mag=8-8-2&x=3456&y=3320&z=1204&width=2&height=2&depth=5&token=bUJoyHWXWEbm1pwHbJNSow
>>>>>>> bd8a6af7
      headers:
        host: localhost:9000
        accept: '*/*'
        accept-encoding: gzip, deflate
        connection: keep-alive
        user-agent: python-httpx/0.27.2
      body:
        encoding: utf8
        data: ''
        compression: none
    response:
      status:
        code: 200
      headers:
        cache-control: no-cache
        missing-buckets: '[]'
        referrer-policy: origin-when-cross-origin, strict-origin-when-cross-origin
        access-control-max-age: '600'
        access-control-allow-origin: '*'
        access-control-expose-headers: MISSING-BUCKETS
        x-permitted-cross-domain-policies: master-only
<<<<<<< HEAD
        date: Tue, 28 Jan 2025 16:55:54 GMT
=======
        date: Thu, 30 Jan 2025 11:06:05 GMT
>>>>>>> bd8a6af7
        content-type: application/octet-stream
        content-length: '80'
      body:
        encoding: base64
        data: >-
          gBcAAIAXAACAFwAAgBcAAIAXAACAFwAAgBcAAIAXAACAFwAAgBcAAIAXAACAFwAAgBcAAIAXAADotwAAgBcAAIAXAACAFwAA6LcAAOi3AAA=
  - request:
      method: GET
      path: >-
<<<<<<< HEAD
        /data/datasets/Organization_X/l4_sample/layers/segmentation/data?mag=16-16-4&x=3456&y=3312&z=1204&width=1&height=2&depth=3&token=rYIK7htafFY6Ub2XYfCW7g
=======
        /data/datasets/Organization_X/l4_sample/layers/segmentation/data?mag=16-16-4&x=3456&y=3312&z=1204&width=1&height=2&depth=3&token=bUJoyHWXWEbm1pwHbJNSow
>>>>>>> bd8a6af7
      headers:
        host: localhost:9000
        accept: '*/*'
        accept-encoding: gzip, deflate
        connection: keep-alive
        user-agent: python-httpx/0.27.2
      body:
        encoding: utf8
        data: ''
        compression: none
    response:
      status:
        code: 200
      headers:
        cache-control: no-cache
        missing-buckets: '[]'
        referrer-policy: origin-when-cross-origin, strict-origin-when-cross-origin
        access-control-max-age: '600'
        access-control-allow-origin: '*'
        access-control-expose-headers: MISSING-BUCKETS
        x-permitted-cross-domain-policies: master-only
<<<<<<< HEAD
        date: Tue, 28 Jan 2025 16:55:54 GMT
=======
        date: Thu, 30 Jan 2025 11:06:06 GMT
>>>>>>> bd8a6af7
        content-type: application/octet-stream
        content-length: '24'
      body:
        encoding: base64
        data: gBcAAIAXAACAFwAA6LcAAIAXAADotwAA
  - request:
      method: GET
      path: >-
        /api/v9/datasets?isActive=true&organizationId=Organization_X&searchQuery=l4_sample
      headers:
        host: localhost:9000
        accept: '*/*'
        accept-encoding: gzip, deflate
        connection: keep-alive
        user-agent: python-httpx/0.27.2
        x-auth-token: >-
          1b88db86331a38c21a0b235794b9e459856490d70408bcffb767f64ade0f83d2bdb4c4e181b9a9a30cdece7cb7c65208cc43b6c1bb5987f5ece00d348b1a905502a266f8fc64f0371cd6559393d72e031d0c2d0cabad58cccf957bb258bc86f05b5dc3d4fff3d5e3d9c0389a6027d861a21e78e3222fb6c5b7944520ef21761e
      body:
        encoding: utf8
        data: ''
        compression: none
    response:
      status:
        code: 200
      headers:
        cache-control: no-cache
        referrer-policy: origin-when-cross-origin, strict-origin-when-cross-origin
        access-control-max-age: '600'
        access-control-allow-origin: '*'
        x-permitted-cross-domain-policies: master-only
<<<<<<< HEAD
        date: Tue, 28 Jan 2025 16:55:54 GMT
        content-type: application/json
        content-length: '1478'
      body:
        encoding: utf8
        data: >-
          [{"id":"59e9cfbdba632ac2ab8b23b5","name":"l4_sample","dataSource":{"id":{"name":"l4_sample","team":"Organization_X"},"dataLayers":[{"name":"color","category":"color","boundingBox":{"topLeft":[3072,3072,512],"width":1024,"height":1024,"depth":1024},"resolutions":[[1,1,1],[2,2,1],[4,4,1],[8,8,2],[16,16,4]],"elementClass":"uint8","defaultViewConfiguration":{"color":[255,0,0]}},{"name":"segmentation","category":"segmentation","boundingBox":{"topLeft":[3072,3072,512],"width":1024,"height":1024,"depth":1024},"resolutions":[[1,1,1],[2,2,1],[4,4,1],[8,8,2],[16,16,4]],"elementClass":"uint32","largestSegmentId":2504697}],"scale":{"factor":[11.239999771118164,11.239999771118164,28],"unit":"nanometer"}},"dataStore":{"name":"localhost","url":"http://localhost:9000","allowsUpload":true,"jobsSupportedByAvailableWorkers":[],"jobsEnabled":false},"owningOrganization":"Organization_X","allowedTeams":[{"id":"570b9f4b2a7c0e3b008da6ec","name":"team_X1","organization":"Organization_X"}],"allowedTeamsCumulative":[{"id":"570b9f4b2a7c0e3b008da6ec","name":"team_X1","organization":"Organization_X"}],"isActive":true,"isPublic":true,"description":null,"directoryName":"l4_sample","created":1508495293789,"isEditable":true,"lastUsedByUser":1738083353281,"logoUrl":"/assets/images/mpi-logos.svg","sortingKey":1508495293789,"metadata":[{"key":"key","type":"string","value":"value"}],"isUnreported":false,"tags":[],"folderId":"570b9f4e4bb848d0885ea917","publication":null,"usedStorageBytes":0}]
=======
        date: Thu, 30 Jan 2025 11:06:06 GMT
        content-type: application/json
        content-length: '1595'
      body:
        encoding: utf8
        data: >-
          [{"id":"59e9cfbdba632ac2ab8b23b5","name":"l4_sample","dataSource":{"id":{"name":"l4_sample","team":"Organization_X"},"dataLayers":[{"name":"color","category":"color","boundingBox":{"topLeft":[3072,3072,512],"width":1024,"height":1024,"depth":1024},"resolutions":[[1,1,1],[2,2,1],[4,4,1],[8,8,2],[16,16,4]],"elementClass":"uint8","defaultViewConfiguration":{"color":[255,0,0]}},{"name":"segmentation","category":"segmentation","boundingBox":{"topLeft":[3072,3072,512],"width":1024,"height":1024,"depth":1024},"resolutions":[[1,1,1],[2,2,1],[4,4,1],[8,8,2],[16,16,4]],"elementClass":"uint32","largestSegmentId":2504697}],"scale":{"factor":[11.239999771118164,11.239999771118164,28],"unit":"nanometer"}},"dataStore":{"name":"localhost","url":"http://localhost:9000","isScratch":false,"allowsUpload":true,"jobsSupportedByAvailableWorkers":[],"jobsEnabled":false},"owningOrganization":"Organization_X","allowedTeams":[{"id":"570b9f4b2a7c0e3b008da6ec","name":"team_X1","organization":"Organization_X"}],"allowedTeamsCumulative":[{"id":"570b9f4b2a7c0e3b008da6ec","name":"team_X1","organization":"Organization_X"}],"isActive":true,"isPublic":true,"description":null,"directoryName":"l4_sample","created":1508495293789,"isEditable":true,"lastUsedByUser":1738235164422,"logoUrl":"/assets/images/mpi-logos.svg","sortingKey":1508495293789,"metadata":[{"key":"key","type":"string","value":"value"},{"key":"number","type":"number","value":42},{"key":"list","type":"string[]","value":["a","b","c"]}],"isUnreported":false,"tags":[],"folderId":"570b9f4e4bb848d0885ea917","publication":null,"usedStorageBytes":0}]
        compression: none
  - request:
      method: GET
      path: /api/v9/datasets/disambiguate/Organization_X/l4_sample/toId
      headers:
        host: localhost:9000
        accept: '*/*'
        accept-encoding: gzip, deflate
        connection: keep-alive
        user-agent: python-httpx/0.27.2
        x-auth-token: >-
          1b88db86331a38c21a0b235794b9e459856490d70408bcffb767f64ade0f83d2bdb4c4e181b9a9a30cdece7cb7c65208cc43b6c1bb5987f5ece00d348b1a905502a266f8fc64f0371cd6559393d72e031d0c2d0cabad58cccf957bb258bc86f05b5dc3d4fff3d5e3d9c0389a6027d861a21e78e3222fb6c5b7944520ef21761e
      body:
        encoding: utf8
        data: ''
        compression: none
    response:
      status:
        code: 200
      headers:
        cache-control: no-cache
        referrer-policy: origin-when-cross-origin, strict-origin-when-cross-origin
        x-permitted-cross-domain-policies: master-only
        date: Thu, 30 Jan 2025 11:06:06 GMT
        content-type: application/json
        content-length: '112'
      body:
        encoding: utf8
        data: >-
          {"id":"59e9cfbdba632ac2ab8b23b5","name":"l4_sample","organization":"Organization_X","directoryName":"l4_sample"}
>>>>>>> bd8a6af7
        compression: none
  - request:
      method: GET
      path: >-
        /api/v9/datasets/59e9cfbdba632ac2ab8b23b5?sharingToken=1b88db86331a38c21a0b235794b9e459856490d70408bcffb767f64ade0f83d2bdb4c4e181b9a9a30cdece7cb7c65208cc43b6c1bb5987f5ece00d348b1a905502a266f8fc64f0371cd6559393d72e031d0c2d0cabad58cccf957bb258bc86f05b5dc3d4fff3d5e3d9c0389a6027d861a21e78e3222fb6c5b7944520ef21761e
      headers:
        host: localhost:9000
        accept: '*/*'
        accept-encoding: gzip, deflate
        connection: keep-alive
        user-agent: python-httpx/0.27.2
        x-auth-token: >-
          1b88db86331a38c21a0b235794b9e459856490d70408bcffb767f64ade0f83d2bdb4c4e181b9a9a30cdece7cb7c65208cc43b6c1bb5987f5ece00d348b1a905502a266f8fc64f0371cd6559393d72e031d0c2d0cabad58cccf957bb258bc86f05b5dc3d4fff3d5e3d9c0389a6027d861a21e78e3222fb6c5b7944520ef21761e
      body:
        encoding: utf8
        data: ''
        compression: none
    response:
      status:
        code: 200
      headers:
        cache-control: no-cache
        referrer-policy: origin-when-cross-origin, strict-origin-when-cross-origin
        x-permitted-cross-domain-policies: master-only
<<<<<<< HEAD
        date: Tue, 28 Jan 2025 16:55:54 GMT
        content-type: application/json
        content-length: '1476'
      body:
        encoding: utf8
        data: >-
          {"id":"59e9cfbdba632ac2ab8b23b5","name":"l4_sample","dataSource":{"id":{"name":"l4_sample","team":"Organization_X"},"dataLayers":[{"name":"color","category":"color","boundingBox":{"topLeft":[3072,3072,512],"width":1024,"height":1024,"depth":1024},"resolutions":[[1,1,1],[2,2,1],[4,4,1],[8,8,2],[16,16,4]],"elementClass":"uint8","defaultViewConfiguration":{"color":[255,0,0]}},{"name":"segmentation","category":"segmentation","boundingBox":{"topLeft":[3072,3072,512],"width":1024,"height":1024,"depth":1024},"resolutions":[[1,1,1],[2,2,1],[4,4,1],[8,8,2],[16,16,4]],"elementClass":"uint32","largestSegmentId":2504697}],"scale":{"factor":[11.239999771118164,11.239999771118164,28],"unit":"nanometer"}},"dataStore":{"name":"localhost","url":"http://localhost:9000","allowsUpload":true,"jobsSupportedByAvailableWorkers":[],"jobsEnabled":false},"owningOrganization":"Organization_X","allowedTeams":[{"id":"570b9f4b2a7c0e3b008da6ec","name":"team_X1","organization":"Organization_X"}],"allowedTeamsCumulative":[{"id":"570b9f4b2a7c0e3b008da6ec","name":"team_X1","organization":"Organization_X"}],"isActive":true,"isPublic":true,"description":null,"directoryName":"l4_sample","created":1508495293789,"isEditable":true,"lastUsedByUser":1738083355295,"logoUrl":"/assets/images/mpi-logos.svg","sortingKey":1508495293789,"metadata":[{"key":"key","type":"string","value":"value"}],"isUnreported":false,"tags":[],"folderId":"570b9f4e4bb848d0885ea917","publication":null,"usedStorageBytes":0}
=======
        date: Thu, 30 Jan 2025 11:06:06 GMT
        content-type: application/json
        content-length: '1593'
      body:
        encoding: utf8
        data: >-
          {"id":"59e9cfbdba632ac2ab8b23b5","name":"l4_sample","dataSource":{"id":{"name":"l4_sample","team":"Organization_X"},"dataLayers":[{"name":"color","category":"color","boundingBox":{"topLeft":[3072,3072,512],"width":1024,"height":1024,"depth":1024},"resolutions":[[1,1,1],[2,2,1],[4,4,1],[8,8,2],[16,16,4]],"elementClass":"uint8","defaultViewConfiguration":{"color":[255,0,0]}},{"name":"segmentation","category":"segmentation","boundingBox":{"topLeft":[3072,3072,512],"width":1024,"height":1024,"depth":1024},"resolutions":[[1,1,1],[2,2,1],[4,4,1],[8,8,2],[16,16,4]],"elementClass":"uint32","largestSegmentId":2504697}],"scale":{"factor":[11.239999771118164,11.239999771118164,28],"unit":"nanometer"}},"dataStore":{"name":"localhost","url":"http://localhost:9000","isScratch":false,"allowsUpload":true,"jobsSupportedByAvailableWorkers":[],"jobsEnabled":false},"owningOrganization":"Organization_X","allowedTeams":[{"id":"570b9f4b2a7c0e3b008da6ec","name":"team_X1","organization":"Organization_X"}],"allowedTeamsCumulative":[{"id":"570b9f4b2a7c0e3b008da6ec","name":"team_X1","organization":"Organization_X"}],"isActive":true,"isPublic":true,"description":null,"directoryName":"l4_sample","created":1508495293789,"isEditable":true,"lastUsedByUser":1738235166549,"logoUrl":"/assets/images/mpi-logos.svg","sortingKey":1508495293789,"metadata":[{"key":"key","type":"string","value":"value"},{"key":"number","type":"number","value":42},{"key":"list","type":"string[]","value":["a","b","c"]}],"isUnreported":false,"tags":[],"folderId":"570b9f4e4bb848d0885ea917","publication":null,"usedStorageBytes":0}
>>>>>>> bd8a6af7
        compression: none
  - request:
      method: HEAD
      path: /data/zarr/Organization_X/l4_sample/datasource-properties.json
      headers:
        host: localhost:9000
        x-auth-token: >-
          1b88db86331a38c21a0b235794b9e459856490d70408bcffb767f64ade0f83d2bdb4c4e181b9a9a30cdece7cb7c65208cc43b6c1bb5987f5ece00d348b1a905502a266f8fc64f0371cd6559393d72e031d0c2d0cabad58cccf957bb258bc86f05b5dc3d4fff3d5e3d9c0389a6027d861a21e78e3222fb6c5b7944520ef21761e
        accept-encoding: identity
        accept: '*/*'
        user-agent: Python/3.10 aiohttp/3.10.9
      body:
        encoding: utf8
        data: ''
        compression: none
    response:
      status:
        code: 200
      headers:
        cache-control: no-cache
        referrer-policy: origin-when-cross-origin, strict-origin-when-cross-origin
        access-control-max-age: '600'
        access-control-allow-origin: '*'
        x-permitted-cross-domain-policies: master-only
<<<<<<< HEAD
        date: Tue, 28 Jan 2025 16:55:54 GMT
=======
        date: Thu, 30 Jan 2025 11:06:06 GMT
>>>>>>> bd8a6af7
        connection: close
        content-type: application/json
        content-length: '1152'
      body:
        encoding: utf8
        data: ''
        compression: none
  - request:
      method: GET
      path: /data/zarr/Organization_X/l4_sample/datasource-properties.json
      headers:
        host: localhost:9000
        x-auth-token: >-
          1b88db86331a38c21a0b235794b9e459856490d70408bcffb767f64ade0f83d2bdb4c4e181b9a9a30cdece7cb7c65208cc43b6c1bb5987f5ece00d348b1a905502a266f8fc64f0371cd6559393d72e031d0c2d0cabad58cccf957bb258bc86f05b5dc3d4fff3d5e3d9c0389a6027d861a21e78e3222fb6c5b7944520ef21761e
        range: bytes=0-1151
        accept: '*/*'
        accept-encoding: gzip, deflate
        user-agent: Python/3.10 aiohttp/3.10.9
      body:
        encoding: utf8
        data: ''
        compression: none
    response:
      status:
        code: 200
      headers:
        cache-control: no-cache
        referrer-policy: origin-when-cross-origin, strict-origin-when-cross-origin
        access-control-max-age: '600'
        access-control-allow-origin: '*'
        x-permitted-cross-domain-policies: master-only
<<<<<<< HEAD
        date: Tue, 28 Jan 2025 16:55:54 GMT
=======
        date: Thu, 30 Jan 2025 11:06:06 GMT
>>>>>>> bd8a6af7
        connection: close
        content-type: application/json
        content-length: '1152'
      body:
        encoding: utf8
        data: >-
          {"id":{"name":"l4_sample","team":"Organization_X"},"dataLayers":[{"name":"color","category":"color","boundingBox":{"topLeft":[3072,3072,512],"width":1024,"height":1024,"depth":1024},"elementClass":"uint8","mags":[{"mag":[1,1,1],"axisOrder":{"x":1,"y":2,"z":3,"c":0}},{"mag":[2,2,1],"axisOrder":{"x":1,"y":2,"z":3,"c":0}},{"mag":[4,4,1],"axisOrder":{"x":1,"y":2,"z":3,"c":0}},{"mag":[8,8,2],"axisOrder":{"x":1,"y":2,"z":3,"c":0}},{"mag":[16,16,4],"axisOrder":{"x":1,"y":2,"z":3,"c":0}}],"defaultViewConfiguration":{"color":[255,0,0]},"numChannels":1,"dataFormat":"zarr"},{"name":"segmentation","boundingBox":{"topLeft":[3072,3072,512],"width":1024,"height":1024,"depth":1024},"elementClass":"uint32","mags":[{"mag":[1,1,1],"axisOrder":{"x":1,"y":2,"z":3,"c":0}},{"mag":[2,2,1],"axisOrder":{"x":1,"y":2,"z":3,"c":0}},{"mag":[4,4,1],"axisOrder":{"x":1,"y":2,"z":3,"c":0}},{"mag":[8,8,2],"axisOrder":{"x":1,"y":2,"z":3,"c":0}},{"mag":[16,16,4],"axisOrder":{"x":1,"y":2,"z":3,"c":0}}],"largestSegmentId":2504697,"numChannels":1,"dataFormat":"zarr","category":"segmentation"}],"scale":{"factor":[11.239999771118164,11.239999771118164,28],"unit":"nanometer"}}
        compression: none
  - request:
      method: HEAD
      path: /data/zarr/Organization_X/l4_sample/datasource-properties.json
      headers:
        host: localhost:9000
        x-auth-token: >-
          1b88db86331a38c21a0b235794b9e459856490d70408bcffb767f64ade0f83d2bdb4c4e181b9a9a30cdece7cb7c65208cc43b6c1bb5987f5ece00d348b1a905502a266f8fc64f0371cd6559393d72e031d0c2d0cabad58cccf957bb258bc86f05b5dc3d4fff3d5e3d9c0389a6027d861a21e78e3222fb6c5b7944520ef21761e
        accept-encoding: identity
        accept: '*/*'
        user-agent: Python/3.10 aiohttp/3.10.9
      body:
        encoding: utf8
        data: ''
        compression: none
    response:
      status:
        code: 200
      headers:
        cache-control: no-cache
        referrer-policy: origin-when-cross-origin, strict-origin-when-cross-origin
        access-control-max-age: '600'
        access-control-allow-origin: '*'
        x-permitted-cross-domain-policies: master-only
<<<<<<< HEAD
        date: Tue, 28 Jan 2025 16:55:54 GMT
=======
        date: Thu, 30 Jan 2025 11:06:06 GMT
>>>>>>> bd8a6af7
        connection: close
        content-type: application/json
        content-length: '1152'
      body:
        encoding: utf8
        data: ''
        compression: none
  - request:
      method: GET
      path: /data/zarr/Organization_X/l4_sample/datasource-properties.json
      headers:
        host: localhost:9000
        x-auth-token: >-
          1b88db86331a38c21a0b235794b9e459856490d70408bcffb767f64ade0f83d2bdb4c4e181b9a9a30cdece7cb7c65208cc43b6c1bb5987f5ece00d348b1a905502a266f8fc64f0371cd6559393d72e031d0c2d0cabad58cccf957bb258bc86f05b5dc3d4fff3d5e3d9c0389a6027d861a21e78e3222fb6c5b7944520ef21761e
        range: bytes=0-1151
        accept: '*/*'
        accept-encoding: gzip, deflate
        user-agent: Python/3.10 aiohttp/3.10.9
      body:
        encoding: utf8
        data: ''
        compression: none
    response:
      status:
        code: 200
      headers:
        cache-control: no-cache
        referrer-policy: origin-when-cross-origin, strict-origin-when-cross-origin
        access-control-max-age: '600'
        access-control-allow-origin: '*'
        x-permitted-cross-domain-policies: master-only
<<<<<<< HEAD
        date: Tue, 28 Jan 2025 16:55:54 GMT
=======
        date: Thu, 30 Jan 2025 11:06:06 GMT
>>>>>>> bd8a6af7
        connection: close
        content-type: application/json
        content-length: '1152'
      body:
        encoding: utf8
        data: >-
          {"id":{"name":"l4_sample","team":"Organization_X"},"dataLayers":[{"name":"color","category":"color","boundingBox":{"topLeft":[3072,3072,512],"width":1024,"height":1024,"depth":1024},"elementClass":"uint8","mags":[{"mag":[1,1,1],"axisOrder":{"x":1,"y":2,"z":3,"c":0}},{"mag":[2,2,1],"axisOrder":{"x":1,"y":2,"z":3,"c":0}},{"mag":[4,4,1],"axisOrder":{"x":1,"y":2,"z":3,"c":0}},{"mag":[8,8,2],"axisOrder":{"x":1,"y":2,"z":3,"c":0}},{"mag":[16,16,4],"axisOrder":{"x":1,"y":2,"z":3,"c":0}}],"defaultViewConfiguration":{"color":[255,0,0]},"numChannels":1,"dataFormat":"zarr"},{"name":"segmentation","boundingBox":{"topLeft":[3072,3072,512],"width":1024,"height":1024,"depth":1024},"elementClass":"uint32","mags":[{"mag":[1,1,1],"axisOrder":{"x":1,"y":2,"z":3,"c":0}},{"mag":[2,2,1],"axisOrder":{"x":1,"y":2,"z":3,"c":0}},{"mag":[4,4,1],"axisOrder":{"x":1,"y":2,"z":3,"c":0}},{"mag":[8,8,2],"axisOrder":{"x":1,"y":2,"z":3,"c":0}},{"mag":[16,16,4],"axisOrder":{"x":1,"y":2,"z":3,"c":0}}],"largestSegmentId":2504697,"numChannels":1,"dataFormat":"zarr","category":"segmentation"}],"scale":{"factor":[11.239999771118164,11.239999771118164,28],"unit":"nanometer"}}
        compression: none
  - request:
      method: GET
      path: /data/zarr/Organization_X/l4_sample/color/1
      headers:
        host: localhost:9000
        x-auth-token: >-
          1b88db86331a38c21a0b235794b9e459856490d70408bcffb767f64ade0f83d2bdb4c4e181b9a9a30cdece7cb7c65208cc43b6c1bb5987f5ece00d348b1a905502a266f8fc64f0371cd6559393d72e031d0c2d0cabad58cccf957bb258bc86f05b5dc3d4fff3d5e3d9c0389a6027d861a21e78e3222fb6c5b7944520ef21761e
        accept: '*/*'
        accept-encoding: gzip, deflate
        user-agent: Python/3.10 aiohttp/3.10.9
      body:
        encoding: utf8
        data: ''
        compression: none
    response:
      status:
        code: 200
      headers:
        cache-control: no-cache
        referrer-policy: origin-when-cross-origin, strict-origin-when-cross-origin
        access-control-max-age: '600'
        access-control-allow-origin: '*'
        x-permitted-cross-domain-policies: master-only
<<<<<<< HEAD
        date: Tue, 28 Jan 2025 16:55:54 GMT
=======
        date: Thu, 30 Jan 2025 11:06:06 GMT
>>>>>>> bd8a6af7
        connection: close
        content-type: text/html; charset=UTF-8
        content-length: '1289'
      body:
        encoding: utf8
        data: |
          <!DOCTYPE html>
          <html lang="en">
            <head>
              <meta name="viewport" content="width=device-width, initial-scale=1.0, user-scalable=yes">
              <title>WEBKNOSSOS Datastore</title>
              <meta name="robot" content="noindex" />
              <script type="text/javascript">
                // forward to path with trailing slash
                if (!window.location.pathname.endsWith('/')) {
                  var url = window.location.protocol + '//' + 
                            window.location.host + 
                            window.location.pathname + '/' + 
                            window.location.search;
                  window.location.replace(url);
                }
              </script>
              
              <style>
                * {
                  font-family: "Monospaced Number", -apple-system, BlinkMacSystemFont, "Segoe UI", Roboto,
                  "PingFang SC", "Hiragino Sans GB", "Microsoft YaHei", "Helvetica Neue", Helvetica, Arial,
                  sans-serif;
                  text-align: center
                }
                
                ul {
                  list-style: none;
                }

                p#hint {
                  color: #777;
                  margin-top: 4em
                }
              </style>
            </head>
            <body>
              <p id="hint">This is the WEBKNOSSOS Datastore “Organization_X/l4_sample/color/1” folder.</p>
              <p>The following are the contents of the folder:</p>
              <ul>
                
                  <li><a href=".zarray">.zarray</a></li>
                
              </ul>
            </body>
          </html>
        compression: none
  - request:
      method: GET
      path: /data/zarr/Organization_X/l4_sample/color/2-2-1
      headers:
        host: localhost:9000
        x-auth-token: >-
          1b88db86331a38c21a0b235794b9e459856490d70408bcffb767f64ade0f83d2bdb4c4e181b9a9a30cdece7cb7c65208cc43b6c1bb5987f5ece00d348b1a905502a266f8fc64f0371cd6559393d72e031d0c2d0cabad58cccf957bb258bc86f05b5dc3d4fff3d5e3d9c0389a6027d861a21e78e3222fb6c5b7944520ef21761e
        accept: '*/*'
        accept-encoding: gzip, deflate
        user-agent: Python/3.10 aiohttp/3.10.9
      body:
        encoding: utf8
        data: ''
        compression: none
    response:
      status:
        code: 200
      headers:
        cache-control: no-cache
        referrer-policy: origin-when-cross-origin, strict-origin-when-cross-origin
        access-control-max-age: '600'
        access-control-allow-origin: '*'
        x-permitted-cross-domain-policies: master-only
<<<<<<< HEAD
        date: Tue, 28 Jan 2025 16:55:54 GMT
=======
        date: Thu, 30 Jan 2025 11:06:06 GMT
>>>>>>> bd8a6af7
        connection: close
        content-type: text/html; charset=UTF-8
        content-length: '1293'
      body:
        encoding: utf8
        data: |
          <!DOCTYPE html>
          <html lang="en">
            <head>
              <meta name="viewport" content="width=device-width, initial-scale=1.0, user-scalable=yes">
              <title>WEBKNOSSOS Datastore</title>
              <meta name="robot" content="noindex" />
              <script type="text/javascript">
                // forward to path with trailing slash
                if (!window.location.pathname.endsWith('/')) {
                  var url = window.location.protocol + '//' + 
                            window.location.host + 
                            window.location.pathname + '/' + 
                            window.location.search;
                  window.location.replace(url);
                }
              </script>
              
              <style>
                * {
                  font-family: "Monospaced Number", -apple-system, BlinkMacSystemFont, "Segoe UI", Roboto,
                  "PingFang SC", "Hiragino Sans GB", "Microsoft YaHei", "Helvetica Neue", Helvetica, Arial,
                  sans-serif;
                  text-align: center
                }
                
                ul {
                  list-style: none;
                }

                p#hint {
                  color: #777;
                  margin-top: 4em
                }
              </style>
            </head>
            <body>
              <p id="hint">This is the WEBKNOSSOS Datastore “Organization_X/l4_sample/color/2-2-1” folder.</p>
              <p>The following are the contents of the folder:</p>
              <ul>
                
                  <li><a href=".zarray">.zarray</a></li>
                
              </ul>
            </body>
          </html>
        compression: none
  - request:
      method: GET
      path: /data/zarr/Organization_X/l4_sample/color/4-4-1
      headers:
        host: localhost:9000
        x-auth-token: >-
          1b88db86331a38c21a0b235794b9e459856490d70408bcffb767f64ade0f83d2bdb4c4e181b9a9a30cdece7cb7c65208cc43b6c1bb5987f5ece00d348b1a905502a266f8fc64f0371cd6559393d72e031d0c2d0cabad58cccf957bb258bc86f05b5dc3d4fff3d5e3d9c0389a6027d861a21e78e3222fb6c5b7944520ef21761e
        accept: '*/*'
        accept-encoding: gzip, deflate
        user-agent: Python/3.10 aiohttp/3.10.9
      body:
        encoding: utf8
        data: ''
        compression: none
    response:
      status:
        code: 200
      headers:
        cache-control: no-cache
        referrer-policy: origin-when-cross-origin, strict-origin-when-cross-origin
        access-control-max-age: '600'
        access-control-allow-origin: '*'
        x-permitted-cross-domain-policies: master-only
<<<<<<< HEAD
        date: Tue, 28 Jan 2025 16:55:54 GMT
=======
        date: Thu, 30 Jan 2025 11:06:06 GMT
>>>>>>> bd8a6af7
        connection: close
        content-type: text/html; charset=UTF-8
        content-length: '1293'
      body:
        encoding: utf8
        data: |
          <!DOCTYPE html>
          <html lang="en">
            <head>
              <meta name="viewport" content="width=device-width, initial-scale=1.0, user-scalable=yes">
              <title>WEBKNOSSOS Datastore</title>
              <meta name="robot" content="noindex" />
              <script type="text/javascript">
                // forward to path with trailing slash
                if (!window.location.pathname.endsWith('/')) {
                  var url = window.location.protocol + '//' + 
                            window.location.host + 
                            window.location.pathname + '/' + 
                            window.location.search;
                  window.location.replace(url);
                }
              </script>
              
              <style>
                * {
                  font-family: "Monospaced Number", -apple-system, BlinkMacSystemFont, "Segoe UI", Roboto,
                  "PingFang SC", "Hiragino Sans GB", "Microsoft YaHei", "Helvetica Neue", Helvetica, Arial,
                  sans-serif;
                  text-align: center
                }
                
                ul {
                  list-style: none;
                }

                p#hint {
                  color: #777;
                  margin-top: 4em
                }
              </style>
            </head>
            <body>
              <p id="hint">This is the WEBKNOSSOS Datastore “Organization_X/l4_sample/color/4-4-1” folder.</p>
              <p>The following are the contents of the folder:</p>
              <ul>
                
                  <li><a href=".zarray">.zarray</a></li>
                
              </ul>
            </body>
          </html>
        compression: none
  - request:
      method: GET
      path: /data/zarr/Organization_X/l4_sample/color/8-8-2
      headers:
        host: localhost:9000
        x-auth-token: >-
          1b88db86331a38c21a0b235794b9e459856490d70408bcffb767f64ade0f83d2bdb4c4e181b9a9a30cdece7cb7c65208cc43b6c1bb5987f5ece00d348b1a905502a266f8fc64f0371cd6559393d72e031d0c2d0cabad58cccf957bb258bc86f05b5dc3d4fff3d5e3d9c0389a6027d861a21e78e3222fb6c5b7944520ef21761e
        accept: '*/*'
        accept-encoding: gzip, deflate
        user-agent: Python/3.10 aiohttp/3.10.9
      body:
        encoding: utf8
        data: ''
        compression: none
    response:
      status:
        code: 200
      headers:
        cache-control: no-cache
        referrer-policy: origin-when-cross-origin, strict-origin-when-cross-origin
        access-control-max-age: '600'
        access-control-allow-origin: '*'
        x-permitted-cross-domain-policies: master-only
<<<<<<< HEAD
        date: Tue, 28 Jan 2025 16:55:54 GMT
=======
        date: Thu, 30 Jan 2025 11:06:06 GMT
>>>>>>> bd8a6af7
        connection: close
        content-type: text/html; charset=UTF-8
        content-length: '1293'
      body:
        encoding: utf8
        data: |
          <!DOCTYPE html>
          <html lang="en">
            <head>
              <meta name="viewport" content="width=device-width, initial-scale=1.0, user-scalable=yes">
              <title>WEBKNOSSOS Datastore</title>
              <meta name="robot" content="noindex" />
              <script type="text/javascript">
                // forward to path with trailing slash
                if (!window.location.pathname.endsWith('/')) {
                  var url = window.location.protocol + '//' + 
                            window.location.host + 
                            window.location.pathname + '/' + 
                            window.location.search;
                  window.location.replace(url);
                }
              </script>
              
              <style>
                * {
                  font-family: "Monospaced Number", -apple-system, BlinkMacSystemFont, "Segoe UI", Roboto,
                  "PingFang SC", "Hiragino Sans GB", "Microsoft YaHei", "Helvetica Neue", Helvetica, Arial,
                  sans-serif;
                  text-align: center
                }
                
                ul {
                  list-style: none;
                }

                p#hint {
                  color: #777;
                  margin-top: 4em
                }
              </style>
            </head>
            <body>
              <p id="hint">This is the WEBKNOSSOS Datastore “Organization_X/l4_sample/color/8-8-2” folder.</p>
              <p>The following are the contents of the folder:</p>
              <ul>
                
                  <li><a href=".zarray">.zarray</a></li>
                
              </ul>
            </body>
          </html>
        compression: none
  - request:
      method: GET
      path: /data/zarr/Organization_X/l4_sample/color/16-16-4
      headers:
        host: localhost:9000
        x-auth-token: >-
          1b88db86331a38c21a0b235794b9e459856490d70408bcffb767f64ade0f83d2bdb4c4e181b9a9a30cdece7cb7c65208cc43b6c1bb5987f5ece00d348b1a905502a266f8fc64f0371cd6559393d72e031d0c2d0cabad58cccf957bb258bc86f05b5dc3d4fff3d5e3d9c0389a6027d861a21e78e3222fb6c5b7944520ef21761e
        accept: '*/*'
        accept-encoding: gzip, deflate
        user-agent: Python/3.10 aiohttp/3.10.9
      body:
        encoding: utf8
        data: ''
        compression: none
    response:
      status:
        code: 200
      headers:
        cache-control: no-cache
        referrer-policy: origin-when-cross-origin, strict-origin-when-cross-origin
        access-control-max-age: '600'
        access-control-allow-origin: '*'
        x-permitted-cross-domain-policies: master-only
<<<<<<< HEAD
        date: Tue, 28 Jan 2025 16:55:54 GMT
=======
        date: Thu, 30 Jan 2025 11:06:06 GMT
>>>>>>> bd8a6af7
        connection: close
        content-type: text/html; charset=UTF-8
        content-length: '1295'
      body:
        encoding: utf8
        data: |
          <!DOCTYPE html>
          <html lang="en">
            <head>
              <meta name="viewport" content="width=device-width, initial-scale=1.0, user-scalable=yes">
              <title>WEBKNOSSOS Datastore</title>
              <meta name="robot" content="noindex" />
              <script type="text/javascript">
                // forward to path with trailing slash
                if (!window.location.pathname.endsWith('/')) {
                  var url = window.location.protocol + '//' + 
                            window.location.host + 
                            window.location.pathname + '/' + 
                            window.location.search;
                  window.location.replace(url);
                }
              </script>
              
              <style>
                * {
                  font-family: "Monospaced Number", -apple-system, BlinkMacSystemFont, "Segoe UI", Roboto,
                  "PingFang SC", "Hiragino Sans GB", "Microsoft YaHei", "Helvetica Neue", Helvetica, Arial,
                  sans-serif;
                  text-align: center
                }
                
                ul {
                  list-style: none;
                }

                p#hint {
                  color: #777;
                  margin-top: 4em
                }
              </style>
            </head>
            <body>
              <p id="hint">This is the WEBKNOSSOS Datastore “Organization_X/l4_sample/color/16-16-4” folder.</p>
              <p>The following are the contents of the folder:</p>
              <ul>
                
                  <li><a href=".zarray">.zarray</a></li>
                
              </ul>
            </body>
          </html>
        compression: none
  - request:
      method: HEAD
      path: /data/zarr/Organization_X/l4_sample/datasource-properties.json
      headers:
        host: localhost:9000
        x-auth-token: >-
          1b88db86331a38c21a0b235794b9e459856490d70408bcffb767f64ade0f83d2bdb4c4e181b9a9a30cdece7cb7c65208cc43b6c1bb5987f5ece00d348b1a905502a266f8fc64f0371cd6559393d72e031d0c2d0cabad58cccf957bb258bc86f05b5dc3d4fff3d5e3d9c0389a6027d861a21e78e3222fb6c5b7944520ef21761e
        accept-encoding: identity
        accept: '*/*'
        user-agent: Python/3.10 aiohttp/3.10.9
      body:
        encoding: utf8
        data: ''
        compression: none
    response:
      status:
        code: 200
      headers:
        cache-control: no-cache
        referrer-policy: origin-when-cross-origin, strict-origin-when-cross-origin
        access-control-max-age: '600'
        access-control-allow-origin: '*'
        x-permitted-cross-domain-policies: master-only
<<<<<<< HEAD
        date: Tue, 28 Jan 2025 16:55:54 GMT
=======
        date: Thu, 30 Jan 2025 11:06:06 GMT
>>>>>>> bd8a6af7
        connection: close
        content-type: application/json
        content-length: '1152'
      body:
        encoding: utf8
        data: ''
        compression: none
  - request:
      method: GET
      path: /data/zarr/Organization_X/l4_sample/datasource-properties.json
      headers:
        host: localhost:9000
        x-auth-token: >-
          1b88db86331a38c21a0b235794b9e459856490d70408bcffb767f64ade0f83d2bdb4c4e181b9a9a30cdece7cb7c65208cc43b6c1bb5987f5ece00d348b1a905502a266f8fc64f0371cd6559393d72e031d0c2d0cabad58cccf957bb258bc86f05b5dc3d4fff3d5e3d9c0389a6027d861a21e78e3222fb6c5b7944520ef21761e
        range: bytes=0-1151
        accept: '*/*'
        accept-encoding: gzip, deflate
        user-agent: Python/3.10 aiohttp/3.10.9
      body:
        encoding: utf8
        data: ''
        compression: none
    response:
      status:
        code: 200
      headers:
        cache-control: no-cache
        referrer-policy: origin-when-cross-origin, strict-origin-when-cross-origin
        access-control-max-age: '600'
        access-control-allow-origin: '*'
        x-permitted-cross-domain-policies: master-only
<<<<<<< HEAD
        date: Tue, 28 Jan 2025 16:55:54 GMT
=======
        date: Thu, 30 Jan 2025 11:06:06 GMT
>>>>>>> bd8a6af7
        connection: close
        content-type: application/json
        content-length: '1152'
      body:
        encoding: utf8
        data: >-
          {"id":{"name":"l4_sample","team":"Organization_X"},"dataLayers":[{"name":"color","category":"color","boundingBox":{"topLeft":[3072,3072,512],"width":1024,"height":1024,"depth":1024},"elementClass":"uint8","mags":[{"mag":[1,1,1],"axisOrder":{"x":1,"y":2,"z":3,"c":0}},{"mag":[2,2,1],"axisOrder":{"x":1,"y":2,"z":3,"c":0}},{"mag":[4,4,1],"axisOrder":{"x":1,"y":2,"z":3,"c":0}},{"mag":[8,8,2],"axisOrder":{"x":1,"y":2,"z":3,"c":0}},{"mag":[16,16,4],"axisOrder":{"x":1,"y":2,"z":3,"c":0}}],"defaultViewConfiguration":{"color":[255,0,0]},"numChannels":1,"dataFormat":"zarr"},{"name":"segmentation","boundingBox":{"topLeft":[3072,3072,512],"width":1024,"height":1024,"depth":1024},"elementClass":"uint32","mags":[{"mag":[1,1,1],"axisOrder":{"x":1,"y":2,"z":3,"c":0}},{"mag":[2,2,1],"axisOrder":{"x":1,"y":2,"z":3,"c":0}},{"mag":[4,4,1],"axisOrder":{"x":1,"y":2,"z":3,"c":0}},{"mag":[8,8,2],"axisOrder":{"x":1,"y":2,"z":3,"c":0}},{"mag":[16,16,4],"axisOrder":{"x":1,"y":2,"z":3,"c":0}}],"largestSegmentId":2504697,"numChannels":1,"dataFormat":"zarr","category":"segmentation"}],"scale":{"factor":[11.239999771118164,11.239999771118164,28],"unit":"nanometer"}}
        compression: none
  - request:
      method: GET
      path: /data/zarr/Organization_X/l4_sample/segmentation/1
      headers:
        host: localhost:9000
        x-auth-token: >-
          1b88db86331a38c21a0b235794b9e459856490d70408bcffb767f64ade0f83d2bdb4c4e181b9a9a30cdece7cb7c65208cc43b6c1bb5987f5ece00d348b1a905502a266f8fc64f0371cd6559393d72e031d0c2d0cabad58cccf957bb258bc86f05b5dc3d4fff3d5e3d9c0389a6027d861a21e78e3222fb6c5b7944520ef21761e
        accept: '*/*'
        accept-encoding: gzip, deflate
        user-agent: Python/3.10 aiohttp/3.10.9
      body:
        encoding: utf8
        data: ''
        compression: none
    response:
      status:
        code: 200
      headers:
        cache-control: no-cache
        referrer-policy: origin-when-cross-origin, strict-origin-when-cross-origin
        access-control-max-age: '600'
        access-control-allow-origin: '*'
        x-permitted-cross-domain-policies: master-only
<<<<<<< HEAD
        date: Tue, 28 Jan 2025 16:55:54 GMT
=======
        date: Thu, 30 Jan 2025 11:06:06 GMT
>>>>>>> bd8a6af7
        connection: close
        content-type: text/html; charset=UTF-8
        content-length: '1296'
      body:
        encoding: utf8
        data: |
          <!DOCTYPE html>
          <html lang="en">
            <head>
              <meta name="viewport" content="width=device-width, initial-scale=1.0, user-scalable=yes">
              <title>WEBKNOSSOS Datastore</title>
              <meta name="robot" content="noindex" />
              <script type="text/javascript">
                // forward to path with trailing slash
                if (!window.location.pathname.endsWith('/')) {
                  var url = window.location.protocol + '//' + 
                            window.location.host + 
                            window.location.pathname + '/' + 
                            window.location.search;
                  window.location.replace(url);
                }
              </script>
              
              <style>
                * {
                  font-family: "Monospaced Number", -apple-system, BlinkMacSystemFont, "Segoe UI", Roboto,
                  "PingFang SC", "Hiragino Sans GB", "Microsoft YaHei", "Helvetica Neue", Helvetica, Arial,
                  sans-serif;
                  text-align: center
                }
                
                ul {
                  list-style: none;
                }

                p#hint {
                  color: #777;
                  margin-top: 4em
                }
              </style>
            </head>
            <body>
              <p id="hint">This is the WEBKNOSSOS Datastore “Organization_X/l4_sample/segmentation/1” folder.</p>
              <p>The following are the contents of the folder:</p>
              <ul>
                
                  <li><a href=".zarray">.zarray</a></li>
                
              </ul>
            </body>
          </html>
        compression: none
  - request:
      method: GET
      path: /data/zarr/Organization_X/l4_sample/segmentation/2-2-1
      headers:
        host: localhost:9000
        x-auth-token: >-
          1b88db86331a38c21a0b235794b9e459856490d70408bcffb767f64ade0f83d2bdb4c4e181b9a9a30cdece7cb7c65208cc43b6c1bb5987f5ece00d348b1a905502a266f8fc64f0371cd6559393d72e031d0c2d0cabad58cccf957bb258bc86f05b5dc3d4fff3d5e3d9c0389a6027d861a21e78e3222fb6c5b7944520ef21761e
        accept: '*/*'
        accept-encoding: gzip, deflate
        user-agent: Python/3.10 aiohttp/3.10.9
      body:
        encoding: utf8
        data: ''
        compression: none
    response:
      status:
        code: 200
      headers:
        cache-control: no-cache
        referrer-policy: origin-when-cross-origin, strict-origin-when-cross-origin
        access-control-max-age: '600'
        access-control-allow-origin: '*'
        x-permitted-cross-domain-policies: master-only
<<<<<<< HEAD
        date: Tue, 28 Jan 2025 16:55:54 GMT
=======
        date: Thu, 30 Jan 2025 11:06:06 GMT
>>>>>>> bd8a6af7
        connection: close
        content-type: text/html; charset=UTF-8
        content-length: '1300'
      body:
        encoding: utf8
        data: |
          <!DOCTYPE html>
          <html lang="en">
            <head>
              <meta name="viewport" content="width=device-width, initial-scale=1.0, user-scalable=yes">
              <title>WEBKNOSSOS Datastore</title>
              <meta name="robot" content="noindex" />
              <script type="text/javascript">
                // forward to path with trailing slash
                if (!window.location.pathname.endsWith('/')) {
                  var url = window.location.protocol + '//' + 
                            window.location.host + 
                            window.location.pathname + '/' + 
                            window.location.search;
                  window.location.replace(url);
                }
              </script>
              
              <style>
                * {
                  font-family: "Monospaced Number", -apple-system, BlinkMacSystemFont, "Segoe UI", Roboto,
                  "PingFang SC", "Hiragino Sans GB", "Microsoft YaHei", "Helvetica Neue", Helvetica, Arial,
                  sans-serif;
                  text-align: center
                }
                
                ul {
                  list-style: none;
                }

                p#hint {
                  color: #777;
                  margin-top: 4em
                }
              </style>
            </head>
            <body>
              <p id="hint">This is the WEBKNOSSOS Datastore “Organization_X/l4_sample/segmentation/2-2-1” folder.</p>
              <p>The following are the contents of the folder:</p>
              <ul>
                
                  <li><a href=".zarray">.zarray</a></li>
                
              </ul>
            </body>
          </html>
        compression: none
  - request:
      method: GET
      path: /data/zarr/Organization_X/l4_sample/segmentation/4-4-1
      headers:
        host: localhost:9000
        x-auth-token: >-
          1b88db86331a38c21a0b235794b9e459856490d70408bcffb767f64ade0f83d2bdb4c4e181b9a9a30cdece7cb7c65208cc43b6c1bb5987f5ece00d348b1a905502a266f8fc64f0371cd6559393d72e031d0c2d0cabad58cccf957bb258bc86f05b5dc3d4fff3d5e3d9c0389a6027d861a21e78e3222fb6c5b7944520ef21761e
        accept: '*/*'
        accept-encoding: gzip, deflate
        user-agent: Python/3.10 aiohttp/3.10.9
      body:
        encoding: utf8
        data: ''
        compression: none
    response:
      status:
        code: 200
      headers:
        cache-control: no-cache
        referrer-policy: origin-when-cross-origin, strict-origin-when-cross-origin
        access-control-max-age: '600'
        access-control-allow-origin: '*'
        x-permitted-cross-domain-policies: master-only
<<<<<<< HEAD
        date: Tue, 28 Jan 2025 16:55:54 GMT
=======
        date: Thu, 30 Jan 2025 11:06:06 GMT
>>>>>>> bd8a6af7
        connection: close
        content-type: text/html; charset=UTF-8
        content-length: '1300'
      body:
        encoding: utf8
        data: |
          <!DOCTYPE html>
          <html lang="en">
            <head>
              <meta name="viewport" content="width=device-width, initial-scale=1.0, user-scalable=yes">
              <title>WEBKNOSSOS Datastore</title>
              <meta name="robot" content="noindex" />
              <script type="text/javascript">
                // forward to path with trailing slash
                if (!window.location.pathname.endsWith('/')) {
                  var url = window.location.protocol + '//' + 
                            window.location.host + 
                            window.location.pathname + '/' + 
                            window.location.search;
                  window.location.replace(url);
                }
              </script>
              
              <style>
                * {
                  font-family: "Monospaced Number", -apple-system, BlinkMacSystemFont, "Segoe UI", Roboto,
                  "PingFang SC", "Hiragino Sans GB", "Microsoft YaHei", "Helvetica Neue", Helvetica, Arial,
                  sans-serif;
                  text-align: center
                }
                
                ul {
                  list-style: none;
                }

                p#hint {
                  color: #777;
                  margin-top: 4em
                }
              </style>
            </head>
            <body>
              <p id="hint">This is the WEBKNOSSOS Datastore “Organization_X/l4_sample/segmentation/4-4-1” folder.</p>
              <p>The following are the contents of the folder:</p>
              <ul>
                
                  <li><a href=".zarray">.zarray</a></li>
                
              </ul>
            </body>
          </html>
        compression: none
  - request:
      method: GET
      path: /data/zarr/Organization_X/l4_sample/segmentation/8-8-2
      headers:
        host: localhost:9000
        x-auth-token: >-
          1b88db86331a38c21a0b235794b9e459856490d70408bcffb767f64ade0f83d2bdb4c4e181b9a9a30cdece7cb7c65208cc43b6c1bb5987f5ece00d348b1a905502a266f8fc64f0371cd6559393d72e031d0c2d0cabad58cccf957bb258bc86f05b5dc3d4fff3d5e3d9c0389a6027d861a21e78e3222fb6c5b7944520ef21761e
        accept: '*/*'
        accept-encoding: gzip, deflate
        user-agent: Python/3.10 aiohttp/3.10.9
      body:
        encoding: utf8
        data: ''
        compression: none
    response:
      status:
        code: 200
      headers:
        cache-control: no-cache
        referrer-policy: origin-when-cross-origin, strict-origin-when-cross-origin
        access-control-max-age: '600'
        access-control-allow-origin: '*'
        x-permitted-cross-domain-policies: master-only
<<<<<<< HEAD
        date: Tue, 28 Jan 2025 16:55:54 GMT
=======
        date: Thu, 30 Jan 2025 11:06:06 GMT
>>>>>>> bd8a6af7
        connection: close
        content-type: text/html; charset=UTF-8
        content-length: '1300'
      body:
        encoding: utf8
        data: |
          <!DOCTYPE html>
          <html lang="en">
            <head>
              <meta name="viewport" content="width=device-width, initial-scale=1.0, user-scalable=yes">
              <title>WEBKNOSSOS Datastore</title>
              <meta name="robot" content="noindex" />
              <script type="text/javascript">
                // forward to path with trailing slash
                if (!window.location.pathname.endsWith('/')) {
                  var url = window.location.protocol + '//' + 
                            window.location.host + 
                            window.location.pathname + '/' + 
                            window.location.search;
                  window.location.replace(url);
                }
              </script>
              
              <style>
                * {
                  font-family: "Monospaced Number", -apple-system, BlinkMacSystemFont, "Segoe UI", Roboto,
                  "PingFang SC", "Hiragino Sans GB", "Microsoft YaHei", "Helvetica Neue", Helvetica, Arial,
                  sans-serif;
                  text-align: center
                }
                
                ul {
                  list-style: none;
                }

                p#hint {
                  color: #777;
                  margin-top: 4em
                }
              </style>
            </head>
            <body>
              <p id="hint">This is the WEBKNOSSOS Datastore “Organization_X/l4_sample/segmentation/8-8-2” folder.</p>
              <p>The following are the contents of the folder:</p>
              <ul>
                
                  <li><a href=".zarray">.zarray</a></li>
                
              </ul>
            </body>
          </html>
        compression: none
  - request:
      method: GET
      path: /data/zarr/Organization_X/l4_sample/segmentation/16-16-4
      headers:
        host: localhost:9000
        x-auth-token: >-
          1b88db86331a38c21a0b235794b9e459856490d70408bcffb767f64ade0f83d2bdb4c4e181b9a9a30cdece7cb7c65208cc43b6c1bb5987f5ece00d348b1a905502a266f8fc64f0371cd6559393d72e031d0c2d0cabad58cccf957bb258bc86f05b5dc3d4fff3d5e3d9c0389a6027d861a21e78e3222fb6c5b7944520ef21761e
        accept: '*/*'
        accept-encoding: gzip, deflate
        user-agent: Python/3.10 aiohttp/3.10.9
      body:
        encoding: utf8
        data: ''
        compression: none
    response:
      status:
        code: 200
      headers:
        cache-control: no-cache
        referrer-policy: origin-when-cross-origin, strict-origin-when-cross-origin
        access-control-max-age: '600'
        access-control-allow-origin: '*'
        x-permitted-cross-domain-policies: master-only
<<<<<<< HEAD
        date: Tue, 28 Jan 2025 16:55:54 GMT
=======
        date: Thu, 30 Jan 2025 11:06:06 GMT
>>>>>>> bd8a6af7
        connection: close
        content-type: text/html; charset=UTF-8
        content-length: '1302'
      body:
        encoding: utf8
        data: |
          <!DOCTYPE html>
          <html lang="en">
            <head>
              <meta name="viewport" content="width=device-width, initial-scale=1.0, user-scalable=yes">
              <title>WEBKNOSSOS Datastore</title>
              <meta name="robot" content="noindex" />
              <script type="text/javascript">
                // forward to path with trailing slash
                if (!window.location.pathname.endsWith('/')) {
                  var url = window.location.protocol + '//' + 
                            window.location.host + 
                            window.location.pathname + '/' + 
                            window.location.search;
                  window.location.replace(url);
                }
              </script>
              
              <style>
                * {
                  font-family: "Monospaced Number", -apple-system, BlinkMacSystemFont, "Segoe UI", Roboto,
                  "PingFang SC", "Hiragino Sans GB", "Microsoft YaHei", "Helvetica Neue", Helvetica, Arial,
                  sans-serif;
                  text-align: center
                }
                
                ul {
                  list-style: none;
                }

                p#hint {
                  color: #777;
                  margin-top: 4em
                }
              </style>
            </head>
            <body>
              <p id="hint">This is the WEBKNOSSOS Datastore “Organization_X/l4_sample/segmentation/16-16-4” folder.</p>
              <p>The following are the contents of the folder:</p>
              <ul>
                
                  <li><a href=".zarray">.zarray</a></li>
                
              </ul>
            </body>
          </html>
        compression: none<|MERGE_RESOLUTION|>--- conflicted
+++ resolved
@@ -21,11 +21,7 @@
         cache-control: no-cache
         referrer-policy: origin-when-cross-origin, strict-origin-when-cross-origin
         x-permitted-cross-domain-policies: master-only
-<<<<<<< HEAD
-        date: Tue, 28 Jan 2025 16:55:52 GMT
-=======
-        date: Thu, 30 Jan 2025 11:06:04 GMT
->>>>>>> bd8a6af7
+        date: Thu, 30 Jan 2025 14:18:22 GMT
         content-type: application/json
         content-length: '682'
       body:
@@ -58,93 +54,43 @@
         access-control-max-age: '600'
         access-control-allow-origin: '*'
         x-permitted-cross-domain-policies: master-only
-<<<<<<< HEAD
-        date: Tue, 28 Jan 2025 16:55:52 GMT
+        date: Thu, 30 Jan 2025 14:18:22 GMT
         content-type: application/json
-        content-length: '1478'
+        content-length: '1577'
       body:
         encoding: utf8
         data: >-
-          [{"id":"59e9cfbdba632ac2ab8b23b5","name":"l4_sample","dataSource":{"id":{"name":"l4_sample","team":"Organization_X"},"dataLayers":[{"name":"color","category":"color","boundingBox":{"topLeft":[3072,3072,512],"width":1024,"height":1024,"depth":1024},"resolutions":[[1,1,1],[2,2,1],[4,4,1],[8,8,2],[16,16,4]],"elementClass":"uint8","defaultViewConfiguration":{"color":[255,0,0]}},{"name":"segmentation","category":"segmentation","boundingBox":{"topLeft":[3072,3072,512],"width":1024,"height":1024,"depth":1024},"resolutions":[[1,1,1],[2,2,1],[4,4,1],[8,8,2],[16,16,4]],"elementClass":"uint32","largestSegmentId":2504697}],"scale":{"factor":[11.239999771118164,11.239999771118164,28],"unit":"nanometer"}},"dataStore":{"name":"localhost","url":"http://localhost:9000","allowsUpload":true,"jobsSupportedByAvailableWorkers":[],"jobsEnabled":false},"owningOrganization":"Organization_X","allowedTeams":[{"id":"570b9f4b2a7c0e3b008da6ec","name":"team_X1","organization":"Organization_X"}],"allowedTeamsCumulative":[{"id":"570b9f4b2a7c0e3b008da6ec","name":"team_X1","organization":"Organization_X"}],"isActive":true,"isPublic":true,"description":null,"directoryName":"l4_sample","created":1508495293789,"isEditable":true,"lastUsedByUser":1738083352750,"logoUrl":"/assets/images/mpi-logos.svg","sortingKey":1508495293789,"metadata":[{"key":"key","type":"string","value":"value"}],"isUnreported":false,"tags":[],"folderId":"570b9f4e4bb848d0885ea917","publication":null,"usedStorageBytes":0}]
-=======
-        date: Thu, 30 Jan 2025 11:06:04 GMT
+          [{"id":"59e9cfbdba632ac2ab8b23b5","name":"l4_sample","dataSource":{"id":{"name":"l4_sample","team":"Organization_X"},"dataLayers":[{"name":"color","category":"color","boundingBox":{"topLeft":[3072,3072,512],"width":1024,"height":1024,"depth":1024},"resolutions":[[1,1,1],[2,2,1],[4,4,1],[8,8,2],[16,16,4]],"elementClass":"uint8","defaultViewConfiguration":{"color":[255,0,0]}},{"name":"segmentation","category":"segmentation","boundingBox":{"topLeft":[3072,3072,512],"width":1024,"height":1024,"depth":1024},"resolutions":[[1,1,1],[2,2,1],[4,4,1],[8,8,2],[16,16,4]],"elementClass":"uint32","largestSegmentId":2504697}],"scale":{"factor":[11.239999771118164,11.239999771118164,28],"unit":"nanometer"}},"dataStore":{"name":"localhost","url":"http://localhost:9000","allowsUpload":true,"jobsSupportedByAvailableWorkers":[],"jobsEnabled":false},"owningOrganization":"Organization_X","allowedTeams":[{"id":"570b9f4b2a7c0e3b008da6ec","name":"team_X1","organization":"Organization_X"}],"allowedTeamsCumulative":[{"id":"570b9f4b2a7c0e3b008da6ec","name":"team_X1","organization":"Organization_X"}],"isActive":true,"isPublic":true,"description":null,"directoryName":"l4_sample","created":1508495293789,"isEditable":true,"lastUsedByUser":1738246702611,"logoUrl":"/assets/images/mpi-logos.svg","sortingKey":1508495293789,"metadata":[{"key":"key","type":"string","value":"value"},{"key":"number","type":"number","value":42},{"key":"list","type":"string[]","value":["a","b","c"]}],"isUnreported":false,"tags":[],"folderId":"570b9f4e4bb848d0885ea917","publication":null,"usedStorageBytes":0}]
+        compression: none
+  - request:
+      method: GET
+      path: /api/v9/datasets/59e9cfbdba632ac2ab8b23b5
+      headers:
+        host: localhost:9000
+        accept: '*/*'
+        accept-encoding: gzip, deflate
+        connection: keep-alive
+        user-agent: python-httpx/0.27.2
+        x-auth-token: >-
+          1b88db86331a38c21a0b235794b9e459856490d70408bcffb767f64ade0f83d2bdb4c4e181b9a9a30cdece7cb7c65208cc43b6c1bb5987f5ece00d348b1a905502a266f8fc64f0371cd6559393d72e031d0c2d0cabad58cccf957bb258bc86f05b5dc3d4fff3d5e3d9c0389a6027d861a21e78e3222fb6c5b7944520ef21761e
+      body:
+        encoding: utf8
+        data: ''
+        compression: none
+    response:
+      status:
+        code: 200
+      headers:
+        cache-control: no-cache
+        referrer-policy: origin-when-cross-origin, strict-origin-when-cross-origin
+        x-permitted-cross-domain-policies: master-only
+        date: Thu, 30 Jan 2025 14:18:22 GMT
         content-type: application/json
-        content-length: '1595'
+        content-length: '1575'
       body:
         encoding: utf8
         data: >-
-          [{"id":"59e9cfbdba632ac2ab8b23b5","name":"l4_sample","dataSource":{"id":{"name":"l4_sample","team":"Organization_X"},"dataLayers":[{"name":"color","category":"color","boundingBox":{"topLeft":[3072,3072,512],"width":1024,"height":1024,"depth":1024},"resolutions":[[1,1,1],[2,2,1],[4,4,1],[8,8,2],[16,16,4]],"elementClass":"uint8","defaultViewConfiguration":{"color":[255,0,0]}},{"name":"segmentation","category":"segmentation","boundingBox":{"topLeft":[3072,3072,512],"width":1024,"height":1024,"depth":1024},"resolutions":[[1,1,1],[2,2,1],[4,4,1],[8,8,2],[16,16,4]],"elementClass":"uint32","largestSegmentId":2504697}],"scale":{"factor":[11.239999771118164,11.239999771118164,28],"unit":"nanometer"}},"dataStore":{"name":"localhost","url":"http://localhost:9000","isScratch":false,"allowsUpload":true,"jobsSupportedByAvailableWorkers":[],"jobsEnabled":false},"owningOrganization":"Organization_X","allowedTeams":[{"id":"570b9f4b2a7c0e3b008da6ec","name":"team_X1","organization":"Organization_X"}],"allowedTeamsCumulative":[{"id":"570b9f4b2a7c0e3b008da6ec","name":"team_X1","organization":"Organization_X"}],"isActive":true,"isPublic":true,"description":null,"directoryName":"l4_sample","created":1508495293789,"isEditable":true,"lastUsedByUser":1738235163801,"logoUrl":"/assets/images/mpi-logos.svg","sortingKey":1508495293789,"metadata":[{"key":"key","type":"string","value":"value"},{"key":"number","type":"number","value":42},{"key":"list","type":"string[]","value":["a","b","c"]}],"isUnreported":false,"tags":[],"folderId":"570b9f4e4bb848d0885ea917","publication":null,"usedStorageBytes":0}]
-        compression: none
-  - request:
-      method: GET
-      path: /api/v9/datasets/disambiguate/Organization_X/l4_sample/toId
-      headers:
-        host: localhost:9000
-        accept: '*/*'
-        accept-encoding: gzip, deflate
-        connection: keep-alive
-        user-agent: python-httpx/0.27.2
-        x-auth-token: >-
-          1b88db86331a38c21a0b235794b9e459856490d70408bcffb767f64ade0f83d2bdb4c4e181b9a9a30cdece7cb7c65208cc43b6c1bb5987f5ece00d348b1a905502a266f8fc64f0371cd6559393d72e031d0c2d0cabad58cccf957bb258bc86f05b5dc3d4fff3d5e3d9c0389a6027d861a21e78e3222fb6c5b7944520ef21761e
-      body:
-        encoding: utf8
-        data: ''
-        compression: none
-    response:
-      status:
-        code: 200
-      headers:
-        cache-control: no-cache
-        referrer-policy: origin-when-cross-origin, strict-origin-when-cross-origin
-        x-permitted-cross-domain-policies: master-only
-        date: Thu, 30 Jan 2025 11:06:04 GMT
-        content-type: application/json
-        content-length: '112'
-      body:
-        encoding: utf8
-        data: >-
-          {"id":"59e9cfbdba632ac2ab8b23b5","name":"l4_sample","organization":"Organization_X","directoryName":"l4_sample"}
->>>>>>> bd8a6af7
-        compression: none
-  - request:
-      method: GET
-      path: /api/v9/datasets/59e9cfbdba632ac2ab8b23b5
-      headers:
-        host: localhost:9000
-        accept: '*/*'
-        accept-encoding: gzip, deflate
-        connection: keep-alive
-        user-agent: python-httpx/0.27.2
-        x-auth-token: >-
-          1b88db86331a38c21a0b235794b9e459856490d70408bcffb767f64ade0f83d2bdb4c4e181b9a9a30cdece7cb7c65208cc43b6c1bb5987f5ece00d348b1a905502a266f8fc64f0371cd6559393d72e031d0c2d0cabad58cccf957bb258bc86f05b5dc3d4fff3d5e3d9c0389a6027d861a21e78e3222fb6c5b7944520ef21761e
-      body:
-        encoding: utf8
-        data: ''
-        compression: none
-    response:
-      status:
-        code: 200
-      headers:
-        cache-control: no-cache
-        referrer-policy: origin-when-cross-origin, strict-origin-when-cross-origin
-        x-permitted-cross-domain-policies: master-only
-<<<<<<< HEAD
-        date: Tue, 28 Jan 2025 16:55:52 GMT
-        content-type: application/json
-        content-length: '1476'
-      body:
-        encoding: utf8
-        data: >-
-          {"id":"59e9cfbdba632ac2ab8b23b5","name":"l4_sample","dataSource":{"id":{"name":"l4_sample","team":"Organization_X"},"dataLayers":[{"name":"color","category":"color","boundingBox":{"topLeft":[3072,3072,512],"width":1024,"height":1024,"depth":1024},"resolutions":[[1,1,1],[2,2,1],[4,4,1],[8,8,2],[16,16,4]],"elementClass":"uint8","defaultViewConfiguration":{"color":[255,0,0]}},{"name":"segmentation","category":"segmentation","boundingBox":{"topLeft":[3072,3072,512],"width":1024,"height":1024,"depth":1024},"resolutions":[[1,1,1],[2,2,1],[4,4,1],[8,8,2],[16,16,4]],"elementClass":"uint32","largestSegmentId":2504697}],"scale":{"factor":[11.239999771118164,11.239999771118164,28],"unit":"nanometer"}},"dataStore":{"name":"localhost","url":"http://localhost:9000","allowsUpload":true,"jobsSupportedByAvailableWorkers":[],"jobsEnabled":false},"owningOrganization":"Organization_X","allowedTeams":[{"id":"570b9f4b2a7c0e3b008da6ec","name":"team_X1","organization":"Organization_X"}],"allowedTeamsCumulative":[{"id":"570b9f4b2a7c0e3b008da6ec","name":"team_X1","organization":"Organization_X"}],"isActive":true,"isPublic":true,"description":null,"directoryName":"l4_sample","created":1508495293789,"isEditable":true,"lastUsedByUser":1738083353281,"logoUrl":"/assets/images/mpi-logos.svg","sortingKey":1508495293789,"metadata":[{"key":"key","type":"string","value":"value"}],"isUnreported":false,"tags":[],"folderId":"570b9f4e4bb848d0885ea917","publication":null,"usedStorageBytes":0}
-=======
-        date: Thu, 30 Jan 2025 11:06:04 GMT
-        content-type: application/json
-        content-length: '1593'
-      body:
-        encoding: utf8
-        data: >-
-          {"id":"59e9cfbdba632ac2ab8b23b5","name":"l4_sample","dataSource":{"id":{"name":"l4_sample","team":"Organization_X"},"dataLayers":[{"name":"color","category":"color","boundingBox":{"topLeft":[3072,3072,512],"width":1024,"height":1024,"depth":1024},"resolutions":[[1,1,1],[2,2,1],[4,4,1],[8,8,2],[16,16,4]],"elementClass":"uint8","defaultViewConfiguration":{"color":[255,0,0]}},{"name":"segmentation","category":"segmentation","boundingBox":{"topLeft":[3072,3072,512],"width":1024,"height":1024,"depth":1024},"resolutions":[[1,1,1],[2,2,1],[4,4,1],[8,8,2],[16,16,4]],"elementClass":"uint32","largestSegmentId":2504697}],"scale":{"factor":[11.239999771118164,11.239999771118164,28],"unit":"nanometer"}},"dataStore":{"name":"localhost","url":"http://localhost:9000","isScratch":false,"allowsUpload":true,"jobsSupportedByAvailableWorkers":[],"jobsEnabled":false},"owningOrganization":"Organization_X","allowedTeams":[{"id":"570b9f4b2a7c0e3b008da6ec","name":"team_X1","organization":"Organization_X"}],"allowedTeamsCumulative":[{"id":"570b9f4b2a7c0e3b008da6ec","name":"team_X1","organization":"Organization_X"}],"isActive":true,"isPublic":true,"description":null,"directoryName":"l4_sample","created":1508495293789,"isEditable":true,"lastUsedByUser":1738235164422,"logoUrl":"/assets/images/mpi-logos.svg","sortingKey":1508495293789,"metadata":[{"key":"key","type":"string","value":"value"},{"key":"number","type":"number","value":42},{"key":"list","type":"string[]","value":["a","b","c"]}],"isUnreported":false,"tags":[],"folderId":"570b9f4e4bb848d0885ea917","publication":null,"usedStorageBytes":0}
->>>>>>> bd8a6af7
+          {"id":"59e9cfbdba632ac2ab8b23b5","name":"l4_sample","dataSource":{"id":{"name":"l4_sample","team":"Organization_X"},"dataLayers":[{"name":"color","category":"color","boundingBox":{"topLeft":[3072,3072,512],"width":1024,"height":1024,"depth":1024},"resolutions":[[1,1,1],[2,2,1],[4,4,1],[8,8,2],[16,16,4]],"elementClass":"uint8","defaultViewConfiguration":{"color":[255,0,0]}},{"name":"segmentation","category":"segmentation","boundingBox":{"topLeft":[3072,3072,512],"width":1024,"height":1024,"depth":1024},"resolutions":[[1,1,1],[2,2,1],[4,4,1],[8,8,2],[16,16,4]],"elementClass":"uint32","largestSegmentId":2504697}],"scale":{"factor":[11.239999771118164,11.239999771118164,28],"unit":"nanometer"}},"dataStore":{"name":"localhost","url":"http://localhost:9000","allowsUpload":true,"jobsSupportedByAvailableWorkers":[],"jobsEnabled":false},"owningOrganization":"Organization_X","allowedTeams":[{"id":"570b9f4b2a7c0e3b008da6ec","name":"team_X1","organization":"Organization_X"}],"allowedTeamsCumulative":[{"id":"570b9f4b2a7c0e3b008da6ec","name":"team_X1","organization":"Organization_X"}],"isActive":true,"isPublic":true,"description":null,"directoryName":"l4_sample","created":1508495293789,"isEditable":true,"lastUsedByUser":1738246703167,"logoUrl":"/assets/images/mpi-logos.svg","sortingKey":1508495293789,"metadata":[{"key":"key","type":"string","value":"value"},{"key":"number","type":"number","value":42},{"key":"list","type":"string[]","value":["a","b","c"]}],"isUnreported":false,"tags":[],"folderId":"570b9f4e4bb848d0885ea917","publication":null,"usedStorageBytes":0}
         compression: none
   - request:
       method: POST
@@ -169,29 +115,17 @@
         cache-control: no-cache
         referrer-policy: origin-when-cross-origin, strict-origin-when-cross-origin
         x-permitted-cross-domain-policies: master-only
-<<<<<<< HEAD
-        date: Tue, 28 Jan 2025 16:55:52 GMT
-=======
-        date: Thu, 30 Jan 2025 11:06:04 GMT
->>>>>>> bd8a6af7
+        date: Thu, 30 Jan 2025 14:18:22 GMT
         content-type: application/json
         content-length: '34'
       body:
         encoding: utf8
-<<<<<<< HEAD
-        data: '{"token":"rYIK7htafFY6Ub2XYfCW7g"}'
-=======
-        data: '{"token":"bUJoyHWXWEbm1pwHbJNSow"}'
->>>>>>> bd8a6af7
+        data: '{"token":"YcRJ5WllkVuSaqLRoIU-YA"}'
         compression: none
   - request:
       method: GET
       path: >-
-<<<<<<< HEAD
-        /data/datasets/Organization_X/l4_sample/layers/color/data?mag=1-1-1&x=3457&y=3323&z=1204&width=10&height=10&depth=10&token=rYIK7htafFY6Ub2XYfCW7g
-=======
-        /data/datasets/Organization_X/l4_sample/layers/color/data?mag=1-1-1&x=3457&y=3323&z=1204&width=10&height=10&depth=10&token=bUJoyHWXWEbm1pwHbJNSow
->>>>>>> bd8a6af7
+        /data/datasets/Organization_X/l4_sample/layers/color/data?mag=1-1-1&x=3457&y=3323&z=1204&width=10&height=10&depth=10&token=YcRJ5WllkVuSaqLRoIU-YA
       headers:
         host: localhost:9000
         accept: '*/*'
@@ -213,11 +147,7 @@
         access-control-allow-origin: '*'
         access-control-expose-headers: MISSING-BUCKETS
         x-permitted-cross-domain-policies: master-only
-<<<<<<< HEAD
-        date: Tue, 28 Jan 2025 16:55:52 GMT
-=======
-        date: Thu, 30 Jan 2025 11:06:04 GMT
->>>>>>> bd8a6af7
+        date: Thu, 30 Jan 2025 14:18:22 GMT
         content-type: application/octet-stream
         content-length: '1000'
       body:
@@ -227,11 +157,7 @@
   - request:
       method: GET
       path: >-
-<<<<<<< HEAD
-        /data/datasets/Organization_X/l4_sample/layers/color/data?mag=2-2-1&x=3456&y=3322&z=1204&width=6&height=6&depth=10&token=rYIK7htafFY6Ub2XYfCW7g
-=======
-        /data/datasets/Organization_X/l4_sample/layers/color/data?mag=2-2-1&x=3456&y=3322&z=1204&width=6&height=6&depth=10&token=bUJoyHWXWEbm1pwHbJNSow
->>>>>>> bd8a6af7
+        /data/datasets/Organization_X/l4_sample/layers/color/data?mag=2-2-1&x=3456&y=3322&z=1204&width=6&height=6&depth=10&token=YcRJ5WllkVuSaqLRoIU-YA
       headers:
         host: localhost:9000
         accept: '*/*'
@@ -253,11 +179,7 @@
         access-control-allow-origin: '*'
         access-control-expose-headers: MISSING-BUCKETS
         x-permitted-cross-domain-policies: master-only
-<<<<<<< HEAD
-        date: Tue, 28 Jan 2025 16:55:52 GMT
-=======
-        date: Thu, 30 Jan 2025 11:06:04 GMT
->>>>>>> bd8a6af7
+        date: Thu, 30 Jan 2025 14:18:22 GMT
         content-type: application/octet-stream
         content-length: '360'
       body:
@@ -267,11 +189,7 @@
   - request:
       method: GET
       path: >-
-<<<<<<< HEAD
-        /data/datasets/Organization_X/l4_sample/layers/color/data?mag=4-4-1&x=3456&y=3320&z=1204&width=3&height=4&depth=10&token=rYIK7htafFY6Ub2XYfCW7g
-=======
-        /data/datasets/Organization_X/l4_sample/layers/color/data?mag=4-4-1&x=3456&y=3320&z=1204&width=3&height=4&depth=10&token=bUJoyHWXWEbm1pwHbJNSow
->>>>>>> bd8a6af7
+        /data/datasets/Organization_X/l4_sample/layers/color/data?mag=4-4-1&x=3456&y=3320&z=1204&width=3&height=4&depth=10&token=YcRJ5WllkVuSaqLRoIU-YA
       headers:
         host: localhost:9000
         accept: '*/*'
@@ -293,11 +211,7 @@
         access-control-allow-origin: '*'
         access-control-expose-headers: MISSING-BUCKETS
         x-permitted-cross-domain-policies: master-only
-<<<<<<< HEAD
-        date: Tue, 28 Jan 2025 16:55:53 GMT
-=======
-        date: Thu, 30 Jan 2025 11:06:04 GMT
->>>>>>> bd8a6af7
+        date: Thu, 30 Jan 2025 14:18:22 GMT
         content-type: application/octet-stream
         content-length: '120'
       body:
@@ -307,11 +221,7 @@
   - request:
       method: GET
       path: >-
-<<<<<<< HEAD
-        /data/datasets/Organization_X/l4_sample/layers/color/data?mag=8-8-2&x=3456&y=3320&z=1204&width=2&height=2&depth=5&token=rYIK7htafFY6Ub2XYfCW7g
-=======
-        /data/datasets/Organization_X/l4_sample/layers/color/data?mag=8-8-2&x=3456&y=3320&z=1204&width=2&height=2&depth=5&token=bUJoyHWXWEbm1pwHbJNSow
->>>>>>> bd8a6af7
+        /data/datasets/Organization_X/l4_sample/layers/color/data?mag=8-8-2&x=3456&y=3320&z=1204&width=2&height=2&depth=5&token=YcRJ5WllkVuSaqLRoIU-YA
       headers:
         host: localhost:9000
         accept: '*/*'
@@ -333,11 +243,7 @@
         access-control-allow-origin: '*'
         access-control-expose-headers: MISSING-BUCKETS
         x-permitted-cross-domain-policies: master-only
-<<<<<<< HEAD
-        date: Tue, 28 Jan 2025 16:55:53 GMT
-=======
-        date: Thu, 30 Jan 2025 11:06:04 GMT
->>>>>>> bd8a6af7
+        date: Thu, 30 Jan 2025 14:18:23 GMT
         content-type: application/octet-stream
         content-length: '20'
       body:
@@ -346,11 +252,7 @@
   - request:
       method: GET
       path: >-
-<<<<<<< HEAD
-        /data/datasets/Organization_X/l4_sample/layers/color/data?mag=16-16-4&x=3456&y=3312&z=1204&width=1&height=2&depth=3&token=rYIK7htafFY6Ub2XYfCW7g
-=======
-        /data/datasets/Organization_X/l4_sample/layers/color/data?mag=16-16-4&x=3456&y=3312&z=1204&width=1&height=2&depth=3&token=bUJoyHWXWEbm1pwHbJNSow
->>>>>>> bd8a6af7
+        /data/datasets/Organization_X/l4_sample/layers/color/data?mag=16-16-4&x=3456&y=3312&z=1204&width=1&height=2&depth=3&token=YcRJ5WllkVuSaqLRoIU-YA
       headers:
         host: localhost:9000
         accept: '*/*'
@@ -372,11 +274,7 @@
         access-control-allow-origin: '*'
         access-control-expose-headers: MISSING-BUCKETS
         x-permitted-cross-domain-policies: master-only
-<<<<<<< HEAD
-        date: Tue, 28 Jan 2025 16:55:53 GMT
-=======
-        date: Thu, 30 Jan 2025 11:06:04 GMT
->>>>>>> bd8a6af7
+        date: Thu, 30 Jan 2025 14:18:23 GMT
         content-type: application/octet-stream
         content-length: '6'
       body:
@@ -385,11 +283,7 @@
   - request:
       method: GET
       path: >-
-<<<<<<< HEAD
-        /data/datasets/Organization_X/l4_sample/layers/segmentation/data?mag=1-1-1&x=3457&y=3323&z=1204&width=10&height=10&depth=10&token=rYIK7htafFY6Ub2XYfCW7g
-=======
-        /data/datasets/Organization_X/l4_sample/layers/segmentation/data?mag=1-1-1&x=3457&y=3323&z=1204&width=10&height=10&depth=10&token=bUJoyHWXWEbm1pwHbJNSow
->>>>>>> bd8a6af7
+        /data/datasets/Organization_X/l4_sample/layers/segmentation/data?mag=1-1-1&x=3457&y=3323&z=1204&width=10&height=10&depth=10&token=YcRJ5WllkVuSaqLRoIU-YA
       headers:
         host: localhost:9000
         accept: '*/*'
@@ -411,11 +305,7 @@
         access-control-allow-origin: '*'
         access-control-expose-headers: MISSING-BUCKETS
         x-permitted-cross-domain-policies: master-only
-<<<<<<< HEAD
-        date: Tue, 28 Jan 2025 16:55:53 GMT
-=======
-        date: Thu, 30 Jan 2025 11:06:05 GMT
->>>>>>> bd8a6af7
+        date: Thu, 30 Jan 2025 14:18:23 GMT
         content-type: application/octet-stream
         content-length: '4000'
       body:
@@ -425,11 +315,7 @@
   - request:
       method: GET
       path: >-
-<<<<<<< HEAD
-        /data/datasets/Organization_X/l4_sample/layers/segmentation/data?mag=2-2-1&x=3456&y=3322&z=1204&width=6&height=6&depth=10&token=rYIK7htafFY6Ub2XYfCW7g
-=======
-        /data/datasets/Organization_X/l4_sample/layers/segmentation/data?mag=2-2-1&x=3456&y=3322&z=1204&width=6&height=6&depth=10&token=bUJoyHWXWEbm1pwHbJNSow
->>>>>>> bd8a6af7
+        /data/datasets/Organization_X/l4_sample/layers/segmentation/data?mag=2-2-1&x=3456&y=3322&z=1204&width=6&height=6&depth=10&token=YcRJ5WllkVuSaqLRoIU-YA
       headers:
         host: localhost:9000
         accept: '*/*'
@@ -451,11 +337,7 @@
         access-control-allow-origin: '*'
         access-control-expose-headers: MISSING-BUCKETS
         x-permitted-cross-domain-policies: master-only
-<<<<<<< HEAD
-        date: Tue, 28 Jan 2025 16:55:53 GMT
-=======
-        date: Thu, 30 Jan 2025 11:06:05 GMT
->>>>>>> bd8a6af7
+        date: Thu, 30 Jan 2025 14:18:23 GMT
         content-type: application/octet-stream
         content-length: '1440'
       body:
@@ -465,11 +347,7 @@
   - request:
       method: GET
       path: >-
-<<<<<<< HEAD
-        /data/datasets/Organization_X/l4_sample/layers/segmentation/data?mag=4-4-1&x=3456&y=3320&z=1204&width=3&height=4&depth=10&token=rYIK7htafFY6Ub2XYfCW7g
-=======
-        /data/datasets/Organization_X/l4_sample/layers/segmentation/data?mag=4-4-1&x=3456&y=3320&z=1204&width=3&height=4&depth=10&token=bUJoyHWXWEbm1pwHbJNSow
->>>>>>> bd8a6af7
+        /data/datasets/Organization_X/l4_sample/layers/segmentation/data?mag=4-4-1&x=3456&y=3320&z=1204&width=3&height=4&depth=10&token=YcRJ5WllkVuSaqLRoIU-YA
       headers:
         host: localhost:9000
         accept: '*/*'
@@ -491,11 +369,7 @@
         access-control-allow-origin: '*'
         access-control-expose-headers: MISSING-BUCKETS
         x-permitted-cross-domain-policies: master-only
-<<<<<<< HEAD
-        date: Tue, 28 Jan 2025 16:55:53 GMT
-=======
-        date: Thu, 30 Jan 2025 11:06:05 GMT
->>>>>>> bd8a6af7
+        date: Thu, 30 Jan 2025 14:18:23 GMT
         content-type: application/octet-stream
         content-length: '480'
       body:
@@ -505,11 +379,7 @@
   - request:
       method: GET
       path: >-
-<<<<<<< HEAD
-        /data/datasets/Organization_X/l4_sample/layers/segmentation/data?mag=8-8-2&x=3456&y=3320&z=1204&width=2&height=2&depth=5&token=rYIK7htafFY6Ub2XYfCW7g
-=======
-        /data/datasets/Organization_X/l4_sample/layers/segmentation/data?mag=8-8-2&x=3456&y=3320&z=1204&width=2&height=2&depth=5&token=bUJoyHWXWEbm1pwHbJNSow
->>>>>>> bd8a6af7
+        /data/datasets/Organization_X/l4_sample/layers/segmentation/data?mag=8-8-2&x=3456&y=3320&z=1204&width=2&height=2&depth=5&token=YcRJ5WllkVuSaqLRoIU-YA
       headers:
         host: localhost:9000
         accept: '*/*'
@@ -531,11 +401,7 @@
         access-control-allow-origin: '*'
         access-control-expose-headers: MISSING-BUCKETS
         x-permitted-cross-domain-policies: master-only
-<<<<<<< HEAD
-        date: Tue, 28 Jan 2025 16:55:54 GMT
-=======
-        date: Thu, 30 Jan 2025 11:06:05 GMT
->>>>>>> bd8a6af7
+        date: Thu, 30 Jan 2025 14:18:24 GMT
         content-type: application/octet-stream
         content-length: '80'
       body:
@@ -545,11 +411,7 @@
   - request:
       method: GET
       path: >-
-<<<<<<< HEAD
-        /data/datasets/Organization_X/l4_sample/layers/segmentation/data?mag=16-16-4&x=3456&y=3312&z=1204&width=1&height=2&depth=3&token=rYIK7htafFY6Ub2XYfCW7g
-=======
-        /data/datasets/Organization_X/l4_sample/layers/segmentation/data?mag=16-16-4&x=3456&y=3312&z=1204&width=1&height=2&depth=3&token=bUJoyHWXWEbm1pwHbJNSow
->>>>>>> bd8a6af7
+        /data/datasets/Organization_X/l4_sample/layers/segmentation/data?mag=16-16-4&x=3456&y=3312&z=1204&width=1&height=2&depth=3&token=YcRJ5WllkVuSaqLRoIU-YA
       headers:
         host: localhost:9000
         accept: '*/*'
@@ -571,11 +433,7 @@
         access-control-allow-origin: '*'
         access-control-expose-headers: MISSING-BUCKETS
         x-permitted-cross-domain-policies: master-only
-<<<<<<< HEAD
-        date: Tue, 28 Jan 2025 16:55:54 GMT
-=======
-        date: Thu, 30 Jan 2025 11:06:06 GMT
->>>>>>> bd8a6af7
+        date: Thu, 30 Jan 2025 14:18:24 GMT
         content-type: application/octet-stream
         content-length: '24'
       body:
@@ -606,53 +464,13 @@
         access-control-max-age: '600'
         access-control-allow-origin: '*'
         x-permitted-cross-domain-policies: master-only
-<<<<<<< HEAD
-        date: Tue, 28 Jan 2025 16:55:54 GMT
+        date: Thu, 30 Jan 2025 14:18:24 GMT
         content-type: application/json
-        content-length: '1478'
+        content-length: '1577'
       body:
         encoding: utf8
         data: >-
-          [{"id":"59e9cfbdba632ac2ab8b23b5","name":"l4_sample","dataSource":{"id":{"name":"l4_sample","team":"Organization_X"},"dataLayers":[{"name":"color","category":"color","boundingBox":{"topLeft":[3072,3072,512],"width":1024,"height":1024,"depth":1024},"resolutions":[[1,1,1],[2,2,1],[4,4,1],[8,8,2],[16,16,4]],"elementClass":"uint8","defaultViewConfiguration":{"color":[255,0,0]}},{"name":"segmentation","category":"segmentation","boundingBox":{"topLeft":[3072,3072,512],"width":1024,"height":1024,"depth":1024},"resolutions":[[1,1,1],[2,2,1],[4,4,1],[8,8,2],[16,16,4]],"elementClass":"uint32","largestSegmentId":2504697}],"scale":{"factor":[11.239999771118164,11.239999771118164,28],"unit":"nanometer"}},"dataStore":{"name":"localhost","url":"http://localhost:9000","allowsUpload":true,"jobsSupportedByAvailableWorkers":[],"jobsEnabled":false},"owningOrganization":"Organization_X","allowedTeams":[{"id":"570b9f4b2a7c0e3b008da6ec","name":"team_X1","organization":"Organization_X"}],"allowedTeamsCumulative":[{"id":"570b9f4b2a7c0e3b008da6ec","name":"team_X1","organization":"Organization_X"}],"isActive":true,"isPublic":true,"description":null,"directoryName":"l4_sample","created":1508495293789,"isEditable":true,"lastUsedByUser":1738083353281,"logoUrl":"/assets/images/mpi-logos.svg","sortingKey":1508495293789,"metadata":[{"key":"key","type":"string","value":"value"}],"isUnreported":false,"tags":[],"folderId":"570b9f4e4bb848d0885ea917","publication":null,"usedStorageBytes":0}]
-=======
-        date: Thu, 30 Jan 2025 11:06:06 GMT
-        content-type: application/json
-        content-length: '1595'
-      body:
-        encoding: utf8
-        data: >-
-          [{"id":"59e9cfbdba632ac2ab8b23b5","name":"l4_sample","dataSource":{"id":{"name":"l4_sample","team":"Organization_X"},"dataLayers":[{"name":"color","category":"color","boundingBox":{"topLeft":[3072,3072,512],"width":1024,"height":1024,"depth":1024},"resolutions":[[1,1,1],[2,2,1],[4,4,1],[8,8,2],[16,16,4]],"elementClass":"uint8","defaultViewConfiguration":{"color":[255,0,0]}},{"name":"segmentation","category":"segmentation","boundingBox":{"topLeft":[3072,3072,512],"width":1024,"height":1024,"depth":1024},"resolutions":[[1,1,1],[2,2,1],[4,4,1],[8,8,2],[16,16,4]],"elementClass":"uint32","largestSegmentId":2504697}],"scale":{"factor":[11.239999771118164,11.239999771118164,28],"unit":"nanometer"}},"dataStore":{"name":"localhost","url":"http://localhost:9000","isScratch":false,"allowsUpload":true,"jobsSupportedByAvailableWorkers":[],"jobsEnabled":false},"owningOrganization":"Organization_X","allowedTeams":[{"id":"570b9f4b2a7c0e3b008da6ec","name":"team_X1","organization":"Organization_X"}],"allowedTeamsCumulative":[{"id":"570b9f4b2a7c0e3b008da6ec","name":"team_X1","organization":"Organization_X"}],"isActive":true,"isPublic":true,"description":null,"directoryName":"l4_sample","created":1508495293789,"isEditable":true,"lastUsedByUser":1738235164422,"logoUrl":"/assets/images/mpi-logos.svg","sortingKey":1508495293789,"metadata":[{"key":"key","type":"string","value":"value"},{"key":"number","type":"number","value":42},{"key":"list","type":"string[]","value":["a","b","c"]}],"isUnreported":false,"tags":[],"folderId":"570b9f4e4bb848d0885ea917","publication":null,"usedStorageBytes":0}]
-        compression: none
-  - request:
-      method: GET
-      path: /api/v9/datasets/disambiguate/Organization_X/l4_sample/toId
-      headers:
-        host: localhost:9000
-        accept: '*/*'
-        accept-encoding: gzip, deflate
-        connection: keep-alive
-        user-agent: python-httpx/0.27.2
-        x-auth-token: >-
-          1b88db86331a38c21a0b235794b9e459856490d70408bcffb767f64ade0f83d2bdb4c4e181b9a9a30cdece7cb7c65208cc43b6c1bb5987f5ece00d348b1a905502a266f8fc64f0371cd6559393d72e031d0c2d0cabad58cccf957bb258bc86f05b5dc3d4fff3d5e3d9c0389a6027d861a21e78e3222fb6c5b7944520ef21761e
-      body:
-        encoding: utf8
-        data: ''
-        compression: none
-    response:
-      status:
-        code: 200
-      headers:
-        cache-control: no-cache
-        referrer-policy: origin-when-cross-origin, strict-origin-when-cross-origin
-        x-permitted-cross-domain-policies: master-only
-        date: Thu, 30 Jan 2025 11:06:06 GMT
-        content-type: application/json
-        content-length: '112'
-      body:
-        encoding: utf8
-        data: >-
-          {"id":"59e9cfbdba632ac2ab8b23b5","name":"l4_sample","organization":"Organization_X","directoryName":"l4_sample"}
->>>>>>> bd8a6af7
+          [{"id":"59e9cfbdba632ac2ab8b23b5","name":"l4_sample","dataSource":{"id":{"name":"l4_sample","team":"Organization_X"},"dataLayers":[{"name":"color","category":"color","boundingBox":{"topLeft":[3072,3072,512],"width":1024,"height":1024,"depth":1024},"resolutions":[[1,1,1],[2,2,1],[4,4,1],[8,8,2],[16,16,4]],"elementClass":"uint8","defaultViewConfiguration":{"color":[255,0,0]}},{"name":"segmentation","category":"segmentation","boundingBox":{"topLeft":[3072,3072,512],"width":1024,"height":1024,"depth":1024},"resolutions":[[1,1,1],[2,2,1],[4,4,1],[8,8,2],[16,16,4]],"elementClass":"uint32","largestSegmentId":2504697}],"scale":{"factor":[11.239999771118164,11.239999771118164,28],"unit":"nanometer"}},"dataStore":{"name":"localhost","url":"http://localhost:9000","allowsUpload":true,"jobsSupportedByAvailableWorkers":[],"jobsEnabled":false},"owningOrganization":"Organization_X","allowedTeams":[{"id":"570b9f4b2a7c0e3b008da6ec","name":"team_X1","organization":"Organization_X"}],"allowedTeamsCumulative":[{"id":"570b9f4b2a7c0e3b008da6ec","name":"team_X1","organization":"Organization_X"}],"isActive":true,"isPublic":true,"description":null,"directoryName":"l4_sample","created":1508495293789,"isEditable":true,"lastUsedByUser":1738246703167,"logoUrl":"/assets/images/mpi-logos.svg","sortingKey":1508495293789,"metadata":[{"key":"key","type":"string","value":"value"},{"key":"number","type":"number","value":42},{"key":"list","type":"string[]","value":["a","b","c"]}],"isUnreported":false,"tags":[],"folderId":"570b9f4e4bb848d0885ea917","publication":null,"usedStorageBytes":0}]
         compression: none
   - request:
       method: GET
@@ -677,23 +495,13 @@
         cache-control: no-cache
         referrer-policy: origin-when-cross-origin, strict-origin-when-cross-origin
         x-permitted-cross-domain-policies: master-only
-<<<<<<< HEAD
-        date: Tue, 28 Jan 2025 16:55:54 GMT
+        date: Thu, 30 Jan 2025 14:18:24 GMT
         content-type: application/json
-        content-length: '1476'
+        content-length: '1575'
       body:
         encoding: utf8
         data: >-
-          {"id":"59e9cfbdba632ac2ab8b23b5","name":"l4_sample","dataSource":{"id":{"name":"l4_sample","team":"Organization_X"},"dataLayers":[{"name":"color","category":"color","boundingBox":{"topLeft":[3072,3072,512],"width":1024,"height":1024,"depth":1024},"resolutions":[[1,1,1],[2,2,1],[4,4,1],[8,8,2],[16,16,4]],"elementClass":"uint8","defaultViewConfiguration":{"color":[255,0,0]}},{"name":"segmentation","category":"segmentation","boundingBox":{"topLeft":[3072,3072,512],"width":1024,"height":1024,"depth":1024},"resolutions":[[1,1,1],[2,2,1],[4,4,1],[8,8,2],[16,16,4]],"elementClass":"uint32","largestSegmentId":2504697}],"scale":{"factor":[11.239999771118164,11.239999771118164,28],"unit":"nanometer"}},"dataStore":{"name":"localhost","url":"http://localhost:9000","allowsUpload":true,"jobsSupportedByAvailableWorkers":[],"jobsEnabled":false},"owningOrganization":"Organization_X","allowedTeams":[{"id":"570b9f4b2a7c0e3b008da6ec","name":"team_X1","organization":"Organization_X"}],"allowedTeamsCumulative":[{"id":"570b9f4b2a7c0e3b008da6ec","name":"team_X1","organization":"Organization_X"}],"isActive":true,"isPublic":true,"description":null,"directoryName":"l4_sample","created":1508495293789,"isEditable":true,"lastUsedByUser":1738083355295,"logoUrl":"/assets/images/mpi-logos.svg","sortingKey":1508495293789,"metadata":[{"key":"key","type":"string","value":"value"}],"isUnreported":false,"tags":[],"folderId":"570b9f4e4bb848d0885ea917","publication":null,"usedStorageBytes":0}
-=======
-        date: Thu, 30 Jan 2025 11:06:06 GMT
-        content-type: application/json
-        content-length: '1593'
-      body:
-        encoding: utf8
-        data: >-
-          {"id":"59e9cfbdba632ac2ab8b23b5","name":"l4_sample","dataSource":{"id":{"name":"l4_sample","team":"Organization_X"},"dataLayers":[{"name":"color","category":"color","boundingBox":{"topLeft":[3072,3072,512],"width":1024,"height":1024,"depth":1024},"resolutions":[[1,1,1],[2,2,1],[4,4,1],[8,8,2],[16,16,4]],"elementClass":"uint8","defaultViewConfiguration":{"color":[255,0,0]}},{"name":"segmentation","category":"segmentation","boundingBox":{"topLeft":[3072,3072,512],"width":1024,"height":1024,"depth":1024},"resolutions":[[1,1,1],[2,2,1],[4,4,1],[8,8,2],[16,16,4]],"elementClass":"uint32","largestSegmentId":2504697}],"scale":{"factor":[11.239999771118164,11.239999771118164,28],"unit":"nanometer"}},"dataStore":{"name":"localhost","url":"http://localhost:9000","isScratch":false,"allowsUpload":true,"jobsSupportedByAvailableWorkers":[],"jobsEnabled":false},"owningOrganization":"Organization_X","allowedTeams":[{"id":"570b9f4b2a7c0e3b008da6ec","name":"team_X1","organization":"Organization_X"}],"allowedTeamsCumulative":[{"id":"570b9f4b2a7c0e3b008da6ec","name":"team_X1","organization":"Organization_X"}],"isActive":true,"isPublic":true,"description":null,"directoryName":"l4_sample","created":1508495293789,"isEditable":true,"lastUsedByUser":1738235166549,"logoUrl":"/assets/images/mpi-logos.svg","sortingKey":1508495293789,"metadata":[{"key":"key","type":"string","value":"value"},{"key":"number","type":"number","value":42},{"key":"list","type":"string[]","value":["a","b","c"]}],"isUnreported":false,"tags":[],"folderId":"570b9f4e4bb848d0885ea917","publication":null,"usedStorageBytes":0}
->>>>>>> bd8a6af7
+          {"id":"59e9cfbdba632ac2ab8b23b5","name":"l4_sample","dataSource":{"id":{"name":"l4_sample","team":"Organization_X"},"dataLayers":[{"name":"color","category":"color","boundingBox":{"topLeft":[3072,3072,512],"width":1024,"height":1024,"depth":1024},"resolutions":[[1,1,1],[2,2,1],[4,4,1],[8,8,2],[16,16,4]],"elementClass":"uint8","defaultViewConfiguration":{"color":[255,0,0]}},{"name":"segmentation","category":"segmentation","boundingBox":{"topLeft":[3072,3072,512],"width":1024,"height":1024,"depth":1024},"resolutions":[[1,1,1],[2,2,1],[4,4,1],[8,8,2],[16,16,4]],"elementClass":"uint32","largestSegmentId":2504697}],"scale":{"factor":[11.239999771118164,11.239999771118164,28],"unit":"nanometer"}},"dataStore":{"name":"localhost","url":"http://localhost:9000","allowsUpload":true,"jobsSupportedByAvailableWorkers":[],"jobsEnabled":false},"owningOrganization":"Organization_X","allowedTeams":[{"id":"570b9f4b2a7c0e3b008da6ec","name":"team_X1","organization":"Organization_X"}],"allowedTeamsCumulative":[{"id":"570b9f4b2a7c0e3b008da6ec","name":"team_X1","organization":"Organization_X"}],"isActive":true,"isPublic":true,"description":null,"directoryName":"l4_sample","created":1508495293789,"isEditable":true,"lastUsedByUser":1738246705349,"logoUrl":"/assets/images/mpi-logos.svg","sortingKey":1508495293789,"metadata":[{"key":"key","type":"string","value":"value"},{"key":"number","type":"number","value":42},{"key":"list","type":"string[]","value":["a","b","c"]}],"isUnreported":false,"tags":[],"folderId":"570b9f4e4bb848d0885ea917","publication":null,"usedStorageBytes":0}
         compression: none
   - request:
       method: HEAD
@@ -718,11 +526,7 @@
         access-control-max-age: '600'
         access-control-allow-origin: '*'
         x-permitted-cross-domain-policies: master-only
-<<<<<<< HEAD
-        date: Tue, 28 Jan 2025 16:55:54 GMT
-=======
-        date: Thu, 30 Jan 2025 11:06:06 GMT
->>>>>>> bd8a6af7
+        date: Thu, 30 Jan 2025 14:18:24 GMT
         connection: close
         content-type: application/json
         content-length: '1152'
@@ -754,11 +558,7 @@
         access-control-max-age: '600'
         access-control-allow-origin: '*'
         x-permitted-cross-domain-policies: master-only
-<<<<<<< HEAD
-        date: Tue, 28 Jan 2025 16:55:54 GMT
-=======
-        date: Thu, 30 Jan 2025 11:06:06 GMT
->>>>>>> bd8a6af7
+        date: Thu, 30 Jan 2025 14:18:24 GMT
         connection: close
         content-type: application/json
         content-length: '1152'
@@ -790,11 +590,7 @@
         access-control-max-age: '600'
         access-control-allow-origin: '*'
         x-permitted-cross-domain-policies: master-only
-<<<<<<< HEAD
-        date: Tue, 28 Jan 2025 16:55:54 GMT
-=======
-        date: Thu, 30 Jan 2025 11:06:06 GMT
->>>>>>> bd8a6af7
+        date: Thu, 30 Jan 2025 14:18:24 GMT
         connection: close
         content-type: application/json
         content-length: '1152'
@@ -826,11 +622,7 @@
         access-control-max-age: '600'
         access-control-allow-origin: '*'
         x-permitted-cross-domain-policies: master-only
-<<<<<<< HEAD
-        date: Tue, 28 Jan 2025 16:55:54 GMT
-=======
-        date: Thu, 30 Jan 2025 11:06:06 GMT
->>>>>>> bd8a6af7
+        date: Thu, 30 Jan 2025 14:18:24 GMT
         connection: close
         content-type: application/json
         content-length: '1152'
@@ -862,11 +654,7 @@
         access-control-max-age: '600'
         access-control-allow-origin: '*'
         x-permitted-cross-domain-policies: master-only
-<<<<<<< HEAD
-        date: Tue, 28 Jan 2025 16:55:54 GMT
-=======
-        date: Thu, 30 Jan 2025 11:06:06 GMT
->>>>>>> bd8a6af7
+        date: Thu, 30 Jan 2025 14:18:24 GMT
         connection: close
         content-type: text/html; charset=UTF-8
         content-length: '1289'
@@ -942,11 +730,7 @@
         access-control-max-age: '600'
         access-control-allow-origin: '*'
         x-permitted-cross-domain-policies: master-only
-<<<<<<< HEAD
-        date: Tue, 28 Jan 2025 16:55:54 GMT
-=======
-        date: Thu, 30 Jan 2025 11:06:06 GMT
->>>>>>> bd8a6af7
+        date: Thu, 30 Jan 2025 14:18:24 GMT
         connection: close
         content-type: text/html; charset=UTF-8
         content-length: '1293'
@@ -1022,11 +806,7 @@
         access-control-max-age: '600'
         access-control-allow-origin: '*'
         x-permitted-cross-domain-policies: master-only
-<<<<<<< HEAD
-        date: Tue, 28 Jan 2025 16:55:54 GMT
-=======
-        date: Thu, 30 Jan 2025 11:06:06 GMT
->>>>>>> bd8a6af7
+        date: Thu, 30 Jan 2025 14:18:24 GMT
         connection: close
         content-type: text/html; charset=UTF-8
         content-length: '1293'
@@ -1102,11 +882,7 @@
         access-control-max-age: '600'
         access-control-allow-origin: '*'
         x-permitted-cross-domain-policies: master-only
-<<<<<<< HEAD
-        date: Tue, 28 Jan 2025 16:55:54 GMT
-=======
-        date: Thu, 30 Jan 2025 11:06:06 GMT
->>>>>>> bd8a6af7
+        date: Thu, 30 Jan 2025 14:18:24 GMT
         connection: close
         content-type: text/html; charset=UTF-8
         content-length: '1293'
@@ -1182,11 +958,7 @@
         access-control-max-age: '600'
         access-control-allow-origin: '*'
         x-permitted-cross-domain-policies: master-only
-<<<<<<< HEAD
-        date: Tue, 28 Jan 2025 16:55:54 GMT
-=======
-        date: Thu, 30 Jan 2025 11:06:06 GMT
->>>>>>> bd8a6af7
+        date: Thu, 30 Jan 2025 14:18:24 GMT
         connection: close
         content-type: text/html; charset=UTF-8
         content-length: '1295'
@@ -1262,11 +1034,7 @@
         access-control-max-age: '600'
         access-control-allow-origin: '*'
         x-permitted-cross-domain-policies: master-only
-<<<<<<< HEAD
-        date: Tue, 28 Jan 2025 16:55:54 GMT
-=======
-        date: Thu, 30 Jan 2025 11:06:06 GMT
->>>>>>> bd8a6af7
+        date: Thu, 30 Jan 2025 14:18:24 GMT
         connection: close
         content-type: application/json
         content-length: '1152'
@@ -1298,11 +1066,7 @@
         access-control-max-age: '600'
         access-control-allow-origin: '*'
         x-permitted-cross-domain-policies: master-only
-<<<<<<< HEAD
-        date: Tue, 28 Jan 2025 16:55:54 GMT
-=======
-        date: Thu, 30 Jan 2025 11:06:06 GMT
->>>>>>> bd8a6af7
+        date: Thu, 30 Jan 2025 14:18:25 GMT
         connection: close
         content-type: application/json
         content-length: '1152'
@@ -1334,11 +1098,7 @@
         access-control-max-age: '600'
         access-control-allow-origin: '*'
         x-permitted-cross-domain-policies: master-only
-<<<<<<< HEAD
-        date: Tue, 28 Jan 2025 16:55:54 GMT
-=======
-        date: Thu, 30 Jan 2025 11:06:06 GMT
->>>>>>> bd8a6af7
+        date: Thu, 30 Jan 2025 14:18:25 GMT
         connection: close
         content-type: text/html; charset=UTF-8
         content-length: '1296'
@@ -1414,11 +1174,7 @@
         access-control-max-age: '600'
         access-control-allow-origin: '*'
         x-permitted-cross-domain-policies: master-only
-<<<<<<< HEAD
-        date: Tue, 28 Jan 2025 16:55:54 GMT
-=======
-        date: Thu, 30 Jan 2025 11:06:06 GMT
->>>>>>> bd8a6af7
+        date: Thu, 30 Jan 2025 14:18:25 GMT
         connection: close
         content-type: text/html; charset=UTF-8
         content-length: '1300'
@@ -1494,11 +1250,7 @@
         access-control-max-age: '600'
         access-control-allow-origin: '*'
         x-permitted-cross-domain-policies: master-only
-<<<<<<< HEAD
-        date: Tue, 28 Jan 2025 16:55:54 GMT
-=======
-        date: Thu, 30 Jan 2025 11:06:06 GMT
->>>>>>> bd8a6af7
+        date: Thu, 30 Jan 2025 14:18:25 GMT
         connection: close
         content-type: text/html; charset=UTF-8
         content-length: '1300'
@@ -1574,11 +1326,7 @@
         access-control-max-age: '600'
         access-control-allow-origin: '*'
         x-permitted-cross-domain-policies: master-only
-<<<<<<< HEAD
-        date: Tue, 28 Jan 2025 16:55:54 GMT
-=======
-        date: Thu, 30 Jan 2025 11:06:06 GMT
->>>>>>> bd8a6af7
+        date: Thu, 30 Jan 2025 14:18:25 GMT
         connection: close
         content-type: text/html; charset=UTF-8
         content-length: '1300'
@@ -1654,11 +1402,7 @@
         access-control-max-age: '600'
         access-control-allow-origin: '*'
         x-permitted-cross-domain-policies: master-only
-<<<<<<< HEAD
-        date: Tue, 28 Jan 2025 16:55:54 GMT
-=======
-        date: Thu, 30 Jan 2025 11:06:06 GMT
->>>>>>> bd8a6af7
+        date: Thu, 30 Jan 2025 14:18:25 GMT
         connection: close
         content-type: text/html; charset=UTF-8
         content-length: '1302'
