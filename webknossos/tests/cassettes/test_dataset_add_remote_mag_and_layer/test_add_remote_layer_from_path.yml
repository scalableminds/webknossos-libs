http_interactions:
  - request:
      method: GET
      path: /api/v9/user
      headers:
        host: localhost:9000
        accept: '*/*'
        accept-encoding: gzip, deflate, zstd
        connection: keep-alive
        user-agent: python-httpx/0.27.2
        x-auth-token: >-
          1b88db86331a38c21a0b235794b9e459856490d70408bcffb767f64ade0f83d2bdb4c4e181b9a9a30cdece7cb7c65208cc43b6c1bb5987f5ece00d348b1a905502a266f8fc64f0371cd6559393d72e031d0c2d0cabad58cccf957bb258bc86f05b5dc3d4fff3d5e3d9c0389a6027d861a21e78e3222fb6c5b7944520ef21761e
      body:
        encoding: utf8
        data: ''
        compression: none
    response:
      status:
        code: 200
      headers:
        cache-control: no-cache
        referrer-policy: origin-when-cross-origin, strict-origin-when-cross-origin
        x-permitted-cross-domain-policies: master-only
<<<<<<< HEAD
        date: Thu, 09 Jan 2025 12:43:17 GMT
=======
        date: Wed, 18 Dec 2024 13:27:22 GMT
>>>>>>> 07be3c08
        content-type: application/json
        content-length: '682'
      body:
        encoding: utf8
        data: >-
          {"id":"570b9f4d2a7c0e4d008da6ef","email":"user_A@scalableminds.com","firstName":"user_A","lastName":"last_A","isAdmin":true,"isOrganizationOwner":true,"isDatasetManager":true,"isActive":true,"teams":[{"id":"570b9f4b2a7c0e3b008da6ec","name":"team_X1","isTeamManager":true},{"id":"59882b370d889b84020efd3f","name":"team_X3","isTeamManager":false},{"id":"59882b370d889b84020efd6f","name":"team_X4","isTeamManager":true}],"experiences":{"abc":5},"lastActivity":1460379469053,"isAnonymous":false,"isEditable":true,"organization":"Organization_X","novelUserExperienceInfos":{},"selectedTheme":"auto","created":1460379469000,"lastTaskTypeId":null,"isSuperUser":true,"isEmailVerified":true}
        compression: none
  - request:
      method: GET
      path: >-
        /api/v9/datasets?isActive=true&organizationId=Organization_X&searchQuery=l4_sample
      headers:
        host: localhost:9000
        accept: '*/*'
        accept-encoding: gzip, deflate, zstd
        connection: keep-alive
        user-agent: python-httpx/0.27.2
        x-auth-token: >-
          1b88db86331a38c21a0b235794b9e459856490d70408bcffb767f64ade0f83d2bdb4c4e181b9a9a30cdece7cb7c65208cc43b6c1bb5987f5ece00d348b1a905502a266f8fc64f0371cd6559393d72e031d0c2d0cabad58cccf957bb258bc86f05b5dc3d4fff3d5e3d9c0389a6027d861a21e78e3222fb6c5b7944520ef21761e
      body:
        encoding: utf8
        data: ''
        compression: none
    response:
      status:
        code: 200
      headers:
        cache-control: no-cache
        referrer-policy: origin-when-cross-origin, strict-origin-when-cross-origin
        access-control-max-age: '600'
        access-control-allow-origin: '*'
        x-permitted-cross-domain-policies: master-only
        date: Thu, 09 Jan 2025 12:43:17 GMT
        content-type: application/json
        content-length: '1496'
      body:
        encoding: utf8
        data: >-
          [{"id":"59e9cfbdba632ac2ab8b23b5","name":"l4_sample","dataSource":{"id":{"name":"l4_sample","team":"Organization_X"},"dataLayers":[{"name":"color","category":"color","boundingBox":{"topLeft":[3072,3072,512],"width":1024,"height":1024,"depth":1024},"resolutions":[[1,1,1],[2,2,1],[4,4,1],[8,8,2],[16,16,4]],"elementClass":"uint8","defaultViewConfiguration":{"color":[255,0,0]}},{"name":"segmentation","category":"segmentation","boundingBox":{"topLeft":[3072,3072,512],"width":1024,"height":1024,"depth":1024},"resolutions":[[1,1,1],[2,2,1],[4,4,1],[8,8,2],[16,16,4]],"elementClass":"uint32","largestSegmentId":2504697}],"scale":{"factor":[11.239999771118164,11.239999771118164,28],"unit":"nanometer"}},"dataStore":{"name":"localhost","url":"http://localhost:9000","isScratch":false,"allowsUpload":true,"jobsSupportedByAvailableWorkers":[],"jobsEnabled":false},"owningOrganization":"Organization_X","allowedTeams":[{"id":"570b9f4b2a7c0e3b008da6ec","name":"team_X1","organization":"Organization_X"}],"allowedTeamsCumulative":[{"id":"570b9f4b2a7c0e3b008da6ec","name":"team_X1","organization":"Organization_X"}],"isActive":true,"isPublic":true,"description":null,"directoryName":"l4_sample","created":1508495293789,"isEditable":true,"lastUsedByUser":1736426597974,"logoUrl":"/assets/images/mpi-logos.svg","sortingKey":1508495293789,"metadata":[{"key":"key","type":"string","value":"value"}],"isUnreported":false,"tags":[],"folderId":"570b9f4e4bb848d0885ea917","publication":null,"usedStorageBytes":0}]
        compression: none
  - request:
      method: GET
      path: /api/v9/datasets/59e9cfbdba632ac2ab8b23b5
      headers:
        host: localhost:9000
        accept: '*/*'
        accept-encoding: gzip, deflate, zstd
        connection: keep-alive
        user-agent: python-httpx/0.27.2
        x-auth-token: >-
          1b88db86331a38c21a0b235794b9e459856490d70408bcffb767f64ade0f83d2bdb4c4e181b9a9a30cdece7cb7c65208cc43b6c1bb5987f5ece00d348b1a905502a266f8fc64f0371cd6559393d72e031d0c2d0cabad58cccf957bb258bc86f05b5dc3d4fff3d5e3d9c0389a6027d861a21e78e3222fb6c5b7944520ef21761e
      body:
        encoding: utf8
        data: ''
        compression: none
    response:
      status:
        code: 200
      headers:
        cache-control: no-cache
        referrer-policy: origin-when-cross-origin, strict-origin-when-cross-origin
        x-permitted-cross-domain-policies: master-only
<<<<<<< HEAD
        date: Thu, 09 Jan 2025 12:43:17 GMT
=======
        date: Wed, 18 Dec 2024 13:27:22 GMT
>>>>>>> 07be3c08
        content-type: application/json
        content-length: '1494'
      body:
        encoding: utf8
        data: >-
<<<<<<< HEAD
          {"id":"59e9cfbdba632ac2ab8b23b5","name":"l4_sample","dataSource":{"id":{"name":"l4_sample","team":"Organization_X"},"dataLayers":[{"name":"color","category":"color","boundingBox":{"topLeft":[3072,3072,512],"width":1024,"height":1024,"depth":1024},"resolutions":[[1,1,1],[2,2,1],[4,4,1],[8,8,2],[16,16,4]],"elementClass":"uint8","defaultViewConfiguration":{"color":[255,0,0]}},{"name":"segmentation","category":"segmentation","boundingBox":{"topLeft":[3072,3072,512],"width":1024,"height":1024,"depth":1024},"resolutions":[[1,1,1],[2,2,1],[4,4,1],[8,8,2],[16,16,4]],"elementClass":"uint32","largestSegmentId":2504697}],"scale":{"factor":[11.239999771118164,11.239999771118164,28],"unit":"nanometer"}},"dataStore":{"name":"localhost","url":"http://localhost:9000","isScratch":false,"allowsUpload":true,"jobsSupportedByAvailableWorkers":[],"jobsEnabled":false},"owningOrganization":"Organization_X","allowedTeams":[{"id":"570b9f4b2a7c0e3b008da6ec","name":"team_X1","organization":"Organization_X"}],"allowedTeamsCumulative":[{"id":"570b9f4b2a7c0e3b008da6ec","name":"team_X1","organization":"Organization_X"}],"isActive":true,"isPublic":true,"description":null,"directoryName":"l4_sample","created":1508495293789,"isEditable":true,"lastUsedByUser":1736426598479,"logoUrl":"/assets/images/mpi-logos.svg","sortingKey":1508495293789,"metadata":[{"key":"key","type":"string","value":"value"}],"isUnreported":false,"tags":[],"folderId":"570b9f4e4bb848d0885ea917","publication":null,"usedStorageBytes":0}
=======
          {"id":"59e9cfbdba632ac2ab8b23b5","name":"l4_sample","dataSource":{"id":{"name":"l4_sample","team":"Organization_X"},"dataLayers":[{"name":"color","category":"color","boundingBox":{"topLeft":[3072,3072,512],"width":1024,"height":1024,"depth":1024},"resolutions":[[1,1,1],[2,2,1],[4,4,1],[8,8,2],[16,16,4]],"elementClass":"uint8","defaultViewConfiguration":{"color":[255,0,0]}},{"name":"segmentation","category":"segmentation","boundingBox":{"topLeft":[3072,3072,512],"width":1024,"height":1024,"depth":1024},"resolutions":[[1,1,1],[2,2,1],[4,4,1],[8,8,2],[16,16,4]],"elementClass":"uint32","largestSegmentId":2504697}],"scale":{"factor":[11.239999771118164,11.239999771118164,28],"unit":"nanometer"}},"dataStore":{"name":"localhost","url":"http://localhost:9000","isScratch":false,"allowsUpload":true,"jobsSupportedByAvailableWorkers":[],"jobsEnabled":false},"owningOrganization":"Organization_X","allowedTeams":[{"id":"570b9f4b2a7c0e3b008da6ec","name":"team_X1","organization":"Organization_X"}],"allowedTeamsCumulative":[{"id":"570b9f4b2a7c0e3b008da6ec","name":"team_X1","organization":"Organization_X"}],"isActive":true,"isPublic":true,"description":null,"created":1508495293789,"isEditable":true,"lastUsedByUser":1734528442797,"logoUrl":"/assets/images/mpi-logos.svg","sortingKey":1508495293789,"metadata":[{"key":"key","type":"string","value":"value"}],"isUnreported":false,"tags":[],"folderId":"570b9f4e4bb848d0885ea917","publication":null,"usedStorageBytes":0,"displayName":"l4_sample"}
>>>>>>> 07be3c08
        compression: none
  - request:
      method: POST
      path: /api/v9/userToken/generate
      headers:
        host: localhost:9000
        content-length: '0'
        accept: '*/*'
        accept-encoding: gzip, deflate, zstd
        connection: keep-alive
        user-agent: python-httpx/0.27.2
        x-auth-token: >-
          1b88db86331a38c21a0b235794b9e459856490d70408bcffb767f64ade0f83d2bdb4c4e181b9a9a30cdece7cb7c65208cc43b6c1bb5987f5ece00d348b1a905502a266f8fc64f0371cd6559393d72e031d0c2d0cabad58cccf957bb258bc86f05b5dc3d4fff3d5e3d9c0389a6027d861a21e78e3222fb6c5b7944520ef21761e
      body:
        encoding: utf8
        data: ''
        compression: none
    response:
      status:
        code: 200
      headers:
        cache-control: no-cache
        referrer-policy: origin-when-cross-origin, strict-origin-when-cross-origin
        x-permitted-cross-domain-policies: master-only
<<<<<<< HEAD
        date: Thu, 09 Jan 2025 12:43:17 GMT
=======
        date: Wed, 18 Dec 2024 13:27:22 GMT
>>>>>>> 07be3c08
        content-type: application/json
        content-length: '34'
      body:
        encoding: utf8
<<<<<<< HEAD
        data: '{"token":"HzRFn-DskZ5N0Y4QyZFv2g"}'
=======
        data: '{"token":"72jRbkL4FDoNgshNXG5pWg"}'
>>>>>>> 07be3c08
        compression: none
  - request:
      method: GET
      path: >-
<<<<<<< HEAD
        /data/datasets/Organization_X/l4_sample/layers/color/data?mag=1-1-1&x=3457&y=3323&z=1204&width=10&height=10&depth=10&token=HzRFn-DskZ5N0Y4QyZFv2g
=======
        /data/datasets/Organization_X/l4_sample/layers/color/data?mag=1-1-1&x=3457&y=3323&z=1204&width=10&height=10&depth=10&token=72jRbkL4FDoNgshNXG5pWg
>>>>>>> 07be3c08
      headers:
        host: localhost:9000
        accept: '*/*'
        accept-encoding: gzip, deflate, zstd
        connection: keep-alive
        user-agent: python-httpx/0.27.2
      body:
        encoding: utf8
        data: ''
        compression: none
    response:
      status:
        code: 200
      headers:
        cache-control: no-cache
        missing-buckets: '[]'
        referrer-policy: origin-when-cross-origin, strict-origin-when-cross-origin
        access-control-max-age: '600'
        access-control-allow-origin: '*'
        access-control-expose-headers: MISSING-BUCKETS
        x-permitted-cross-domain-policies: master-only
<<<<<<< HEAD
        date: Thu, 09 Jan 2025 12:43:17 GMT
=======
        date: Wed, 18 Dec 2024 13:27:22 GMT
>>>>>>> 07be3c08
        content-type: application/octet-stream
        content-length: '1000'
      body:
        encoding: base64
        data: >-
          npeinYt6hHRkZo2fjpeWhnhhbWmEoKCli4CEZ3JgkZWjk5iHe2lnaaeXlJmnkJB0aWKUq5eTkIePkm9nopuNh5aZpImBb6OaiZianJ2gjH2QjZyZkaWUio2Om4+ek4yGiIqFl5GGpJiLiW53anKMmI9+l5KKbmJsnpuclpZ/gHhveKOnp6SIg4N6dXuglY2Qg4KShGyFn4+YkZuXlIeGhqGLlJKNlJN/lJSNg4mCn5uPiI2NjH+VopiQfJKKh4SUkJuNqKCYiYGXjZigmY6IhnZajaGHnomTi4J4ZpGRn5+FmYWZjny+ipGUiImOjpB6c5WDnYmYjZGMlZ6dk5SLmYCgmIpojYqWkZyckY+MkHyRio6OnYqXoYOGhJaTkpOVlJiIkJeSkYeIj4qViZ6UipiLkpmRh46TmYyNiaCRmY2Ll5mZj5agsY2Ijn6YjYmSnI+Uj5KMi5OPoI+bmZOKnYSXpY2Zj5SPlJeJiaCVipWDlYiMlo6AkY2UiKiDm4SNk5KjiJ2JmoqSmJabjZuRhI2Jh56akZKWmJmQjY2SkIWcmZCClpKVnp2Nj6WTl4SQmJKjpKajqJqado2LjY+SqZKYdoaKjpyZk5ihoHKLg52OnY6UmZKFipCDnJ2JoZ2VkIiFlJGZjZOhiYSAjIWfmIWIhoOHkYqdkY6ihqOblnmZj6Kbl6GTnJeQnJmfopqRo5iRkY2OoqOVnKKPfX+Lm42Wlp2noXSSg5GVoKKUkKR6mYORoYeUiIqXeICFjoiUhpqkjW5wfZOQlJOUlINkYmuCiomJdIZ7jX5plZWVjJ+iqIR2gY+MkIaLnp5ve5ORkYKUkKSbeX5yhIaRg5elnHZ/g3aLhouYm5NcY39wfoh/l5Z9bmNxfHuLhYSLgF58WF2AdW55gnhmal5we29samp2c3Jre19wZV14Z3J+fombhZeSmJ9zdoaGjJyZnZWfend4gJCDkJKFoX1kdIGYnZF/mJRjdHFzcoeMkp+SaGRpa3Bwc4Z+eXtzaXlwd3dzjHd2emFjaXBjaX98h4SBT2BqZ2drZIV6gmljdlhgW1pPZWZ/l4Kqm5KNd3RoYZWdlIeJkW9ycHB6f4R5p5J2bWl4cIB9iYWXdXRwW12EdnKIj42DeXJiTWFrenaBkYF5a2VqV2Fwnn6VdXBvbGxmZY6OgX1wiIdvf2+RlIuShYaDb3d+clhic4J+f4uDjHpvXl1me3qIl4+FgH5rYmSCdICCjomIdmxvYXGBiJKdkmZybWpigHWaoItvcV5pd2FrhYWMh4Z2bnVUcp59dXN4hYmLcXGDc1iQboyEg3eQgcylg5OJgo2Ggw==
  - request:
      method: GET
      path: >-
<<<<<<< HEAD
        /data/datasets/Organization_X/l4_sample/layers/color/data?mag=2-2-1&x=3456&y=3322&z=1204&width=6&height=6&depth=10&token=HzRFn-DskZ5N0Y4QyZFv2g
=======
        /data/datasets/Organization_X/l4_sample/layers/color/data?mag=2-2-1&x=3456&y=3322&z=1204&width=6&height=6&depth=10&token=72jRbkL4FDoNgshNXG5pWg
>>>>>>> 07be3c08
      headers:
        host: localhost:9000
        accept: '*/*'
        accept-encoding: gzip, deflate, zstd
        connection: keep-alive
        user-agent: python-httpx/0.27.2
      body:
        encoding: utf8
        data: ''
        compression: none
    response:
      status:
        code: 200
      headers:
        cache-control: no-cache
        missing-buckets: '[]'
        referrer-policy: origin-when-cross-origin, strict-origin-when-cross-origin
        access-control-max-age: '600'
        access-control-allow-origin: '*'
        access-control-expose-headers: MISSING-BUCKETS
        x-permitted-cross-domain-policies: master-only
<<<<<<< HEAD
        date: Thu, 09 Jan 2025 12:43:17 GMT
=======
        date: Wed, 18 Dec 2024 13:27:22 GMT
>>>>>>> 07be3c08
        content-type: application/octet-stream
        content-length: '360'
      body:
        encoding: base64
        data: >-
          lZ2cf2Rkjp+WgmpqlZaYi2linZmRlIVqmpOYnIyEkI+Mi4+clY2Oe2pimJmWhW5rnp6Mg3d+oJGRlIaFkIabj4uSiJGNnJSbm4ibiXhjkZiTj4hym42OjY+Df5CSmpSLhYWQkpSbgo6QiouKkJCLkpN3kJiOm5WHjIuOl5aRjZCbkZGUhZGNkY6ckI+XkJCHi4iZjpeOjY+XjpaUho6Pm6WZfIiVlpidg4mSk5+WeoaDhYF9iY6Qk5SPkZScmpqagoyUlp+deoqTmo2hcH6Pk5eLaWyCiHx+hn6Vk52mcn6Qi5eccn6FiJmQbmp7hpCBbGR1bnF1h2lmaGtudYCRkJicdXeJlJOhdHJ6jpWPeGlwdYKFgn1haGpwiH9ja2FiYmWFmZOSc3F1jIiYe25mfoaOjYJuY2Z1lIdye21kio+IhnOAaGZ6h5GbgHZkeoSAjY1va3hzjIt7a2tojHR1h32Lh5OOh4Z+
  - request:
      method: GET
      path: >-
<<<<<<< HEAD
        /data/datasets/Organization_X/l4_sample/layers/color/data?mag=4-4-1&x=3456&y=3320&z=1204&width=3&height=4&depth=10&token=HzRFn-DskZ5N0Y4QyZFv2g
=======
        /data/datasets/Organization_X/l4_sample/layers/color/data?mag=4-4-1&x=3456&y=3320&z=1204&width=3&height=4&depth=10&token=72jRbkL4FDoNgshNXG5pWg
>>>>>>> 07be3c08
      headers:
        host: localhost:9000
        accept: '*/*'
        accept-encoding: gzip, deflate, zstd
        connection: keep-alive
        user-agent: python-httpx/0.27.2
      body:
        encoding: utf8
        data: ''
        compression: none
    response:
      status:
        code: 200
      headers:
        cache-control: no-cache
        missing-buckets: '[]'
        referrer-policy: origin-when-cross-origin, strict-origin-when-cross-origin
        access-control-max-age: '600'
        access-control-allow-origin: '*'
        access-control-expose-headers: MISSING-BUCKETS
        x-permitted-cross-domain-policies: master-only
<<<<<<< HEAD
        date: Thu, 09 Jan 2025 12:43:18 GMT
=======
        date: Wed, 18 Dec 2024 13:27:22 GMT
>>>>>>> 07be3c08
        content-type: application/octet-stream
        content-length: '120'
      body:
        encoding: base64
        data: >-
          mYlllZBpmZaEj46VloRnm4hykJKIjZGVl4pplI6FhZKUgYmCkZF+jpKTjpGSh4qCiZSSjZOXhZSadn53jpWPjpibfJOSanl1iZObeImYa3h7fmdugpCXdIuUemx5iW5kcYiTcnmLinBpjod6a4iWhm18i3h0kop3
  - request:
      method: GET
      path: >-
<<<<<<< HEAD
        /data/datasets/Organization_X/l4_sample/layers/color/data?mag=8-8-2&x=3456&y=3320&z=1204&width=2&height=2&depth=5&token=HzRFn-DskZ5N0Y4QyZFv2g
=======
        /data/datasets/Organization_X/l4_sample/layers/color/data?mag=8-8-2&x=3456&y=3320&z=1204&width=2&height=2&depth=5&token=72jRbkL4FDoNgshNXG5pWg
>>>>>>> 07be3c08
      headers:
        host: localhost:9000
        accept: '*/*'
        accept-encoding: gzip, deflate, zstd
        connection: keep-alive
        user-agent: python-httpx/0.27.2
      body:
        encoding: utf8
        data: ''
        compression: none
    response:
      status:
        code: 200
      headers:
        cache-control: no-cache
        missing-buckets: '[]'
        referrer-policy: origin-when-cross-origin, strict-origin-when-cross-origin
        access-control-max-age: '600'
        access-control-allow-origin: '*'
        access-control-expose-headers: MISSING-BUCKETS
        x-permitted-cross-domain-policies: master-only
<<<<<<< HEAD
        date: Thu, 09 Jan 2025 12:43:18 GMT
=======
        date: Wed, 18 Dec 2024 13:27:22 GMT
>>>>>>> 07be3c08
        content-type: application/octet-stream
        content-length: '20'
      body:
        encoding: base64
        data: kmaQiJFpiYSQkn1/iZJzdXWPing=
  - request:
      method: GET
      path: >-
<<<<<<< HEAD
        /data/datasets/Organization_X/l4_sample/layers/color/data?mag=16-16-4&x=3456&y=3312&z=1204&width=1&height=2&depth=3&token=HzRFn-DskZ5N0Y4QyZFv2g
=======
        /data/datasets/Organization_X/l4_sample/layers/color/data?mag=16-16-4&x=3456&y=3312&z=1204&width=1&height=2&depth=3&token=72jRbkL4FDoNgshNXG5pWg
>>>>>>> 07be3c08
      headers:
        host: localhost:9000
        accept: '*/*'
        accept-encoding: gzip, deflate, zstd
        connection: keep-alive
        user-agent: python-httpx/0.27.2
      body:
        encoding: utf8
        data: ''
        compression: none
    response:
      status:
        code: 200
      headers:
        cache-control: no-cache
        missing-buckets: '[]'
        referrer-policy: origin-when-cross-origin, strict-origin-when-cross-origin
        access-control-max-age: '600'
        access-control-allow-origin: '*'
        access-control-expose-headers: MISSING-BUCKETS
        x-permitted-cross-domain-policies: master-only
<<<<<<< HEAD
        date: Thu, 09 Jan 2025 12:43:18 GMT
=======
        date: Wed, 18 Dec 2024 13:27:22 GMT
>>>>>>> 07be3c08
        content-type: application/octet-stream
        content-length: '6'
      body:
        encoding: base64
        data: b36Qfo+E
  - request:
      method: GET
      path: >-
<<<<<<< HEAD
        /data/datasets/Organization_X/l4_sample/layers/segmentation/data?mag=1-1-1&x=3457&y=3323&z=1204&width=10&height=10&depth=10&token=HzRFn-DskZ5N0Y4QyZFv2g
=======
        /data/datasets/Organization_X/l4_sample/layers/segmentation/data?mag=1-1-1&x=3457&y=3323&z=1204&width=10&height=10&depth=10&token=72jRbkL4FDoNgshNXG5pWg
>>>>>>> 07be3c08
      headers:
        host: localhost:9000
        accept: '*/*'
        accept-encoding: gzip, deflate, zstd
        connection: keep-alive
        user-agent: python-httpx/0.27.2
      body:
        encoding: utf8
        data: ''
        compression: none
    response:
      status:
        code: 200
      headers:
        cache-control: no-cache
        missing-buckets: '[]'
        referrer-policy: origin-when-cross-origin, strict-origin-when-cross-origin
        access-control-max-age: '600'
        access-control-allow-origin: '*'
        access-control-expose-headers: MISSING-BUCKETS
        x-permitted-cross-domain-policies: master-only
<<<<<<< HEAD
        date: Thu, 09 Jan 2025 12:43:18 GMT
=======
        date: Wed, 18 Dec 2024 13:27:23 GMT
>>>>>>> 07be3c08
        content-type: application/octet-stream
        content-length: '4000'
      body:
        encoding: base64
        data: >-
          gBcAAIAXAACAFwAAgBcAAIAXAACAFwAAgBcAAIAXAACAFwAAgBcAAIAXAACAFwAAgBcAAIAXAACAFwAAgBcAAIAXAACAFwAAgBcAAIAXAACAFwAAgBcAAIAXAACAFwAAgBcAAIAXAACAFwAAgBcAAIAXAACAFwAAgBcAAIAXAACAFwAAgBcAAIAXAACAFwAAgBcAAIAXAACAFwAAgBcAAIAXAACAFwAAgBcAAIAXAACAFwAAgBcAAIAXAACAFwAAgBcAAIAXAACAFwAAgBcAAIAXAACAFwAAgBcAAIAXAACAFwAAgBcAAIAXAACAFwAAgBcAAIAXAACAFwAAgBcAAIAXAACAFwAAgBcAAIAXAACAFwAAgBcAAIAXAACAFwAAgBcAAIAXAACAFwAAgBcAAIAXAACAFwAAgBcAAIAXAACAFwAAgBcAAIAXAACAFwAAgBcAAIAXAACAFwAAgBcAAIAXAACAFwAAgBcAAIAXAACAFwAAgBcAAIAXAACAFwAAgBcAAIAXAACAFwAAgBcAAIAXAACAFwAAgBcAAIAXAACAFwAAgBcAAIAXAACAFwAAgBcAAIAXAACAFwAAgBcAAIAXAACAFwAAgBcAAIAXAACAFwAAgBcAAIAXAACAFwAAgBcAAIAXAACAFwAAgBcAAIAXAACAFwAAgBcAAIAXAACAFwAAgBcAAIAXAACAFwAAgBcAAIAXAACAFwAAgBcAAIAXAACAFwAAgBcAAIAXAACAFwAAgBcAAIAXAACAFwAAgBcAAIAXAACAFwAAgBcAAIAXAACAFwAAgBcAAIAXAACAFwAAgBcAAIAXAACAFwAAgBcAAIAXAACAFwAAgBcAAIAXAACAFwAAgBcAAIAXAACAFwAAgBcAAIAXAACAFwAAgBcAAIAXAACAFwAAgBcAAIAXAACAFwAAgBcAAIAXAACAFwAAgBcAAIAXAACAFwAAgBcAAIAXAACAFwAAgBcAAIAXAACAFwAAgBcAAIAXAACAFwAAgBcAAIAXAACAFwAAgBcAAIAXAACAFwAAgBcAAIAXAACAFwAAgBcAAIAXAACAFwAAgBcAAIAXAACAFwAAgBcAAIAXAACAFwAAgBcAAIAXAACAFwAAgBcAAIAXAACAFwAAgBcAAIAXAACAFwAAgBcAAIAXAACAFwAAgBcAAIAXAACAFwAAgBcAAIAXAACAFwAAgBcAAIAXAACAFwAAgBcAAIAXAACAFwAAgBcAAIAXAACAFwAAgBcAAIAXAACAFwAAgBcAAIAXAACAFwAAgBcAAIAXAACAFwAAgBcAAIAXAACAFwAAgBcAAIAXAACAFwAAgBcAAIAXAACAFwAAgBcAAIAXAACAFwAAgBcAAIAXAACAFwAAgBcAAIAXAACAFwAAgBcAAIAXAACAFwAAgBcAAIAXAACAFwAAgBcAAIAXAACAFwAAgBcAAIAXAACAFwAAgBcAAIAXAACAFwAAgBcAAIAXAACAFwAAgBcAAIAXAACAFwAAgBcAAIAXAACAFwAAgBcAAIAXAACAFwAAgBcAAIAXAACAFwAAgBcAAIAXAACAFwAAgBcAAIAXAACAFwAAgBcAAIAXAACAFwAAgBcAAIAXAACAFwAAgBcAAIAXAACAFwAAgBcAAIAXAACAFwAAgBcAAIAXAACAFwAAgBcAAIAXAACAFwAAgBcAAIAXAACAFwAAgBcAAIAXAACAFwAAgBcAAIAXAACAFwAAgBcAAIAXAACAFwAAgBcAAIAXAACAFwAAgBcAAIAXAACAFwAAgBcAAIAXAACAFwAAgBcAAIAXAACAFwAAgBcAAIAXAACAFwAAgBcAAIAXAACAFwAAgBcAAIAXAACAFwAAgBcAAIAXAACAFwAAgBcAAIAXAACAFwAAgBcAAIAXAACAFwAAgBcAAIAXAACAFwAAgBcAAIAXAACAFwAAgBcAAIAXAACAFwAAgBcAAIAXAACAFwAAgBcAAIAXAACAFwAAgBcAAIAXAACAFwAAgBcAAIAXAACAFwAAgBcAAIAXAACAFwAAgBcAAIAXAACAFwAAgBcAAIAXAACAFwAAgBcAAIAXAACAFwAAgBcAAIAXAACAFwAAgBcAAIAXAACAFwAAgBcAAIAXAACAFwAAgBcAAIAXAACAFwAAgBcAAIAXAACAFwAAgBcAAIAXAACAFwAAgBcAAIAXAACAFwAAgBcAAIAXAACAFwAAgBcAAIAXAACAFwAAgBcAAIAXAACAFwAAgBcAAIAXAACAFwAAgBcAAIAXAACAFwAAgBcAAIAXAACAFwAAgBcAAIAXAACAFwAAgBcAAIAXAACAFwAAgBcAAIAXAACAFwAAgBcAAIAXAACAFwAAgBcAAIAXAACAFwAAgBcAAIAXAACAFwAAgBcAAIAXAACAFwAAgBcAAIAXAACAFwAAgBcAAIAXAACAFwAAgBcAAIAXAACAFwAAgBcAAIAXAACAFwAAgBcAAIAXAACAFwAAgBcAAIAXAACAFwAAgBcAAIAXAACAFwAAgBcAAIAXAACAFwAAgBcAAIAXAACAFwAAgBcAAIAXAACAFwAAgBcAAIAXAACAFwAAgBcAAIAXAACAFwAAgBcAAIAXAACAFwAAgBcAAIAXAACAFwAAgBcAAIAXAACAFwAAgBcAAIAXAACAFwAAgBcAAIAXAACAFwAAgBcAAIAXAACAFwAAgBcAAIAXAACAFwAAgBcAAIAXAACAFwAAgBcAAIAXAACAFwAAgBcAAIAXAACAFwAAgBcAAIAXAACAFwAAgBcAAIAXAACAFwAAgBcAAIAXAACAFwAAgBcAAIAXAACAFwAAgBcAAIAXAACAFwAAgBcAAIAXAACAFwAAgBcAAIAXAACAFwAAgBcAAIAXAACAFwAAgBcAAIAXAACAFwAAgBcAAIAXAACAFwAAgBcAAIAXAACAFwAAgBcAAIAXAACAFwAAgBcAAIAXAACAFwAAgBcAAIAXAACAFwAAgBcAAIAXAACAFwAAgBcAAIAXAACAFwAAgBcAAIAXAACAFwAAgBcAAIAXAACAFwAAgBcAAIAXAACAFwAAgBcAAIAXAACAFwAAgBcAAIAXAACAFwAAgBcAAIAXAACAFwAAgBcAAIAXAACAFwAAgBcAAIAXAACAFwAAgBcAAIAXAACAFwAAgBcAAIAXAACAFwAAgBcAAIAXAACAFwAAgBcAAIAXAACAFwAAgBcAAIAXAACAFwAAgBcAAIAXAACAFwAAgBcAAIAXAACAFwAAgBcAAIAXAACAFwAAgBcAAIAXAACAFwAAgBcAAIAXAACAFwAAgBcAAIAXAACAFwAAgBcAAIAXAACAFwAAgBcAAIAXAACAFwAAgBcAAIAXAACAFwAAgBcAAIAXAACAFwAAgBcAAIAXAACAFwAAgBcAAIAXAACAFwAAgBcAAIAXAACAFwAAgBcAAIAXAACAFwAAgBcAAIAXAACAFwAAgBcAAIAXAACAFwAAgBcAAIAXAACAFwAAgBcAAIAXAACAFwAAgBcAAIAXAACAFwAA6LcAAIAXAACAFwAAgBcAAIAXAACAFwAAgBcAAIAXAACAFwAAgBcAAOi3AADotwAAgBcAAIAXAACAFwAAgBcAAIAXAACAFwAAgBcAAIAXAADotwAA6LcAAOi3AACAFwAAgBcAAIAXAACAFwAAgBcAAIAXAACAFwAA6LcAAOi3AADotwAA6LcAAIAXAACAFwAAgBcAAIAXAACAFwAAgBcAAIAXAACAFwAAgBcAAIAXAACAFwAAgBcAAIAXAACAFwAAgBcAAIAXAACAFwAAgBcAAIAXAACAFwAAgBcAAIAXAACAFwAAgBcAAIAXAACAFwAAgBcAAIAXAACAFwAAgBcAAIAXAACAFwAAgBcAAIAXAACAFwAAgBcAAOi3AACAFwAAgBcAAIAXAACAFwAAgBcAAIAXAACAFwAAgBcAAIAXAADotwAA6LcAAIAXAACAFwAAgBcAAIAXAACAFwAAgBcAAIAXAACAFwAA6LcAAOi3AADotwAAgBcAAIAXAACAFwAAgBcAAIAXAACAFwAAgBcAAOi3AADotwAA6LcAAOi3AACAFwAAgBcAAIAXAACAFwAAgBcAAIAXAADotwAA6LcAAOi3AADotwAA6LcAAIAXAACAFwAAgBcAAIAXAACAFwAA6LcAAOi3AADotwAA6LcAAOi3AADotwAA6LcAAOi3AADotwAA6LcAAOi3AADotwAA6LcAAOi3AADotwAA6LcAAOi3AADotwAA6LcAAOi3AACAFwAAgBcAAIAXAACAFwAAgBcAAIAXAACAFwAAgBcAAIAXAACAFwAA6LcAAIAXAACAFwAAgBcAAIAXAACAFwAAgBcAAIAXAACAFwAAgBcAAOi3AADotwAAgBcAAIAXAACAFwAAgBcAAIAXAACAFwAAgBcAAIAXAADotwAA6LcAAOi3AACAFwAAgBcAAIAXAACAFwAAgBcAAIAXAACAFwAA6LcAAOi3AADotwAA6LcAAIAXAACAFwAAgBcAAIAXAACAFwAAgBcAAOi3AADotwAA6LcAAOi3AADotwAAgBcAAIAXAACAFwAAgBcAAIAXAADotwAA6LcAAOi3AADotwAA6LcAAOi3AADotwAAgBcAAIAXAACAFwAA6LcAAOi3AADotwAA6LcAAOi3AADotwAA6LcAAOi3AADotwAA6LcAAOi3AADotwAA6LcAAOi3AADotwAA6LcAAOi3AADotwAA6LcAAOi3AADotwAA6LcAAOi3AADotwAA6LcAAOi3AADotwAA6LcAAOi3AADotwAA6LcAAOi3AACAFwAAgBcAAIAXAACAFwAAgBcAAIAXAACAFwAAgBcAAOi3AADotwAA6LcAAIAXAACAFwAAgBcAAIAXAACAFwAAgBcAAIAXAADotwAA6LcAAOi3AADotwAAgBcAAIAXAACAFwAAgBcAAIAXAACAFwAA6LcAAOi3AADotwAA6LcAAOi3AACAFwAAgBcAAIAXAACAFwAAgBcAAOi3AADotwAA6LcAAOi3AADotwAA6LcAAIAXAACAFwAAgBcAAIAXAADotwAA6LcAAOi3AADotwAA6LcAAOi3AADotwAA6LcAAOi3AADotwAA6LcAAOi3AADotwAA6LcAAOi3AADotwAA6LcAAOi3AADotwAA6LcAAOi3AADotwAA6LcAAOi3AADotwAA6LcAAOi3AADotwAA6LcAAOi3AADotwAA6LcAAOi3AADotwAA6LcAAOi3AADotwAA6LcAAOi3AADotwAA6LcAAOi3AADotwAA6LcAAOi3AADotwAA6LcAAOi3AADotwAA6LcAAA==
  - request:
      method: GET
      path: >-
<<<<<<< HEAD
        /data/datasets/Organization_X/l4_sample/layers/segmentation/data?mag=2-2-1&x=3456&y=3322&z=1204&width=6&height=6&depth=10&token=HzRFn-DskZ5N0Y4QyZFv2g
=======
        /data/datasets/Organization_X/l4_sample/layers/segmentation/data?mag=2-2-1&x=3456&y=3322&z=1204&width=6&height=6&depth=10&token=72jRbkL4FDoNgshNXG5pWg
>>>>>>> 07be3c08
      headers:
        host: localhost:9000
        accept: '*/*'
        accept-encoding: gzip, deflate, zstd
        connection: keep-alive
        user-agent: python-httpx/0.27.2
      body:
        encoding: utf8
        data: ''
        compression: none
    response:
      status:
        code: 200
      headers:
        cache-control: no-cache
        missing-buckets: '[]'
        referrer-policy: origin-when-cross-origin, strict-origin-when-cross-origin
        access-control-max-age: '600'
        access-control-allow-origin: '*'
        access-control-expose-headers: MISSING-BUCKETS
        x-permitted-cross-domain-policies: master-only
<<<<<<< HEAD
        date: Thu, 09 Jan 2025 12:43:18 GMT
=======
        date: Wed, 18 Dec 2024 13:27:23 GMT
>>>>>>> 07be3c08
        content-type: application/octet-stream
        content-length: '1440'
      body:
        encoding: base64
        data: >-
          gBcAAIAXAACAFwAAgBcAAIAXAACAFwAAgBcAAIAXAACAFwAAgBcAAIAXAACAFwAAgBcAAIAXAACAFwAAgBcAAIAXAACAFwAAgBcAAIAXAACAFwAAgBcAAIAXAACAFwAAgBcAAIAXAACAFwAAgBcAAIAXAACAFwAAgBcAAIAXAACAFwAAgBcAAIAXAACAFwAAgBcAAIAXAACAFwAAgBcAAIAXAACAFwAAgBcAAIAXAACAFwAAgBcAAIAXAACAFwAAgBcAAIAXAACAFwAAgBcAAIAXAACAFwAAgBcAAIAXAACAFwAAgBcAAIAXAACAFwAAgBcAAIAXAACAFwAAgBcAAIAXAACAFwAAgBcAAIAXAACAFwAAgBcAAIAXAACAFwAAgBcAAIAXAACAFwAAgBcAAIAXAACAFwAAgBcAAIAXAACAFwAAgBcAAIAXAACAFwAAgBcAAIAXAACAFwAAgBcAAIAXAACAFwAAgBcAAIAXAACAFwAAgBcAAIAXAACAFwAAgBcAAIAXAACAFwAAgBcAAIAXAACAFwAAgBcAAIAXAACAFwAAgBcAAIAXAACAFwAAgBcAAIAXAACAFwAAgBcAAIAXAACAFwAAgBcAAIAXAACAFwAAgBcAAIAXAACAFwAAgBcAAIAXAACAFwAAgBcAAIAXAACAFwAAgBcAAIAXAACAFwAAgBcAAIAXAACAFwAAgBcAAIAXAACAFwAAgBcAAIAXAACAFwAAgBcAAIAXAACAFwAAgBcAAIAXAACAFwAAgBcAAIAXAACAFwAAgBcAAIAXAACAFwAAgBcAAIAXAACAFwAAgBcAAIAXAACAFwAAgBcAAIAXAACAFwAAgBcAAIAXAACAFwAAgBcAAIAXAACAFwAAgBcAAIAXAACAFwAAgBcAAIAXAACAFwAAgBcAAIAXAACAFwAAgBcAAIAXAACAFwAAgBcAAIAXAACAFwAAgBcAAIAXAACAFwAAgBcAAIAXAACAFwAAgBcAAIAXAACAFwAAgBcAAIAXAACAFwAAgBcAAIAXAACAFwAAgBcAAIAXAACAFwAAgBcAAIAXAACAFwAAgBcAAIAXAACAFwAAgBcAAIAXAACAFwAAgBcAAIAXAACAFwAA6LcAAIAXAACAFwAAgBcAAIAXAACAFwAAgBcAAIAXAACAFwAAgBcAAIAXAACAFwAAgBcAAIAXAACAFwAAgBcAAIAXAACAFwAAgBcAAIAXAACAFwAAgBcAAIAXAACAFwAA6LcAAIAXAACAFwAAgBcAAIAXAACAFwAA6LcAAOi3AACAFwAAgBcAAIAXAACAFwAA6LcAAOi3AADotwAAgBcAAIAXAACAFwAAgBcAAIAXAACAFwAAgBcAAIAXAACAFwAAgBcAAIAXAACAFwAAgBcAAIAXAACAFwAA6LcAAIAXAACAFwAAgBcAAIAXAACAFwAA6LcAAOi3AACAFwAAgBcAAIAXAACAFwAA6LcAAOi3AADotwAAgBcAAIAXAACAFwAA6LcAAOi3AADotwAA6LcAAOi3AADotwAAgBcAAIAXAACAFwAAgBcAAIAXAACAFwAA6LcAAIAXAACAFwAAgBcAAIAXAACAFwAA6LcAAOi3AACAFwAAgBcAAIAXAACAFwAA6LcAAOi3AADotwAAgBcAAIAXAACAFwAA6LcAAOi3AADotwAA6LcAAOi3AADotwAA6LcAAOi3AADotwAA6LcAAOi3AADotwAA6LcAAIAXAACAFwAAgBcAAIAXAACAFwAA6LcAAOi3AACAFwAAgBcAAIAXAACAFwAA6LcAAOi3AADotwAAgBcAAIAXAACAFwAA6LcAAOi3AADotwAA6LcAAOi3AADotwAA6LcAAOi3AADotwAA6LcAAOi3AADotwAA6LcAAOi3AADotwAA6LcAAOi3AADotwAA
  - request:
      method: GET
      path: >-
<<<<<<< HEAD
        /data/datasets/Organization_X/l4_sample/layers/segmentation/data?mag=4-4-1&x=3456&y=3320&z=1204&width=3&height=4&depth=10&token=HzRFn-DskZ5N0Y4QyZFv2g
=======
        /data/datasets/Organization_X/l4_sample/layers/segmentation/data?mag=4-4-1&x=3456&y=3320&z=1204&width=3&height=4&depth=10&token=72jRbkL4FDoNgshNXG5pWg
>>>>>>> 07be3c08
      headers:
        host: localhost:9000
        accept: '*/*'
        accept-encoding: gzip, deflate, zstd
        connection: keep-alive
        user-agent: python-httpx/0.27.2
      body:
        encoding: utf8
        data: ''
        compression: none
    response:
      status:
        code: 200
      headers:
        cache-control: no-cache
        missing-buckets: '[]'
        referrer-policy: origin-when-cross-origin, strict-origin-when-cross-origin
        access-control-max-age: '600'
        access-control-allow-origin: '*'
        access-control-expose-headers: MISSING-BUCKETS
        x-permitted-cross-domain-policies: master-only
<<<<<<< HEAD
        date: Thu, 09 Jan 2025 12:43:18 GMT
=======
        date: Wed, 18 Dec 2024 13:27:23 GMT
>>>>>>> 07be3c08
        content-type: application/octet-stream
        content-length: '480'
      body:
        encoding: base64
        data: >-
          gBcAAIAXAACAFwAAgBcAAIAXAACAFwAAgBcAAIAXAACAFwAAgBcAAIAXAACAFwAAgBcAAIAXAACAFwAAgBcAAIAXAACAFwAAgBcAAIAXAACAFwAAgBcAAIAXAACAFwAAgBcAAIAXAACAFwAAgBcAAIAXAACAFwAAgBcAAIAXAACAFwAAgBcAAIAXAACAFwAAgBcAAIAXAACAFwAAgBcAAIAXAACAFwAAgBcAAIAXAACAFwAAgBcAAIAXAACAFwAAgBcAAIAXAACAFwAAgBcAAIAXAACAFwAAgBcAAIAXAACAFwAAgBcAAIAXAACAFwAAgBcAAIAXAACAFwAAgBcAAIAXAACAFwAAgBcAAIAXAACAFwAA6LcAAIAXAACAFwAAgBcAAIAXAACAFwAAgBcAAIAXAACAFwAA6LcAAIAXAACAFwAA6LcAAOi3AACAFwAAgBcAAIAXAACAFwAAgBcAAIAXAACAFwAA6LcAAIAXAACAFwAA6LcAAOi3AADotwAAgBcAAIAXAACAFwAA6LcAAIAXAACAFwAA6LcAAOi3AACAFwAA6LcAAOi3AADotwAAgBcAAIAXAACAFwAA6LcAAIAXAACAFwAA6LcAAOi3AADotwAA6LcAAOi3AADotwAA
  - request:
      method: GET
      path: >-
<<<<<<< HEAD
        /data/datasets/Organization_X/l4_sample/layers/segmentation/data?mag=8-8-2&x=3456&y=3320&z=1204&width=2&height=2&depth=5&token=HzRFn-DskZ5N0Y4QyZFv2g
=======
        /data/datasets/Organization_X/l4_sample/layers/segmentation/data?mag=8-8-2&x=3456&y=3320&z=1204&width=2&height=2&depth=5&token=72jRbkL4FDoNgshNXG5pWg
>>>>>>> 07be3c08
      headers:
        host: localhost:9000
        accept: '*/*'
        accept-encoding: gzip, deflate, zstd
        connection: keep-alive
        user-agent: python-httpx/0.27.2
      body:
        encoding: utf8
        data: ''
        compression: none
    response:
      status:
        code: 200
      headers:
        cache-control: no-cache
        missing-buckets: '[]'
        referrer-policy: origin-when-cross-origin, strict-origin-when-cross-origin
        access-control-max-age: '600'
        access-control-allow-origin: '*'
        access-control-expose-headers: MISSING-BUCKETS
        x-permitted-cross-domain-policies: master-only
<<<<<<< HEAD
        date: Thu, 09 Jan 2025 12:43:19 GMT
=======
        date: Wed, 18 Dec 2024 13:27:23 GMT
>>>>>>> 07be3c08
        content-type: application/octet-stream
        content-length: '80'
      body:
        encoding: base64
        data: >-
          gBcAAIAXAACAFwAAgBcAAIAXAACAFwAAgBcAAIAXAACAFwAAgBcAAIAXAACAFwAAgBcAAIAXAADotwAAgBcAAIAXAACAFwAA6LcAAOi3AAA=
  - request:
      method: GET
      path: >-
<<<<<<< HEAD
        /data/datasets/Organization_X/l4_sample/layers/segmentation/data?mag=16-16-4&x=3456&y=3312&z=1204&width=1&height=2&depth=3&token=HzRFn-DskZ5N0Y4QyZFv2g
=======
        /data/datasets/Organization_X/l4_sample/layers/segmentation/data?mag=16-16-4&x=3456&y=3312&z=1204&width=1&height=2&depth=3&token=72jRbkL4FDoNgshNXG5pWg
>>>>>>> 07be3c08
      headers:
        host: localhost:9000
        accept: '*/*'
        accept-encoding: gzip, deflate, zstd
        connection: keep-alive
        user-agent: python-httpx/0.27.2
      body:
        encoding: utf8
        data: ''
        compression: none
    response:
      status:
        code: 200
      headers:
        cache-control: no-cache
        missing-buckets: '[]'
        referrer-policy: origin-when-cross-origin, strict-origin-when-cross-origin
        access-control-max-age: '600'
        access-control-allow-origin: '*'
        access-control-expose-headers: MISSING-BUCKETS
        x-permitted-cross-domain-policies: master-only
<<<<<<< HEAD
        date: Thu, 09 Jan 2025 12:43:19 GMT
=======
        date: Wed, 18 Dec 2024 13:27:24 GMT
>>>>>>> 07be3c08
        content-type: application/octet-stream
        content-length: '24'
      body:
        encoding: base64
        data: gBcAAIAXAACAFwAA6LcAAIAXAADotwAA
  - request:
      method: GET
      path: >-
        /api/v9/datasets?isActive=true&organizationId=Organization_X&searchQuery=l4_sample
      headers:
        host: localhost:9000
        accept: '*/*'
        accept-encoding: gzip, deflate, zstd
        connection: keep-alive
        user-agent: python-httpx/0.27.2
        x-auth-token: >-
          1b88db86331a38c21a0b235794b9e459856490d70408bcffb767f64ade0f83d2bdb4c4e181b9a9a30cdece7cb7c65208cc43b6c1bb5987f5ece00d348b1a905502a266f8fc64f0371cd6559393d72e031d0c2d0cabad58cccf957bb258bc86f05b5dc3d4fff3d5e3d9c0389a6027d861a21e78e3222fb6c5b7944520ef21761e
      body:
        encoding: utf8
        data: ''
        compression: none
    response:
      status:
        code: 200
      headers:
        cache-control: no-cache
        referrer-policy: origin-when-cross-origin, strict-origin-when-cross-origin
        access-control-max-age: '600'
        access-control-allow-origin: '*'
        x-permitted-cross-domain-policies: master-only
        date: Thu, 09 Jan 2025 12:43:19 GMT
        content-type: application/json
        content-length: '1496'
      body:
        encoding: utf8
        data: >-
          [{"id":"59e9cfbdba632ac2ab8b23b5","name":"l4_sample","dataSource":{"id":{"name":"l4_sample","team":"Organization_X"},"dataLayers":[{"name":"color","category":"color","boundingBox":{"topLeft":[3072,3072,512],"width":1024,"height":1024,"depth":1024},"resolutions":[[1,1,1],[2,2,1],[4,4,1],[8,8,2],[16,16,4]],"elementClass":"uint8","defaultViewConfiguration":{"color":[255,0,0]}},{"name":"segmentation","category":"segmentation","boundingBox":{"topLeft":[3072,3072,512],"width":1024,"height":1024,"depth":1024},"resolutions":[[1,1,1],[2,2,1],[4,4,1],[8,8,2],[16,16,4]],"elementClass":"uint32","largestSegmentId":2504697}],"scale":{"factor":[11.239999771118164,11.239999771118164,28],"unit":"nanometer"}},"dataStore":{"name":"localhost","url":"http://localhost:9000","isScratch":false,"allowsUpload":true,"jobsSupportedByAvailableWorkers":[],"jobsEnabled":false},"owningOrganization":"Organization_X","allowedTeams":[{"id":"570b9f4b2a7c0e3b008da6ec","name":"team_X1","organization":"Organization_X"}],"allowedTeamsCumulative":[{"id":"570b9f4b2a7c0e3b008da6ec","name":"team_X1","organization":"Organization_X"}],"isActive":true,"isPublic":true,"description":null,"directoryName":"l4_sample","created":1508495293789,"isEditable":true,"lastUsedByUser":1736426598479,"logoUrl":"/assets/images/mpi-logos.svg","sortingKey":1508495293789,"metadata":[{"key":"key","type":"string","value":"value"}],"isUnreported":false,"tags":[],"folderId":"570b9f4e4bb848d0885ea917","publication":null,"usedStorageBytes":0}]
        compression: none
  - request:
      method: GET
      path: >-
        /api/v9/datasets/59e9cfbdba632ac2ab8b23b5?sharingToken=1b88db86331a38c21a0b235794b9e459856490d70408bcffb767f64ade0f83d2bdb4c4e181b9a9a30cdece7cb7c65208cc43b6c1bb5987f5ece00d348b1a905502a266f8fc64f0371cd6559393d72e031d0c2d0cabad58cccf957bb258bc86f05b5dc3d4fff3d5e3d9c0389a6027d861a21e78e3222fb6c5b7944520ef21761e
      headers:
        host: localhost:9000
        accept: '*/*'
        accept-encoding: gzip, deflate, zstd
        connection: keep-alive
        user-agent: python-httpx/0.27.2
        x-auth-token: >-
          1b88db86331a38c21a0b235794b9e459856490d70408bcffb767f64ade0f83d2bdb4c4e181b9a9a30cdece7cb7c65208cc43b6c1bb5987f5ece00d348b1a905502a266f8fc64f0371cd6559393d72e031d0c2d0cabad58cccf957bb258bc86f05b5dc3d4fff3d5e3d9c0389a6027d861a21e78e3222fb6c5b7944520ef21761e
      body:
        encoding: utf8
        data: ''
        compression: none
    response:
      status:
        code: 200
      headers:
        cache-control: no-cache
        referrer-policy: origin-when-cross-origin, strict-origin-when-cross-origin
        x-permitted-cross-domain-policies: master-only
<<<<<<< HEAD
        date: Thu, 09 Jan 2025 12:43:19 GMT
=======
        date: Wed, 18 Dec 2024 13:27:24 GMT
>>>>>>> 07be3c08
        content-type: application/json
        content-length: '1494'
      body:
        encoding: utf8
        data: >-
<<<<<<< HEAD
          {"id":"59e9cfbdba632ac2ab8b23b5","name":"l4_sample","dataSource":{"id":{"name":"l4_sample","team":"Organization_X"},"dataLayers":[{"name":"color","category":"color","boundingBox":{"topLeft":[3072,3072,512],"width":1024,"height":1024,"depth":1024},"resolutions":[[1,1,1],[2,2,1],[4,4,1],[8,8,2],[16,16,4]],"elementClass":"uint8","defaultViewConfiguration":{"color":[255,0,0]}},{"name":"segmentation","category":"segmentation","boundingBox":{"topLeft":[3072,3072,512],"width":1024,"height":1024,"depth":1024},"resolutions":[[1,1,1],[2,2,1],[4,4,1],[8,8,2],[16,16,4]],"elementClass":"uint32","largestSegmentId":2504697}],"scale":{"factor":[11.239999771118164,11.239999771118164,28],"unit":"nanometer"}},"dataStore":{"name":"localhost","url":"http://localhost:9000","isScratch":false,"allowsUpload":true,"jobsSupportedByAvailableWorkers":[],"jobsEnabled":false},"owningOrganization":"Organization_X","allowedTeams":[{"id":"570b9f4b2a7c0e3b008da6ec","name":"team_X1","organization":"Organization_X"}],"allowedTeamsCumulative":[{"id":"570b9f4b2a7c0e3b008da6ec","name":"team_X1","organization":"Organization_X"}],"isActive":true,"isPublic":true,"description":null,"directoryName":"l4_sample","created":1508495293789,"isEditable":true,"lastUsedByUser":1736426600388,"logoUrl":"/assets/images/mpi-logos.svg","sortingKey":1508495293789,"metadata":[{"key":"key","type":"string","value":"value"}],"isUnreported":false,"tags":[],"folderId":"570b9f4e4bb848d0885ea917","publication":null,"usedStorageBytes":0}
=======
          {"id":"59e9cfbdba632ac2ab8b23b5","name":"l4_sample","dataSource":{"id":{"name":"l4_sample","team":"Organization_X"},"dataLayers":[{"name":"color","category":"color","boundingBox":{"topLeft":[3072,3072,512],"width":1024,"height":1024,"depth":1024},"resolutions":[[1,1,1],[2,2,1],[4,4,1],[8,8,2],[16,16,4]],"elementClass":"uint8","defaultViewConfiguration":{"color":[255,0,0]}},{"name":"segmentation","category":"segmentation","boundingBox":{"topLeft":[3072,3072,512],"width":1024,"height":1024,"depth":1024},"resolutions":[[1,1,1],[2,2,1],[4,4,1],[8,8,2],[16,16,4]],"elementClass":"uint32","largestSegmentId":2504697}],"scale":{"factor":[11.239999771118164,11.239999771118164,28],"unit":"nanometer"}},"dataStore":{"name":"localhost","url":"http://localhost:9000","isScratch":false,"allowsUpload":true,"jobsSupportedByAvailableWorkers":[],"jobsEnabled":false},"owningOrganization":"Organization_X","allowedTeams":[{"id":"570b9f4b2a7c0e3b008da6ec","name":"team_X1","organization":"Organization_X"}],"allowedTeamsCumulative":[{"id":"570b9f4b2a7c0e3b008da6ec","name":"team_X1","organization":"Organization_X"}],"isActive":true,"isPublic":true,"description":null,"created":1508495293789,"isEditable":true,"lastUsedByUser":1734528444674,"logoUrl":"/assets/images/mpi-logos.svg","sortingKey":1508495293789,"metadata":[{"key":"key","type":"string","value":"value"}],"isUnreported":false,"tags":[],"folderId":"570b9f4e4bb848d0885ea917","publication":null,"usedStorageBytes":0,"displayName":"l4_sample"}
>>>>>>> 07be3c08
        compression: none
  - request:
      method: HEAD
      path: /data/zarr/Organization_X/l4_sample/datasource-properties.json
      headers:
        host: localhost:9000
        x-auth-token: >-
          1b88db86331a38c21a0b235794b9e459856490d70408bcffb767f64ade0f83d2bdb4c4e181b9a9a30cdece7cb7c65208cc43b6c1bb5987f5ece00d348b1a905502a266f8fc64f0371cd6559393d72e031d0c2d0cabad58cccf957bb258bc86f05b5dc3d4fff3d5e3d9c0389a6027d861a21e78e3222fb6c5b7944520ef21761e
        accept-encoding: identity
        accept: '*/*'
        user-agent: Python/3.10 aiohttp/3.10.9
      body:
        encoding: utf8
        data: ''
        compression: none
    response:
      status:
        code: 200
      headers:
        cache-control: no-cache
        referrer-policy: origin-when-cross-origin, strict-origin-when-cross-origin
        access-control-max-age: '600'
        access-control-allow-origin: '*'
        x-permitted-cross-domain-policies: master-only
<<<<<<< HEAD
        date: Thu, 09 Jan 2025 12:43:19 GMT
=======
        date: Wed, 18 Dec 2024 13:27:24 GMT
>>>>>>> 07be3c08
        connection: close
        content-type: application/json
        content-length: '1152'
      body:
        encoding: utf8
        data: ''
        compression: none
  - request:
      method: GET
      path: /data/zarr/Organization_X/l4_sample/datasource-properties.json
      headers:
        host: localhost:9000
        x-auth-token: >-
          1b88db86331a38c21a0b235794b9e459856490d70408bcffb767f64ade0f83d2bdb4c4e181b9a9a30cdece7cb7c65208cc43b6c1bb5987f5ece00d348b1a905502a266f8fc64f0371cd6559393d72e031d0c2d0cabad58cccf957bb258bc86f05b5dc3d4fff3d5e3d9c0389a6027d861a21e78e3222fb6c5b7944520ef21761e
        range: bytes=0-1151
        accept: '*/*'
        accept-encoding: gzip, deflate
        user-agent: Python/3.10 aiohttp/3.10.9
      body:
        encoding: utf8
        data: ''
        compression: none
    response:
      status:
        code: 200
      headers:
        cache-control: no-cache
        referrer-policy: origin-when-cross-origin, strict-origin-when-cross-origin
        access-control-max-age: '600'
        access-control-allow-origin: '*'
        x-permitted-cross-domain-policies: master-only
<<<<<<< HEAD
        date: Thu, 09 Jan 2025 12:43:19 GMT
=======
        date: Wed, 18 Dec 2024 13:27:24 GMT
>>>>>>> 07be3c08
        connection: close
        content-type: application/json
        content-length: '1152'
      body:
        encoding: utf8
        data: >-
          {"id":{"name":"l4_sample","team":"Organization_X"},"dataLayers":[{"name":"color","category":"color","boundingBox":{"topLeft":[3072,3072,512],"width":1024,"height":1024,"depth":1024},"elementClass":"uint8","mags":[{"mag":[1,1,1],"axisOrder":{"x":1,"y":2,"z":3,"c":0}},{"mag":[2,2,1],"axisOrder":{"x":1,"y":2,"z":3,"c":0}},{"mag":[4,4,1],"axisOrder":{"x":1,"y":2,"z":3,"c":0}},{"mag":[8,8,2],"axisOrder":{"x":1,"y":2,"z":3,"c":0}},{"mag":[16,16,4],"axisOrder":{"x":1,"y":2,"z":3,"c":0}}],"defaultViewConfiguration":{"color":[255,0,0]},"numChannels":1,"dataFormat":"zarr"},{"name":"segmentation","boundingBox":{"topLeft":[3072,3072,512],"width":1024,"height":1024,"depth":1024},"elementClass":"uint32","mags":[{"mag":[1,1,1],"axisOrder":{"x":1,"y":2,"z":3,"c":0}},{"mag":[2,2,1],"axisOrder":{"x":1,"y":2,"z":3,"c":0}},{"mag":[4,4,1],"axisOrder":{"x":1,"y":2,"z":3,"c":0}},{"mag":[8,8,2],"axisOrder":{"x":1,"y":2,"z":3,"c":0}},{"mag":[16,16,4],"axisOrder":{"x":1,"y":2,"z":3,"c":0}}],"largestSegmentId":2504697,"numChannels":1,"dataFormat":"zarr","category":"segmentation"}],"scale":{"factor":[11.239999771118164,11.239999771118164,28],"unit":"nanometer"}}
        compression: none
  - request:
      method: HEAD
      path: /data/zarr/Organization_X/l4_sample/datasource-properties.json
      headers:
        host: localhost:9000
        x-auth-token: >-
          1b88db86331a38c21a0b235794b9e459856490d70408bcffb767f64ade0f83d2bdb4c4e181b9a9a30cdece7cb7c65208cc43b6c1bb5987f5ece00d348b1a905502a266f8fc64f0371cd6559393d72e031d0c2d0cabad58cccf957bb258bc86f05b5dc3d4fff3d5e3d9c0389a6027d861a21e78e3222fb6c5b7944520ef21761e
        accept-encoding: identity
        accept: '*/*'
        user-agent: Python/3.10 aiohttp/3.10.9
      body:
        encoding: utf8
        data: ''
        compression: none
    response:
      status:
        code: 200
      headers:
        cache-control: no-cache
        referrer-policy: origin-when-cross-origin, strict-origin-when-cross-origin
        access-control-max-age: '600'
        access-control-allow-origin: '*'
        x-permitted-cross-domain-policies: master-only
<<<<<<< HEAD
        date: Thu, 09 Jan 2025 12:43:19 GMT
=======
        date: Wed, 18 Dec 2024 13:27:24 GMT
>>>>>>> 07be3c08
        connection: close
        content-type: application/json
        content-length: '1152'
      body:
        encoding: utf8
        data: ''
        compression: none
  - request:
      method: GET
      path: /data/zarr/Organization_X/l4_sample/datasource-properties.json
      headers:
        host: localhost:9000
        x-auth-token: >-
          1b88db86331a38c21a0b235794b9e459856490d70408bcffb767f64ade0f83d2bdb4c4e181b9a9a30cdece7cb7c65208cc43b6c1bb5987f5ece00d348b1a905502a266f8fc64f0371cd6559393d72e031d0c2d0cabad58cccf957bb258bc86f05b5dc3d4fff3d5e3d9c0389a6027d861a21e78e3222fb6c5b7944520ef21761e
        range: bytes=0-1151
        accept: '*/*'
        accept-encoding: gzip, deflate
        user-agent: Python/3.10 aiohttp/3.10.9
      body:
        encoding: utf8
        data: ''
        compression: none
    response:
      status:
        code: 200
      headers:
        cache-control: no-cache
        referrer-policy: origin-when-cross-origin, strict-origin-when-cross-origin
        access-control-max-age: '600'
        access-control-allow-origin: '*'
        x-permitted-cross-domain-policies: master-only
<<<<<<< HEAD
        date: Thu, 09 Jan 2025 12:43:19 GMT
=======
        date: Wed, 18 Dec 2024 13:27:24 GMT
>>>>>>> 07be3c08
        connection: close
        content-type: application/json
        content-length: '1152'
      body:
        encoding: utf8
        data: >-
          {"id":{"name":"l4_sample","team":"Organization_X"},"dataLayers":[{"name":"color","category":"color","boundingBox":{"topLeft":[3072,3072,512],"width":1024,"height":1024,"depth":1024},"elementClass":"uint8","mags":[{"mag":[1,1,1],"axisOrder":{"x":1,"y":2,"z":3,"c":0}},{"mag":[2,2,1],"axisOrder":{"x":1,"y":2,"z":3,"c":0}},{"mag":[4,4,1],"axisOrder":{"x":1,"y":2,"z":3,"c":0}},{"mag":[8,8,2],"axisOrder":{"x":1,"y":2,"z":3,"c":0}},{"mag":[16,16,4],"axisOrder":{"x":1,"y":2,"z":3,"c":0}}],"defaultViewConfiguration":{"color":[255,0,0]},"numChannels":1,"dataFormat":"zarr"},{"name":"segmentation","boundingBox":{"topLeft":[3072,3072,512],"width":1024,"height":1024,"depth":1024},"elementClass":"uint32","mags":[{"mag":[1,1,1],"axisOrder":{"x":1,"y":2,"z":3,"c":0}},{"mag":[2,2,1],"axisOrder":{"x":1,"y":2,"z":3,"c":0}},{"mag":[4,4,1],"axisOrder":{"x":1,"y":2,"z":3,"c":0}},{"mag":[8,8,2],"axisOrder":{"x":1,"y":2,"z":3,"c":0}},{"mag":[16,16,4],"axisOrder":{"x":1,"y":2,"z":3,"c":0}}],"largestSegmentId":2504697,"numChannels":1,"dataFormat":"zarr","category":"segmentation"}],"scale":{"factor":[11.239999771118164,11.239999771118164,28],"unit":"nanometer"}}
        compression: none
  - request:
      method: GET
      path: /data/zarr/Organization_X/l4_sample/color/1
      headers:
        host: localhost:9000
        x-auth-token: >-
          1b88db86331a38c21a0b235794b9e459856490d70408bcffb767f64ade0f83d2bdb4c4e181b9a9a30cdece7cb7c65208cc43b6c1bb5987f5ece00d348b1a905502a266f8fc64f0371cd6559393d72e031d0c2d0cabad58cccf957bb258bc86f05b5dc3d4fff3d5e3d9c0389a6027d861a21e78e3222fb6c5b7944520ef21761e
        accept: '*/*'
        accept-encoding: gzip, deflate
        user-agent: Python/3.10 aiohttp/3.10.9
      body:
        encoding: utf8
        data: ''
        compression: none
    response:
      status:
        code: 200
      headers:
        cache-control: no-cache
        referrer-policy: origin-when-cross-origin, strict-origin-when-cross-origin
        access-control-max-age: '600'
        access-control-allow-origin: '*'
        x-permitted-cross-domain-policies: master-only
<<<<<<< HEAD
        date: Thu, 09 Jan 2025 12:43:19 GMT
=======
        date: Wed, 18 Dec 2024 13:27:24 GMT
>>>>>>> 07be3c08
        connection: close
        content-type: text/html; charset=UTF-8
        content-length: '1289'
      body:
        encoding: utf8
        data: |
          <!DOCTYPE html>
          <html lang="en">
            <head>
              <meta name="viewport" content="width=device-width, initial-scale=1.0, user-scalable=yes">
              <title>WEBKNOSSOS Datastore</title>
              <meta name="robot" content="noindex" />
              <script type="text/javascript">
                // forward to path with trailing slash
                if (!window.location.pathname.endsWith('/')) {
                  var url = window.location.protocol + '//' + 
                            window.location.host + 
                            window.location.pathname + '/' + 
                            window.location.search;
                  window.location.replace(url);
                }
              </script>
              
              <style>
                * {
                  font-family: "Monospaced Number", -apple-system, BlinkMacSystemFont, "Segoe UI", Roboto,
                  "PingFang SC", "Hiragino Sans GB", "Microsoft YaHei", "Helvetica Neue", Helvetica, Arial,
                  sans-serif;
                  text-align: center
                }
                
                ul {
                  list-style: none;
                }

                p#hint {
                  color: #777;
                  margin-top: 4em
                }
              </style>
            </head>
            <body>
              <p id="hint">This is the WEBKNOSSOS Datastore “Organization_X/l4_sample/color/1” folder.</p>
              <p>The following are the contents of the folder:</p>
              <ul>
                
                  <li><a href=".zarray">.zarray</a></li>
                
              </ul>
            </body>
          </html>
        compression: none
  - request:
      method: GET
      path: /data/zarr/Organization_X/l4_sample/color/2-2-1
      headers:
        host: localhost:9000
        x-auth-token: >-
          1b88db86331a38c21a0b235794b9e459856490d70408bcffb767f64ade0f83d2bdb4c4e181b9a9a30cdece7cb7c65208cc43b6c1bb5987f5ece00d348b1a905502a266f8fc64f0371cd6559393d72e031d0c2d0cabad58cccf957bb258bc86f05b5dc3d4fff3d5e3d9c0389a6027d861a21e78e3222fb6c5b7944520ef21761e
        accept: '*/*'
        accept-encoding: gzip, deflate
        user-agent: Python/3.10 aiohttp/3.10.9
      body:
        encoding: utf8
        data: ''
        compression: none
    response:
      status:
        code: 200
      headers:
        cache-control: no-cache
        referrer-policy: origin-when-cross-origin, strict-origin-when-cross-origin
        access-control-max-age: '600'
        access-control-allow-origin: '*'
        x-permitted-cross-domain-policies: master-only
<<<<<<< HEAD
        date: Thu, 09 Jan 2025 12:43:19 GMT
=======
        date: Wed, 18 Dec 2024 13:27:24 GMT
>>>>>>> 07be3c08
        connection: close
        content-type: text/html; charset=UTF-8
        content-length: '1293'
      body:
        encoding: utf8
        data: |
          <!DOCTYPE html>
          <html lang="en">
            <head>
              <meta name="viewport" content="width=device-width, initial-scale=1.0, user-scalable=yes">
              <title>WEBKNOSSOS Datastore</title>
              <meta name="robot" content="noindex" />
              <script type="text/javascript">
                // forward to path with trailing slash
                if (!window.location.pathname.endsWith('/')) {
                  var url = window.location.protocol + '//' + 
                            window.location.host + 
                            window.location.pathname + '/' + 
                            window.location.search;
                  window.location.replace(url);
                }
              </script>
              
              <style>
                * {
                  font-family: "Monospaced Number", -apple-system, BlinkMacSystemFont, "Segoe UI", Roboto,
                  "PingFang SC", "Hiragino Sans GB", "Microsoft YaHei", "Helvetica Neue", Helvetica, Arial,
                  sans-serif;
                  text-align: center
                }
                
                ul {
                  list-style: none;
                }

                p#hint {
                  color: #777;
                  margin-top: 4em
                }
              </style>
            </head>
            <body>
              <p id="hint">This is the WEBKNOSSOS Datastore “Organization_X/l4_sample/color/2-2-1” folder.</p>
              <p>The following are the contents of the folder:</p>
              <ul>
                
                  <li><a href=".zarray">.zarray</a></li>
                
              </ul>
            </body>
          </html>
        compression: none
  - request:
      method: GET
      path: /data/zarr/Organization_X/l4_sample/color/4-4-1
      headers:
        host: localhost:9000
        x-auth-token: >-
          1b88db86331a38c21a0b235794b9e459856490d70408bcffb767f64ade0f83d2bdb4c4e181b9a9a30cdece7cb7c65208cc43b6c1bb5987f5ece00d348b1a905502a266f8fc64f0371cd6559393d72e031d0c2d0cabad58cccf957bb258bc86f05b5dc3d4fff3d5e3d9c0389a6027d861a21e78e3222fb6c5b7944520ef21761e
        accept: '*/*'
        accept-encoding: gzip, deflate
        user-agent: Python/3.10 aiohttp/3.10.9
      body:
        encoding: utf8
        data: ''
        compression: none
    response:
      status:
        code: 200
      headers:
        cache-control: no-cache
        referrer-policy: origin-when-cross-origin, strict-origin-when-cross-origin
        access-control-max-age: '600'
        access-control-allow-origin: '*'
        x-permitted-cross-domain-policies: master-only
<<<<<<< HEAD
        date: Thu, 09 Jan 2025 12:43:19 GMT
=======
        date: Wed, 18 Dec 2024 13:27:24 GMT
>>>>>>> 07be3c08
        connection: close
        content-type: text/html; charset=UTF-8
        content-length: '1293'
      body:
        encoding: utf8
        data: |
          <!DOCTYPE html>
          <html lang="en">
            <head>
              <meta name="viewport" content="width=device-width, initial-scale=1.0, user-scalable=yes">
              <title>WEBKNOSSOS Datastore</title>
              <meta name="robot" content="noindex" />
              <script type="text/javascript">
                // forward to path with trailing slash
                if (!window.location.pathname.endsWith('/')) {
                  var url = window.location.protocol + '//' + 
                            window.location.host + 
                            window.location.pathname + '/' + 
                            window.location.search;
                  window.location.replace(url);
                }
              </script>
              
              <style>
                * {
                  font-family: "Monospaced Number", -apple-system, BlinkMacSystemFont, "Segoe UI", Roboto,
                  "PingFang SC", "Hiragino Sans GB", "Microsoft YaHei", "Helvetica Neue", Helvetica, Arial,
                  sans-serif;
                  text-align: center
                }
                
                ul {
                  list-style: none;
                }

                p#hint {
                  color: #777;
                  margin-top: 4em
                }
              </style>
            </head>
            <body>
              <p id="hint">This is the WEBKNOSSOS Datastore “Organization_X/l4_sample/color/4-4-1” folder.</p>
              <p>The following are the contents of the folder:</p>
              <ul>
                
                  <li><a href=".zarray">.zarray</a></li>
                
              </ul>
            </body>
          </html>
        compression: none
  - request:
      method: GET
      path: /data/zarr/Organization_X/l4_sample/color/8-8-2
      headers:
        host: localhost:9000
        x-auth-token: >-
          1b88db86331a38c21a0b235794b9e459856490d70408bcffb767f64ade0f83d2bdb4c4e181b9a9a30cdece7cb7c65208cc43b6c1bb5987f5ece00d348b1a905502a266f8fc64f0371cd6559393d72e031d0c2d0cabad58cccf957bb258bc86f05b5dc3d4fff3d5e3d9c0389a6027d861a21e78e3222fb6c5b7944520ef21761e
        accept: '*/*'
        accept-encoding: gzip, deflate
        user-agent: Python/3.10 aiohttp/3.10.9
      body:
        encoding: utf8
        data: ''
        compression: none
    response:
      status:
        code: 200
      headers:
        cache-control: no-cache
        referrer-policy: origin-when-cross-origin, strict-origin-when-cross-origin
        access-control-max-age: '600'
        access-control-allow-origin: '*'
        x-permitted-cross-domain-policies: master-only
<<<<<<< HEAD
        date: Thu, 09 Jan 2025 12:43:19 GMT
=======
        date: Wed, 18 Dec 2024 13:27:24 GMT
>>>>>>> 07be3c08
        connection: close
        content-type: text/html; charset=UTF-8
        content-length: '1293'
      body:
        encoding: utf8
        data: |
          <!DOCTYPE html>
          <html lang="en">
            <head>
              <meta name="viewport" content="width=device-width, initial-scale=1.0, user-scalable=yes">
              <title>WEBKNOSSOS Datastore</title>
              <meta name="robot" content="noindex" />
              <script type="text/javascript">
                // forward to path with trailing slash
                if (!window.location.pathname.endsWith('/')) {
                  var url = window.location.protocol + '//' + 
                            window.location.host + 
                            window.location.pathname + '/' + 
                            window.location.search;
                  window.location.replace(url);
                }
              </script>
              
              <style>
                * {
                  font-family: "Monospaced Number", -apple-system, BlinkMacSystemFont, "Segoe UI", Roboto,
                  "PingFang SC", "Hiragino Sans GB", "Microsoft YaHei", "Helvetica Neue", Helvetica, Arial,
                  sans-serif;
                  text-align: center
                }
                
                ul {
                  list-style: none;
                }

                p#hint {
                  color: #777;
                  margin-top: 4em
                }
              </style>
            </head>
            <body>
              <p id="hint">This is the WEBKNOSSOS Datastore “Organization_X/l4_sample/color/8-8-2” folder.</p>
              <p>The following are the contents of the folder:</p>
              <ul>
                
                  <li><a href=".zarray">.zarray</a></li>
                
              </ul>
            </body>
          </html>
        compression: none
  - request:
      method: GET
      path: /data/zarr/Organization_X/l4_sample/color/16-16-4
      headers:
        host: localhost:9000
        x-auth-token: >-
          1b88db86331a38c21a0b235794b9e459856490d70408bcffb767f64ade0f83d2bdb4c4e181b9a9a30cdece7cb7c65208cc43b6c1bb5987f5ece00d348b1a905502a266f8fc64f0371cd6559393d72e031d0c2d0cabad58cccf957bb258bc86f05b5dc3d4fff3d5e3d9c0389a6027d861a21e78e3222fb6c5b7944520ef21761e
        accept: '*/*'
        accept-encoding: gzip, deflate
        user-agent: Python/3.10 aiohttp/3.10.9
      body:
        encoding: utf8
        data: ''
        compression: none
    response:
      status:
        code: 200
      headers:
        cache-control: no-cache
        referrer-policy: origin-when-cross-origin, strict-origin-when-cross-origin
        access-control-max-age: '600'
        access-control-allow-origin: '*'
        x-permitted-cross-domain-policies: master-only
<<<<<<< HEAD
        date: Thu, 09 Jan 2025 12:43:19 GMT
=======
        date: Wed, 18 Dec 2024 13:27:24 GMT
>>>>>>> 07be3c08
        connection: close
        content-type: text/html; charset=UTF-8
        content-length: '1295'
      body:
        encoding: utf8
        data: |
          <!DOCTYPE html>
          <html lang="en">
            <head>
              <meta name="viewport" content="width=device-width, initial-scale=1.0, user-scalable=yes">
              <title>WEBKNOSSOS Datastore</title>
              <meta name="robot" content="noindex" />
              <script type="text/javascript">
                // forward to path with trailing slash
                if (!window.location.pathname.endsWith('/')) {
                  var url = window.location.protocol + '//' + 
                            window.location.host + 
                            window.location.pathname + '/' + 
                            window.location.search;
                  window.location.replace(url);
                }
              </script>
              
              <style>
                * {
                  font-family: "Monospaced Number", -apple-system, BlinkMacSystemFont, "Segoe UI", Roboto,
                  "PingFang SC", "Hiragino Sans GB", "Microsoft YaHei", "Helvetica Neue", Helvetica, Arial,
                  sans-serif;
                  text-align: center
                }
                
                ul {
                  list-style: none;
                }

                p#hint {
                  color: #777;
                  margin-top: 4em
                }
              </style>
            </head>
            <body>
              <p id="hint">This is the WEBKNOSSOS Datastore “Organization_X/l4_sample/color/16-16-4” folder.</p>
              <p>The following are the contents of the folder:</p>
              <ul>
                
                  <li><a href=".zarray">.zarray</a></li>
                
              </ul>
            </body>
          </html>
        compression: none
  - request:
      method: HEAD
      path: /data/zarr/Organization_X/l4_sample/datasource-properties.json
      headers:
        host: localhost:9000
        x-auth-token: >-
          1b88db86331a38c21a0b235794b9e459856490d70408bcffb767f64ade0f83d2bdb4c4e181b9a9a30cdece7cb7c65208cc43b6c1bb5987f5ece00d348b1a905502a266f8fc64f0371cd6559393d72e031d0c2d0cabad58cccf957bb258bc86f05b5dc3d4fff3d5e3d9c0389a6027d861a21e78e3222fb6c5b7944520ef21761e
        accept-encoding: identity
        accept: '*/*'
        user-agent: Python/3.10 aiohttp/3.10.9
      body:
        encoding: utf8
        data: ''
        compression: none
    response:
      status:
        code: 200
      headers:
        cache-control: no-cache
        referrer-policy: origin-when-cross-origin, strict-origin-when-cross-origin
        access-control-max-age: '600'
        access-control-allow-origin: '*'
        x-permitted-cross-domain-policies: master-only
<<<<<<< HEAD
        date: Thu, 09 Jan 2025 12:43:19 GMT
=======
        date: Wed, 18 Dec 2024 13:27:24 GMT
>>>>>>> 07be3c08
        connection: close
        content-type: application/json
        content-length: '1152'
      body:
        encoding: utf8
        data: ''
        compression: none
  - request:
      method: GET
      path: /data/zarr/Organization_X/l4_sample/datasource-properties.json
      headers:
        host: localhost:9000
        x-auth-token: >-
          1b88db86331a38c21a0b235794b9e459856490d70408bcffb767f64ade0f83d2bdb4c4e181b9a9a30cdece7cb7c65208cc43b6c1bb5987f5ece00d348b1a905502a266f8fc64f0371cd6559393d72e031d0c2d0cabad58cccf957bb258bc86f05b5dc3d4fff3d5e3d9c0389a6027d861a21e78e3222fb6c5b7944520ef21761e
        range: bytes=0-1151
        accept: '*/*'
        accept-encoding: gzip, deflate
        user-agent: Python/3.10 aiohttp/3.10.9
      body:
        encoding: utf8
        data: ''
        compression: none
    response:
      status:
        code: 200
      headers:
        cache-control: no-cache
        referrer-policy: origin-when-cross-origin, strict-origin-when-cross-origin
        access-control-max-age: '600'
        access-control-allow-origin: '*'
        x-permitted-cross-domain-policies: master-only
<<<<<<< HEAD
        date: Thu, 09 Jan 2025 12:43:19 GMT
=======
        date: Wed, 18 Dec 2024 13:27:24 GMT
>>>>>>> 07be3c08
        connection: close
        content-type: application/json
        content-length: '1152'
      body:
        encoding: utf8
        data: >-
          {"id":{"name":"l4_sample","team":"Organization_X"},"dataLayers":[{"name":"color","category":"color","boundingBox":{"topLeft":[3072,3072,512],"width":1024,"height":1024,"depth":1024},"elementClass":"uint8","mags":[{"mag":[1,1,1],"axisOrder":{"x":1,"y":2,"z":3,"c":0}},{"mag":[2,2,1],"axisOrder":{"x":1,"y":2,"z":3,"c":0}},{"mag":[4,4,1],"axisOrder":{"x":1,"y":2,"z":3,"c":0}},{"mag":[8,8,2],"axisOrder":{"x":1,"y":2,"z":3,"c":0}},{"mag":[16,16,4],"axisOrder":{"x":1,"y":2,"z":3,"c":0}}],"defaultViewConfiguration":{"color":[255,0,0]},"numChannels":1,"dataFormat":"zarr"},{"name":"segmentation","boundingBox":{"topLeft":[3072,3072,512],"width":1024,"height":1024,"depth":1024},"elementClass":"uint32","mags":[{"mag":[1,1,1],"axisOrder":{"x":1,"y":2,"z":3,"c":0}},{"mag":[2,2,1],"axisOrder":{"x":1,"y":2,"z":3,"c":0}},{"mag":[4,4,1],"axisOrder":{"x":1,"y":2,"z":3,"c":0}},{"mag":[8,8,2],"axisOrder":{"x":1,"y":2,"z":3,"c":0}},{"mag":[16,16,4],"axisOrder":{"x":1,"y":2,"z":3,"c":0}}],"largestSegmentId":2504697,"numChannels":1,"dataFormat":"zarr","category":"segmentation"}],"scale":{"factor":[11.239999771118164,11.239999771118164,28],"unit":"nanometer"}}
        compression: none
  - request:
      method: GET
      path: /data/zarr/Organization_X/l4_sample/segmentation/1
      headers:
        host: localhost:9000
        x-auth-token: >-
          1b88db86331a38c21a0b235794b9e459856490d70408bcffb767f64ade0f83d2bdb4c4e181b9a9a30cdece7cb7c65208cc43b6c1bb5987f5ece00d348b1a905502a266f8fc64f0371cd6559393d72e031d0c2d0cabad58cccf957bb258bc86f05b5dc3d4fff3d5e3d9c0389a6027d861a21e78e3222fb6c5b7944520ef21761e
        accept: '*/*'
        accept-encoding: gzip, deflate
        user-agent: Python/3.10 aiohttp/3.10.9
      body:
        encoding: utf8
        data: ''
        compression: none
    response:
      status:
        code: 200
      headers:
        cache-control: no-cache
        referrer-policy: origin-when-cross-origin, strict-origin-when-cross-origin
        access-control-max-age: '600'
        access-control-allow-origin: '*'
        x-permitted-cross-domain-policies: master-only
<<<<<<< HEAD
        date: Thu, 09 Jan 2025 12:43:19 GMT
=======
        date: Wed, 18 Dec 2024 13:27:24 GMT
>>>>>>> 07be3c08
        connection: close
        content-type: text/html; charset=UTF-8
        content-length: '1296'
      body:
        encoding: utf8
        data: |
          <!DOCTYPE html>
          <html lang="en">
            <head>
              <meta name="viewport" content="width=device-width, initial-scale=1.0, user-scalable=yes">
              <title>WEBKNOSSOS Datastore</title>
              <meta name="robot" content="noindex" />
              <script type="text/javascript">
                // forward to path with trailing slash
                if (!window.location.pathname.endsWith('/')) {
                  var url = window.location.protocol + '//' + 
                            window.location.host + 
                            window.location.pathname + '/' + 
                            window.location.search;
                  window.location.replace(url);
                }
              </script>
              
              <style>
                * {
                  font-family: "Monospaced Number", -apple-system, BlinkMacSystemFont, "Segoe UI", Roboto,
                  "PingFang SC", "Hiragino Sans GB", "Microsoft YaHei", "Helvetica Neue", Helvetica, Arial,
                  sans-serif;
                  text-align: center
                }
                
                ul {
                  list-style: none;
                }

                p#hint {
                  color: #777;
                  margin-top: 4em
                }
              </style>
            </head>
            <body>
              <p id="hint">This is the WEBKNOSSOS Datastore “Organization_X/l4_sample/segmentation/1” folder.</p>
              <p>The following are the contents of the folder:</p>
              <ul>
                
                  <li><a href=".zarray">.zarray</a></li>
                
              </ul>
            </body>
          </html>
        compression: none
  - request:
      method: GET
      path: /data/zarr/Organization_X/l4_sample/segmentation/2-2-1
      headers:
        host: localhost:9000
        x-auth-token: >-
          1b88db86331a38c21a0b235794b9e459856490d70408bcffb767f64ade0f83d2bdb4c4e181b9a9a30cdece7cb7c65208cc43b6c1bb5987f5ece00d348b1a905502a266f8fc64f0371cd6559393d72e031d0c2d0cabad58cccf957bb258bc86f05b5dc3d4fff3d5e3d9c0389a6027d861a21e78e3222fb6c5b7944520ef21761e
        accept: '*/*'
        accept-encoding: gzip, deflate
        user-agent: Python/3.10 aiohttp/3.10.9
      body:
        encoding: utf8
        data: ''
        compression: none
    response:
      status:
        code: 200
      headers:
        cache-control: no-cache
        referrer-policy: origin-when-cross-origin, strict-origin-when-cross-origin
        access-control-max-age: '600'
        access-control-allow-origin: '*'
        x-permitted-cross-domain-policies: master-only
<<<<<<< HEAD
        date: Thu, 09 Jan 2025 12:43:19 GMT
=======
        date: Wed, 18 Dec 2024 13:27:24 GMT
>>>>>>> 07be3c08
        connection: close
        content-type: text/html; charset=UTF-8
        content-length: '1300'
      body:
        encoding: utf8
        data: |
          <!DOCTYPE html>
          <html lang="en">
            <head>
              <meta name="viewport" content="width=device-width, initial-scale=1.0, user-scalable=yes">
              <title>WEBKNOSSOS Datastore</title>
              <meta name="robot" content="noindex" />
              <script type="text/javascript">
                // forward to path with trailing slash
                if (!window.location.pathname.endsWith('/')) {
                  var url = window.location.protocol + '//' + 
                            window.location.host + 
                            window.location.pathname + '/' + 
                            window.location.search;
                  window.location.replace(url);
                }
              </script>
              
              <style>
                * {
                  font-family: "Monospaced Number", -apple-system, BlinkMacSystemFont, "Segoe UI", Roboto,
                  "PingFang SC", "Hiragino Sans GB", "Microsoft YaHei", "Helvetica Neue", Helvetica, Arial,
                  sans-serif;
                  text-align: center
                }
                
                ul {
                  list-style: none;
                }

                p#hint {
                  color: #777;
                  margin-top: 4em
                }
              </style>
            </head>
            <body>
              <p id="hint">This is the WEBKNOSSOS Datastore “Organization_X/l4_sample/segmentation/2-2-1” folder.</p>
              <p>The following are the contents of the folder:</p>
              <ul>
                
                  <li><a href=".zarray">.zarray</a></li>
                
              </ul>
            </body>
          </html>
        compression: none
  - request:
      method: GET
      path: /data/zarr/Organization_X/l4_sample/segmentation/4-4-1
      headers:
        host: localhost:9000
        x-auth-token: >-
          1b88db86331a38c21a0b235794b9e459856490d70408bcffb767f64ade0f83d2bdb4c4e181b9a9a30cdece7cb7c65208cc43b6c1bb5987f5ece00d348b1a905502a266f8fc64f0371cd6559393d72e031d0c2d0cabad58cccf957bb258bc86f05b5dc3d4fff3d5e3d9c0389a6027d861a21e78e3222fb6c5b7944520ef21761e
        accept: '*/*'
        accept-encoding: gzip, deflate
        user-agent: Python/3.10 aiohttp/3.10.9
      body:
        encoding: utf8
        data: ''
        compression: none
    response:
      status:
        code: 200
      headers:
        cache-control: no-cache
        referrer-policy: origin-when-cross-origin, strict-origin-when-cross-origin
        access-control-max-age: '600'
        access-control-allow-origin: '*'
        x-permitted-cross-domain-policies: master-only
<<<<<<< HEAD
        date: Thu, 09 Jan 2025 12:43:19 GMT
=======
        date: Wed, 18 Dec 2024 13:27:24 GMT
>>>>>>> 07be3c08
        connection: close
        content-type: text/html; charset=UTF-8
        content-length: '1300'
      body:
        encoding: utf8
        data: |
          <!DOCTYPE html>
          <html lang="en">
            <head>
              <meta name="viewport" content="width=device-width, initial-scale=1.0, user-scalable=yes">
              <title>WEBKNOSSOS Datastore</title>
              <meta name="robot" content="noindex" />
              <script type="text/javascript">
                // forward to path with trailing slash
                if (!window.location.pathname.endsWith('/')) {
                  var url = window.location.protocol + '//' + 
                            window.location.host + 
                            window.location.pathname + '/' + 
                            window.location.search;
                  window.location.replace(url);
                }
              </script>
              
              <style>
                * {
                  font-family: "Monospaced Number", -apple-system, BlinkMacSystemFont, "Segoe UI", Roboto,
                  "PingFang SC", "Hiragino Sans GB", "Microsoft YaHei", "Helvetica Neue", Helvetica, Arial,
                  sans-serif;
                  text-align: center
                }
                
                ul {
                  list-style: none;
                }

                p#hint {
                  color: #777;
                  margin-top: 4em
                }
              </style>
            </head>
            <body>
              <p id="hint">This is the WEBKNOSSOS Datastore “Organization_X/l4_sample/segmentation/4-4-1” folder.</p>
              <p>The following are the contents of the folder:</p>
              <ul>
                
                  <li><a href=".zarray">.zarray</a></li>
                
              </ul>
            </body>
          </html>
        compression: none
  - request:
      method: GET
      path: /data/zarr/Organization_X/l4_sample/segmentation/8-8-2
      headers:
        host: localhost:9000
        x-auth-token: >-
          1b88db86331a38c21a0b235794b9e459856490d70408bcffb767f64ade0f83d2bdb4c4e181b9a9a30cdece7cb7c65208cc43b6c1bb5987f5ece00d348b1a905502a266f8fc64f0371cd6559393d72e031d0c2d0cabad58cccf957bb258bc86f05b5dc3d4fff3d5e3d9c0389a6027d861a21e78e3222fb6c5b7944520ef21761e
        accept: '*/*'
        accept-encoding: gzip, deflate
        user-agent: Python/3.10 aiohttp/3.10.9
      body:
        encoding: utf8
        data: ''
        compression: none
    response:
      status:
        code: 200
      headers:
        cache-control: no-cache
        referrer-policy: origin-when-cross-origin, strict-origin-when-cross-origin
        access-control-max-age: '600'
        access-control-allow-origin: '*'
        x-permitted-cross-domain-policies: master-only
<<<<<<< HEAD
        date: Thu, 09 Jan 2025 12:43:19 GMT
=======
        date: Wed, 18 Dec 2024 13:27:24 GMT
>>>>>>> 07be3c08
        connection: close
        content-type: text/html; charset=UTF-8
        content-length: '1300'
      body:
        encoding: utf8
        data: |
          <!DOCTYPE html>
          <html lang="en">
            <head>
              <meta name="viewport" content="width=device-width, initial-scale=1.0, user-scalable=yes">
              <title>WEBKNOSSOS Datastore</title>
              <meta name="robot" content="noindex" />
              <script type="text/javascript">
                // forward to path with trailing slash
                if (!window.location.pathname.endsWith('/')) {
                  var url = window.location.protocol + '//' + 
                            window.location.host + 
                            window.location.pathname + '/' + 
                            window.location.search;
                  window.location.replace(url);
                }
              </script>
              
              <style>
                * {
                  font-family: "Monospaced Number", -apple-system, BlinkMacSystemFont, "Segoe UI", Roboto,
                  "PingFang SC", "Hiragino Sans GB", "Microsoft YaHei", "Helvetica Neue", Helvetica, Arial,
                  sans-serif;
                  text-align: center
                }
                
                ul {
                  list-style: none;
                }

                p#hint {
                  color: #777;
                  margin-top: 4em
                }
              </style>
            </head>
            <body>
              <p id="hint">This is the WEBKNOSSOS Datastore “Organization_X/l4_sample/segmentation/8-8-2” folder.</p>
              <p>The following are the contents of the folder:</p>
              <ul>
                
                  <li><a href=".zarray">.zarray</a></li>
                
              </ul>
            </body>
          </html>
        compression: none
  - request:
      method: GET
      path: /data/zarr/Organization_X/l4_sample/segmentation/16-16-4
      headers:
        host: localhost:9000
        x-auth-token: >-
          1b88db86331a38c21a0b235794b9e459856490d70408bcffb767f64ade0f83d2bdb4c4e181b9a9a30cdece7cb7c65208cc43b6c1bb5987f5ece00d348b1a905502a266f8fc64f0371cd6559393d72e031d0c2d0cabad58cccf957bb258bc86f05b5dc3d4fff3d5e3d9c0389a6027d861a21e78e3222fb6c5b7944520ef21761e
        accept: '*/*'
        accept-encoding: gzip, deflate
        user-agent: Python/3.10 aiohttp/3.10.9
      body:
        encoding: utf8
        data: ''
        compression: none
    response:
      status:
        code: 200
      headers:
        cache-control: no-cache
        referrer-policy: origin-when-cross-origin, strict-origin-when-cross-origin
        access-control-max-age: '600'
        access-control-allow-origin: '*'
        x-permitted-cross-domain-policies: master-only
<<<<<<< HEAD
        date: Thu, 09 Jan 2025 12:43:19 GMT
=======
        date: Wed, 18 Dec 2024 13:27:24 GMT
>>>>>>> 07be3c08
        connection: close
        content-type: text/html; charset=UTF-8
        content-length: '1302'
      body:
        encoding: utf8
        data: |
          <!DOCTYPE html>
          <html lang="en">
            <head>
              <meta name="viewport" content="width=device-width, initial-scale=1.0, user-scalable=yes">
              <title>WEBKNOSSOS Datastore</title>
              <meta name="robot" content="noindex" />
              <script type="text/javascript">
                // forward to path with trailing slash
                if (!window.location.pathname.endsWith('/')) {
                  var url = window.location.protocol + '//' + 
                            window.location.host + 
                            window.location.pathname + '/' + 
                            window.location.search;
                  window.location.replace(url);
                }
              </script>
              
              <style>
                * {
                  font-family: "Monospaced Number", -apple-system, BlinkMacSystemFont, "Segoe UI", Roboto,
                  "PingFang SC", "Hiragino Sans GB", "Microsoft YaHei", "Helvetica Neue", Helvetica, Arial,
                  sans-serif;
                  text-align: center
                }
                
                ul {
                  list-style: none;
                }

                p#hint {
                  color: #777;
                  margin-top: 4em
                }
              </style>
            </head>
            <body>
              <p id="hint">This is the WEBKNOSSOS Datastore “Organization_X/l4_sample/segmentation/16-16-4” folder.</p>
              <p>The following are the contents of the folder:</p>
              <ul>
                
                  <li><a href=".zarray">.zarray</a></li>
                
              </ul>
            </body>
          </html>
        compression: none<|MERGE_RESOLUTION|>--- conflicted
+++ resolved
@@ -21,11 +21,7 @@
         cache-control: no-cache
         referrer-policy: origin-when-cross-origin, strict-origin-when-cross-origin
         x-permitted-cross-domain-policies: master-only
-<<<<<<< HEAD
-        date: Thu, 09 Jan 2025 12:43:17 GMT
-=======
-        date: Wed, 18 Dec 2024 13:27:22 GMT
->>>>>>> 07be3c08
+        date: Thu, 09 Jan 2025 14:15:51 GMT
         content-type: application/json
         content-length: '682'
       body:
@@ -58,13 +54,13 @@
         access-control-max-age: '600'
         access-control-allow-origin: '*'
         x-permitted-cross-domain-policies: master-only
-        date: Thu, 09 Jan 2025 12:43:17 GMT
+        date: Thu, 09 Jan 2025 14:15:51 GMT
         content-type: application/json
         content-length: '1496'
       body:
         encoding: utf8
         data: >-
-          [{"id":"59e9cfbdba632ac2ab8b23b5","name":"l4_sample","dataSource":{"id":{"name":"l4_sample","team":"Organization_X"},"dataLayers":[{"name":"color","category":"color","boundingBox":{"topLeft":[3072,3072,512],"width":1024,"height":1024,"depth":1024},"resolutions":[[1,1,1],[2,2,1],[4,4,1],[8,8,2],[16,16,4]],"elementClass":"uint8","defaultViewConfiguration":{"color":[255,0,0]}},{"name":"segmentation","category":"segmentation","boundingBox":{"topLeft":[3072,3072,512],"width":1024,"height":1024,"depth":1024},"resolutions":[[1,1,1],[2,2,1],[4,4,1],[8,8,2],[16,16,4]],"elementClass":"uint32","largestSegmentId":2504697}],"scale":{"factor":[11.239999771118164,11.239999771118164,28],"unit":"nanometer"}},"dataStore":{"name":"localhost","url":"http://localhost:9000","isScratch":false,"allowsUpload":true,"jobsSupportedByAvailableWorkers":[],"jobsEnabled":false},"owningOrganization":"Organization_X","allowedTeams":[{"id":"570b9f4b2a7c0e3b008da6ec","name":"team_X1","organization":"Organization_X"}],"allowedTeamsCumulative":[{"id":"570b9f4b2a7c0e3b008da6ec","name":"team_X1","organization":"Organization_X"}],"isActive":true,"isPublic":true,"description":null,"directoryName":"l4_sample","created":1508495293789,"isEditable":true,"lastUsedByUser":1736426597974,"logoUrl":"/assets/images/mpi-logos.svg","sortingKey":1508495293789,"metadata":[{"key":"key","type":"string","value":"value"}],"isUnreported":false,"tags":[],"folderId":"570b9f4e4bb848d0885ea917","publication":null,"usedStorageBytes":0}]
+          [{"id":"59e9cfbdba632ac2ab8b23b5","name":"l4_sample","dataSource":{"id":{"name":"l4_sample","team":"Organization_X"},"dataLayers":[{"name":"color","category":"color","boundingBox":{"topLeft":[3072,3072,512],"width":1024,"height":1024,"depth":1024},"resolutions":[[1,1,1],[2,2,1],[4,4,1],[8,8,2],[16,16,4]],"elementClass":"uint8","defaultViewConfiguration":{"color":[255,0,0]}},{"name":"segmentation","category":"segmentation","boundingBox":{"topLeft":[3072,3072,512],"width":1024,"height":1024,"depth":1024},"resolutions":[[1,1,1],[2,2,1],[4,4,1],[8,8,2],[16,16,4]],"elementClass":"uint32","largestSegmentId":2504697}],"scale":{"factor":[11.239999771118164,11.239999771118164,28],"unit":"nanometer"}},"dataStore":{"name":"localhost","url":"http://localhost:9000","isScratch":false,"allowsUpload":true,"jobsSupportedByAvailableWorkers":[],"jobsEnabled":false},"owningOrganization":"Organization_X","allowedTeams":[{"id":"570b9f4b2a7c0e3b008da6ec","name":"team_X1","organization":"Organization_X"}],"allowedTeamsCumulative":[{"id":"570b9f4b2a7c0e3b008da6ec","name":"team_X1","organization":"Organization_X"}],"isActive":true,"isPublic":true,"description":null,"directoryName":"l4_sample","created":1508495293789,"isEditable":true,"lastUsedByUser":1736432151631,"logoUrl":"/assets/images/mpi-logos.svg","sortingKey":1508495293789,"metadata":[{"key":"key","type":"string","value":"value"}],"isUnreported":false,"tags":[],"folderId":"570b9f4e4bb848d0885ea917","publication":null,"usedStorageBytes":0}]
         compression: none
   - request:
       method: GET
@@ -88,21 +84,13 @@
         cache-control: no-cache
         referrer-policy: origin-when-cross-origin, strict-origin-when-cross-origin
         x-permitted-cross-domain-policies: master-only
-<<<<<<< HEAD
-        date: Thu, 09 Jan 2025 12:43:17 GMT
-=======
-        date: Wed, 18 Dec 2024 13:27:22 GMT
->>>>>>> 07be3c08
+        date: Thu, 09 Jan 2025 14:15:51 GMT
         content-type: application/json
         content-length: '1494'
       body:
         encoding: utf8
         data: >-
-<<<<<<< HEAD
-          {"id":"59e9cfbdba632ac2ab8b23b5","name":"l4_sample","dataSource":{"id":{"name":"l4_sample","team":"Organization_X"},"dataLayers":[{"name":"color","category":"color","boundingBox":{"topLeft":[3072,3072,512],"width":1024,"height":1024,"depth":1024},"resolutions":[[1,1,1],[2,2,1],[4,4,1],[8,8,2],[16,16,4]],"elementClass":"uint8","defaultViewConfiguration":{"color":[255,0,0]}},{"name":"segmentation","category":"segmentation","boundingBox":{"topLeft":[3072,3072,512],"width":1024,"height":1024,"depth":1024},"resolutions":[[1,1,1],[2,2,1],[4,4,1],[8,8,2],[16,16,4]],"elementClass":"uint32","largestSegmentId":2504697}],"scale":{"factor":[11.239999771118164,11.239999771118164,28],"unit":"nanometer"}},"dataStore":{"name":"localhost","url":"http://localhost:9000","isScratch":false,"allowsUpload":true,"jobsSupportedByAvailableWorkers":[],"jobsEnabled":false},"owningOrganization":"Organization_X","allowedTeams":[{"id":"570b9f4b2a7c0e3b008da6ec","name":"team_X1","organization":"Organization_X"}],"allowedTeamsCumulative":[{"id":"570b9f4b2a7c0e3b008da6ec","name":"team_X1","organization":"Organization_X"}],"isActive":true,"isPublic":true,"description":null,"directoryName":"l4_sample","created":1508495293789,"isEditable":true,"lastUsedByUser":1736426598479,"logoUrl":"/assets/images/mpi-logos.svg","sortingKey":1508495293789,"metadata":[{"key":"key","type":"string","value":"value"}],"isUnreported":false,"tags":[],"folderId":"570b9f4e4bb848d0885ea917","publication":null,"usedStorageBytes":0}
-=======
-          {"id":"59e9cfbdba632ac2ab8b23b5","name":"l4_sample","dataSource":{"id":{"name":"l4_sample","team":"Organization_X"},"dataLayers":[{"name":"color","category":"color","boundingBox":{"topLeft":[3072,3072,512],"width":1024,"height":1024,"depth":1024},"resolutions":[[1,1,1],[2,2,1],[4,4,1],[8,8,2],[16,16,4]],"elementClass":"uint8","defaultViewConfiguration":{"color":[255,0,0]}},{"name":"segmentation","category":"segmentation","boundingBox":{"topLeft":[3072,3072,512],"width":1024,"height":1024,"depth":1024},"resolutions":[[1,1,1],[2,2,1],[4,4,1],[8,8,2],[16,16,4]],"elementClass":"uint32","largestSegmentId":2504697}],"scale":{"factor":[11.239999771118164,11.239999771118164,28],"unit":"nanometer"}},"dataStore":{"name":"localhost","url":"http://localhost:9000","isScratch":false,"allowsUpload":true,"jobsSupportedByAvailableWorkers":[],"jobsEnabled":false},"owningOrganization":"Organization_X","allowedTeams":[{"id":"570b9f4b2a7c0e3b008da6ec","name":"team_X1","organization":"Organization_X"}],"allowedTeamsCumulative":[{"id":"570b9f4b2a7c0e3b008da6ec","name":"team_X1","organization":"Organization_X"}],"isActive":true,"isPublic":true,"description":null,"created":1508495293789,"isEditable":true,"lastUsedByUser":1734528442797,"logoUrl":"/assets/images/mpi-logos.svg","sortingKey":1508495293789,"metadata":[{"key":"key","type":"string","value":"value"}],"isUnreported":false,"tags":[],"folderId":"570b9f4e4bb848d0885ea917","publication":null,"usedStorageBytes":0,"displayName":"l4_sample"}
->>>>>>> 07be3c08
+          {"id":"59e9cfbdba632ac2ab8b23b5","name":"l4_sample","dataSource":{"id":{"name":"l4_sample","team":"Organization_X"},"dataLayers":[{"name":"color","category":"color","boundingBox":{"topLeft":[3072,3072,512],"width":1024,"height":1024,"depth":1024},"resolutions":[[1,1,1],[2,2,1],[4,4,1],[8,8,2],[16,16,4]],"elementClass":"uint8","defaultViewConfiguration":{"color":[255,0,0]}},{"name":"segmentation","category":"segmentation","boundingBox":{"topLeft":[3072,3072,512],"width":1024,"height":1024,"depth":1024},"resolutions":[[1,1,1],[2,2,1],[4,4,1],[8,8,2],[16,16,4]],"elementClass":"uint32","largestSegmentId":2504697}],"scale":{"factor":[11.239999771118164,11.239999771118164,28],"unit":"nanometer"}},"dataStore":{"name":"localhost","url":"http://localhost:9000","isScratch":false,"allowsUpload":true,"jobsSupportedByAvailableWorkers":[],"jobsEnabled":false},"owningOrganization":"Organization_X","allowedTeams":[{"id":"570b9f4b2a7c0e3b008da6ec","name":"team_X1","organization":"Organization_X"}],"allowedTeamsCumulative":[{"id":"570b9f4b2a7c0e3b008da6ec","name":"team_X1","organization":"Organization_X"}],"isActive":true,"isPublic":true,"description":null,"directoryName":"l4_sample","created":1508495293789,"isEditable":true,"lastUsedByUser":1736432152124,"logoUrl":"/assets/images/mpi-logos.svg","sortingKey":1508495293789,"metadata":[{"key":"key","type":"string","value":"value"}],"isUnreported":false,"tags":[],"folderId":"570b9f4e4bb848d0885ea917","publication":null,"usedStorageBytes":0}
         compression: none
   - request:
       method: POST
@@ -127,29 +115,17 @@
         cache-control: no-cache
         referrer-policy: origin-when-cross-origin, strict-origin-when-cross-origin
         x-permitted-cross-domain-policies: master-only
-<<<<<<< HEAD
-        date: Thu, 09 Jan 2025 12:43:17 GMT
-=======
-        date: Wed, 18 Dec 2024 13:27:22 GMT
->>>>>>> 07be3c08
+        date: Thu, 09 Jan 2025 14:15:51 GMT
         content-type: application/json
         content-length: '34'
       body:
         encoding: utf8
-<<<<<<< HEAD
-        data: '{"token":"HzRFn-DskZ5N0Y4QyZFv2g"}'
-=======
-        data: '{"token":"72jRbkL4FDoNgshNXG5pWg"}'
->>>>>>> 07be3c08
+        data: '{"token":"6BgPz4TIuwYzObilMKBy1w"}'
         compression: none
   - request:
       method: GET
       path: >-
-<<<<<<< HEAD
-        /data/datasets/Organization_X/l4_sample/layers/color/data?mag=1-1-1&x=3457&y=3323&z=1204&width=10&height=10&depth=10&token=HzRFn-DskZ5N0Y4QyZFv2g
-=======
-        /data/datasets/Organization_X/l4_sample/layers/color/data?mag=1-1-1&x=3457&y=3323&z=1204&width=10&height=10&depth=10&token=72jRbkL4FDoNgshNXG5pWg
->>>>>>> 07be3c08
+        /data/datasets/Organization_X/l4_sample/layers/color/data?mag=1-1-1&x=3457&y=3323&z=1204&width=10&height=10&depth=10&token=6BgPz4TIuwYzObilMKBy1w
       headers:
         host: localhost:9000
         accept: '*/*'
@@ -171,11 +147,7 @@
         access-control-allow-origin: '*'
         access-control-expose-headers: MISSING-BUCKETS
         x-permitted-cross-domain-policies: master-only
-<<<<<<< HEAD
-        date: Thu, 09 Jan 2025 12:43:17 GMT
-=======
-        date: Wed, 18 Dec 2024 13:27:22 GMT
->>>>>>> 07be3c08
+        date: Thu, 09 Jan 2025 14:15:51 GMT
         content-type: application/octet-stream
         content-length: '1000'
       body:
@@ -185,11 +157,7 @@
   - request:
       method: GET
       path: >-
-<<<<<<< HEAD
-        /data/datasets/Organization_X/l4_sample/layers/color/data?mag=2-2-1&x=3456&y=3322&z=1204&width=6&height=6&depth=10&token=HzRFn-DskZ5N0Y4QyZFv2g
-=======
-        /data/datasets/Organization_X/l4_sample/layers/color/data?mag=2-2-1&x=3456&y=3322&z=1204&width=6&height=6&depth=10&token=72jRbkL4FDoNgshNXG5pWg
->>>>>>> 07be3c08
+        /data/datasets/Organization_X/l4_sample/layers/color/data?mag=2-2-1&x=3456&y=3322&z=1204&width=6&height=6&depth=10&token=6BgPz4TIuwYzObilMKBy1w
       headers:
         host: localhost:9000
         accept: '*/*'
@@ -211,11 +179,7 @@
         access-control-allow-origin: '*'
         access-control-expose-headers: MISSING-BUCKETS
         x-permitted-cross-domain-policies: master-only
-<<<<<<< HEAD
-        date: Thu, 09 Jan 2025 12:43:17 GMT
-=======
-        date: Wed, 18 Dec 2024 13:27:22 GMT
->>>>>>> 07be3c08
+        date: Thu, 09 Jan 2025 14:15:51 GMT
         content-type: application/octet-stream
         content-length: '360'
       body:
@@ -225,11 +189,7 @@
   - request:
       method: GET
       path: >-
-<<<<<<< HEAD
-        /data/datasets/Organization_X/l4_sample/layers/color/data?mag=4-4-1&x=3456&y=3320&z=1204&width=3&height=4&depth=10&token=HzRFn-DskZ5N0Y4QyZFv2g
-=======
-        /data/datasets/Organization_X/l4_sample/layers/color/data?mag=4-4-1&x=3456&y=3320&z=1204&width=3&height=4&depth=10&token=72jRbkL4FDoNgshNXG5pWg
->>>>>>> 07be3c08
+        /data/datasets/Organization_X/l4_sample/layers/color/data?mag=4-4-1&x=3456&y=3320&z=1204&width=3&height=4&depth=10&token=6BgPz4TIuwYzObilMKBy1w
       headers:
         host: localhost:9000
         accept: '*/*'
@@ -251,11 +211,7 @@
         access-control-allow-origin: '*'
         access-control-expose-headers: MISSING-BUCKETS
         x-permitted-cross-domain-policies: master-only
-<<<<<<< HEAD
-        date: Thu, 09 Jan 2025 12:43:18 GMT
-=======
-        date: Wed, 18 Dec 2024 13:27:22 GMT
->>>>>>> 07be3c08
+        date: Thu, 09 Jan 2025 14:15:52 GMT
         content-type: application/octet-stream
         content-length: '120'
       body:
@@ -265,11 +221,7 @@
   - request:
       method: GET
       path: >-
-<<<<<<< HEAD
-        /data/datasets/Organization_X/l4_sample/layers/color/data?mag=8-8-2&x=3456&y=3320&z=1204&width=2&height=2&depth=5&token=HzRFn-DskZ5N0Y4QyZFv2g
-=======
-        /data/datasets/Organization_X/l4_sample/layers/color/data?mag=8-8-2&x=3456&y=3320&z=1204&width=2&height=2&depth=5&token=72jRbkL4FDoNgshNXG5pWg
->>>>>>> 07be3c08
+        /data/datasets/Organization_X/l4_sample/layers/color/data?mag=8-8-2&x=3456&y=3320&z=1204&width=2&height=2&depth=5&token=6BgPz4TIuwYzObilMKBy1w
       headers:
         host: localhost:9000
         accept: '*/*'
@@ -291,11 +243,7 @@
         access-control-allow-origin: '*'
         access-control-expose-headers: MISSING-BUCKETS
         x-permitted-cross-domain-policies: master-only
-<<<<<<< HEAD
-        date: Thu, 09 Jan 2025 12:43:18 GMT
-=======
-        date: Wed, 18 Dec 2024 13:27:22 GMT
->>>>>>> 07be3c08
+        date: Thu, 09 Jan 2025 14:15:52 GMT
         content-type: application/octet-stream
         content-length: '20'
       body:
@@ -304,11 +252,7 @@
   - request:
       method: GET
       path: >-
-<<<<<<< HEAD
-        /data/datasets/Organization_X/l4_sample/layers/color/data?mag=16-16-4&x=3456&y=3312&z=1204&width=1&height=2&depth=3&token=HzRFn-DskZ5N0Y4QyZFv2g
-=======
-        /data/datasets/Organization_X/l4_sample/layers/color/data?mag=16-16-4&x=3456&y=3312&z=1204&width=1&height=2&depth=3&token=72jRbkL4FDoNgshNXG5pWg
->>>>>>> 07be3c08
+        /data/datasets/Organization_X/l4_sample/layers/color/data?mag=16-16-4&x=3456&y=3312&z=1204&width=1&height=2&depth=3&token=6BgPz4TIuwYzObilMKBy1w
       headers:
         host: localhost:9000
         accept: '*/*'
@@ -330,11 +274,7 @@
         access-control-allow-origin: '*'
         access-control-expose-headers: MISSING-BUCKETS
         x-permitted-cross-domain-policies: master-only
-<<<<<<< HEAD
-        date: Thu, 09 Jan 2025 12:43:18 GMT
-=======
-        date: Wed, 18 Dec 2024 13:27:22 GMT
->>>>>>> 07be3c08
+        date: Thu, 09 Jan 2025 14:15:52 GMT
         content-type: application/octet-stream
         content-length: '6'
       body:
@@ -343,11 +283,7 @@
   - request:
       method: GET
       path: >-
-<<<<<<< HEAD
-        /data/datasets/Organization_X/l4_sample/layers/segmentation/data?mag=1-1-1&x=3457&y=3323&z=1204&width=10&height=10&depth=10&token=HzRFn-DskZ5N0Y4QyZFv2g
-=======
-        /data/datasets/Organization_X/l4_sample/layers/segmentation/data?mag=1-1-1&x=3457&y=3323&z=1204&width=10&height=10&depth=10&token=72jRbkL4FDoNgshNXG5pWg
->>>>>>> 07be3c08
+        /data/datasets/Organization_X/l4_sample/layers/segmentation/data?mag=1-1-1&x=3457&y=3323&z=1204&width=10&height=10&depth=10&token=6BgPz4TIuwYzObilMKBy1w
       headers:
         host: localhost:9000
         accept: '*/*'
@@ -369,11 +305,7 @@
         access-control-allow-origin: '*'
         access-control-expose-headers: MISSING-BUCKETS
         x-permitted-cross-domain-policies: master-only
-<<<<<<< HEAD
-        date: Thu, 09 Jan 2025 12:43:18 GMT
-=======
-        date: Wed, 18 Dec 2024 13:27:23 GMT
->>>>>>> 07be3c08
+        date: Thu, 09 Jan 2025 14:15:52 GMT
         content-type: application/octet-stream
         content-length: '4000'
       body:
@@ -383,11 +315,7 @@
   - request:
       method: GET
       path: >-
-<<<<<<< HEAD
-        /data/datasets/Organization_X/l4_sample/layers/segmentation/data?mag=2-2-1&x=3456&y=3322&z=1204&width=6&height=6&depth=10&token=HzRFn-DskZ5N0Y4QyZFv2g
-=======
-        /data/datasets/Organization_X/l4_sample/layers/segmentation/data?mag=2-2-1&x=3456&y=3322&z=1204&width=6&height=6&depth=10&token=72jRbkL4FDoNgshNXG5pWg
->>>>>>> 07be3c08
+        /data/datasets/Organization_X/l4_sample/layers/segmentation/data?mag=2-2-1&x=3456&y=3322&z=1204&width=6&height=6&depth=10&token=6BgPz4TIuwYzObilMKBy1w
       headers:
         host: localhost:9000
         accept: '*/*'
@@ -409,11 +337,7 @@
         access-control-allow-origin: '*'
         access-control-expose-headers: MISSING-BUCKETS
         x-permitted-cross-domain-policies: master-only
-<<<<<<< HEAD
-        date: Thu, 09 Jan 2025 12:43:18 GMT
-=======
-        date: Wed, 18 Dec 2024 13:27:23 GMT
->>>>>>> 07be3c08
+        date: Thu, 09 Jan 2025 14:15:52 GMT
         content-type: application/octet-stream
         content-length: '1440'
       body:
@@ -423,11 +347,7 @@
   - request:
       method: GET
       path: >-
-<<<<<<< HEAD
-        /data/datasets/Organization_X/l4_sample/layers/segmentation/data?mag=4-4-1&x=3456&y=3320&z=1204&width=3&height=4&depth=10&token=HzRFn-DskZ5N0Y4QyZFv2g
-=======
-        /data/datasets/Organization_X/l4_sample/layers/segmentation/data?mag=4-4-1&x=3456&y=3320&z=1204&width=3&height=4&depth=10&token=72jRbkL4FDoNgshNXG5pWg
->>>>>>> 07be3c08
+        /data/datasets/Organization_X/l4_sample/layers/segmentation/data?mag=4-4-1&x=3456&y=3320&z=1204&width=3&height=4&depth=10&token=6BgPz4TIuwYzObilMKBy1w
       headers:
         host: localhost:9000
         accept: '*/*'
@@ -449,11 +369,7 @@
         access-control-allow-origin: '*'
         access-control-expose-headers: MISSING-BUCKETS
         x-permitted-cross-domain-policies: master-only
-<<<<<<< HEAD
-        date: Thu, 09 Jan 2025 12:43:18 GMT
-=======
-        date: Wed, 18 Dec 2024 13:27:23 GMT
->>>>>>> 07be3c08
+        date: Thu, 09 Jan 2025 14:15:52 GMT
         content-type: application/octet-stream
         content-length: '480'
       body:
@@ -463,11 +379,7 @@
   - request:
       method: GET
       path: >-
-<<<<<<< HEAD
-        /data/datasets/Organization_X/l4_sample/layers/segmentation/data?mag=8-8-2&x=3456&y=3320&z=1204&width=2&height=2&depth=5&token=HzRFn-DskZ5N0Y4QyZFv2g
-=======
-        /data/datasets/Organization_X/l4_sample/layers/segmentation/data?mag=8-8-2&x=3456&y=3320&z=1204&width=2&height=2&depth=5&token=72jRbkL4FDoNgshNXG5pWg
->>>>>>> 07be3c08
+        /data/datasets/Organization_X/l4_sample/layers/segmentation/data?mag=8-8-2&x=3456&y=3320&z=1204&width=2&height=2&depth=5&token=6BgPz4TIuwYzObilMKBy1w
       headers:
         host: localhost:9000
         accept: '*/*'
@@ -489,11 +401,7 @@
         access-control-allow-origin: '*'
         access-control-expose-headers: MISSING-BUCKETS
         x-permitted-cross-domain-policies: master-only
-<<<<<<< HEAD
-        date: Thu, 09 Jan 2025 12:43:19 GMT
-=======
-        date: Wed, 18 Dec 2024 13:27:23 GMT
->>>>>>> 07be3c08
+        date: Thu, 09 Jan 2025 14:15:53 GMT
         content-type: application/octet-stream
         content-length: '80'
       body:
@@ -503,11 +411,7 @@
   - request:
       method: GET
       path: >-
-<<<<<<< HEAD
-        /data/datasets/Organization_X/l4_sample/layers/segmentation/data?mag=16-16-4&x=3456&y=3312&z=1204&width=1&height=2&depth=3&token=HzRFn-DskZ5N0Y4QyZFv2g
-=======
-        /data/datasets/Organization_X/l4_sample/layers/segmentation/data?mag=16-16-4&x=3456&y=3312&z=1204&width=1&height=2&depth=3&token=72jRbkL4FDoNgshNXG5pWg
->>>>>>> 07be3c08
+        /data/datasets/Organization_X/l4_sample/layers/segmentation/data?mag=16-16-4&x=3456&y=3312&z=1204&width=1&height=2&depth=3&token=6BgPz4TIuwYzObilMKBy1w
       headers:
         host: localhost:9000
         accept: '*/*'
@@ -529,11 +433,7 @@
         access-control-allow-origin: '*'
         access-control-expose-headers: MISSING-BUCKETS
         x-permitted-cross-domain-policies: master-only
-<<<<<<< HEAD
-        date: Thu, 09 Jan 2025 12:43:19 GMT
-=======
-        date: Wed, 18 Dec 2024 13:27:24 GMT
->>>>>>> 07be3c08
+        date: Thu, 09 Jan 2025 14:15:53 GMT
         content-type: application/octet-stream
         content-length: '24'
       body:
@@ -564,13 +464,13 @@
         access-control-max-age: '600'
         access-control-allow-origin: '*'
         x-permitted-cross-domain-policies: master-only
-        date: Thu, 09 Jan 2025 12:43:19 GMT
+        date: Thu, 09 Jan 2025 14:15:53 GMT
         content-type: application/json
         content-length: '1496'
       body:
         encoding: utf8
         data: >-
-          [{"id":"59e9cfbdba632ac2ab8b23b5","name":"l4_sample","dataSource":{"id":{"name":"l4_sample","team":"Organization_X"},"dataLayers":[{"name":"color","category":"color","boundingBox":{"topLeft":[3072,3072,512],"width":1024,"height":1024,"depth":1024},"resolutions":[[1,1,1],[2,2,1],[4,4,1],[8,8,2],[16,16,4]],"elementClass":"uint8","defaultViewConfiguration":{"color":[255,0,0]}},{"name":"segmentation","category":"segmentation","boundingBox":{"topLeft":[3072,3072,512],"width":1024,"height":1024,"depth":1024},"resolutions":[[1,1,1],[2,2,1],[4,4,1],[8,8,2],[16,16,4]],"elementClass":"uint32","largestSegmentId":2504697}],"scale":{"factor":[11.239999771118164,11.239999771118164,28],"unit":"nanometer"}},"dataStore":{"name":"localhost","url":"http://localhost:9000","isScratch":false,"allowsUpload":true,"jobsSupportedByAvailableWorkers":[],"jobsEnabled":false},"owningOrganization":"Organization_X","allowedTeams":[{"id":"570b9f4b2a7c0e3b008da6ec","name":"team_X1","organization":"Organization_X"}],"allowedTeamsCumulative":[{"id":"570b9f4b2a7c0e3b008da6ec","name":"team_X1","organization":"Organization_X"}],"isActive":true,"isPublic":true,"description":null,"directoryName":"l4_sample","created":1508495293789,"isEditable":true,"lastUsedByUser":1736426598479,"logoUrl":"/assets/images/mpi-logos.svg","sortingKey":1508495293789,"metadata":[{"key":"key","type":"string","value":"value"}],"isUnreported":false,"tags":[],"folderId":"570b9f4e4bb848d0885ea917","publication":null,"usedStorageBytes":0}]
+          [{"id":"59e9cfbdba632ac2ab8b23b5","name":"l4_sample","dataSource":{"id":{"name":"l4_sample","team":"Organization_X"},"dataLayers":[{"name":"color","category":"color","boundingBox":{"topLeft":[3072,3072,512],"width":1024,"height":1024,"depth":1024},"resolutions":[[1,1,1],[2,2,1],[4,4,1],[8,8,2],[16,16,4]],"elementClass":"uint8","defaultViewConfiguration":{"color":[255,0,0]}},{"name":"segmentation","category":"segmentation","boundingBox":{"topLeft":[3072,3072,512],"width":1024,"height":1024,"depth":1024},"resolutions":[[1,1,1],[2,2,1],[4,4,1],[8,8,2],[16,16,4]],"elementClass":"uint32","largestSegmentId":2504697}],"scale":{"factor":[11.239999771118164,11.239999771118164,28],"unit":"nanometer"}},"dataStore":{"name":"localhost","url":"http://localhost:9000","isScratch":false,"allowsUpload":true,"jobsSupportedByAvailableWorkers":[],"jobsEnabled":false},"owningOrganization":"Organization_X","allowedTeams":[{"id":"570b9f4b2a7c0e3b008da6ec","name":"team_X1","organization":"Organization_X"}],"allowedTeamsCumulative":[{"id":"570b9f4b2a7c0e3b008da6ec","name":"team_X1","organization":"Organization_X"}],"isActive":true,"isPublic":true,"description":null,"directoryName":"l4_sample","created":1508495293789,"isEditable":true,"lastUsedByUser":1736432152124,"logoUrl":"/assets/images/mpi-logos.svg","sortingKey":1508495293789,"metadata":[{"key":"key","type":"string","value":"value"}],"isUnreported":false,"tags":[],"folderId":"570b9f4e4bb848d0885ea917","publication":null,"usedStorageBytes":0}]
         compression: none
   - request:
       method: GET
@@ -595,21 +495,13 @@
         cache-control: no-cache
         referrer-policy: origin-when-cross-origin, strict-origin-when-cross-origin
         x-permitted-cross-domain-policies: master-only
-<<<<<<< HEAD
-        date: Thu, 09 Jan 2025 12:43:19 GMT
-=======
-        date: Wed, 18 Dec 2024 13:27:24 GMT
->>>>>>> 07be3c08
+        date: Thu, 09 Jan 2025 14:15:53 GMT
         content-type: application/json
         content-length: '1494'
       body:
         encoding: utf8
         data: >-
-<<<<<<< HEAD
-          {"id":"59e9cfbdba632ac2ab8b23b5","name":"l4_sample","dataSource":{"id":{"name":"l4_sample","team":"Organization_X"},"dataLayers":[{"name":"color","category":"color","boundingBox":{"topLeft":[3072,3072,512],"width":1024,"height":1024,"depth":1024},"resolutions":[[1,1,1],[2,2,1],[4,4,1],[8,8,2],[16,16,4]],"elementClass":"uint8","defaultViewConfiguration":{"color":[255,0,0]}},{"name":"segmentation","category":"segmentation","boundingBox":{"topLeft":[3072,3072,512],"width":1024,"height":1024,"depth":1024},"resolutions":[[1,1,1],[2,2,1],[4,4,1],[8,8,2],[16,16,4]],"elementClass":"uint32","largestSegmentId":2504697}],"scale":{"factor":[11.239999771118164,11.239999771118164,28],"unit":"nanometer"}},"dataStore":{"name":"localhost","url":"http://localhost:9000","isScratch":false,"allowsUpload":true,"jobsSupportedByAvailableWorkers":[],"jobsEnabled":false},"owningOrganization":"Organization_X","allowedTeams":[{"id":"570b9f4b2a7c0e3b008da6ec","name":"team_X1","organization":"Organization_X"}],"allowedTeamsCumulative":[{"id":"570b9f4b2a7c0e3b008da6ec","name":"team_X1","organization":"Organization_X"}],"isActive":true,"isPublic":true,"description":null,"directoryName":"l4_sample","created":1508495293789,"isEditable":true,"lastUsedByUser":1736426600388,"logoUrl":"/assets/images/mpi-logos.svg","sortingKey":1508495293789,"metadata":[{"key":"key","type":"string","value":"value"}],"isUnreported":false,"tags":[],"folderId":"570b9f4e4bb848d0885ea917","publication":null,"usedStorageBytes":0}
-=======
-          {"id":"59e9cfbdba632ac2ab8b23b5","name":"l4_sample","dataSource":{"id":{"name":"l4_sample","team":"Organization_X"},"dataLayers":[{"name":"color","category":"color","boundingBox":{"topLeft":[3072,3072,512],"width":1024,"height":1024,"depth":1024},"resolutions":[[1,1,1],[2,2,1],[4,4,1],[8,8,2],[16,16,4]],"elementClass":"uint8","defaultViewConfiguration":{"color":[255,0,0]}},{"name":"segmentation","category":"segmentation","boundingBox":{"topLeft":[3072,3072,512],"width":1024,"height":1024,"depth":1024},"resolutions":[[1,1,1],[2,2,1],[4,4,1],[8,8,2],[16,16,4]],"elementClass":"uint32","largestSegmentId":2504697}],"scale":{"factor":[11.239999771118164,11.239999771118164,28],"unit":"nanometer"}},"dataStore":{"name":"localhost","url":"http://localhost:9000","isScratch":false,"allowsUpload":true,"jobsSupportedByAvailableWorkers":[],"jobsEnabled":false},"owningOrganization":"Organization_X","allowedTeams":[{"id":"570b9f4b2a7c0e3b008da6ec","name":"team_X1","organization":"Organization_X"}],"allowedTeamsCumulative":[{"id":"570b9f4b2a7c0e3b008da6ec","name":"team_X1","organization":"Organization_X"}],"isActive":true,"isPublic":true,"description":null,"created":1508495293789,"isEditable":true,"lastUsedByUser":1734528444674,"logoUrl":"/assets/images/mpi-logos.svg","sortingKey":1508495293789,"metadata":[{"key":"key","type":"string","value":"value"}],"isUnreported":false,"tags":[],"folderId":"570b9f4e4bb848d0885ea917","publication":null,"usedStorageBytes":0,"displayName":"l4_sample"}
->>>>>>> 07be3c08
+          {"id":"59e9cfbdba632ac2ab8b23b5","name":"l4_sample","dataSource":{"id":{"name":"l4_sample","team":"Organization_X"},"dataLayers":[{"name":"color","category":"color","boundingBox":{"topLeft":[3072,3072,512],"width":1024,"height":1024,"depth":1024},"resolutions":[[1,1,1],[2,2,1],[4,4,1],[8,8,2],[16,16,4]],"elementClass":"uint8","defaultViewConfiguration":{"color":[255,0,0]}},{"name":"segmentation","category":"segmentation","boundingBox":{"topLeft":[3072,3072,512],"width":1024,"height":1024,"depth":1024},"resolutions":[[1,1,1],[2,2,1],[4,4,1],[8,8,2],[16,16,4]],"elementClass":"uint32","largestSegmentId":2504697}],"scale":{"factor":[11.239999771118164,11.239999771118164,28],"unit":"nanometer"}},"dataStore":{"name":"localhost","url":"http://localhost:9000","isScratch":false,"allowsUpload":true,"jobsSupportedByAvailableWorkers":[],"jobsEnabled":false},"owningOrganization":"Organization_X","allowedTeams":[{"id":"570b9f4b2a7c0e3b008da6ec","name":"team_X1","organization":"Organization_X"}],"allowedTeamsCumulative":[{"id":"570b9f4b2a7c0e3b008da6ec","name":"team_X1","organization":"Organization_X"}],"isActive":true,"isPublic":true,"description":null,"directoryName":"l4_sample","created":1508495293789,"isEditable":true,"lastUsedByUser":1736432154029,"logoUrl":"/assets/images/mpi-logos.svg","sortingKey":1508495293789,"metadata":[{"key":"key","type":"string","value":"value"}],"isUnreported":false,"tags":[],"folderId":"570b9f4e4bb848d0885ea917","publication":null,"usedStorageBytes":0}
         compression: none
   - request:
       method: HEAD
@@ -634,11 +526,7 @@
         access-control-max-age: '600'
         access-control-allow-origin: '*'
         x-permitted-cross-domain-policies: master-only
-<<<<<<< HEAD
-        date: Thu, 09 Jan 2025 12:43:19 GMT
-=======
-        date: Wed, 18 Dec 2024 13:27:24 GMT
->>>>>>> 07be3c08
+        date: Thu, 09 Jan 2025 14:15:53 GMT
         connection: close
         content-type: application/json
         content-length: '1152'
@@ -670,11 +558,7 @@
         access-control-max-age: '600'
         access-control-allow-origin: '*'
         x-permitted-cross-domain-policies: master-only
-<<<<<<< HEAD
-        date: Thu, 09 Jan 2025 12:43:19 GMT
-=======
-        date: Wed, 18 Dec 2024 13:27:24 GMT
->>>>>>> 07be3c08
+        date: Thu, 09 Jan 2025 14:15:53 GMT
         connection: close
         content-type: application/json
         content-length: '1152'
@@ -706,11 +590,7 @@
         access-control-max-age: '600'
         access-control-allow-origin: '*'
         x-permitted-cross-domain-policies: master-only
-<<<<<<< HEAD
-        date: Thu, 09 Jan 2025 12:43:19 GMT
-=======
-        date: Wed, 18 Dec 2024 13:27:24 GMT
->>>>>>> 07be3c08
+        date: Thu, 09 Jan 2025 14:15:53 GMT
         connection: close
         content-type: application/json
         content-length: '1152'
@@ -742,11 +622,7 @@
         access-control-max-age: '600'
         access-control-allow-origin: '*'
         x-permitted-cross-domain-policies: master-only
-<<<<<<< HEAD
-        date: Thu, 09 Jan 2025 12:43:19 GMT
-=======
-        date: Wed, 18 Dec 2024 13:27:24 GMT
->>>>>>> 07be3c08
+        date: Thu, 09 Jan 2025 14:15:53 GMT
         connection: close
         content-type: application/json
         content-length: '1152'
@@ -778,11 +654,7 @@
         access-control-max-age: '600'
         access-control-allow-origin: '*'
         x-permitted-cross-domain-policies: master-only
-<<<<<<< HEAD
-        date: Thu, 09 Jan 2025 12:43:19 GMT
-=======
-        date: Wed, 18 Dec 2024 13:27:24 GMT
->>>>>>> 07be3c08
+        date: Thu, 09 Jan 2025 14:15:53 GMT
         connection: close
         content-type: text/html; charset=UTF-8
         content-length: '1289'
@@ -858,11 +730,7 @@
         access-control-max-age: '600'
         access-control-allow-origin: '*'
         x-permitted-cross-domain-policies: master-only
-<<<<<<< HEAD
-        date: Thu, 09 Jan 2025 12:43:19 GMT
-=======
-        date: Wed, 18 Dec 2024 13:27:24 GMT
->>>>>>> 07be3c08
+        date: Thu, 09 Jan 2025 14:15:53 GMT
         connection: close
         content-type: text/html; charset=UTF-8
         content-length: '1293'
@@ -938,11 +806,7 @@
         access-control-max-age: '600'
         access-control-allow-origin: '*'
         x-permitted-cross-domain-policies: master-only
-<<<<<<< HEAD
-        date: Thu, 09 Jan 2025 12:43:19 GMT
-=======
-        date: Wed, 18 Dec 2024 13:27:24 GMT
->>>>>>> 07be3c08
+        date: Thu, 09 Jan 2025 14:15:53 GMT
         connection: close
         content-type: text/html; charset=UTF-8
         content-length: '1293'
@@ -1018,11 +882,7 @@
         access-control-max-age: '600'
         access-control-allow-origin: '*'
         x-permitted-cross-domain-policies: master-only
-<<<<<<< HEAD
-        date: Thu, 09 Jan 2025 12:43:19 GMT
-=======
-        date: Wed, 18 Dec 2024 13:27:24 GMT
->>>>>>> 07be3c08
+        date: Thu, 09 Jan 2025 14:15:53 GMT
         connection: close
         content-type: text/html; charset=UTF-8
         content-length: '1293'
@@ -1098,11 +958,7 @@
         access-control-max-age: '600'
         access-control-allow-origin: '*'
         x-permitted-cross-domain-policies: master-only
-<<<<<<< HEAD
-        date: Thu, 09 Jan 2025 12:43:19 GMT
-=======
-        date: Wed, 18 Dec 2024 13:27:24 GMT
->>>>>>> 07be3c08
+        date: Thu, 09 Jan 2025 14:15:53 GMT
         connection: close
         content-type: text/html; charset=UTF-8
         content-length: '1295'
@@ -1178,11 +1034,7 @@
         access-control-max-age: '600'
         access-control-allow-origin: '*'
         x-permitted-cross-domain-policies: master-only
-<<<<<<< HEAD
-        date: Thu, 09 Jan 2025 12:43:19 GMT
-=======
-        date: Wed, 18 Dec 2024 13:27:24 GMT
->>>>>>> 07be3c08
+        date: Thu, 09 Jan 2025 14:15:53 GMT
         connection: close
         content-type: application/json
         content-length: '1152'
@@ -1214,11 +1066,7 @@
         access-control-max-age: '600'
         access-control-allow-origin: '*'
         x-permitted-cross-domain-policies: master-only
-<<<<<<< HEAD
-        date: Thu, 09 Jan 2025 12:43:19 GMT
-=======
-        date: Wed, 18 Dec 2024 13:27:24 GMT
->>>>>>> 07be3c08
+        date: Thu, 09 Jan 2025 14:15:53 GMT
         connection: close
         content-type: application/json
         content-length: '1152'
@@ -1250,11 +1098,7 @@
         access-control-max-age: '600'
         access-control-allow-origin: '*'
         x-permitted-cross-domain-policies: master-only
-<<<<<<< HEAD
-        date: Thu, 09 Jan 2025 12:43:19 GMT
-=======
-        date: Wed, 18 Dec 2024 13:27:24 GMT
->>>>>>> 07be3c08
+        date: Thu, 09 Jan 2025 14:15:53 GMT
         connection: close
         content-type: text/html; charset=UTF-8
         content-length: '1296'
@@ -1330,11 +1174,7 @@
         access-control-max-age: '600'
         access-control-allow-origin: '*'
         x-permitted-cross-domain-policies: master-only
-<<<<<<< HEAD
-        date: Thu, 09 Jan 2025 12:43:19 GMT
-=======
-        date: Wed, 18 Dec 2024 13:27:24 GMT
->>>>>>> 07be3c08
+        date: Thu, 09 Jan 2025 14:15:53 GMT
         connection: close
         content-type: text/html; charset=UTF-8
         content-length: '1300'
@@ -1410,11 +1250,7 @@
         access-control-max-age: '600'
         access-control-allow-origin: '*'
         x-permitted-cross-domain-policies: master-only
-<<<<<<< HEAD
-        date: Thu, 09 Jan 2025 12:43:19 GMT
-=======
-        date: Wed, 18 Dec 2024 13:27:24 GMT
->>>>>>> 07be3c08
+        date: Thu, 09 Jan 2025 14:15:53 GMT
         connection: close
         content-type: text/html; charset=UTF-8
         content-length: '1300'
@@ -1490,11 +1326,7 @@
         access-control-max-age: '600'
         access-control-allow-origin: '*'
         x-permitted-cross-domain-policies: master-only
-<<<<<<< HEAD
-        date: Thu, 09 Jan 2025 12:43:19 GMT
-=======
-        date: Wed, 18 Dec 2024 13:27:24 GMT
->>>>>>> 07be3c08
+        date: Thu, 09 Jan 2025 14:15:53 GMT
         connection: close
         content-type: text/html; charset=UTF-8
         content-length: '1300'
@@ -1570,11 +1402,7 @@
         access-control-max-age: '600'
         access-control-allow-origin: '*'
         x-permitted-cross-domain-policies: master-only
-<<<<<<< HEAD
-        date: Thu, 09 Jan 2025 12:43:19 GMT
-=======
-        date: Wed, 18 Dec 2024 13:27:24 GMT
->>>>>>> 07be3c08
+        date: Thu, 09 Jan 2025 14:15:53 GMT
         connection: close
         content-type: text/html; charset=UTF-8
         content-length: '1302'
