# Change Log

All notable changes to the webknossos python library are documented in this file.

The format is based on [Keep a Changelog](http://keepachangelog.com/en/1.0.0/)
and this project adheres to [Semantic Versioning](http://semver.org/) `MAJOR.MINOR.PATCH`.
For upgrade instructions, please check the respective *Breaking Changes* sections.

## Unreleased
[Commits](https://github.com/scalableminds/webknossos-libs/compare/v0.8.30...HEAD)

### Breaking Changes

### Added
- Added `Annotation.save("file_name")` to save an annotation to a file and `Annotation.temporary_volume_annotation_layer_copy()` to read from the volume layer of an annotation as a WK dataset. [#528](https://github.com/scalableminds/webknossos-libs/pull/528)

### Changed

### Fixed


## [0.8.30](https://github.com/scalableminds/webknossos-libs/releases/tag/v0.8.30) - 2021-12-27
[Commits](https://github.com/scalableminds/webknossos-libs/compare/v0.8.29...v0.8.30)

### Breaking Changes
- The BoundingBoxNamedTuple was removed. Use BoundingBox instead. [#526](https://github.com/scalableminds/webknossos-libs/pull/526)
- Some methods of creating, opening and saving have changed. The old methods are still available but deprecated. [The documentation gives a good overview](https://docs.webknossos.org/api/webknossos.html). Specifically, the changes are :
  * `Dataset.create()` → `Dataset()`
  * `Dataset.get_or_create()` → `Dataset(…, exist_ok=True)`
  * `Dataset()` → `Dataset.open()`
  * `download_dataset()` → `Dataset.download()`
  * `open_annotation()` → `Annotation.load()` for local files, `Annotation.download()` to download from webKnossos
  * `open_nml()` → `Skeleton.load()`
  * `Skeleton.from_path()` → `Skeleton.load()`
  * `Skeleton.write()` → `Skeleton.save()`
  The deprecated methods will be removed in future releases.
  [#520](https://github.com/scalableminds/webknossos-libs/pull/520)

<<<<<<< HEAD

### Added
- Added `layers_to_link` parameter to `Dataset.upload()` so that layers don't need to be uploaded again if they already exist in another dataset on webKnossos. [#544](https://github.com/scalableminds/webknossos-libs/pull/544)

=======
>>>>>>> 044b091b
### Changed
- The detailed output of e.g. downsampling was replaced with a progress bar. [#527](https://github.com/scalableminds/webknossos-libs/pull/527)
- Always use the sampling mode `CONSTANT_Z` when downsampling 2D data. [#516](https://github.com/scalableminds/webknossos-libs/pull/516)
- Make computation of `largestSegmentId` more efficient for volume annotations. [#531](https://github.com/scalableminds/webknossos-libs/pull/531)
- Consistently use resolved instead of absolute path if make_relative is False. [#536](https://github.com/scalableminds/webknossos-libs/pull/536)


## [0.8.29](https://github.com/scalableminds/webknossos-libs/releases/tag/v0.8.29) - 2021-12-14
[Commits](https://github.com/scalableminds/webknossos-libs/compare/v0.8.28...v0.8.29)

### Breaking Changes
- To download datasets, a recent webknossos server version is necessary (>= 21.12.0). webknossos.org is unaffected. [#510](https://github.com/scalableminds/webknossos-libs/pull/510)


## [0.8.28](https://github.com/scalableminds/webknossos-libs/releases/tag/v0.8.28) - 2021-12-09
[Commits](https://github.com/scalableminds/webknossos-libs/compare/v0.8.27...v0.8.28)


## [0.8.27](https://github.com/scalableminds/webknossos-libs/releases/tag/v0.8.27) - 2021-12-09
[Commits](https://github.com/scalableminds/webknossos-libs/compare/v0.8.25...v0.8.27)


## [v0.8.25](https://github.com/scalableminds/webknossos-libs/releases/tag/v0.8.25) - 2021-12-07
[Commits](https://github.com/scalableminds/webknossos-libs/compare/v0.8.24...v0.8.25)

### Added
- Added support to download datasets from external datastores, which is the case for webknossos.org. [#497](https://github.com/scalableminds/webknossos-libs/pull/497)

### Changed
- Adapt the dataset upload to new webKnossos api. [#484](https://github.com/scalableminds/webknossos-libs/pull/484)
- `get_segmentation_layer()` and `get_color_layer()` were deprecated and should not be used, anymore, as they will fail if no or more than one layer exists for each category. Instead, `get_segmentation_layers()` and `get_color_layers()` should be used (if desired in combination with `[0]` to get the old, error-prone behavior).
- Renamed the folder webknossos/script-collection to webknossos/script_collection to enable module imports. [#505](https://github.com/scalableminds/webknossos-libs/pull/505)

## [v0.8.24](https://github.com/scalableminds/webknossos-libs/releases/tag/v0.8.24) - 2021-11-30
[Commits](https://github.com/scalableminds/webknossos-libs/compare/v0.8.23...v0.8.24)


## [v0.8.23](https://github.com/scalableminds/webknossos-libs/releases/tag/v0.8.23) - 2021-11-29
[Commits](https://github.com/scalableminds/webknossos-libs/compare/v0.8.22...v0.8.23)

### Breaking Changes
- `wk.Graph` now inherits from `networkx.Graph` directly. Therefore, the `nx_graph` attribute is removed. [#481](https://github.com/scalableminds/webknossos-libs/pull/481)
- The class `LayerCategories` was removed. `COLOR_TYPE` and `SEGMENTATION_TYPE` were renamed to `COLOR_CATEGORY` and `SEGMENTATION_CATEGORY` and can now be imported directly. The type of many parameters were changed from `str` to the literal `LayerCategoryType`. [#454](https://github.com/scalableminds/webknossos-libs/pull/454)

### Added
- Added `redownsample()` method to `Layer` to recompute existing downsampled magnifications. [#461](https://github.com/scalableminds/webknossos-libs/pull/461)
- Added `globalize_floodfill.py` script to globalize partially computed flood fill operations. [#461](https://github.com/scalableminds/webknossos-libs/pull/461)

### Changed
- Improved performance for calculations with `Vec3Int` and `BoundingBox`. [#461](https://github.com/scalableminds/webknossos-libs/pull/461)

### Fixed
- Resolve path when symlinking layer and make_relative is False (instead of only making it absolute). [#492](https://github.com/scalableminds/webknossos-libs/pull/492)


## [0.8.22](https://github.com/scalableminds/webknossos-cuber/releases/tag/v0.8.22) - 2021-11-01
[Commits](https://github.com/scalableminds/webknossos-cuber/compare/v0.8.21...v0.8.22)

### Breaking Changes
- Removed the `organization` parameter from the `webknossos_context` function. The organization will automatically be fetched using the token of the user. [#470](https://github.com/scalableminds/webknossos-libs/pull/470)

### Fixed
- Make Views picklable. We now ignore the file handle when we pickle Views. [#469](https://github.com/scalableminds/webknossos-libs/pull/469)

## [v0.8.19](https://github.com/scalableminds/webknossos-cuber/releases/tag/v0.8.19) - 2021-10-21
[Commits](https://github.com/scalableminds/webknossos-libs/compare/v0.8.18...v.8.19)
### Added
- Added a `User` class to the client that can be used to get meta-information of users or their logged time. The currently logged in user can be accessed, as well as all managed users. [#470](https://github.com/scalableminds/webknossos-libs/pull/470)


## [0.8.21](https://github.com/scalableminds/webknossos-cuber/releases/tag/v0.8.21) - 2021-10-28
[Commits](https://github.com/scalableminds/webknossos-cuber/compare/v0.8.20...v0.8.21)

### Changed
- Downgraded typing-extensions for better dependency compatibility  [#472](https://github.com/scalableminds/webknossos-libs/pull/472)


## [0.8.20](https://github.com/scalableminds/webknossos-cuber/releases/tag/v0.8.20) - 2021-10-28
[Commits](https://github.com/scalableminds/webknossos-cuber/compare/v0.8.19...v0.8.20)

### Breaking Changes
- `BoundingBox.chunk()`'s 2nd parameter `chunk_border_alignments` now does not accept a list with a single `int` anymore. [#452](https://github.com/scalableminds/webknossos-libs/pull/452)

### Fixed
- Make Views picklable. We now ignore the file handle when we pickle Views. [#469](https://github.com/scalableminds/webknossos-libs/pull/469)


## [0.8.19](https://github.com/scalableminds/webknossos-cuber/releases/tag/v0.8.19) - 2021-10-21
[Commits](https://github.com/scalableminds/webknossos-cuber/compare/v0.8.18...v0.8.19)

### Breaking Changes
- `View`s now always open the `wkw.Dataset` lazily. All explicit calls to `View.open()` and `View.close()` must be removed. [#448](https://github.com/scalableminds/webknossos-libs/pull/448)
-
### Added
- Added a new Annotation class which includes skeletons as well as volume-annotations. [#452](https://github.com/scalableminds/webknossos-libs/pull/452)
- Added dataset down- and upload as well as annotation download, see the examples `learned_segmenter.py` and `upload_image_data.py`. [#452](https://github.com/scalableminds/webknossos-libs/pull/452)


## [0.8.18](https://github.com/scalableminds/webknossos-cuber/releases/tag/v0.8.18) - 2021-10-18
[Commits](https://github.com/scalableminds/webknossos-cuber/compare/v0.8.16...v0.8.18)

### Added
- The Dataset class now has a new method: add_shallow_copy. [#437](https://github.com/scalableminds/webknossos-libs/pull/437)
### Changed
- The `Vec3Int` constructor now asserts that its components are whole numbers also in numpy case. [#434](https://github.com/scalableminds/webknossos-libs/pull/434)
- Updated scikit-image dependency to 0.18.3. [#435](https://github.com/scalableminds/webknossos-libs/pull/435)
- `BoundingBox.contains` now also takes float points in numpy arrays. [#450](https://github.com/scalableminds/webknossos-libs/pull/450)
### Fixed

## [0.8.16](https://github.com/scalableminds/webknossos-cuber/releases/tag/v0.8.16) - 2021-09-22
[Commits](https://github.com/scalableminds/webknossos-cuber/compare/v0.8.15...v0.8.16)

### Breaking Changes
- Refactored the BufferedSliceWriter and added a BufferedSliceReader. [#425](https://github.com/scalableminds/webknossos-libs/pull/425)
  - BufferedSliceWriter
    - The data no longer gets transposed: previously the format of the slices was [y,x]; now it is [x,y]
    - The interface of the constructor was changed:
      - A `View` (or `MagView`) is now required as datasource
      - The parameter `dimension` can be used to specify the axis along the data is sliced
      - The offset is expected to be in the magnification of the view
    - This class is now supposed to be used within a context manager and the slices are written by sending them to the generator (see documentation of the class).
  - BufferedSliceReader
    - This class was added complementary to the BufferedSliceWriter
  - Added methods to get a BufferedSliceReader/BufferedSliceWriter from a View directly

### Added
### Changed
### Fixed

## [0.8.15](https://github.com/scalableminds/webknossos-cuber/releases/tag/v0.8.15) - 2021-09-22
[Commits](https://github.com/scalableminds/webknossos-cuber/compare/v0.8.13...v0.8.15)

### Breaking Changes

- Breaking changes were introduced for geometry classes in [#421](https://github.com/scalableminds/webknossos-libs/pull/421):
  - `BoundingBox`
    - is now immutable, use convenience methods, e.g. `bb.with_topleft((0,0,0))`
    - properties topleft and size are now Vec3Int instead of np.array, they are each immutable as well
    - all `to_`-conversions return a copy, some were renamed:
    - `to_array` → `to_list`
    - `as_np` → `to_np`
    - `as_wkw` → `to_wkw_dict`
    - `from_wkw` → `from_wkw_dict`
    - `as_config` → `to_config_dict`
    - `as_checkpoint_name` → `to_checkpoint_name`
    - `as_tuple6` → `to_tuple6`
    - `as_csv` → `to_csv`
    - `as_named_tuple` → `to_named_tuple`
    - `as_slices` → `to_slices`
    - `copy` → (gone, immutable)

  - `Mag`
    - is now immutable
    - `mag.mag` is now `mag._mag` (considered private, use to_list instead if you really need it as list)
    - all `to_`-conversions return a copy, some were renamed:
    - `to_array` → `to_list`
    - `scale_by` → (gone, immutable)
    - `divide_by` → (gone, immutable)
    - `as_np` → `to_np`

### Added

 - An immutable Vec3Int class was introduced that holds three integers and provides a number of convenience methods and accessors. [#421](https://github.com/scalableminds/webknossos-libs/pull/421)

### Changed

- `BoundingBox` and `Mag` are now immutable attr classes containing `Vec3Int` values. See breaking changes above.

### Fixed

-

## [0.8.13](https://github.com/scalableminds/webknossos-cuber/releases/tag/v0.8.13) - 2021-09-22
[Commits](https://github.com/scalableminds/webknossos-cuber/compare/v0.8.12...v0.8.13)

This is the latest release at the time of creating this changelog.<|MERGE_RESOLUTION|>--- conflicted
+++ resolved
@@ -13,6 +13,7 @@
 
 ### Added
 - Added `Annotation.save("file_name")` to save an annotation to a file and `Annotation.temporary_volume_annotation_layer_copy()` to read from the volume layer of an annotation as a WK dataset. [#528](https://github.com/scalableminds/webknossos-libs/pull/528)
+- Added `layers_to_link` parameter to `Dataset.upload()` so that layers don't need to be uploaded again if they already exist in another dataset on webKnossos. [#544](https://github.com/scalableminds/webknossos-libs/pull/544)
 
 ### Changed
 
@@ -36,13 +37,6 @@
   The deprecated methods will be removed in future releases.
   [#520](https://github.com/scalableminds/webknossos-libs/pull/520)
 
-<<<<<<< HEAD
-
-### Added
-- Added `layers_to_link` parameter to `Dataset.upload()` so that layers don't need to be uploaded again if they already exist in another dataset on webKnossos. [#544](https://github.com/scalableminds/webknossos-libs/pull/544)
-
-=======
->>>>>>> 044b091b
 ### Changed
 - The detailed output of e.g. downsampling was replaced with a progress bar. [#527](https://github.com/scalableminds/webknossos-libs/pull/527)
 - Always use the sampling mode `CONSTANT_Z` when downsampling 2D data. [#516](https://github.com/scalableminds/webknossos-libs/pull/516)
