# Changelog

All notable changes to the webknossos python library are documented in this file.

Please see the [Stability Policy](./stability_policy.md) for details about the version schema
and compatibility implications.

The format is based on [Keep a Changelog](http://keepachangelog.com/en/1.0.0/)
and this project adheres to [Semantic Versioning](http://semver.org/) `MAJOR.MINOR.PATCH`.
For upgrade instructions, please check the respective _Breaking Changes_ sections.

## Unreleased
[Commits](https://github.com/scalableminds/webknossos-libs/compare/v2.0.1...HEAD)

### Breaking Changes

### Added
<<<<<<< HEAD
- Added `get_remote_annotations()` to AnnotationInfo class to get a list of all remote Annotations of the current user. [#1262](https://github.com/scalableminds/webknossos-libs/pull/1262)
- Added tests for NDBoundingBox and VecInt classes. [#1268](https://github.com/scalableminds/webknossos-libs/pull/1268)
=======
>>>>>>> 54d2c8fe

### Changed

### Fixed


## [2.0.1](https://github.com/scalableminds/webknossos-libs/releases/tag/v2.0.1) - 2025-03-11
[Commits](https://github.com/scalableminds/webknossos-libs/compare/v2.0.0...v2.0.1)

### Added
- Added `get_remote_annotations()` to AnnotationInfo class to get a list of all remote Annotations of the current user. [#1262](https://github.com/scalableminds/webknossos-libs/pull/1262)

### Fixed
- Fixed an issue with `RemoteDataset.explore_and_add_remote()` where including a remote dataset failed. [#1261](https://github.com/scalableminds/webknossos-libs/pull/1261)
- Fixed an issue with the Zarr array's shape when using `Dataset.from_images`. [#1267](https://github.com/scalableminds/webknossos-libs/pull/1267)



## [2.0.0](https://github.com/scalableminds/webknossos-libs/releases/tag/v2.0.0) - 2025-03-04
[Commits](https://github.com/scalableminds/webknossos-libs/compare/v0.16.10...v2.0.0)

### Breaking Changes
- Changed writing behavior. There is a new argument `allow_resize` for `MagView.write`, which defaults to `False`. If set to `True`, the bounding box of the underlying `Layer` will be resized to fit the to-be-written data. That largely mirrors the previous behavior. However, it is not safe for concurrent operations, so it is disabled by default. It is recommended to set the `Layer.bounding_box` to the desired size before writing. Additionally, by default, writes need to be aligned with the underlying shard grid to guard against concurrency issues and avoid performance footguns. There is a new argument `allow_unaligned`, which defaults to `False`. If set to `True`, the check for shard alignment is skipped.
- Deprecated `chunks_per_shard` arguments in favor of `shard_shape`, which equals to `shard_shape = chunk_shape * chunks_per_shard`. The shard shape is more intuitive, because it directly defines the size of shards instead of being a factor of the chunk shape.
- Deprecated `dtype_per_layer` argument, because it promotes the use of uncommon dtypes and leads to confusion with the other `dtype_per_channel` argument. With this change only the use of `dtype_per_channel` is encouraged.
- Removed deprecated functions, properties and arguments:
  - Functions:
    - `open_annotation`, use `Annotation.load()` instead
    - `Dataset.get_color_layer`, use `Dataset.get_color_layers()` instead
    - `Dataset.get_segmentation_layer`, use `Dataset.get_segmentation_layers()` instead
    - `Dataset.create`, use `Dataset.__init__` instead
    - `Dataset.get_or_create`, use `Dataset.__init__` with `exist_ok=True` instead
    - `Layer.get_best_mag`, use `Layer.get_finest_mag` instead
    - `View.read_bbox`, use `read` with `relative_bounding_box` or `absolute_bounding_box` instead
    - `View.__enter__` and `View.__exit__`, context managers are not needed anymore
    - `open_nml`, use `Skeleton.load()` instead
    - `Group.add_graph`, use `Group.add_tree` instead
    - `Group.get_max_graph_id`, use `Group.get_max_tree_id` instead
    - `Group.flattened_graphs`, use `Group.flattened_trees` instead
    - `Group.get_graph_by_id`, use `Group.get_tree_by_id` instead
    - `Skeleton.from_path`, use `Skeleton.load()` instead
    - `Skeleton.write`, use `Skeleton.save()` instead
  - Properties:
    - `Annotation.username`, use `Annotation.owner_name` instead
    - `Annotation.scale`, use `Annotation.voxel_size` instead
    - `Annotation.user_id`, use `Annotation.owner_id` instead
    - `ArrayInfo.shard_size`, use `ArrayInfo.shard_shape` instead
    - `Dataset.scale`, use `Dataset.voxel_size` instead
    - `MagView.global_offset`, always `(0, 0, 0, ...)`
    - `MagView.size`, use `mag_view.bounding_box.in_mag(mag_view.mag).bottomright`
    - `MagViewProperties.resolution`, use `MagViewProperties.mag` instead
    - `LayerProperties.resolutions`, use `LayerProperties.mags` instead
    - `View.header`, use `View.info` instead
    - `View.global_offset`, use `view.bounding_box.in_mag(view.mag).topleft` instead
    - `View.size`, use `view.bounding_box.in_mag(view.mag).size` instead
    - `Group.graphs`, use `Group.trees`
    - `Skeleton.scale`, use `Skeleton.voxel_size` instead
  - Arguments:
    - `annotation_type` in `Annotation.download`, not needed anymore
    - `annotation_type` in `Annotation.open_as_remote_dataset`, not needed anymore
    - `size` in `BufferedSliceReader.__init__`, use `relative_bounding_box` or `absolute_bounding_box` instead
    - `offset` in `BufferedSliceReader.__init__`, use `relative_bounding_box` or `absolute_bounding_box` instead
    - `offset` in `BufferedSliceWriter.__init__`, use `relative_bounding_box` or `absolute_bounding_box` instead
    - `json_update_allowed` in `BufferedSliceWriter.__init__`, not supported anymore
    - `offset` in `BufferedSliceWriter.reset_offset`, use `relative_offset` or `absolute_offset` instead
    - `scale` in `Dataset.__init__`, use `voxel_size` or `voxel_size_with_unit` instead
    - `dtype` in `Dataset.add_layer`, use `dtype_per_channel` instead
    - `dtype` in `Dataset.get_or_add_layer`, use `dtype_per_channel` instead
    - `chunk_size` in `Dataset.add_layer_from_images`, use `chunk_shape` instead
    - `chunk_size` in `Dataset.copy_dataset`, use `chunk_shape` instead
    - `block_len` in `Dataset.copy_dataset`, use `chunk_shape` instead
    - `file_len` in `Dataset.copy_dataset`, use `chunks_per_shard` instead
    - `args` in `Dataset.copy_dataset`, use `executor` instead
    - `chunk_size` in `Layer.add_mag`, use `chunk_shape` instead
    - `block_len` in `Layer.add_mag`, use `chunk_shape` instead
    - `file_len` in `Layer.add_mag`, use `chunks_per_shard` instead
    - `chunk_size` in `Layer.get_or_add_mag`, use `chunk_shape` instead
    - `block_len` in `Layer.get_or_add_mag`, use `chunk_shape` instead
    - `file_len` in `Layer.get_or_add_mag`, use `chunks_per_shard` instead
    - `args` in `Layer.downsample`, use `executor` instead
    - `args` in `Layer.downsample_mag`, use `executor` instead
    - `args` in `Layer.redownsample`, use `executor` instead
    - `args` in `Layer.downsample_mag_list`, use `executor` instead
    - `args` in `Layer.downsample_mag_list`, use `executor` instead
    - `buffer_edge_len` in `Layer.upsample`, use `buffer_shape` instead
    - `args` in `Layer.upsample`, use `executor` instead
    - `min_mag` in `Layer.upsample`, use `finest_mag` instead
    - `offset` in `MagView.write`, use `relative_offset`, `absolute_offset`, `relative_bounding_box`, or `absolute_bounding_box` instead
    - `json_update_allowed` in `MagView.write`, use `allow_resize` instead
    - `args` in `MagView.compress`, use `executor` instead
    - `offset` in `View.write`, use `relative_offset`, `absolute_offset`, `relative_bounding_box`, or `absolute_bounding_box` instead
    - `json_update_allowed` in `View.write`, not supported anymore
    - `offset` in `View.read`, use `relative_offset`, `absolute_offset`, `relative_bounding_box`, or `absolute_bounding_box` instead
    - `offset` in `View.get_view`, use `relative_offset`, `absolute_offset`, `relative_bounding_box`, or `absolute_bounding_box` instead
    - `offset` in `View.get_buffered_slice_writer`, use `relative_offset`, `absolute_offset`, `relative_bounding_box`, or `absolute_bounding_box` instead
    - `offset` in `View.get_buffered_slice_reader`, use `relative_bounding_box`, or `absolute_bounding_box` instead
    - `size` in `View.get_buffered_slice_reader`, use `relative_bounding_box`, or `absolute_bounding_box` instead
    - `chunk_size` in `View.for_each_chunk`, use `chunk_shape` instead
    - `source_chunk_size` in `View.for_zipped_chunks`, use `source_chunk_shape` instead
    - `target_chunk_size` in `View.for_zipped_chunks`, use `target_chunk_shape` instead
    - `args` in `View.content_is_equal`, use `executor` instead
  - Classes:
    - `Graph`, use `Tree` instead
- Changed defaults:
  - `exist_ok` in `Dataset.__init__` is now `False`
  - `compress` in `Dataset.from_images` is now `True`
  - `compress` in `Dataset.add_layer_from_images` is now `True`
  - `DEFAULT_DATA_FORMAT` is now `Zarr3`
  - `compress` in `Layer.add_mag` is now `True`
  - `compress` in `Layer.upsample` is now `True`
  - `buffer_size` in `View.get_buffered_slice_reader` is now computed from the shard shape
  - `buffer_size` in `View.get_buffered_slice_writer` is now computed from the shard shape
- Moved from positional argument to keyword-only argument:
  - `json_update_allowed` in `MagView.write`
  - `organization_id`, `sharing_token`, `webknossos_url`, `bbox`, `layers`, `mags`, `path`, `exist_ok` in `Dataset.download`
  - `layers_to_link`, `jobs` in `Dataset.upload`
  - `dtype_per_layer`, `dtype_per_channel`, `num_channels`, `data_format`, `bounding_box` in `Dataset.add_layer`
  - `dtype_per_layer`, `dtype_per_channel`, `num_channels`, `data_format` in `Dataset.get_or_add_layer`
  - `data_format`, `mag`, `chunk_shape`, `chunks_per_shard`, `shard_shape`, `compress` in `Dataset.add_layer_from_images`
  - `chunk_shape`, `shard_shape`, `chunks_per_shard`, `data_format`, `compress`, `executor` in `Dataset.add_copy_layer`
  - `organization_id`, `tags`, `name`, `folder_id` in `Dataset.get_remote_datasets`
  - `make_relative` in `Dataset.add_symlink_layer`
  - `name`, `make_relative`, `layers_to_ignore` in `Dataset.shallow_copy_dataset`
  - `executor` in `Dataset.compress`
  - `sampling_mode`, `coarsest_mag`, `executor` in `Dataset.downsample`
  - `voxel_size`, `chunk_shape`, `shard_shape`, `chunks_per_shard`, `data_format`, `compress`, `executor`, `voxel_size_with_unit` in `Dataset.copy_dataset`
  - `chunk_shape`, `shard_shape`, `chunks_per_shard`, `compress` in `Layer.add_mag`
  - `chunk_shape`, `shard_shape`, `chunks_per_shard`, `compress` in `Layer.get_or_add_mag`
  - `extend_layer_bounding_box`, `chunk_shape`, `shard_shape`, `chunks_per_shard`, `compress`, `executor` in `Layer.add_copy_mag`
  - `make_relative`, `extend_layer_bounding_box` in `Layer.add_symlink_mag`
  - `extend_layer_bounding_box` in `Layer.add_remote_mag`
  - `extend_layer_bounding_box` in `Layer.add_fs_copy_mag`
  - `move`, `extend_layer_bounding_box` in `Layer.add_mag_from_zarrarray`
  - `from_mag`, `coarsest_mag`, `interpolation_mode`, `compress`, `sampling_mode`, `align_with_other_layers`, `buffer_shape`, `force_sampling_scheme`, `allow_overwrite`, `only_setup_mags`, `executor` in `Layer.downsample`
  - `interpolation_mode`, `compress`, `buffer_shape`, `allow_overwrite`, `only_setup_mag`, `executor` in `Layer.downsample_mag`
  - `interpolation_mode`, `compress`, `buffer_shape`, `executor` in `Layer.redownsample`
  - `interpolation_mode`, `compress`, `buffer_shape`, `allow_overwrite`, `only_setup_mags`, `executor` in `Layer.downsample_mag_list`
  - `finest_mag`, `compress`, `sampling_mode`, `align_with_other_layers`, `buffer_shape`, `executor` in `Layer.upsample`
  - `chunk_shape`, `executor` in `SegmentationLayer.refresh_largest_segment_id`
  - `chunk_shape`, `shard_shape`, `chunks_per_shard`, `compression_mode`, `path` in `MagView.create`
  - `target_path`, `executor` in `MagView.compress`
- Added arguments:
  - `allow_resize` in `MagView.write` with default `False`
  - `allow_unaligned` in `MagView.write` with default `False`
  - `shard_shape` in `Dataset.from_images`
  - `shard_shape` in `Dataset.add_layer_from_images`
  - `shard_shape` in `Dataset.copy_dataset`
- Newly deprecated arguments:
  - `chunks_per_shard` in `Dataset.from_images`, use `shard_shape` instead
  - `dtype_per_layer` in `Dataset.add_layer`, use `dtype_per_channel` instead
  - `dtype_per_layer` in `Dataset.get_or_add_layer`, use `dtype_per_channel` instead
  - `chunks_per_shard` in `Dataset.add_layer_from_images`, use `shard_shape` instead
  - `chunks_per_shard` in `Dataset.copy_dataset`, use `shard_shape` instead
  - `dtype_per_layer` in `Layer.__init__`, use `dtype_per_channel` instead
  - `chunks_per_shard` in `Layer.add_mag`, use `shard_shape` instead
  - `chunks_per_shard` in `Layer.get_or_add_mag`, use `shard_shape` instead
  - `chunks_per_shard` in `Layer.add_copy_mag`, use `shard_shape` instead
  - `chunks_per_shard` in `MagView.create`, use `shard_shape` instead
- Newly deprecated properties:
  - `Layer.dtype_per_layer`


### Added
- Added the `webknossos copy-dataset` CLI command. [#1259](https://github.com/scalableminds/webknossos-libs/pull/1259)
- Added `Dataset.write_layer` method for writing entire layers in one go. [#1242](https://github.com/scalableminds/webknossos-libs/pull/1242)


## [0.16.10](https://github.com/scalableminds/webknossos-libs/releases/tag/v0.16.10) - 2025-02-26
[Commits](https://github.com/scalableminds/webknossos-libs/compare/v0.16.9...v0.16.10)


## [0.16.9](https://github.com/scalableminds/webknossos-libs/releases/tag/v0.16.9) - 2025-02-24
[Commits](https://github.com/scalableminds/webknossos-libs/compare/v0.16.8...v0.16.9)

### Fixed
- Fixed opening a renamed dataset via an annotation link. [#1256](https://github.com/scalableminds/webknossos-libs/pull/1256)



## [0.16.8](https://github.com/scalableminds/webknossos-libs/releases/tag/v0.16.8) - 2025-02-04
[Commits](https://github.com/scalableminds/webknossos-libs/compare/v0.16.7...v0.16.8)


## [0.16.7](https://github.com/scalableminds/webknossos-libs/releases/tag/v0.16.7) - 2025-02-03
[Commits](https://github.com/scalableminds/webknossos-libs/compare/v0.16.6...v0.16.7)

### Fixed
- Fixed a misleading error message when Dataset.open() can't find a valid dataset. [#1246](https://github.com/scalableminds/webknossos-libs/pull/1246)



## [0.16.6](https://github.com/scalableminds/webknossos-libs/releases/tag/v0.16.6) - 2025-02-03
[Commits](https://github.com/scalableminds/webknossos-libs/compare/v0.16.5...v0.16.6)


## [0.16.5](https://github.com/scalableminds/webknossos-libs/releases/tag/v0.16.5) - 2025-01-30
[Commits](https://github.com/scalableminds/webknossos-libs/compare/v0.16.4...v0.16.5)

### Added
- Added support for python 3.13. [#1240](https://github.com/scalableminds/webknossos-libs/pull/1240)

### Changed
- When iterating over `Tree.nodes(data=True)` the nodes data dict was empty. To enable easier access to the data stored in each Node the properties of a Node are included in its data dict now. [#1241](https://github.com/scalableminds/webknossos-libs/pull/1241)
- `Dataset.open_remote()` adds another method to disambiguate dataset_name and organization_id. [#1247](https://github.com/scalableminds/webknossos-libs/pull/1247)

### Fixed
- Fixed a bug with loading metadata lists. [#1247](https://github.com/scalableminds/webknossos-libs/pull/1247)


## [0.16.4](https://github.com/scalableminds/webknossos-libs/releases/tag/v0.16.4) - 2025-01-23
[Commits](https://github.com/scalableminds/webknossos-libs/compare/v0.16.3...v0.16.4)

### Added
- Added `list_bounding_boxes()` for Zarr-based datasets. [#1238](https://github.com/scalableminds/webknossos-libs/pull/1238)


## [0.16.3](https://github.com/scalableminds/webknossos-libs/releases/tag/v0.16.3) - 2025-01-21
[Commits](https://github.com/scalableminds/webknossos-libs/compare/v0.16.2...v0.16.3)

### Breaking Changes
- `RemoteDataset.display_name` is deprecated. To change the name of a dataset use the `name` property instead.
- `Dataset.get_remote_datasets()` returns a mapping. The keys of this mapping changed from datasets name to datasets id.
- `Task.create()` needs a `dataset_id` now instead of a `dataset_name`. Alternativly a `RemoteDataset` object can be used. The `dataset_name` is marked as deprecated. As `dataset_name` is an optional argument now its position has changed, this is important if `create()` is called only with positional arguments.
- When uploading an Annotation the organization_id is neccessary now. The organization_id might be stored in the Annotation object or it is inferred from the current webknossos_context. [#1155](https://github.com/scalableminds/webknossos-libs/pull/1155)

### Added
- `Dataset` method `get_remote_datasets()` accepts `name` and `folder_id` as arguments now to filter remote datasets.
- `RemoteDataset` got an additional property: `created`.
- `Annotation` got an additional property: `dataset_id`.
- `Dataset.trigger_dataset_import()` was added to refresh the datastore to register a newly added dataset. [#1236](https://github.com/scalableminds/webknossos-libs/pull/1236)

### Changed
- Updated to WEBKNOSSOS API version 9. This includes support for the new url structure for datasets and the usage of `dataset_id`. [#1231](https://github.com/scalableminds/webknossos-libs/pull/1231)

### Fixed
- Fixed Mag setup for non-public datasets. [#1222](https://github.com/scalableminds/webknossos-libs/pull/1222)
- Fixed an issue when shallow copying datasets with a remote mag. [#1224](https://github.com/scalableminds/webknossos-libs/pull/1224)


## [0.16.2](https://github.com/scalableminds/webknossos-libs/releases/tag/v0.16.2) - 2024-12-18
[Commits](https://github.com/scalableminds/webknossos-libs/compare/v0.16.1...v0.16.2)

### Breaking Changes
- `MagView.get_zarr_array` now returns a `tensorstore` array instead of a `zarr-python` array. [#1174](https://github.com/scalableminds/webknossos-libs/pull/1174)

### Changed
- Updated to WEBKNOSSOS API version 8. [#1185](https://github.com/scalableminds/webknossos-libs/pull/1185)
- Using tensorstore for reading and writing zarr 2 and 3 arrays. Removed `zarrita` and `zarr` dependency. [#1174](https://github.com/scalableminds/webknossos-libs/pull/1174)


## [0.16.1](https://github.com/scalableminds/webknossos-libs/releases/tag/v0.16.1) - 2024-12-05
[Commits](https://github.com/scalableminds/webknossos-libs/compare/v0.16.0...v0.16.1)

### Added
- Added .nrrd and .nhdr to supported suffixes. [#1228](https://github.com/scalableminds/webknossos-libs/pull/1228)
- Added more docstrings for many public classes and methods. [#1225](https://github.com/scalableminds/webknossos-libs/pull/1225)

### Changed
- Removes vcr-py from developer dependencies for testing and adds proxay for recording and replaying API requests. [#1198](https://github.com/scalableminds/webknossos-libs/pull/1198)
- Removed the CZI installation extra from `pip install webknossos[all]` by default. Users need to manually install it with `pip install --extra-index-url https://pypi.scm.io/simple/ webknossos[czi]`. [#1219](https://github.com/scalableminds/webknossos-libs/pull/1219)
- Refactored the PimsTiffReader to read the data directly from the tiff file without creating a memmap-able copy first. This greatly reduces the time and storage requirements for converting large tiff files. [#1212](https://github.com/scalableminds/webknossos-libs/pull/1212)

### Fixed
- Fixed an issue where adding existing trees to an annotation fails. [#1201](https://github.com/scalableminds/webknossos-libs/pull/1201)
- Fixed unpickling of the SSL_Context to allow for a second or third pickling. [#1223](https://github.com/scalableminds/webknossos-libs/pull/1223)
- Fixed offset error in upsample_cube job [#1209](https://github.com/scalableminds/webknossos-libs/pull/1209)


## [0.16.0](https://github.com/scalableminds/webknossos-libs/releases/tag/v0.16.0) - 2024-11-27
[Commits](https://github.com/scalableminds/webknossos-libs/compare/v0.15.11...v0.16.0)


## [0.15.11](https://github.com/scalableminds/webknossos-libs/releases/tag/v0.15.11) - 2024-11-26
[Commits](https://github.com/scalableminds/webknossos-libs/compare/v0.15.10...v0.15.11)

### Fixed
- Fixed pickling issue that has been introduced in 0.15.9. [#1218](https://github.com/scalableminds/webknossos-libs/pull/1218)


## [0.15.10](https://github.com/scalableminds/webknossos-libs/releases/tag/v0.15.10) - 2024-11-25
[Commits](https://github.com/scalableminds/webknossos-libs/compare/v0.15.9...v0.15.10)

### Fixed
- Fixed pickling issue that has been introduced in 0.15.9. [#1218](https://github.com/scalableminds/webknossos-libs/pull/1218)


## [0.15.9](https://github.com/scalableminds/webknossos-libs/releases/tag/v0.15.9) - 2024-11-25
[Commits](https://github.com/scalableminds/webknossos-libs/compare/v0.15.8...v0.15.9)

### Changed
Removed the CZI installation extra from `pip install webknossos[all]` by default. Users need to manually install it with `pip install --extra-index-url https://pypi.scm.io/simple/ webknossos[czi]`. [#1219](https://github.com/scalableminds/webknossos-libs/pull/1219)


## [0.15.8](https://github.com/scalableminds/webknossos-libs/releases/tag/v0.15.8) - 2024-11-15
[Commits](https://github.com/scalableminds/webknossos-libs/compare/v0.15.7...v0.15.8)

### Changed
- Fixed SSL certificate verification for remote datasets by adding CA certificates using `certifi`. [#1211](https://github.com/scalableminds/webknossos-libs/pull/1211)


## [0.15.7](https://github.com/scalableminds/webknossos-libs/releases/tag/v0.15.7) - 2024-10-25
[Commits](https://github.com/scalableminds/webknossos-libs/compare/v0.15.6...v0.15.7)

### Added
- Added `--coarsest-mag` argument to the `webknossos downsample` command. [#1203](https://github.com/scalableminds/webknossos-libs/pull/1203)

### Fixed
- Fixed an issue with merging annotations with compressed fallback layers.
- Fixed an issue where adding a Zarr array with other axes than `cxyz` leads to an error. [#1204](https://github.com/scalableminds/webknossos-libs/pull/1204)



## [0.15.6](https://github.com/scalableminds/webknossos-libs/releases/tag/v0.15.6) - 2024-10-16
[Commits](https://github.com/scalableminds/webknossos-libs/compare/v0.15.5...v0.15.6)

### Added
- Added `add_mag_from_zarrarray` to `Layer` class, to add existing Zarr arrays as a mag of a layer. [#1151](https://github.com/scalableminds/webknossos-libs/pull/1151)

### Changed
- Replaced the Python package manager `poetry` with `uv`. [#1199](https://github.com/scalableminds/webknossos-libs/pull/1199)


## [0.15.5](https://github.com/scalableminds/webknossos-libs/releases/tag/v0.15.5) - 2024-09-26
[Commits](https://github.com/scalableminds/webknossos-libs/compare/v0.15.4...v0.15.5)

### Added
- Webknossos API functions were added: `Team.get_list()`, `Team.add("new_name")`, `User.assign_team_roles("teamName", isTeamManager: True)` and `RemoteDataset.explore_and_add_remote()` are available now. [#1196](https://github.com/scalableminds/webknossos-libs/pull/1196)


## [0.15.4](https://github.com/scalableminds/webknossos-libs/releases/tag/v0.15.4) - 2024-09-23
[Commits](https://github.com/scalableminds/webknossos-libs/compare/v0.15.3...v0.15.4)

### Added
- Enable metadata access for remote datasets. [#1163](https://github.com/scalableminds/webknossos-libs/pull/1163)


## [0.15.3](https://github.com/scalableminds/webknossos-libs/releases/tag/v0.15.3) - 2024-09-11
[Commits](https://github.com/scalableminds/webknossos-libs/compare/v0.15.2...v0.15.3)

### Breaking Changes
- Conversion of images with 4 channels creates a dataset with four layers instead of a dataset with one RGB layer. [#1192](https://github.com/scalableminds/webknossos-libs/pull/1192)

### Changed
- Updated tifffile dependency to v2024.8.30. [#1190](https://github.com/scalableminds/webknossos-libs/pull/1190)


## [0.15.2](https://github.com/scalableminds/webknossos-libs/releases/tag/v0.15.2) - 2024-09-05
[Commits](https://github.com/scalableminds/webknossos-libs/compare/v0.15.1...v0.15.2)

### Changed
- Updated and clarified documentation for nd_bounding_box intersected_with method

### Fixed
- Fixed an issue with cattrs v24.1.0. [#1184](https://github.com/scalableminds/webknossos-libs/pull/1184)



## [0.15.1](https://github.com/scalableminds/webknossos-libs/releases/tag/v0.15.1) - 2024-08-13
[Commits](https://github.com/scalableminds/webknossos-libs/compare/v0.15.0...v0.15.1)

### Changed
- Updates zarrita to 0.2.7. [#1169](https://github.com/scalableminds/webknossos-libs/pull/1169)


## [0.15.0](https://github.com/scalableminds/webknossos-libs/releases/tag/v0.15.0) - 2024-08-09
[Commits](https://github.com/scalableminds/webknossos-libs/compare/v0.14.26...v0.15.0)

### Breaking Changes
- Python version 3.8 is no longer officially supported. [#1068](https://github.com/scalableminds/webknossos-libs/pull/1068)

### Added
- Added example for scaling a skeleton. [#1147](https://github.com/scalableminds/webknossos-libs/pull/1147)

### Changed
- Added options `--layer-name` and `--mag` for compress command of the CLI. [#1141](https://github.com/scalableminds/webknossos-libs/pull/1141)
- Added options `--chunk-shape` and `--chunks-per-shard` for convert command of the CLI. [#1150](https://github.com/scalableminds/webknossos-libs/pull/1150)
- The `from_images` method of the `Dataset` supports directories and single files as `input_path` now. [#1152](https://github.com/scalableminds/webknossos-libs/pull/1152)
- Added support for python version 3.12. [#1068](https://github.com/scalableminds/webknossos-libs/pull/1068)
- The number of pixel limit for JPG conversion is disabled now. [#1154](https://github.com/scalableminds/webknossos-libs/pull/1154)
- Added option `--batch-size` to the convert command of the CLI. [#1158](https://github.com/scalableminds/webknossos-libs/pull/1158)

### Fixed
- Fixed issue with webknossos URL and context URL being considered different when opening a remote dataset due to trailing slashes. [#1137](https://github.com/scalableminds/webknossos-libs/pull/1137)
- Fix an issue where the remote folder was not found when the folder path query includes a trailing slash. [#1164](https://github.com/scalableminds/webknossos-libs/pull/1164)



## [0.14.26](https://github.com/scalableminds/webknossos-libs/releases/tag/v0.14.26) - 2024-07-22
[Commits](https://github.com/scalableminds/webknossos-libs/compare/v0.14.25...v0.14.26)

### Fixed
- Add a converter to the VoxelSize field `factor`, to ensure it is a tuple.



## [0.14.25](https://github.com/scalableminds/webknossos-libs/releases/tag/v0.14.25) - 2024-07-18
[Commits](https://github.com/scalableminds/webknossos-libs/compare/v0.14.24...v0.14.25)

### Added
- Added support for new voxel size that stores unit and updated to WEBKNOSSOS API version 7. [#1136](https://github.com/scalableminds/webknossos-libs/pull/1136)


## [0.14.24](https://github.com/scalableminds/webknossos-libs/releases/tag/v0.14.24) - 2024-07-09
[Commits](https://github.com/scalableminds/webknossos-libs/compare/v0.14.23...v0.14.24)

### Added
- Added an implementation of padded_with_margins for NDBoundingBox class. [#1120](https://github.com/scalableminds/webknossos-libs/pull/1120)
- Added a new method add_nx_graphs to skeleton.py which supports to add nx.Graphs to the Skeleton object. [#1130](https://github.com/scalableminds/webknossos-libs/pull/1130)

### Changed
- Removed additional logging messages during image conversion. [#1124](https://github.com/scalableminds/webknossos-libs/pull/1124)

### Fixed
- Fixed an issue where cube jobs upsampling, downsampling and compress failed when performed on more than 3 dimensions. [#1095](https://github.com/scalableminds/webknossos-libs/pull/1095)
- Fixed an issue where webknossos libs crash when installed with minimal dependencies. [#1104](https://github.com/scalableminds/webknossos-libs/pull/1104)



## [0.14.23](https://github.com/scalableminds/webknossos-libs/releases/tag/v0.14.23) - 2024-06-28
[Commits](https://github.com/scalableminds/webknossos-libs/compare/v0.14.22...v0.14.23)

### Breaking Changes
- Preferring a custom tiff reader over the default PIMS reader to convert tiff files. This change enables the recognition of axis information and the support of tifffiles with more than 3 dimensions. However, it also leads to changed behavior when converting tiff files. Tiffs with axes other than c, x, y, and z, with a shape bigger than 1, are no longer supported for conversion to WKW. Please convert these files to Zarr or Zarr3 Datasets instead. [#1043](https://github.com/scalableminds/webknossos-libs/pull/1043)

### Added
- Added a pixel level heuristic for distinguishing color and segmentation layers when importing image data with the `from_images` or `add_layer_from_images` method. [#1007](https://github.com/scalableminds/webknossos-libs/pull/1007)
- Added .ims as supported suffix. [#1085](https://github.com/scalableminds/webknossos-libs/pull/1085)
- Added suffixes supported by bioformats for Zeiss CZI, Leica LOF, Zeiss LSM (laser scanning microscope), Zeiss LSM (Laser Scanning Microscope) 510/710, Leica XLEF and Zeiss AxioVision ZVI (Zeiss Vision Image). [#1086](https://github.com/scalableminds/webknossos-libs/pull/1086)
- Added suport for setting a default ID mapping for segmentation layers. [#1118](https://github.com/scalableminds/webknossos-libs/pull/1118)

### Changed
- Moved functional parts of merge volume annotation CLI to Dataset and Annotation classes. [#1055](https://github.com/scalableminds/webknossos-libs/pull/1055)
- Set a new max value for test_align_with_mag_against_numpy_implementation to avoid failures due to high numbers. [#1082](https://github.com/scalableminds/webknossos-libs/pull/1082)
- Updated dependabot.yml [#1087](https://github.com/scalableminds/webknossos-libs/pull/1087)
- Make lookup for supported suffixes case-insensitive. [#1100](https://github.com/scalableminds/webknossos-libs/pull/1100)

### Fixed
- Fixed an issue with downloading annotations through the Command Line Interface. [#1083](https://github.com/scalableminds/webknossos-libs/pull/1083)



## [0.14.22](https://github.com/scalableminds/webknossos-libs/releases/tag/v0.14.22) - 2024-05-13
[Commits](https://github.com/scalableminds/webknossos-libs/compare/v0.14.21...v0.14.22)

### Fixed
- Performing `webknossos upload` on a windows machine led to loss of directory structure due to backslashes in the relative paths. This was fixed by [#1067](https://github.com/scalableminds/webknossos-libs/pull/1067)



## [0.14.21](https://github.com/scalableminds/webknossos-libs/releases/tag/v0.14.21) - 2024-05-07
[Commits](https://github.com/scalableminds/webknossos-libs/compare/v0.14.20...v0.14.21)

### Changed
- Added `layer_name` as optional argument to `Dataset.from_images` method. If the created dataset contains only a single layer, `layer_name` is used, otherwise the given `layer_name` is a common prefix for all layers. [#1054](https://github.com/scalableminds/webknossos-libs/pull/1054)
- The context variable of View.get_buffered_slice_writer() is a BufferedSliceWriter now instead of a Generator. Interaction with the SliceWriter does not change, but updating the offset after first initialization is possible now. [#1052](https://github.com/scalableminds/webknossos-libs/pull/1052)


## [0.14.20](https://github.com/scalableminds/webknossos-libs/releases/tag/v0.14.20) - 2024-04-23
[Commits](https://github.com/scalableminds/webknossos-libs/compare/v0.14.19...v0.14.20)

### Changed
- Updated ruff to v0.4.0 [#1047](https://github.com/scalableminds/webknossos-libs/pull/1047)
- Added NIfTI suffix .nii to list of supported bioformats suffixes. [#1048](https://github.com/scalableminds/webknossos-libs/pull/1048)


## [0.14.19](https://github.com/scalableminds/webknossos-libs/releases/tag/v0.14.19) - 2024-04-18
[Commits](https://github.com/scalableminds/webknossos-libs/compare/v0.14.18...v0.14.19)

### Changed
- Removed special CLI command for cubing Nifti files. Use regular conversion command instead. Further, moved Python dependencies for examples and dev dependencies into optional groups which are not installed by default. Install with `poetry install --with dev --with examples`. [#1024](https://github.com/scalableminds/webknossos-libs/pull/1024)


## [0.14.18](https://github.com/scalableminds/webknossos-libs/releases/tag/v0.14.18) - 2024-04-18
[Commits](https://github.com/scalableminds/webknossos-libs/compare/v0.14.17...v0.14.18)

### Fixed
- Fixed a bug, where using an unaligned topleft value for `add_layer_from_images` leads to corrupted data. [#1036](https://github.com/scalableminds/webknossos-libs/pull/1036)



## [0.14.17](https://github.com/scalableminds/webknossos-libs/releases/tag/v0.14.17) - 2024-04-10
[Commits](https://github.com/scalableminds/webknossos-libs/compare/v0.14.16...v0.14.17)

### Changed
- The characters `@` and `$` are allowed within layer names now. [#1034](https://github.com/scalableminds/webknossos-libs/pull/1034)


## [0.14.16](https://github.com/scalableminds/webknossos-libs/releases/tag/v0.14.16) - 2024-04-04
[Commits](https://github.com/scalableminds/webknossos-libs/compare/v0.14.15...v0.14.16)

### Added
- Add CLI tool for offline merging of zip annotations with fallback datasets. [#996](https://github.com/scalableminds/webknossos-libs/pull/996)
- Added support for converting new file formats such as DICOM, using the bioformats reader. [#1014](https://github.com/scalableminds/webknossos-libs/pull/1014)

### Changed
- The rules for naming the layers have been tightened to match the allowed layer names on webknossos. [#1016](https://github.com/scalableminds/webknossos-libs/pull/1016)
- Replaced PyLint linter + black formatter with Ruff for development. [#1013](https://github.com/scalableminds/webknossos-libs/pull/1013)
- The remote operations now use the WEBKNOSSOS API version 6. [#1018](https://github.com/scalableminds/webknossos-libs/pull/1018)
- The conversion of 4D Tiff files to a Zarr3 Dataset is possible. NDBoundingBoxes and VecInt classes are introduced to support working with more than 3 dimensions. [#966](https://github.com/scalableminds/webknossos-libs/pull/966)


## [0.14.15](https://github.com/scalableminds/webknossos-libs/releases/tag/v0.14.15) - 2024-02-07
[Commits](https://github.com/scalableminds/webknossos-libs/compare/v0.14.14...v0.14.15)


## [0.14.14](https://github.com/scalableminds/webknossos-libs/releases/tag/v0.14.14) - 2024-01-12
[Commits](https://github.com/scalableminds/webknossos-libs/compare/v0.14.13...v0.14.14)

### Added
- Added a method to the Datasets class that calculates a dataset's bounding box covering all layers. [#975](https://github.com/scalableminds/webknossos-libs/pull/975)


## [0.14.13](https://github.com/scalableminds/webknossos-libs/releases/tag/v0.14.13) - 2024-01-02
[Commits](https://github.com/scalableminds/webknossos-libs/compare/v0.14.12...v0.14.13)

### Fixed

- Fixed a bug in reading project info from webknossos using the api client for non-admins. [#972](https://github.com/scalableminds/webknossos-libs/pull/972)



## [0.14.12](https://github.com/scalableminds/webknossos-libs/releases/tag/v0.14.12) - 2023-12-19
[Commits](https://github.com/scalableminds/webknossos-libs/compare/v0.14.11...v0.14.12)

### Fixed
- Fixes that the buffered slice writer could overwrite data when writing less slices than buffer_size at an offset that is not aligned. [#973](https://github.com/scalableminds/webknossos-libs/pull/973)


## [0.14.11](https://github.com/scalableminds/webknossos-libs/releases/tag/v0.14.11) - 2023-12-06
[Commits](https://github.com/scalableminds/webknossos-libs/compare/v0.14.10...v0.14.11)


## [0.14.10](https://github.com/scalableminds/webknossos-libs/releases/tag/v0.14.10) - 2023-12-04
[Commits](https://github.com/scalableminds/webknossos-libs/compare/v0.14.9...v0.14.10)

### Fixed

- Fixed a bug in reading project info from webknossos using the api client. [#970](https://github.com/scalableminds/webknossos-libs/pull/970)



## [0.14.9](https://github.com/scalableminds/webknossos-libs/releases/tag/v0.14.9) - 2023-11-29
[Commits](https://github.com/scalableminds/webknossos-libs/compare/v0.14.8...v0.14.9)


## [0.14.8](https://github.com/scalableminds/webknossos-libs/releases/tag/v0.14.8) - 2023-11-28
[Commits](https://github.com/scalableminds/webknossos-libs/compare/v0.14.7...v0.14.8)


## [0.14.7](https://github.com/scalableminds/webknossos-libs/releases/tag/v0.14.7) - 2023-11-17
[Commits](https://github.com/scalableminds/webknossos-libs/compare/v0.14.6...v0.14.7)


## [0.14.6](https://github.com/scalableminds/webknossos-libs/releases/tag/v0.14.6) - 2023-11-17
[Commits](https://github.com/scalableminds/webknossos-libs/compare/v0.14.5...v0.14.6)


## [0.14.5](https://github.com/scalableminds/webknossos-libs/releases/tag/v0.14.5) - 2023-11-08
[Commits](https://github.com/scalableminds/webknossos-libs/compare/v0.14.4...v0.14.5)

### Changed
- Performance improvements for reading from and writing to sharded zarr3 datasets, also speeding up the automated tests [#963](https://github.com/scalableminds/webknossos-libs/pull/963)


## [0.14.4](https://github.com/scalableminds/webknossos-libs/releases/tag/v0.14.4) - 2023-11-07
[Commits](https://github.com/scalableminds/webknossos-libs/compare/v0.14.3...v0.14.4)

### Added
- The `DEFAULT_DATA_FORMAT` and `DEFAULT_CHUNKS_PER_SHARD` can now be set with the env variables `WK_DEFAULT_DATA_FORMAT` and `WK_DEFAULT_CHUNKS_PER_SHARD`
- A `Vec3Int` can now be initialized with a string containing an int or a tuple.

### Changed
- Upgrades mypy to 1.6. [#956](https://github.com/scalableminds/webknossos-libs/pull/956)
- Refactored the WEBKNOSSOS API client to no longer use generated client code. [#948](https://github.com/scalableminds/webknossos-libs/pull/948)



## [0.14.3](https://github.com/scalableminds/webknossos-libs/releases/tag/v0.14.3) - 2023-10-19
[Commits](https://github.com/scalableminds/webknossos-libs/compare/v0.14.2...v0.14.3)

### Fixed
- Fixes bug in FSStore creation when using local paths for zarr data format. [#955](https://github.com/scalableminds/webknossos-libs/pull/955)



## [0.14.2](https://github.com/scalableminds/webknossos-libs/releases/tag/v0.14.2) - 2023-10-18
[Commits](https://github.com/scalableminds/webknossos-libs/compare/v0.14.1...v0.14.2)


## [0.14.1](https://github.com/scalableminds/webknossos-libs/releases/tag/v0.14.1) - 2023-10-13
[Commits](https://github.com/scalableminds/webknossos-libs/compare/v0.14.0...v0.14.1)
[Commits](https://github.com/scalableminds/webknossos-libs/compare/v0.14.0...HEAD)

### Added

- Adds support for Zarr3-based volume annotations as introduced in [webknossos#7288](https://github.com/scalableminds/webknossos/pull/7288). [#952](https://github.com/scalableminds/webknossos-libs/pull/952)

### Changed

- The `WK_USE_ZARRITA` env variable is no longer required. [`zarrita`](https://github.com/scalableminds/zarrita) is always installed and now the default for Zarr and Zarr3 datasets. [#950](https://github.com/scalableminds/webknossos-libs/issues/950)
- Updates various dependencies. [#943](https://github.com/scalableminds/webknossos-libs/pull/943)


## [0.14.0](https://github.com/scalableminds/webknossos-libs/releases/tag/v0.14.0) - 2023-10-11

[Commits](https://github.com/scalableminds/webknossos-libs/compare/v0.13.7...v0.14.0)

### Breaking Changes

- `wait_and_ensure_success` from `webknossos.utils` now requires an `executor` argument. [#943](https://github.com/scalableminds/webknossos-libs/pull/943)

### Changed

- Updates various dependencies. [#943](https://github.com/scalableminds/webknossos-libs/pull/943)

## [0.13.7](https://github.com/scalableminds/webknossos-libs/releases/tag/v0.13.7) - 2023-10-07

[Commits](https://github.com/scalableminds/webknossos-libs/compare/v0.13.6...v0.13.7)

### Fixed

- Fixed a bug in writing compressed data. [#942](https://github.com/scalableminds/webknossos-libs/pull/942)

## [0.13.6](https://github.com/scalableminds/webknossos-libs/releases/tag/v0.13.6) - 2023-08-17

[Commits](https://github.com/scalableminds/webknossos-libs/compare/v0.13.5...v0.13.6)

## [0.13.5](https://github.com/scalableminds/webknossos-libs/releases/tag/v0.13.5) - 2023-08-15

[Commits](https://github.com/scalableminds/webknossos-libs/compare/v0.13.4...v0.13.5)

### Added

- Added `task_type` property to `Task` class. [#938](https://github.com/scalableminds/webknossos-libs/pull/938)

### Fixed

- Fixed a bug where parallel access to the properties json leads to an JsonDecodeError in the webknossos CLI [#919](https://github.com/scalableminds/webknossos-libs/issues/919)

## [0.13.4](https://github.com/scalableminds/webknossos-libs/releases/tag/v0.13.4) - 2023-08-14

[Commits](https://github.com/scalableminds/webknossos-libs/compare/v0.13.3...v0.13.4)

### Breaking Changes

- Task/Project management: `open` tasks have been renamed to `pending`. Use `Task.status.pending_instance_count` instead of `Task.status.open_instance_count`. [#930](https://github.com/scalableminds/webknossos-libs/pull/930)

### Fixed

- Fixed an infinite loop in the mag calculation during anisotropic downsampling in situations where the target mag cannot possibly be reached while adhering to the anisotropic downsampling scheme. [#934](https://github.com/scalableminds/webknossos-libs/pull/934)

## [0.13.3](https://github.com/scalableminds/webknossos-libs/releases/tag/v0.13.3) - 2023-08-08

[Commits](https://github.com/scalableminds/webknossos-libs/compare/v0.13.2...v0.13.3)

### Added

- `View` has a `map_chunk` method now to run a function on each chunk and collect the results in a list.

### Changed

- As WEBKNOSSOS does not require the largest segment id. It is also not mandatory in the WEBKNOSSOS libs anymore. [#917](https://github.com/scalableminds/webknossos-libs/issues/917) The method `SegmentationLayer.refresh_largest_segment_id` was added to lookup the highest value in segmentation data and set `largest_segment_id` accordingly.
- The `convert` command of the cli now has a `--category` flag, to select the LayerCategoryType.

## [0.13.2](https://github.com/scalableminds/webknossos-libs/releases/tag/v0.13.2) - 2023-07-26

[Commits](https://github.com/scalableminds/webknossos-libs/compare/v0.13.1...v0.13.2)

### Changed

- The `convert` command of the cli now has a `--category` flag, to select the LayerCategoryType.

## [0.13.1](https://github.com/scalableminds/webknossos-libs/releases/tag/v0.13.1) - 2023-07-17

[Commits](https://github.com/scalableminds/webknossos-libs/compare/v0.13.0...v0.13.1)

### Changed

- The conversion folder structures to layer names does not allow slashes in the layer name anymore. [#918](https://github.com/scalableminds/webknossos-libs/issues/918)

### Fixed

- Fixed a bug where compression in add_layer_from_images uses too much memory [#900](https://github.com/scalableminds/webknossos-libs/issues/900)

## [0.13.0](https://github.com/scalableminds/webknossos-libs/releases/tag/v0.13.0) - 2023-06-21

[Commits](https://github.com/scalableminds/webknossos-libs/compare/v0.12.6...v0.13.0)

### Added

- Added `duration_in_seconds` and `modified` to `AnnotationInfo`. [#914](https://github.com/scalableminds/webknossos-libs/pull/914)
- Added [`zarrita`](https://github.com/scalableminds/zarrita) storage backend for arrays. zarrita supports Zarr v2 and v3 including sharding. To activate zarrita, the environment variable `WK_USE_ZARRITA` must be set. [#912](https://github.com/scalableminds/webknossos-libs/pull/912)
- Added a `Zarr3` data format which supports sharding. [#912](https://github.com/scalableminds/webknossos-libs/pull/912)

### Changed

- Integrated the `wkcuber` CLI tool into `webknossos` package. [#903](https://github.com/scalableminds/webknossos-libs/pull/903)
  - To get an overview of all webknossos subcommands type `webknossos --help`. If the usage of a single subcommand is of interest type `webknossos <subcommand> --help`
  - These commands were changed:
    - `python -m wkcuber`, `python -m wkcuber.convert_image_stack_to_wkw` -> `webknossos convert`
    - `python -m wkcuber.export_wkw_as_tiff` -> `webknossos export-wkw-as-tiff`
    - `python -m wkcuber.convert_knossos` -> `webknossos convert-knossos`
    - `python -m wkcuber.convert_raw` -> `webknossos convert-raw`
    - `python -m wkcuber.downsampling` -> `webknossos downsample`
    - `python -m wkcuber.compress` -> `webknossos compress`
    - `python -m wkcuber.check_equality` -> `webknossos check-equality`
  - There is one new command:
    - `webknossos upload` to upload a dataset to a WEBKNOSSOS server
  - These commands have been removed:
    - `python -m wkcuber.cubing`
    - `python -m wkcuber.tile_cubing`
    - `python -m wkcuber.metadata`
    - `python -m wkcuber.recubing`

### Fixed

- Fixed a bug where upsampling of a layer would fail, if the layer had a bounding box that doesn't align with the from_mag mag. [#915](https://github.com/scalableminds/webknossos-libs/pull/915)

## [0.12.6](https://github.com/scalableminds/webknossos-libs/releases/tag/v0.12.6) - 2023-06-09

[Commits](https://github.com/scalableminds/webknossos-libs/compare/v0.12.5...v0.12.6)

### Changed

- Upgrades `wkw`. [#911](https://github.com/scalableminds/webknossos-libs/pull/911)

## [0.12.5](https://github.com/scalableminds/webknossos-libs/releases/tag/v0.12.5) - 2023-06-01

[Commits](https://github.com/scalableminds/webknossos-libs/compare/v0.12.4...v0.12.5)

### Added

- Added support for Python 3.11. [#843](https://github.com/scalableminds/webknossos-libs/pull/843)

## [0.12.4](https://github.com/scalableminds/webknossos-libs/releases/tag/v0.12.4) - 2023-05-25

[Commits](https://github.com/scalableminds/webknossos-libs/compare/v0.12.3...v0.12.4)

### Added

- `Group.add_tree` now also accepts a tree object as a first parameter (instead of only a string). [#891](https://github.com/scalableminds/webknossos-libs/pull/891)
- `Group.remove_tree_by_id` was added. [#891](https://github.com/scalableminds/webknossos-libs/pull/891)

### Changed

- Upgrades `black`, `mypy`, `pylint`, `pytest`. [#873](https://github.com/scalableminds/webknossos-libs/pull/873)

### Fixed

- Fixed poetry build backend for new versions of Poetry. [#899](https://github.com/scalableminds/webknossos-libs/pull/899)
- Added axis_order fields for Zarr data format. [#902](https://github.com/scalableminds/webknossos-libs/issues/902)

## [0.12.3](https://github.com/scalableminds/webknossos-libs/releases/tag/v0.12.3) - 2023-02-22

[Commits](https://github.com/scalableminds/webknossos-libs/compare/v0.12.2...v0.12.3)

### Added

- Added support to import ImageJ Hyperstack tiff files via `Dataset.from_images` and `dataset.add_layer_from_images`. [#877](https://github.com/scalableminds/webknossos-libs/pull/877)

### Changed

- `Dataset.from_images` and `dataset.add_layer_from_images` now automatically convert big endian dtypes to their little endian counterparts by default. [#877](https://github.com/scalableminds/webknossos-libs/pull/877)

### Fixed

- Fixed reading czi files with non-zero axis offsets. [#876](https://github.com/scalableminds/webknossos-libs/pull/876)

## [0.12.2](https://github.com/scalableminds/webknossos-libs/releases/tag/v0.12.2) - 2023-02-20

[Commits](https://github.com/scalableminds/webknossos-libs/compare/v0.12.1...v0.12.2)
[Commits](https://github.com/scalableminds/webknossos-libs/compare/v0.12.1...HEAD)

### Added

- Added `RemoteFolder` for assigning remote datasets to a WEBKNOSSOS folder. [#868](https://github.com/scalableminds/webknossos-libs/pull/868)

## [0.12.1](https://github.com/scalableminds/webknossos-libs/releases/tag/v0.12.1) - 2023-02-16

[Commits](https://github.com/scalableminds/webknossos-libs/compare/v0.12.0...v0.12.1)

### Added

- Added `read_only` parameter for `annotation.temporary_volume_layer_copy`. [#866](https://github.com/scalableminds/webknossos-libs/pull/866)

### Changed

- in Dataset.layer_from_images, layer names generated from multiple input image channels no longer contain equal signs, yielding better url safety. [#867](https://github.com/scalableminds/webknossos-libs/pull/867)

### Fixed

- Fixed a bug where some czi, dm3, dm4 images could not be converted to wkw due to a too-strict check. [#865](https://github.com/scalableminds/webknossos-libs/pull/865)
- Enforce `read_only` property of datasets also for down- and upsampling. [#866](https://github.com/scalableminds/webknossos-libs/pull/866)

## [0.12.0](https://github.com/scalableminds/webknossos-libs/releases/tag/v0.12.0) - 2023-02-10

[Commits](https://github.com/scalableminds/webknossos-libs/compare/v0.11.4...v0.12.0)

### Breaking Changes

- Dropped support for Python 3.7. [#833](https://github.com/scalableminds/webknossos-libs/pull/833)

### Added

- Added support for Python 3.10. [#833](https://github.com/scalableminds/webknossos-libs/pull/833)

## [0.11.4](https://github.com/scalableminds/webknossos-libs/releases/tag/v0.11.4) - 2023-02-09

[Commits](https://github.com/scalableminds/webknossos-libs/compare/v0.11.3...v0.11.4)

## [0.11.3](https://github.com/scalableminds/webknossos-libs/releases/tag/v0.11.3) - 2023-02-06

[Commits](https://github.com/scalableminds/webknossos-libs/compare/v0.11.2...v0.11.3)

## [0.11.2](https://github.com/scalableminds/webknossos-libs/releases/tag/v0.11.2) - 2023-01-18

[Commits](https://github.com/scalableminds/webknossos-libs/compare/v0.11.1...v0.11.2)

### Fixed

- Fixed a bug, where the image order could be randomized when passing a directory path to `Dataset.add_layer_from_images`. [#854](https://github.com/scalableminds/webknossos-libs/pull/854)

## [0.11.1](https://github.com/scalableminds/webknossos-libs/releases/tag/v0.11.1) - 2023-01-05

[Commits](https://github.com/scalableminds/webknossos-libs/compare/v0.11.0...v0.11.1)

### Added

- `Dataset.from_images` and `dataset.add_layer_from_images` have new features: [#842](https://github.com/scalableminds/webknossos-libs/pull/842)
  - `dm3` and `dm4` datasets can be read without bioformats now.
  - It's possible to completely disable the bioformats adapter by setting `use_bioformats` to False.
  - Lists of images can now be handled with other readers, before only images supported by skimage worked in lists.

## [0.11.0](https://github.com/scalableminds/webknossos-libs/releases/tag/v0.11.0) - 2022-12-09

[Commits](https://github.com/scalableminds/webknossos-libs/compare/v0.10.27...v0.11.0)

### Breaking Changes

- Removed the `id` attribute of the `BoundingBox` class, also from the constructor. [#836](https://github.com/scalableminds/webknossos-libs/pull/836)

### Fixed

- Fixed bounding box serialization in NMLs, so that bounding boxes which are uploaded via annotations are now recognized properly by webKnossos. [#836](https://github.com/scalableminds/webknossos-libs/pull/836)
- Bounding boxes keep their name, color and visibility when transformed via methods, such as `bbox.padded_with_margins()`. [#836](https://github.com/scalableminds/webknossos-libs/pull/836)

## [0.10.27](https://github.com/scalableminds/webknossos-libs/releases/tag/v0.10.27) - 2022-12-07

[Commits](https://github.com/scalableminds/webknossos-libs/compare/v0.10.26...v0.10.27)

### Added

- Short links, such as `https://webknossos.org/links/93zLg9U9vJ3c_UWp`, are now supported for dataset and annotation urls in `download` and `open_remote` methods. [#837](https://github.com/scalableminds/webknossos-libs/pull/837)

## [0.10.26](https://github.com/scalableminds/webknossos-libs/releases/tag/v0.10.26) - 2022-12-05

[Commits](https://github.com/scalableminds/webknossos-libs/compare/v0.10.25...v0.10.26)

### Changed

- `Dataset.from_images` and `dataset.add_layer_from_images` now try to import the images via the [bioformats](https://www.openmicroscopy.org/bio-formats) after all other options as well. [#829](https://github.com/scalableminds/webknossos-libs/pull/829)

### Fixed

- `dataset.add_layer_from_images` can now handle paths to folders which only contain a single image. [#829](https://github.com/scalableminds/webknossos-libs/pull/829)

## [0.10.25](https://github.com/scalableminds/webknossos-libs/releases/tag/v0.10.25) - 2022-11-29

[Commits](https://github.com/scalableminds/webknossos-libs/compare/v0.10.24...v0.10.25)

### Breaking Changes

- `Dataset.from_images` now adds a layer per timepoint and per channel (if the data doesn't have 1 or 3 channels). [#822](https://github.com/scalableminds/webknossos-libs/pull/822)

### Added

- Added python-native CZI support for `Dataset.from_images` or `dataset.add_layer_from_images`, without using bioformats. [#822](https://github.com/scalableminds/webknossos-libs/pull/822)
- `dataset.add_layer_from_images` can add a layer per timepoint and per channel when passing `allow_multiple_layers=True`. [#822](https://github.com/scalableminds/webknossos-libs/pull/822)

## [0.10.24](https://github.com/scalableminds/webknossos-libs/releases/tag/v0.10.24) - 2022-11-09

[Commits](https://github.com/scalableminds/webknossos-libs/compare/v0.10.23...v0.10.24)

### Changed

- Updated cattrs dependency to 22.2.0. [#819](https://github.com/scalableminds/webknossos-libs/pull/819)

## [0.10.23](https://github.com/scalableminds/webknossos-libs/releases/tag/v0.10.23) - 2022-11-01

[Commits](https://github.com/scalableminds/webknossos-libs/compare/v0.10.22...v0.10.23)

### Breaking Changes

- `ds.add_layer_from_images`: Turned some arguments into keyword-only arguments, only affecting positional arguments after the first 8 arguments. [#818](https://github.com/scalableminds/webknossos-libs/pull/818)

### Added

- `ds.add_layer_from_images`: added topleft and dtype kw-only arguments. [#818](https://github.com/scalableminds/webknossos-libs/pull/818)

## [0.10.22](https://github.com/scalableminds/webknossos-libs/releases/tag/v0.10.22) - 2022-10-27

[Commits](https://github.com/scalableminds/webknossos-libs/compare/v0.10.21...v0.10.22)

### Fixed

- Fixed a bug where some image sequences could not be read in layer_from_images. [#817](https://github.com/scalableminds/webknossos-libs/pull/817)

## [0.10.21](https://github.com/scalableminds/webknossos-libs/releases/tag/v0.10.21) - 2022-10-26

[Commits](https://github.com/scalableminds/webknossos-libs/compare/v0.10.20...v0.10.21)

## [0.10.20](https://github.com/scalableminds/webknossos-libs/releases/tag/v0.10.20) - 2022-10-20

[Commits](https://github.com/scalableminds/webknossos-libs/compare/v0.10.19...v0.10.20)

### Changed

- Make volume locations optional, allowing to parse segment information in future NML-only annotations. [#814](https://github.com/scalableminds/webknossos-libs/pull/814)

### Fixed

- `annotation.temporary_volume_layer_copy()` works also with empty volume annotations. [#814](https://github.com/scalableminds/webknossos-libs/pull/814)

## [0.10.19](https://github.com/scalableminds/webknossos-libs/releases/tag/v0.10.19) - 2022-10-18

[Commits](https://github.com/scalableminds/webknossos-libs/compare/v0.10.18...v0.10.19)

### Breaking Changes

- The `executor` argument can now be passed to the following methods,
  `args` is deprecated now for those [#805](https://github.com/scalableminds/webknossos-libs/pull/805):
  - `dataset.copy_dataset(…)`
  - `layer.upsample(…)`
  - `layer.downsample(…)`
  - `layer.downsample_mag(…)`
  - `layer.downsample_mag_list(…)`
  - `layer.redownsample(…)`
  - `mag_view.compress(…)`
  - `view.content_is_equal(…)`

### Added

- Added `Dataset.from_images`, which converts images to a Dataset, possibly consisting of multiple layers. [#808](https://github.com/scalableminds/webknossos-libs/pull/808
- Added `Annotation.open_as_remote_dataset(…)`, which is a shorthand for `Annotation.download(...).get_remote_annotation_dataset()`.
  [#811](https://github.com/scalableminds/webknossos-libs/pull/811)
- `skeleton.save()` now also accepts paths with a `.zip` suffix. [#811](https://github.com/scalableminds/webknossos-libs/pull/811)
- Added `annotation.get_volume_layer_segments()` to interact with information from the `Segments` tab in annotations. This method returns a dict from segment ids to an object containing optional segment `name`, `color` and `anchor_position`. [#812](https://github.com/scalableminds/webknossos-libs/pull/812)
- Added convenience methods `Dataset.compress` and `Dataset.downsample` for compressing and downsampling all layers and mags in a dataset. [#813](https://github.com/scalableminds/webknossos-libs/pull/813)
- Added examples for downloading segment masks from webKnossos and cubing & uploading tiff stacks. [#813](https://github.com/scalableminds/webknossos-libs/pull/813)

## [0.10.18](https://github.com/scalableminds/webknossos-libs/releases/tag/v0.10.18) - 2022-09-29

[Commits](https://github.com/scalableminds/webknossos-libs/compare/v0.10.17...v0.10.18)

### Added

- `Annotation.download()` now accepts the keyword-only argument `skip_volume_data`, which can be set to `True` to omit downloading volume data. [#806](https://github.com/scalableminds/webknossos-libs/pull/806)

## [0.10.17](https://github.com/scalableminds/webknossos-libs/releases/tag/v0.10.17) - 2022-09-26

[Commits](https://github.com/scalableminds/webknossos-libs/compare/v0.10.16...v0.10.17)

### Added

- Added `annotation.get_remote_annotation_dataset()` to get a streamed annotation dataset, which also reflects fallback layers or applied mappings. [#794](https://github.com/scalableminds/webknossos-libs/pull/794)
- Added direct access to an underlying Zarr array with the `MagView.get_zarr_array()` method. [#792](https://github.com/scalableminds/webknossos-libs/pull/792)

## [0.10.16](https://github.com/scalableminds/webknossos-libs/releases/tag/v0.10.16) - 2022-09-13

[Commits](https://github.com/scalableminds/webknossos-libs/compare/v0.10.14...v0.10.16)

### Added

- Added direct access to an underlying Zarr array with the `MagView.get_zarr_array()` method. [#792](https://github.com/scalableminds/webknossos-libs/pull/792)

### Changed

- Upgraded `zarr` and `numcodecs`. [#798](https://github.com/scalableminds/webknossos-libs/pull/798)

## [0.10.14](https://github.com/scalableminds/webknossos-libs/releases/tag/v0.10.14) - 2022-08-30

[Commits](https://github.com/scalableminds/webknossos-libs/compare/v0.10.13...v0.10.14)

### Changed

- `dataset.add_copy_layer()` and `layer.add_copy_mag()` now read and write the image data, not copying files. This allows to stream data from remote datasets. To continue using the filesystem copy mechanism, please use `dataset.add_fs_copy_layer()` or `layer.add_fs_copy_mag()`. [#790](https://github.com/scalableminds/webknossos-libs/pull/790)

## [0.10.13](https://github.com/scalableminds/webknossos-libs/releases/tag/v0.10.13) - 2022-08-22

[Commits](https://github.com/scalableminds/webknossos-libs/compare/v0.10.12...v0.10.13)

### Breaking Changes

- Renamed `chunk_size` arguments to `chunk_shape`. `chunk_size` is still available as keyword-only argument, but deprecated. [#706](https://github.com/scalableminds/webknossos-libs/pull/706)

### Changed

- The largest_segment_id is optional now. [#786](https://github.com/scalableminds/webknossos-libs/pull/786)

## [0.10.12](https://github.com/scalableminds/webknossos-libs/releases/tag/v0.10.12) - 2022-08-15

[Commits](https://github.com/scalableminds/webknossos-libs/compare/v0.10.11...v0.10.12)

### Fixed

- Fixed `task.get_project()`. [#785](https://github.com/scalableminds/webknossos-libs/pull/785)

## [0.10.11](https://github.com/scalableminds/webknossos-libs/releases/tag/v0.10.11) - 2022-08-03

[Commits](https://github.com/scalableminds/webknossos-libs/compare/v0.10.10...v0.10.11)

## [0.10.10](https://github.com/scalableminds/webknossos-libs/releases/tag/v0.10.10) - 2022-07-26

[Commits](https://github.com/scalableminds/webknossos-libs/compare/v0.10.9...v0.10.10)

## [0.10.9](https://github.com/scalableminds/webknossos-libs/releases/tag/v0.10.9) - 2022-07-22

[Commits](https://github.com/scalableminds/webknossos-libs/compare/v0.10.8...v0.10.9)

## [0.10.8](https://github.com/scalableminds/webknossos-libs/releases/tag/v0.10.8) - 2022-07-15

[Commits](https://github.com/scalableminds/webknossos-libs/compare/v0.10.7...v0.10.8)

## [0.10.7](https://github.com/scalableminds/webknossos-libs/releases/tag/v0.10.7) - 2022-07-14

[Commits](https://github.com/scalableminds/webknossos-libs/compare/v0.10.6...v0.10.7)

### Breaking Changes

- The `Annotation` constructor takes the `owner_name` argument instead of `username`. This is only important when using keyword arguments. The `username` attributes are still available as a proxy for the `owner_name` attribute, but deprecated. [#760](https://github.com/scalableminds/webknossos-libs/pull/760)
- `user_id` on `AnnotationInfo` objects is deprecated, please use `owner_id` instead. [#760](https://github.com/scalableminds/webknossos-libs/pull/760)
- When self-hosting a webKnossos server, please note that a webknossos version >= `22.06.0` is required. [#760](https://github.com/scalableminds/webknossos-libs/pull/760) & [#764](https://github.com/scalableminds/webknossos-libs/pull/764)

### Added

- `Dataset.upload()` accepts `Layer` objects from a `RemoteDataset` in the `layers_to_link` argument list. Also, `LayerToLink` can consume those via `LayerToLink.from_remote_layer()`. [#761](https://github.com/scalableminds/webknossos-libs/pull/761)
- `Task.create()` accepts a `RemoteDataset` for the `dataset_name` argument. [#761](https://github.com/scalableminds/webknossos-libs/pull/761)
- Added `annotation.get_remote_base_dataset()` returning a `RemoteDataset`. [#761](https://github.com/scalableminds/webknossos-libs/pull/761)
- Added `Team.get_by_name()`. [#763](https://github.com/scalableminds/webknossos-libs/pull/763)
- Added `Dataset.get_remote_datasets()`. [#763](https://github.com/scalableminds/webknossos-libs/pull/763)

### Changed

- If a token is requested from the user on the commandline, it is now stored in the current context. Before, it was discarded. [#761](https://github.com/scalableminds/webknossos-libs/pull/761)
- `Annotation.download()` does not need the `annotation_type` anymore, and the type can also be omitted from passed URLs. [#764](https://github.com/scalableminds/webknossos-libs/pull/764)
- `Dataset.add_layer_from_images` allows smaller batch sizes for uncompressed writes. [#766](https://github.com/scalableminds/webknossos-libs/pull/766)
- `Dataset.add_layer_from_images` uses multiprocessing by default. [#766](https://github.com/scalableminds/webknossos-libs/pull/766)

### Fixed

- Fixed the bounding box inferral for volume annotation layers that were not saved in Mag(1). [#765](https://github.com/scalableminds/webknossos-libs/pull/765)

## [0.10.6](https://github.com/scalableminds/webknossos-libs/releases/tag/v0.10.6) - 2022-06-27

[Commits](https://github.com/scalableminds/webknossos-libs/compare/v0.10.5...v0.10.6)

## [0.10.5](https://github.com/scalableminds/webknossos-libs/releases/tag/v0.10.5) - 2022-06-15

[Commits](https://github.com/scalableminds/webknossos-libs/compare/v0.10.4...v0.10.5)

## [0.10.4](https://github.com/scalableminds/webknossos-libs/releases/tag/v0.10.4) - 2022-06-15

[Commits](https://github.com/scalableminds/webknossos-libs/compare/v0.10.3...v0.10.4)

### Breaking Changes

- Added an `align_with_other_layers` parameter to `Layer.downsample` & `layer.upsample`. When set to true (default), the magnifications of the existing dataset are used as guidance for downsampling/upsampling. Instead of passing a boolean, one can also pass another dataset that should be used as guidance. [#730](https://github.com/scalableminds/webknossos-libs/pull/730)
- Changed the name of `max_mag` in `Layer.downsample` to `coarsest_mag`. [#730](https://github.com/scalableminds/webknossos-libs/pull/730)

### Added

- Added `Dataset.add_layer_from_images()` to convert image stacks to wkw or zarr Dataset.
  This needs pims and possibly more packages, which can be installed using extras, e.g. "webknossos[all]".
  [#741](https://github.com/scalableminds/webknossos-libs/pull/741)

### Changed

- The `Layer.downsample` and `Layer.upsample` function now automatically downsample according to magnifications already existing in the dataset. This behaviour can be turned off by setting the new parameter `align_with_other_layers` to `False`. [#730](https://github.com/scalableminds/webknossos-libs/pull/730)
- `View.get_buffered_slice_reader()` and `View.get_buffered_slice_writer()` don't log anything by default now.
  To get the previous logging, please invoke them with `logging=True`.
  [#741](https://github.com/scalableminds/webknossos-libs/pull/741)

## [0.10.3](https://github.com/scalableminds/webknossos-libs/releases/tag/v0.10.3) - 2022-06-03

[Commits](https://github.com/scalableminds/webknossos-libs/compare/v0.10.2...v0.10.3)

### Added

- Added export of [OME-NGFF v0.4 metadata](https://ngff.openmicroscopy.org/0.4/) for all `Dataset`s that have a Zarr layer [#737](https://github.com/scalableminds/webknossos-libs/pull/737)

## [0.10.2](https://github.com/scalableminds/webknossos-libs/releases/tag/v0.10.2) - 2022-05-20

[Commits](https://github.com/scalableminds/webknossos-libs/compare/v0.10.1...v0.10.2)

### Changed

- Added Python 3.9 support to wk-libs [#716](https://github.com/scalableminds/webknossos-libs/pull/716)

### Fixed

- URLs for the webknossos-context (e.g. in the `WK_URL` env var or via `webknossos_context(url=…)`) may now contain `/` in the end and are sanitized. Before, requests would fail if the URL contained a final `/`. [#733](https://github.com/scalableminds/webknossos-libs/pull/733)

## [0.10.1](https://github.com/scalableminds/webknossos-libs/releases/tag/v0.10.1) - 2022-05-10

[Commits](https://github.com/scalableminds/webknossos-libs/compare/v0.10.0...v0.10.1)

## [0.10.0](https://github.com/scalableminds/webknossos-libs/releases/tag/v0.10.0) - 2022-05-09

[Commits](https://github.com/scalableminds/webknossos-libs/compare/v0.9.24...v0.10.0)

### Breaking Changes

- `Dataset.upload()` now returns a `RemoteDataset` instead instead of the URL string. You can get the URL via `remote_ds.url`. [#723](https://github.com/scalableminds/webknossos-libs/pull/723)
- `User.teams` now is a tuple instead of a list. [#723](https://github.com/scalableminds/webknossos-libs/pull/723)
- The deprecated `download_dataset` function now requires the `organization_id` argument. [#723](https://github.com/scalableminds/webknossos-libs/pull/723)

### Added

- Added `Dataset.open_remote()`, which returns an object of the new `RemoteDataset`. [#723](https://github.com/scalableminds/webknossos-libs/pull/723)
  This can
  - give the webknossos URL for the dataset as `remote_ds.url`,
  - read image data via the webknossos zarr interface, using the inherited `Dataset` methods, and
  - read and change the following dataset metadata as properties: `display_name`, `description`, `tags`, `is_public`, `sharing_token`, `allowed_teams`.
- `Team` instances also contain the `organization_id`. [#723](https://github.com/scalableminds/webknossos-libs/pull/723)

## [0.9.24](https://github.com/scalableminds/webknossos-libs/releases/tag/v0.9.24) - 2022-05-03

[Commits](https://github.com/scalableminds/webknossos-libs/compare/v0.9.23...v0.9.24)

### Fixed

- Fixed upsampling with constant z in certain anisotropic cases. [#720](https://github.com/scalableminds/webknossos-libs/pull/720)

## [0.9.23](https://github.com/scalableminds/webknossos-libs/releases/tag/v0.9.23) - 2022-05-03

[Commits](https://github.com/scalableminds/webknossos-libs/compare/v0.9.22...v0.9.23)

## [0.9.22](https://github.com/scalableminds/webknossos-libs/releases/tag/v0.9.22) - 2022-05-02

[Commits](https://github.com/scalableminds/webknossos-libs/compare/v0.9.21...v0.9.22)

### Breaking Changes

- Renamed some entities to comply with the [webKnossos terminology](https://docs.webknossos.org/webknossos/terminology.html). [#704](https://github.com/scalableminds/webknossos-libs/pull/704):
  - The `Graph` class changed to `Tree`, also related methods and attributes are renamed now, e.g. `add_graph` is now `add_tree`.
    All previous entities are still available, but deprecated.
  - `scale` has changed to `voxel_size` for datasets, skeletons and annotations.
    Changes in `Dataset` are backwards-compatible, but `scale` is deprecated.
    For `Annotation` and `Skeletons` the initializer only supports `voxel_size`, the `scale` attribute is deprecated
  - `get_best_mag` is deprecated, please use `get_finest_mag` instead
  - In `layer.upscale`, `min_mag` is deprecated in favor of `finest_mag`

### Fixed

- Correctly maintain default_view_configuration property when downloading a dataset. [#677](https://github.com/scalableminds/webknossos-libs/pull/677)

## [0.9.21](https://github.com/scalableminds/webknossos-libs/releases/tag/v0.9.21) - 2022-04-20

[Commits](https://github.com/scalableminds/webknossos-libs/compare/v0.9.20...v0.9.21)

## [0.9.20](https://github.com/scalableminds/webknossos-libs/releases/tag/v0.9.20) - 2022-04-20

[Commits](https://github.com/scalableminds/webknossos-libs/compare/v0.9.19...v0.9.20)

### Fixed

- Fixed a bug where the server’s error message during dataset upload was not displayed to the user. [#702](https://github.com/scalableminds/webknossos-libs/pull/702)

## [0.9.19](https://github.com/scalableminds/webknossos-libs/releases/tag/v0.9.19) - 2022-04-11

[Commits](https://github.com/scalableminds/webknossos-libs/compare/v0.9.18...v0.9.19)

## [0.9.18](https://github.com/scalableminds/webknossos-libs/releases/tag/v0.9.18) - 2022-04-06

[Commits](https://github.com/scalableminds/webknossos-libs/compare/v0.9.17...v0.9.18)

## [0.9.17](https://github.com/scalableminds/webknossos-libs/releases/tag/v0.9.17) - 2022-04-05

[Commits](https://github.com/scalableminds/webknossos-libs/compare/v0.9.16...v0.9.17)

## [0.9.16](https://github.com/scalableminds/webknossos-libs/releases/tag/v0.9.16) - 2022-03-31

[Commits](https://github.com/scalableminds/webknossos-libs/compare/v0.9.15...v0.9.16)

## [0.9.15](https://github.com/scalableminds/webknossos-libs/releases/tag/v0.9.15) - 2022-03-31

[Commits](https://github.com/scalableminds/webknossos-libs/compare/v0.9.14...v0.9.15)

### Added

- Added cloud storage support for the `Dataset` classes, by using `UPath` from [universal_pathlib](https://github.com/fsspec/universal_pathlib) and [fsspec](https://github.com/fsspec/fsspec). Create remote datasets like this `Dataset(UPath("s3://bucket/path/to/dataset", key="...", secret="..."), scale=(11, 11, 24))`. Datasets on cloud storage only work with [Zarr](https://zarr.dev/)-based layers. [#649](https://github.com/scalableminds/webknossos-libs/pull/649)

## [0.9.14](https://github.com/scalableminds/webknossos-libs/releases/tag/v0.9.14) - 2022-03-24

[Commits](https://github.com/scalableminds/webknossos-libs/compare/v0.9.13...v0.9.14)

### Breaking Changes

- `Dataset.download`: The argument `dataset_name` was renamed to `dataset_name_or_url`. [#660](https://github.com/scalableminds/webknossos-libs/pull/660)

### Added

- `Dataset.download` now also accepts a URL, as well as a `sharing_token`, which can also be part of the URL. [#660](https://github.com/scalableminds/webknossos-libs/pull/660)

## [0.9.13](https://github.com/scalableminds/webknossos-libs/releases/tag/v0.9.13) - 2022-03-24

[Commits](https://github.com/scalableminds/webknossos-libs/compare/v0.9.12...v0.9.13)

### Breaking Changes

- Consistently rename `organization_name` parameters to `organization_id` (except in deprecated `webknossos.client.download_dataset`). [#639](https://github.com/scalableminds/webknossos-libs/pull/639)

### Changed

- `MagView.compress` now skips in-place compression of already compressed mags. [#667](https://github.com/scalableminds/webknossos-libs/pull/667)
- Replaced uses of `pathlib.Path` with `UPath` from [universal_pathlib](https://github.com/fsspec/universal_pathlib). Since `UPath` is compatible with `pathlib.Path`, changes in user code are not necessary. [#649](https://github.com/scalableminds/webknossos-libs/pull/649)

### Fixed

- Fixed compression of downsampled mags for layers with arbitrary and potentially mag-unaligned bounding boxes. [#667](https://github.com/scalableminds/webknossos-libs/pull/667)

## [0.9.12](https://github.com/scalableminds/webknossos-libs/releases/tag/v0.9.12) - 2022-03-18

[Commits](https://github.com/scalableminds/webknossos-libs/compare/v0.9.11...v0.9.12)

### Breaking Changes

- The annotation class now exposes `BoundingBox` objects instead of tuples. [#646](https://github.com/scalableminds/webknossos-libs/pull/646)

### Added

- Added `groups` and `graphs` property to skeleton.Group to access immediate child groups/graphs. [#645](https://github.com/scalableminds/webknossos-libs/pull/645)
- The `BoundingBox` class now supports the following additional properties: `id`, `name`, `is_visible` and `color`. [#646](https://github.com/scalableminds/webknossos-libs/pull/646)
- Added support for [Zarr](https://zarr.dev/) arrays in the `Dataset` classes. Users can set the `data_format` of layers to `zarr` to use Zarr for storing data. [#627](https://github.com/scalableminds/webknossos-libs/pull/627)
  The current implementation has some limitations, e.g.:
  - Only one type of compression (Blosc+Zstd) is implemented.
  - Sharding is not available in Zarr, yet. Please use `chunks_per_shard = (1, 1, 1)`.
  - Only local filesystem-based arrays are supported.
    There are changes to the `datasource-properties.json` for Zarr layers compared to WKW layers:
  - `dataFormat` needs to be changed to `zarr`.
  - The list of mags is called `mags`, instead of `wkwResolutions`.
  - Each mag is represented by an object with a single attribute `mag`, e.g. `{ "mag": [1, 1, 1] }`.

### Changed

- Dataset: `block_len` and `file_len` attributes are now deprecated, but still available for backwards compatibility. Use `chunk_size` and `chunks_per_shard` instead. These new attributes are `Vec3Int`, so they can be set non-uniformly. However, WKW-backed layers still require uniform `chunk_size` and `chunks_per_shard`. [#627](https://github.com/scalableminds/webknossos-libs/pull/627)

### Fixed

- Fixed crash during downsampling and compression of segmentation layers. [#657](https://github.com/scalableminds/webknossos-libs/pull/657)

## [0.9.11](https://github.com/scalableminds/webknossos-libs/releases/tag/v0.9.11) - 2022-03-16

[Commits](https://github.com/scalableminds/webknossos-libs/compare/v0.9.10...v0.9.11)

## [0.9.10](https://github.com/scalableminds/webknossos-libs/releases/tag/v0.9.10) - 2022-03-15

[Commits](https://github.com/scalableminds/webknossos-libs/compare/v0.9.9...v0.9.10)

### Changed

- Annotation: `Annotation.temporary_volume_layer_copy` now uses the NML-provided `scale`. [#644](https://github.com/scalableminds/webknossos-libs/pull/644)
- Dataset: Moved the deprecation warning from `get_color_layers()` to the actually deprecated method `get_color_layer()`.
  [#635](https://github.com/scalableminds/webknossos-libs/pull/635)
- Inconsistent writes to datasets properties (e.g., caused due to multiprocessing) are detected automatically. The warning can be escalated to an exception with `warnings.filterwarnings("error", module="webknossos", message=r"\[WARNING\]")`. [#633](https://github.com/scalableminds/webknossos-libs/pull/633)
- Changed the `position` of a `skeleton.Node` to use `Vec3Int` instead of `(Float, Float, Float)`, because webKnossos stores node positions as integers. [#645](https://github.com/scalableminds/webknossos-libs/pull/645)

### Fixed

- Tests: The `./test.sh` script works on macOS again and doesn't throw Network Errors anymore. However the introduced fix could lead to slightly different behaviour on macOS tests vs CI tests, when UNIX socket communication is involved. [#618](https://github.com/scalableminds/webknossos-libs/pull/618)

## [0.9.9](https://github.com/scalableminds/webknossos-libs/releases/tag/v0.9.9) - 2022-03-03

[Commits](https://github.com/scalableminds/webknossos-libs/compare/v0.9.8...v0.9.9)

### Breaking Changes

- Changed the interface and behavior of `Annotation`s and `Skeleton`s, as well as nml-parsing related code.
  [#602](https://github.com/scalableminds/webknossos-libs/pull/602)
  - `webknossos.skeleton.nml` is not exposed anymore. The previous functionality may be found in
    `webknossos._nml` and `webknossos/annotation/_nml_conversion.py ` if needed, but please not that
    this is not part of the public API and may change at any time. Please use the respective logic on the
    `Annotation` class instead.
  - The `name` attribute on the `Skeleton` class changed to `dataset_name`.
  - The deprecated `Skeleton.offset` attribute is removed.
  - The following attributes are removed from the `Skeleton` class, instead they are part of the
    `Annotation` class now: `time`, `edit_position`, `edit_rotation`, `zoom_level`, `task_bounding_box`,
    `user_bounding_boxes`.
  - The following `Annotation` methods were renamed and their arguments changed slightly:
    - `save_volume_annotation` ➜ `export_volume_layer_to_dataset`
    - `temporary_volume_annotation_layer_copy` ➜ `temporary_volume_layer_copy`

### Added

- Added new features to the `Annotation` and `Skeleton` classes. [#602](https://github.com/scalableminds/webknossos-libs/pull/602)
  - The `Skeleton` class has new attributes `description` and `organization_id`.
  - The `Annotation` class has new attributes `username` and `annotation_id`, as well as the following
    attributes that are proxies for the skeleton attributes: `dataset_name`, `scale`, `organization_id`, `description`
  - `Annotation`s can now be initialized from their attributes and an optional skeleton.
  - New methods on `Annotation`: `upload`, `add_volume_layer`, `delete_volume_layer`
  - `Annotation.load()` and `annotation.save()` also works with `.nml` files.
- Added `MagView.get_views_on_disk()` as a shortcut to turning `get_bounding_boxes_on_disk` into views.
  [#621](https://github.com/scalableminds/webknossos-libs/pull/621)

### Fixed

- Fixed the download of skeleton-only annotations. [#602](https://github.com/scalableminds/webknossos-libs/pull/602)

## [0.9.8](https://github.com/scalableminds/webknossos-libs/releases/tag/v0.9.8) - 2022-02-28

[Commits](https://github.com/scalableminds/webknossos-libs/compare/v0.9.7...v0.9.8)

### Added

- Added `allow_overwrite` parameter to `Layer.downsample()`. [#614](https://github.com/scalableminds/webknossos-libs/pull/614)

## [0.9.7](https://github.com/scalableminds/webknossos-libs/releases/tag/v0.9.7) - 2022-02-28

[Commits](https://github.com/scalableminds/webknossos-libs/compare/v0.9.6...v0.9.7)

### Added

- Added `only_setup_mag` parameter to downsample-related methods in `Layer`. This parameter allows creating output magnifications before parallelizing downsampling invocations to avoid outdated writes to datasource-properties.json. [#610](https://github.com/scalableminds/webknossos-libs/pull/610)
- Added `Task.create()` method to create tasks by providing a dataset name, location, and rotation. [#605](https://github.com/scalableminds/webknossos-libs/pull/605)

## [0.9.6](https://github.com/scalableminds/webknossos-libs/releases/tag/v0.9.6) - 2022-02-15

[Commits](https://github.com/scalableminds/webknossos-libs/compare/v0.9.5...v0.9.6)

### Added

- Added `apply_merger_mode.py` example. [#592](https://github.com/scalableminds/webknossos-libs/pull/592)
- Added support for reading from multiple volume layers in annotations. If an annotation contains multiple volume layers, the layer name has to be provided when reading from a volume layer in an annotation (in `Annotation.save_volume_annotation()` and `Annotation.temporary_volume_annotation_layer_copy()`). Also, added the method `Annotation.get_volume_layer_names()` to see available volume layers. [#588](https://github.com/scalableminds/webknossos-libs/pull/588)

### Changed

- Dataset writes in higher mags do not increase the bounding box if the written data fits in the rounded up box. [#595](https://github.com/scalableminds/webknossos-libs/pull/595)

### Fixed

- Dataset down- & upload: [#595](https://github.com/scalableminds/webknossos-libs/pull/595)
  - Fixed download of higher mags.
  - Bounding box after download is set correctly (was inflated before when downloading higher mags).
  - The returned URL for uploads is corrected, this did not respect `new_dataset_name` before.

## [0.9.5](https://github.com/scalableminds/webknossos-libs/releases/tag/v0.9.5) - 2022-02-10

[Commits](https://github.com/scalableminds/webknossos-libs/compare/v0.9.4...v0.9.5)

### Fixed

- Skeleton: Fixed a bug when comparing `Graph` instances, this fixes failing loads which had the error message `Can only compare wk.Graph to another wk.Graph.` before. [#593](https://github.com/scalableminds/webknossos-libs/pull/593)

## [0.9.4](https://github.com/scalableminds/webknossos-libs/releases/tag/v0.9.4) - 2022-02-09

[Commits](https://github.com/scalableminds/webknossos-libs/compare/v0.9.3...v0.9.4)

### Added

- Added AnnotationInfo, Project and Task classes for handling annotation information and annotation project administration. [#574](https://github.com/scalableminds/webknossos-libs/pull/574)

### Changed

- Lifted the restriction that `BoundingBox` cannot have a negative topleft (introduced in v0.9.0). Also, negative size dimensions are flipped, so that the topleft <= bottomright,
  e.g. `BoundingBox((10, 10, 10), (-5, 5, 5))` -> `BoundingBox((5, 10, 10), (5, 5, 5))`. [#589](https://github.com/scalableminds/webknossos-libs/pull/589)

## [0.9.3](https://github.com/scalableminds/webknossos-libs/releases/tag/v0.9.3) - 2022-02-07

[Commits](https://github.com/scalableminds/webknossos-libs/compare/v0.9.2...v0.9.3)

### Fixed

- `dataset.upload(layers_to_link=…)`: Fixed a bug where the upload did not complete if layers_to_link contained layers present in uploading dataset. [#584](https://github.com/scalableminds/webknossos-libs/pull/584)

## [0.9.2](https://github.com/scalableminds/webknossos-libs/releases/tag/v0.9.2) - 2022-02-03

[Commits](https://github.com/scalableminds/webknossos-libs/compare/v0.9.1...v0.9.2)

### Added

- A custom network request timeout can be set using `webknossos_context(…, timeout=300)` or `export WK_TIMEOUT="300"`. [#577](https://github.com/scalableminds/webknossos-libs/pull/577)

### Changed

- The default network request timeout changed from ½min to 30 min. [#577](https://github.com/scalableminds/webknossos-libs/pull/577)

## [0.9.1](https://github.com/scalableminds/webknossos-libs/releases/tag/v0.9.1) - 2022-01-31

[Commits](https://github.com/scalableminds/webknossos-libs/compare/v0.9.0...v0.9.1)

### Changed

- The signatures of `(Mag)View.for_each_chunk` and `(Mag)View.for_zipped_chunks` changed:
  - The previous argument `work_on_chunk` is now called `func_per_chunk`.
  - The various `chunk_size` arguments now have to be given in Mag(1). They now have default values.
- Deprecations in `(Mag)View.get_buffered_slice_reader/_writer` [#564](https://github.com/scalableminds/webknossos-libs/pull/564):
  - `(Mag)View.get_buffered_slice_reader`: using the parameters `offset` and `size` is deprecated.
    Please use the parameter relative_bounding_box or absolute_bounding_box (both in Mag(1)) instead.
    The old offset behavior was absolute for `MagView`s and relative for `View`s.
  - `(Mag)View.get_buffered_slice_writer`: using the parameter `offset` is deprecated.
    Please use the parameter relative_offset or absolute_offset (both in Mag(1)) instead.
    The old offset behavior was absolute for `MagView`s and relative for `View`s.

## [0.9.0](https://github.com/scalableminds/webknossos-libs/releases/tag/v0.9.0) - 2022-01-19

[Commits](https://github.com/scalableminds/webknossos-libs/compare/v0.8.31...v0.9.0)

### Breaking Changes

- Various changes in View & MagView signatures [#553](https://github.com/scalableminds/webknossos-libs/pull/553):
  - **Breaking Changes**:
    - `MagView.read`: if nothing is supplied and the layer does not start at (0, 0, 0),
      the default behaviour changes from starting at absolute (0, 0, 0) to the layer's bounding box
    - `MagView.write`: if no offset is supplied and the layer does not start at (0, 0, 0),
      the default behaviour changes from starting at absolute (0, 0, 0) to the layer's bounding box
    - `(Mag)View.get_view`: read_only is a keyword-only argument now
    - `MagView.get_bounding_boxes_on_disk()` now returns an iterator yielding bounding boxes in Mag(1)
    - `BoundingBox` cannot have negative topleft or size entries anymore (lifted in v0.9.4).
  - **Deprecations**
    The following usages are marked as deprecated with warnings and will be removed in future releases:
    - Using the `offset` parameter for `read`/`write`/`get_view` in MagView and View is deprecated.
      There are new counterparts `absolute_offset` and `relative_offset` which have to be specified in Mag(1),
      whereas `offset` previously was specified in the Mag of the respective View.
      Also, for `read`/`get_view` only using `size` is deprecated, since it used to refer to the size in the View's Mag.
      Instead, `size` should always be used together with `absolute_offset` or `relative_offset`. Then it is interpreted in Mag(1).
    - The (Mag)View attributes `view.global_offset` and `view.size` are deprecated now, which were in the Mag of the respective View.
      Please use `view.bounding_box` instead, which is in Mag(1).
    - `read_bbox` on the (Mag)View is deprecated as well, please use `read` with the `absolute_bounding_box`or `relative_bounding_box` parameter instead. You'll have to pass the bounding box in Mag(1) then.

### Added

- Added a check for dataset name availability before attempting to upload. [#555](https://github.com/scalableminds/webknossos-libs/pull/555)

### Fixed

- Fixed the dataset download of private datasets which need a token. [#562](https://github.com/scalableminds/webknossos-libs/pull/562)

## [0.8.31](https://github.com/scalableminds/webknossos-libs/releases/tag/v0.8.31) - 2022-01-07

[Commits](https://github.com/scalableminds/webknossos-libs/compare/v0.8.30...v0.8.31)

### Added

- Added `Annotation.save("file_name")` to save an annotation to a file and `Annotation.temporary_volume_annotation_layer_copy()` to read from the volume layer of an annotation as a WK dataset. [#528](https://github.com/scalableminds/webknossos-libs/pull/528)
- Added `layers_to_link` parameter to `Dataset.upload()` so that layers don't need to be uploaded again if they already exist in another dataset on webKnossos. [#544](https://github.com/scalableminds/webknossos-libs/pull/544)

## [0.8.30](https://github.com/scalableminds/webknossos-libs/releases/tag/v0.8.30) - 2021-12-27

[Commits](https://github.com/scalableminds/webknossos-libs/compare/v0.8.29...v0.8.30)

### Breaking Changes

- The BoundingBoxNamedTuple was removed. Use BoundingBox instead. [#526](https://github.com/scalableminds/webknossos-libs/pull/526)
- Some methods of creating, opening and saving have changed. The old methods are still available but deprecated. [The documentation gives a good overview](https://docs.webknossos.org/api/webknossos.html). Specifically, the changes are :
  - `Dataset.create()` → `Dataset()`
  - `Dataset.get_or_create()` → `Dataset(…, exist_ok=True)`
  - `Dataset()` → `Dataset.open()`
  - `download_dataset()` → `Dataset.download()`
  - `open_annotation()` → `Annotation.load()` for local files, `Annotation.download()` to download from webKnossos
  - `open_nml()` → `Skeleton.load()`
  - `Skeleton.from_path()` → `Skeleton.load()`
  - `Skeleton.write()` → `Skeleton.save()`
    The deprecated methods will be removed in future releases.
    [#520](https://github.com/scalableminds/webknossos-libs/pull/520)

### Changed

- The detailed output of e.g. downsampling was replaced with a progress bar. [#527](https://github.com/scalableminds/webknossos-libs/pull/527)
- Always use the sampling mode `CONSTANT_Z` when downsampling 2D data. [#516](https://github.com/scalableminds/webknossos-libs/pull/516)
- Make computation of `largestSegmentId` more efficient for volume annotations. [#531](https://github.com/scalableminds/webknossos-libs/pull/531)
- Consistently use resolved instead of absolute path if make_relative is False. [#536](https://github.com/scalableminds/webknossos-libs/pull/536)

## [0.8.29](https://github.com/scalableminds/webknossos-libs/releases/tag/v0.8.29) - 2021-12-14

[Commits](https://github.com/scalableminds/webknossos-libs/compare/v0.8.28...v0.8.29)

### Breaking Changes

- To download datasets, a recent webknossos server version is necessary (>= 21.12.0). webknossos.org is unaffected. [#510](https://github.com/scalableminds/webknossos-libs/pull/510)

## [0.8.28](https://github.com/scalableminds/webknossos-libs/releases/tag/v0.8.28) - 2021-12-09

[Commits](https://github.com/scalableminds/webknossos-libs/compare/v0.8.27...v0.8.28)

## [0.8.27](https://github.com/scalableminds/webknossos-libs/releases/tag/v0.8.27) - 2021-12-09

[Commits](https://github.com/scalableminds/webknossos-libs/compare/v0.8.25...v0.8.27)

## [v0.8.25](https://github.com/scalableminds/webknossos-libs/releases/tag/v0.8.25) - 2021-12-07

[Commits](https://github.com/scalableminds/webknossos-libs/compare/v0.8.24...v0.8.25)

### Added

- Added support to download datasets from external datastores, which is the case for webknossos.org. [#497](https://github.com/scalableminds/webknossos-libs/pull/497)

### Changed

- Adapt the dataset upload to new webKnossos api. [#484](https://github.com/scalableminds/webknossos-libs/pull/484)
- `get_segmentation_layer()` and `get_color_layer()` were deprecated and should not be used, anymore, as they will fail if no or more than one layer exists for each category. Instead, `get_segmentation_layers()` and `get_color_layers()` should be used (if desired in combination with `[0]` to get the old, error-prone behavior).
- Renamed the folder webknossos/script-collection to webknossos/script_collection to enable module imports. [#505](https://github.com/scalableminds/webknossos-libs/pull/505)

## [v0.8.24](https://github.com/scalableminds/webknossos-libs/releases/tag/v0.8.24) - 2021-11-30

[Commits](https://github.com/scalableminds/webknossos-libs/compare/v0.8.23...v0.8.24)

## [v0.8.23](https://github.com/scalableminds/webknossos-libs/releases/tag/v0.8.23) - 2021-11-29

[Commits](https://github.com/scalableminds/webknossos-libs/compare/v0.8.22...v0.8.23)

### Breaking Changes

- `wk.Graph` now inherits from `networkx.Graph` directly. Therefore, the `nx_graph` attribute is removed. [#481](https://github.com/scalableminds/webknossos-libs/pull/481)
- The class `LayerCategories` was removed. `COLOR_TYPE` and `SEGMENTATION_TYPE` were renamed to `COLOR_CATEGORY` and `SEGMENTATION_CATEGORY` and can now be imported directly. The type of many parameters were changed from `str` to the literal `LayerCategoryType`. [#454](https://github.com/scalableminds/webknossos-libs/pull/454)

### Added

- Added `redownsample()` method to `Layer` to recompute existing downsampled magnifications. [#461](https://github.com/scalableminds/webknossos-libs/pull/461)
- Added `globalize_floodfill.py` script to globalize partially computed flood fill operations. [#461](https://github.com/scalableminds/webknossos-libs/pull/461)

### Changed

- Improved performance for calculations with `Vec3Int` and `BoundingBox`. [#461](https://github.com/scalableminds/webknossos-libs/pull/461)

### Fixed

- Resolve path when symlinking layer and make_relative is False (instead of only making it absolute). [#492](https://github.com/scalableminds/webknossos-libs/pull/492)

## [0.8.22](https://github.com/scalableminds/webknossos-cuber/releases/tag/v0.8.22) - 2021-11-01

[Commits](https://github.com/scalableminds/webknossos-cuber/compare/v0.8.21...v0.8.22)

### Breaking Changes

- Removed the `organization` parameter from the `webknossos_context` function. The organization will automatically be fetched using the token of the user. [#470](https://github.com/scalableminds/webknossos-libs/pull/470)

### Fixed

- Make Views picklable. We now ignore the file handle when we pickle Views. [#469](https://github.com/scalableminds/webknossos-libs/pull/469)

## [v0.8.19](https://github.com/scalableminds/webknossos-cuber/releases/tag/v0.8.19) - 2021-10-21

[Commits](https://github.com/scalableminds/webknossos-libs/compare/v0.8.18...v.8.19)

### Added

- Added a `User` class to the client that can be used to get meta-information of users or their logged time. The currently logged in user can be accessed, as well as all managed users. [#470](https://github.com/scalableminds/webknossos-libs/pull/470)

## [0.8.21](https://github.com/scalableminds/webknossos-cuber/releases/tag/v0.8.21) - 2021-10-28

[Commits](https://github.com/scalableminds/webknossos-cuber/compare/v0.8.20...v0.8.21)

### Changed

- Downgraded typing-extensions for better dependency compatibility [#472](https://github.com/scalableminds/webknossos-libs/pull/472)

## [0.8.20](https://github.com/scalableminds/webknossos-cuber/releases/tag/v0.8.20) - 2021-10-28

[Commits](https://github.com/scalableminds/webknossos-cuber/compare/v0.8.19...v0.8.20)

### Breaking Changes

- `BoundingBox.chunk()`'s 2nd parameter `chunk_border_alignments` now does not accept a list with a single `int` anymore. [#452](https://github.com/scalableminds/webknossos-libs/pull/452)

### Fixed

- Make Views picklable. We now ignore the file handle when we pickle Views. [#469](https://github.com/scalableminds/webknossos-libs/pull/469)

## [0.8.19](https://github.com/scalableminds/webknossos-cuber/releases/tag/v0.8.19) - 2021-10-21

[Commits](https://github.com/scalableminds/webknossos-cuber/compare/v0.8.18...v0.8.19)

### Breaking Changes

- `View`s now always open the `wkw.Dataset` lazily. All explicit calls to `View.open()` and `View.close()` must be removed. [#448](https://github.com/scalableminds/webknossos-libs/pull/448)
-

### Added

- Added a new Annotation class which includes skeletons as well as volume-annotations. [#452](https://github.com/scalableminds/webknossos-libs/pull/452)
- Added dataset down- and upload as well as annotation download, see the examples `learned_segmenter.py` and `upload_image_data.py`. [#452](https://github.com/scalableminds/webknossos-libs/pull/452)

## [0.8.18](https://github.com/scalableminds/webknossos-cuber/releases/tag/v0.8.18) - 2021-10-18

[Commits](https://github.com/scalableminds/webknossos-cuber/compare/v0.8.16...v0.8.18)

### Added

- The Dataset class now has a new method: add_shallow_copy. [#437](https://github.com/scalableminds/webknossos-libs/pull/437)

### Changed

- The `Vec3Int` constructor now asserts that its components are whole numbers also in numpy case. [#434](https://github.com/scalableminds/webknossos-libs/pull/434)
- Updated scikit-image dependency to 0.18.3. [#435](https://github.com/scalableminds/webknossos-libs/pull/435)
- `BoundingBox.contains` now also takes float points in numpy arrays. [#450](https://github.com/scalableminds/webknossos-libs/pull/450)

### Fixed

## [0.8.16](https://github.com/scalableminds/webknossos-cuber/releases/tag/v0.8.16) - 2021-09-22

[Commits](https://github.com/scalableminds/webknossos-cuber/compare/v0.8.15...v0.8.16)

### Breaking Changes

- Refactored the BufferedSliceWriter and added a BufferedSliceReader. [#425](https://github.com/scalableminds/webknossos-libs/pull/425)
  - BufferedSliceWriter
    - The data no longer gets transposed: previously the format of the slices was [y,x]; now it is [x,y]
    - The interface of the constructor was changed:
      - A `View` (or `MagView`) is now required as datasource
      - The parameter `dimension` can be used to specify the axis along the data is sliced
      - The offset is expected to be in the magnification of the view
    - This class is now supposed to be used within a context manager and the slices are written by sending them to the generator (see documentation of the class).
  - BufferedSliceReader
    - This class was added complementary to the BufferedSliceWriter
  - Added methods to get a BufferedSliceReader/BufferedSliceWriter from a View directly

### Added

### Changed

### Fixed

## [0.8.15](https://github.com/scalableminds/webknossos-cuber/releases/tag/v0.8.15) - 2021-09-22

[Commits](https://github.com/scalableminds/webknossos-cuber/compare/v0.8.13...v0.8.15)

### Breaking Changes

- Breaking changes were introduced for geometry classes in [#421](https://github.com/scalableminds/webknossos-libs/pull/421):

  - `BoundingBox`

    - is now immutable, use convenience methods, e.g. `bb.with_topleft((0,0,0))`
    - properties topleft and size are now Vec3Int instead of np.array, they are each immutable as well
    - all `to_`-conversions return a copy, some were renamed:
    - `to_array` → `to_list`
    - `as_np` → `to_np`
    - `as_wkw` → `to_wkw_dict`
    - `from_wkw` → `from_wkw_dict`
    - `as_config` → `to_config_dict`
    - `as_checkpoint_name` → `to_checkpoint_name`
    - `as_tuple6` → `to_tuple6`
    - `as_csv` → `to_csv`
    - `as_named_tuple` → `to_named_tuple`
    - `as_slices` → `to_slices`
    - `copy` → (gone, immutable)

  - `Mag`
    - is now immutable
    - `mag.mag` is now `mag._mag` (considered private, use to_list instead if you really need it as list)
    - all `to_`-conversions return a copy, some were renamed:
    - `to_array` → `to_list`
    - `scale_by` → (gone, immutable)
    - `divide_by` → (gone, immutable)
    - `as_np` → `to_np`

### Added

- An immutable Vec3Int class was introduced that holds three integers and provides a number of convenience methods and accessors. [#421](https://github.com/scalableminds/webknossos-libs/pull/421)

### Changed

- `BoundingBox` and `Mag` are now immutable attr classes containing `Vec3Int` values. See breaking changes above.

### Fixed

-

## [0.8.13](https://github.com/scalableminds/webknossos-cuber/releases/tag/v0.8.13) - 2021-09-22

[Commits](https://github.com/scalableminds/webknossos-cuber/compare/v0.8.12...v0.8.13)

This is the latest release at the time of creating this changelog.<|MERGE_RESOLUTION|>--- conflicted
+++ resolved
@@ -15,11 +15,8 @@
 ### Breaking Changes
 
 ### Added
-<<<<<<< HEAD
 - Added `get_remote_annotations()` to AnnotationInfo class to get a list of all remote Annotations of the current user. [#1262](https://github.com/scalableminds/webknossos-libs/pull/1262)
 - Added tests for NDBoundingBox and VecInt classes. [#1268](https://github.com/scalableminds/webknossos-libs/pull/1268)
-=======
->>>>>>> 54d2c8fe
 
 ### Changed
 
