# Changelog

All notable changes to the webknossos python library are documented in this file.

Please see the [Stability Policy](./stability_policy.md) for details about the version schema
and compatibility implications.

The format is based on [Keep a Changelog](http://keepachangelog.com/en/1.0.0/)
and this project adheres to [Semantic Versioning](http://semver.org/) `MAJOR.MINOR.PATCH`.
For upgrade instructions, please check the respective _Breaking Changes_ sections.

## Unreleased
[Commits](https://github.com/scalableminds/webknossos-libs/compare/v2.0.7...HEAD)

### Breaking Changes

### Added
<<<<<<< HEAD
- Adds the field `totalFileSizeInBytes` to the dataset upload information. [#1264](https://github.com/scalableminds/webknossos-libs/pull/1264)
=======
- Added support for metadata in segment and trees. [#1271](https://github.com/scalableminds/webknossos-libs/pull/1271)
- Added a warning on import if a newer version of the `webknossos` package is available from PyPI. [#1280](https://github.com/scalableminds/webknossos-libs/pull/1280)
>>>>>>> 2135ab48

### Changed

### Fixed


## [2.0.7](https://github.com/scalableminds/webknossos-libs/releases/tag/v2.0.7) - 2025-03-26
[Commits](https://github.com/scalableminds/webknossos-libs/compare/v2.0.6...v2.0.7)

### Changed
- Pinned `tensorstore` to `<=0.1.71`. [#1276](https://github.com/scalableminds/webknossos-libs/pull/1276)


## [2.0.6](https://github.com/scalableminds/webknossos-libs/releases/tag/v2.0.6) - 2025-03-25
[Commits](https://github.com/scalableminds/webknossos-libs/compare/v2.0.5...v2.0.6)

### Fixed
- Fixed an issue with uploading datasets where the dataset name is already in use. [#1275](https://github.com/scalableminds/webknossos-libs/pull/1275)



## [2.0.5](https://github.com/scalableminds/webknossos-libs/releases/tag/v2.0.5) - 2025-03-25
[Commits](https://github.com/scalableminds/webknossos-libs/compare/v2.0.4...v2.0.5)

### Changed
- Changed the default dimension separator for Zarr 2 arrays from `.` to `/`. [#1274](https://github.com/scalableminds/webknossos-libs/pull/1274)


## [2.0.4](https://github.com/scalableminds/webknossos-libs/releases/tag/v2.0.4) - 2025-03-19
[Commits](https://github.com/scalableminds/webknossos-libs/compare/v2.0.3...v2.0.4)

### Changed
- For Zarr3 datasets, the OME-Zarr 0.5 metadata is now written. [#1272](https://github.com/scalableminds/webknossos-libs/pull/1272)

### Fixed
- Fixed an issue where it was attempted to overwrite the OME-Zarr metadata for symlinked layers. [#1272](https://github.com/scalableminds/webknossos-libs/pull/1272)



## [2.0.3](https://github.com/scalableminds/webknossos-libs/releases/tag/v2.0.3) - 2025-03-18
[Commits](https://github.com/scalableminds/webknossos-libs/compare/v2.0.2...v2.0.3)


## [2.0.2](https://github.com/scalableminds/webknossos-libs/releases/tag/v2.0.2) - 2025-03-13
[Commits](https://github.com/scalableminds/webknossos-libs/compare/v2.0.1...v2.0.2)

### Added
- Added tests for NDBoundingBox and VecInt classes. [#1268](https://github.com/scalableminds/webknossos-libs/pull/1268)

### Changed
- Removed `PimsImagejTiffReader` in favor of the unified `PimsTiffReader`. [#1269](https://github.com/scalableminds/webknossos-libs/pull/1269)

### Fixed
- Fixed issues with tiff conversion for tiff files that don't use pages for z and other axes. [#1269](https://github.com/scalableminds/webknossos-libs/pull/1269)



## [2.0.1](https://github.com/scalableminds/webknossos-libs/releases/tag/v2.0.1) - 2025-03-11
[Commits](https://github.com/scalableminds/webknossos-libs/compare/v2.0.0...v2.0.1)

### Added
- Added `get_remote_annotations()` to AnnotationInfo class to get a list of all remote Annotations of the current user. [#1262](https://github.com/scalableminds/webknossos-libs/pull/1262)

### Fixed
- Fixed an issue with `RemoteDataset.explore_and_add_remote()` where including a remote dataset failed. [#1261](https://github.com/scalableminds/webknossos-libs/pull/1261)
- Fixed an issue with the Zarr array's shape when using `Dataset.from_images`. [#1267](https://github.com/scalableminds/webknossos-libs/pull/1267)



## [2.0.0](https://github.com/scalableminds/webknossos-libs/releases/tag/v2.0.0) - 2025-03-04
[Commits](https://github.com/scalableminds/webknossos-libs/compare/v0.16.10...v2.0.0)

### Breaking Changes
- Changed writing behavior. There is a new argument `allow_resize` for `MagView.write`, which defaults to `False`. If set to `True`, the bounding box of the underlying `Layer` will be resized to fit the to-be-written data. That largely mirrors the previous behavior. However, it is not safe for concurrent operations, so it is disabled by default. It is recommended to set the `Layer.bounding_box` to the desired size before writing. Additionally, by default, writes need to be aligned with the underlying shard grid to guard against concurrency issues and avoid performance footguns. There is a new argument `allow_unaligned`, which defaults to `False`. If set to `True`, the check for shard alignment is skipped.
- Deprecated `chunks_per_shard` arguments in favor of `shard_shape`, which equals to `shard_shape = chunk_shape * chunks_per_shard`. The shard shape is more intuitive, because it directly defines the size of shards instead of being a factor of the chunk shape.
- Deprecated `dtype_per_layer` argument, because it promotes the use of uncommon dtypes and leads to confusion with the other `dtype_per_channel` argument. With this change only the use of `dtype_per_channel` is encouraged.
- Removed deprecated functions, properties and arguments:
  - Functions:
    - `open_annotation`, use `Annotation.load()` instead
    - `Dataset.get_color_layer`, use `Dataset.get_color_layers()` instead
    - `Dataset.get_segmentation_layer`, use `Dataset.get_segmentation_layers()` instead
    - `Dataset.create`, use `Dataset.__init__` instead
    - `Dataset.get_or_create`, use `Dataset.__init__` with `exist_ok=True` instead
    - `Layer.get_best_mag`, use `Layer.get_finest_mag` instead
    - `View.read_bbox`, use `read` with `relative_bounding_box` or `absolute_bounding_box` instead
    - `View.__enter__` and `View.__exit__`, context managers are not needed anymore
    - `open_nml`, use `Skeleton.load()` instead
    - `Group.add_graph`, use `Group.add_tree` instead
    - `Group.get_max_graph_id`, use `Group.get_max_tree_id` instead
    - `Group.flattened_graphs`, use `Group.flattened_trees` instead
    - `Group.get_graph_by_id`, use `Group.get_tree_by_id` instead
    - `Skeleton.from_path`, use `Skeleton.load()` instead
    - `Skeleton.write`, use `Skeleton.save()` instead
  - Properties:
    - `Annotation.username`, use `Annotation.owner_name` instead
    - `Annotation.scale`, use `Annotation.voxel_size` instead
    - `Annotation.user_id`, use `Annotation.owner_id` instead
    - `ArrayInfo.shard_size`, use `ArrayInfo.shard_shape` instead
    - `Dataset.scale`, use `Dataset.voxel_size` instead
    - `MagView.global_offset`, always `(0, 0, 0, ...)`
    - `MagView.size`, use `mag_view.bounding_box.in_mag(mag_view.mag).bottomright`
    - `MagViewProperties.resolution`, use `MagViewProperties.mag` instead
    - `LayerProperties.resolutions`, use `LayerProperties.mags` instead
    - `View.header`, use `View.info` instead
    - `View.global_offset`, use `view.bounding_box.in_mag(view.mag).topleft` instead
    - `View.size`, use `view.bounding_box.in_mag(view.mag).size` instead
    - `Group.graphs`, use `Group.trees`
    - `Skeleton.scale`, use `Skeleton.voxel_size` instead
  - Arguments:
    - `annotation_type` in `Annotation.download`, not needed anymore
    - `annotation_type` in `Annotation.open_as_remote_dataset`, not needed anymore
    - `size` in `BufferedSliceReader.__init__`, use `relative_bounding_box` or `absolute_bounding_box` instead
    - `offset` in `BufferedSliceReader.__init__`, use `relative_bounding_box` or `absolute_bounding_box` instead
    - `offset` in `BufferedSliceWriter.__init__`, use `relative_bounding_box` or `absolute_bounding_box` instead
    - `json_update_allowed` in `BufferedSliceWriter.__init__`, not supported anymore
    - `offset` in `BufferedSliceWriter.reset_offset`, use `relative_offset` or `absolute_offset` instead
    - `scale` in `Dataset.__init__`, use `voxel_size` or `voxel_size_with_unit` instead
    - `dtype` in `Dataset.add_layer`, use `dtype_per_channel` instead
    - `dtype` in `Dataset.get_or_add_layer`, use `dtype_per_channel` instead
    - `chunk_size` in `Dataset.add_layer_from_images`, use `chunk_shape` instead
    - `chunk_size` in `Dataset.copy_dataset`, use `chunk_shape` instead
    - `block_len` in `Dataset.copy_dataset`, use `chunk_shape` instead
    - `file_len` in `Dataset.copy_dataset`, use `chunks_per_shard` instead
    - `args` in `Dataset.copy_dataset`, use `executor` instead
    - `chunk_size` in `Layer.add_mag`, use `chunk_shape` instead
    - `block_len` in `Layer.add_mag`, use `chunk_shape` instead
    - `file_len` in `Layer.add_mag`, use `chunks_per_shard` instead
    - `chunk_size` in `Layer.get_or_add_mag`, use `chunk_shape` instead
    - `block_len` in `Layer.get_or_add_mag`, use `chunk_shape` instead
    - `file_len` in `Layer.get_or_add_mag`, use `chunks_per_shard` instead
    - `args` in `Layer.downsample`, use `executor` instead
    - `args` in `Layer.downsample_mag`, use `executor` instead
    - `args` in `Layer.redownsample`, use `executor` instead
    - `args` in `Layer.downsample_mag_list`, use `executor` instead
    - `args` in `Layer.downsample_mag_list`, use `executor` instead
    - `buffer_edge_len` in `Layer.upsample`, use `buffer_shape` instead
    - `args` in `Layer.upsample`, use `executor` instead
    - `min_mag` in `Layer.upsample`, use `finest_mag` instead
    - `offset` in `MagView.write`, use `relative_offset`, `absolute_offset`, `relative_bounding_box`, or `absolute_bounding_box` instead
    - `json_update_allowed` in `MagView.write`, use `allow_resize` instead
    - `args` in `MagView.compress`, use `executor` instead
    - `offset` in `View.write`, use `relative_offset`, `absolute_offset`, `relative_bounding_box`, or `absolute_bounding_box` instead
    - `json_update_allowed` in `View.write`, not supported anymore
    - `offset` in `View.read`, use `relative_offset`, `absolute_offset`, `relative_bounding_box`, or `absolute_bounding_box` instead
    - `offset` in `View.get_view`, use `relative_offset`, `absolute_offset`, `relative_bounding_box`, or `absolute_bounding_box` instead
    - `offset` in `View.get_buffered_slice_writer`, use `relative_offset`, `absolute_offset`, `relative_bounding_box`, or `absolute_bounding_box` instead
    - `offset` in `View.get_buffered_slice_reader`, use `relative_bounding_box`, or `absolute_bounding_box` instead
    - `size` in `View.get_buffered_slice_reader`, use `relative_bounding_box`, or `absolute_bounding_box` instead
    - `chunk_size` in `View.for_each_chunk`, use `chunk_shape` instead
    - `source_chunk_size` in `View.for_zipped_chunks`, use `source_chunk_shape` instead
    - `target_chunk_size` in `View.for_zipped_chunks`, use `target_chunk_shape` instead
    - `args` in `View.content_is_equal`, use `executor` instead
  - Classes:
    - `Graph`, use `Tree` instead
- Changed defaults:
  - `exist_ok` in `Dataset.__init__` is now `False`
  - `compress` in `Dataset.from_images` is now `True`
  - `compress` in `Dataset.add_layer_from_images` is now `True`
  - `DEFAULT_DATA_FORMAT` is now `Zarr3`
  - `compress` in `Layer.add_mag` is now `True`
  - `compress` in `Layer.upsample` is now `True`
  - `buffer_size` in `View.get_buffered_slice_reader` is now computed from the shard shape
  - `buffer_size` in `View.get_buffered_slice_writer` is now computed from the shard shape
- Moved from positional argument to keyword-only argument:
  - `json_update_allowed` in `MagView.write`
  - `organization_id`, `sharing_token`, `webknossos_url`, `bbox`, `layers`, `mags`, `path`, `exist_ok` in `Dataset.download`
  - `layers_to_link`, `jobs` in `Dataset.upload`
  - `dtype_per_layer`, `dtype_per_channel`, `num_channels`, `data_format`, `bounding_box` in `Dataset.add_layer`
  - `dtype_per_layer`, `dtype_per_channel`, `num_channels`, `data_format` in `Dataset.get_or_add_layer`
  - `data_format`, `mag`, `chunk_shape`, `chunks_per_shard`, `shard_shape`, `compress` in `Dataset.add_layer_from_images`
  - `chunk_shape`, `shard_shape`, `chunks_per_shard`, `data_format`, `compress`, `executor` in `Dataset.add_copy_layer`
  - `organization_id`, `tags`, `name`, `folder_id` in `Dataset.get_remote_datasets`
  - `make_relative` in `Dataset.add_symlink_layer`
  - `name`, `make_relative`, `layers_to_ignore` in `Dataset.shallow_copy_dataset`
  - `executor` in `Dataset.compress`
  - `sampling_mode`, `coarsest_mag`, `executor` in `Dataset.downsample`
  - `voxel_size`, `chunk_shape`, `shard_shape`, `chunks_per_shard`, `data_format`, `compress`, `executor`, `voxel_size_with_unit` in `Dataset.copy_dataset`
  - `chunk_shape`, `shard_shape`, `chunks_per_shard`, `compress` in `Layer.add_mag`
  - `chunk_shape`, `shard_shape`, `chunks_per_shard`, `compress` in `Layer.get_or_add_mag`
  - `extend_layer_bounding_box`, `chunk_shape`, `shard_shape`, `chunks_per_shard`, `compress`, `executor` in `Layer.add_copy_mag`
  - `make_relative`, `extend_layer_bounding_box` in `Layer.add_symlink_mag`
  - `extend_layer_bounding_box` in `Layer.add_remote_mag`
  - `extend_layer_bounding_box` in `Layer.add_fs_copy_mag`
  - `move`, `extend_layer_bounding_box` in `Layer.add_mag_from_zarrarray`
  - `from_mag`, `coarsest_mag`, `interpolation_mode`, `compress`, `sampling_mode`, `align_with_other_layers`, `buffer_shape`, `force_sampling_scheme`, `allow_overwrite`, `only_setup_mags`, `executor` in `Layer.downsample`
  - `interpolation_mode`, `compress`, `buffer_shape`, `allow_overwrite`, `only_setup_mag`, `executor` in `Layer.downsample_mag`
  - `interpolation_mode`, `compress`, `buffer_shape`, `executor` in `Layer.redownsample`
  - `interpolation_mode`, `compress`, `buffer_shape`, `allow_overwrite`, `only_setup_mags`, `executor` in `Layer.downsample_mag_list`
  - `finest_mag`, `compress`, `sampling_mode`, `align_with_other_layers`, `buffer_shape`, `executor` in `Layer.upsample`
  - `chunk_shape`, `executor` in `SegmentationLayer.refresh_largest_segment_id`
  - `chunk_shape`, `shard_shape`, `chunks_per_shard`, `compression_mode`, `path` in `MagView.create`
  - `target_path`, `executor` in `MagView.compress`
- Added arguments:
  - `allow_resize` in `MagView.write` with default `False`
  - `allow_unaligned` in `MagView.write` with default `False`
  - `shard_shape` in `Dataset.from_images`
  - `shard_shape` in `Dataset.add_layer_from_images`
  - `shard_shape` in `Dataset.copy_dataset`
- Newly deprecated arguments:
  - `chunks_per_shard` in `Dataset.from_images`, use `shard_shape` instead
  - `dtype_per_layer` in `Dataset.add_layer`, use `dtype_per_channel` instead
  - `dtype_per_layer` in `Dataset.get_or_add_layer`, use `dtype_per_channel` instead
  - `chunks_per_shard` in `Dataset.add_layer_from_images`, use `shard_shape` instead
  - `chunks_per_shard` in `Dataset.copy_dataset`, use `shard_shape` instead
  - `dtype_per_layer` in `Layer.__init__`, use `dtype_per_channel` instead
  - `chunks_per_shard` in `Layer.add_mag`, use `shard_shape` instead
  - `chunks_per_shard` in `Layer.get_or_add_mag`, use `shard_shape` instead
  - `chunks_per_shard` in `Layer.add_copy_mag`, use `shard_shape` instead
  - `chunks_per_shard` in `MagView.create`, use `shard_shape` instead
- Newly deprecated properties:
  - `Layer.dtype_per_layer`


### Added
- Added the `webknossos copy-dataset` CLI command. [#1259](https://github.com/scalableminds/webknossos-libs/pull/1259)
- Added `Dataset.write_layer` method for writing entire layers in one go. [#1242](https://github.com/scalableminds/webknossos-libs/pull/1242)


## [0.16.10](https://github.com/scalableminds/webknossos-libs/releases/tag/v0.16.10) - 2025-02-26
[Commits](https://github.com/scalableminds/webknossos-libs/compare/v0.16.9...v0.16.10)


## [0.16.9](https://github.com/scalableminds/webknossos-libs/releases/tag/v0.16.9) - 2025-02-24
[Commits](https://github.com/scalableminds/webknossos-libs/compare/v0.16.8...v0.16.9)

### Fixed
- Fixed opening a renamed dataset via an annotation link. [#1256](https://github.com/scalableminds/webknossos-libs/pull/1256)



## [0.16.8](https://github.com/scalableminds/webknossos-libs/releases/tag/v0.16.8) - 2025-02-04
[Commits](https://github.com/scalableminds/webknossos-libs/compare/v0.16.7...v0.16.8)


## [0.16.7](https://github.com/scalableminds/webknossos-libs/releases/tag/v0.16.7) - 2025-02-03
[Commits](https://github.com/scalableminds/webknossos-libs/compare/v0.16.6...v0.16.7)

### Fixed
- Fixed a misleading error message when Dataset.open() can't find a valid dataset. [#1246](https://github.com/scalableminds/webknossos-libs/pull/1246)



## [0.16.6](https://github.com/scalableminds/webknossos-libs/releases/tag/v0.16.6) - 2025-02-03
[Commits](https://github.com/scalableminds/webknossos-libs/compare/v0.16.5...v0.16.6)


## [0.16.5](https://github.com/scalableminds/webknossos-libs/releases/tag/v0.16.5) - 2025-01-30
[Commits](https://github.com/scalableminds/webknossos-libs/compare/v0.16.4...v0.16.5)

### Added
- Added support for python 3.13. [#1240](https://github.com/scalableminds/webknossos-libs/pull/1240)

### Changed
- When iterating over `Tree.nodes(data=True)` the nodes data dict was empty. To enable easier access to the data stored in each Node the properties of a Node are included in its data dict now. [#1241](https://github.com/scalableminds/webknossos-libs/pull/1241)
- `Dataset.open_remote()` adds another method to disambiguate dataset_name and organization_id. [#1247](https://github.com/scalableminds/webknossos-libs/pull/1247)

### Fixed
- Fixed a bug with loading metadata lists. [#1247](https://github.com/scalableminds/webknossos-libs/pull/1247)


## [0.16.4](https://github.com/scalableminds/webknossos-libs/releases/tag/v0.16.4) - 2025-01-23
[Commits](https://github.com/scalableminds/webknossos-libs/compare/v0.16.3...v0.16.4)

### Added
- Added `list_bounding_boxes()` for Zarr-based datasets. [#1238](https://github.com/scalableminds/webknossos-libs/pull/1238)


## [0.16.3](https://github.com/scalableminds/webknossos-libs/releases/tag/v0.16.3) - 2025-01-21
[Commits](https://github.com/scalableminds/webknossos-libs/compare/v0.16.2...v0.16.3)

### Breaking Changes
- `RemoteDataset.display_name` is deprecated. To change the name of a dataset use the `name` property instead.
- `Dataset.get_remote_datasets()` returns a mapping. The keys of this mapping changed from datasets name to datasets id.
- `Task.create()` needs a `dataset_id` now instead of a `dataset_name`. Alternativly a `RemoteDataset` object can be used. The `dataset_name` is marked as deprecated. As `dataset_name` is an optional argument now its position has changed, this is important if `create()` is called only with positional arguments.
- When uploading an Annotation the organization_id is neccessary now. The organization_id might be stored in the Annotation object or it is inferred from the current webknossos_context. [#1155](https://github.com/scalableminds/webknossos-libs/pull/1155)

### Added
- `Dataset` method `get_remote_datasets()` accepts `name` and `folder_id` as arguments now to filter remote datasets.
- `RemoteDataset` got an additional property: `created`.
- `Annotation` got an additional property: `dataset_id`.
- `Dataset.trigger_dataset_import()` was added to refresh the datastore to register a newly added dataset. [#1236](https://github.com/scalableminds/webknossos-libs/pull/1236)

### Changed
- Updated to WEBKNOSSOS API version 9. This includes support for the new url structure for datasets and the usage of `dataset_id`. [#1231](https://github.com/scalableminds/webknossos-libs/pull/1231)

### Fixed
- Fixed Mag setup for non-public datasets. [#1222](https://github.com/scalableminds/webknossos-libs/pull/1222)
- Fixed an issue when shallow copying datasets with a remote mag. [#1224](https://github.com/scalableminds/webknossos-libs/pull/1224)


## [0.16.2](https://github.com/scalableminds/webknossos-libs/releases/tag/v0.16.2) - 2024-12-18
[Commits](https://github.com/scalableminds/webknossos-libs/compare/v0.16.1...v0.16.2)

### Breaking Changes
- `MagView.get_zarr_array` now returns a `tensorstore` array instead of a `zarr-python` array. [#1174](https://github.com/scalableminds/webknossos-libs/pull/1174)

### Changed
- Updated to WEBKNOSSOS API version 8. [#1185](https://github.com/scalableminds/webknossos-libs/pull/1185)
- Using tensorstore for reading and writing zarr 2 and 3 arrays. Removed `zarrita` and `zarr` dependency. [#1174](https://github.com/scalableminds/webknossos-libs/pull/1174)


## [0.16.1](https://github.com/scalableminds/webknossos-libs/releases/tag/v0.16.1) - 2024-12-05
[Commits](https://github.com/scalableminds/webknossos-libs/compare/v0.16.0...v0.16.1)

### Added
- Added .nrrd and .nhdr to supported suffixes. [#1228](https://github.com/scalableminds/webknossos-libs/pull/1228)
- Added more docstrings for many public classes and methods. [#1225](https://github.com/scalableminds/webknossos-libs/pull/1225)

### Changed
- Removes vcr-py from developer dependencies for testing and adds proxay for recording and replaying API requests. [#1198](https://github.com/scalableminds/webknossos-libs/pull/1198)
- Removed the CZI installation extra from `pip install webknossos[all]` by default. Users need to manually install it with `pip install --extra-index-url https://pypi.scm.io/simple/ webknossos[czi]`. [#1219](https://github.com/scalableminds/webknossos-libs/pull/1219)
- Refactored the PimsTiffReader to read the data directly from the tiff file without creating a memmap-able copy first. This greatly reduces the time and storage requirements for converting large tiff files. [#1212](https://github.com/scalableminds/webknossos-libs/pull/1212)

### Fixed
- Fixed an issue where adding existing trees to an annotation fails. [#1201](https://github.com/scalableminds/webknossos-libs/pull/1201)
- Fixed unpickling of the SSL_Context to allow for a second or third pickling. [#1223](https://github.com/scalableminds/webknossos-libs/pull/1223)
- Fixed offset error in upsample_cube job [#1209](https://github.com/scalableminds/webknossos-libs/pull/1209)


## [0.16.0](https://github.com/scalableminds/webknossos-libs/releases/tag/v0.16.0) - 2024-11-27
[Commits](https://github.com/scalableminds/webknossos-libs/compare/v0.15.11...v0.16.0)


## [0.15.11](https://github.com/scalableminds/webknossos-libs/releases/tag/v0.15.11) - 2024-11-26
[Commits](https://github.com/scalableminds/webknossos-libs/compare/v0.15.10...v0.15.11)

### Fixed
- Fixed pickling issue that has been introduced in 0.15.9. [#1218](https://github.com/scalableminds/webknossos-libs/pull/1218)


## [0.15.10](https://github.com/scalableminds/webknossos-libs/releases/tag/v0.15.10) - 2024-11-25
[Commits](https://github.com/scalableminds/webknossos-libs/compare/v0.15.9...v0.15.10)

### Fixed
- Fixed pickling issue that has been introduced in 0.15.9. [#1218](https://github.com/scalableminds/webknossos-libs/pull/1218)


## [0.15.9](https://github.com/scalableminds/webknossos-libs/releases/tag/v0.15.9) - 2024-11-25
[Commits](https://github.com/scalableminds/webknossos-libs/compare/v0.15.8...v0.15.9)

### Changed
Removed the CZI installation extra from `pip install webknossos[all]` by default. Users need to manually install it with `pip install --extra-index-url https://pypi.scm.io/simple/ webknossos[czi]`. [#1219](https://github.com/scalableminds/webknossos-libs/pull/1219)


## [0.15.8](https://github.com/scalableminds/webknossos-libs/releases/tag/v0.15.8) - 2024-11-15
[Commits](https://github.com/scalableminds/webknossos-libs/compare/v0.15.7...v0.15.8)

### Changed
- Fixed SSL certificate verification for remote datasets by adding CA certificates using `certifi`. [#1211](https://github.com/scalableminds/webknossos-libs/pull/1211)


## [0.15.7](https://github.com/scalableminds/webknossos-libs/releases/tag/v0.15.7) - 2024-10-25
[Commits](https://github.com/scalableminds/webknossos-libs/compare/v0.15.6...v0.15.7)

### Added
- Added `--coarsest-mag` argument to the `webknossos downsample` command. [#1203](https://github.com/scalableminds/webknossos-libs/pull/1203)

### Fixed
- Fixed an issue with merging annotations with compressed fallback layers.
- Fixed an issue where adding a Zarr array with other axes than `cxyz` leads to an error. [#1204](https://github.com/scalableminds/webknossos-libs/pull/1204)



## [0.15.6](https://github.com/scalableminds/webknossos-libs/releases/tag/v0.15.6) - 2024-10-16
[Commits](https://github.com/scalableminds/webknossos-libs/compare/v0.15.5...v0.15.6)

### Added
- Added `add_mag_from_zarrarray` to `Layer` class, to add existing Zarr arrays as a mag of a layer. [#1151](https://github.com/scalableminds/webknossos-libs/pull/1151)

### Changed
- Replaced the Python package manager `poetry` with `uv`. [#1199](https://github.com/scalableminds/webknossos-libs/pull/1199)


## [0.15.5](https://github.com/scalableminds/webknossos-libs/releases/tag/v0.15.5) - 2024-09-26
[Commits](https://github.com/scalableminds/webknossos-libs/compare/v0.15.4...v0.15.5)

### Added
- Webknossos API functions were added: `Team.get_list()`, `Team.add("new_name")`, `User.assign_team_roles("teamName", isTeamManager: True)` and `RemoteDataset.explore_and_add_remote()` are available now. [#1196](https://github.com/scalableminds/webknossos-libs/pull/1196)


## [0.15.4](https://github.com/scalableminds/webknossos-libs/releases/tag/v0.15.4) - 2024-09-23
[Commits](https://github.com/scalableminds/webknossos-libs/compare/v0.15.3...v0.15.4)

### Added
- Enable metadata access for remote datasets. [#1163](https://github.com/scalableminds/webknossos-libs/pull/1163)


## [0.15.3](https://github.com/scalableminds/webknossos-libs/releases/tag/v0.15.3) - 2024-09-11
[Commits](https://github.com/scalableminds/webknossos-libs/compare/v0.15.2...v0.15.3)

### Breaking Changes
- Conversion of images with 4 channels creates a dataset with four layers instead of a dataset with one RGB layer. [#1192](https://github.com/scalableminds/webknossos-libs/pull/1192)

### Changed
- Updated tifffile dependency to v2024.8.30. [#1190](https://github.com/scalableminds/webknossos-libs/pull/1190)


## [0.15.2](https://github.com/scalableminds/webknossos-libs/releases/tag/v0.15.2) - 2024-09-05
[Commits](https://github.com/scalableminds/webknossos-libs/compare/v0.15.1...v0.15.2)

### Changed
- Updated and clarified documentation for nd_bounding_box intersected_with method

### Fixed
- Fixed an issue with cattrs v24.1.0. [#1184](https://github.com/scalableminds/webknossos-libs/pull/1184)



## [0.15.1](https://github.com/scalableminds/webknossos-libs/releases/tag/v0.15.1) - 2024-08-13
[Commits](https://github.com/scalableminds/webknossos-libs/compare/v0.15.0...v0.15.1)

### Changed
- Updates zarrita to 0.2.7. [#1169](https://github.com/scalableminds/webknossos-libs/pull/1169)


## [0.15.0](https://github.com/scalableminds/webknossos-libs/releases/tag/v0.15.0) - 2024-08-09
[Commits](https://github.com/scalableminds/webknossos-libs/compare/v0.14.26...v0.15.0)

### Breaking Changes
- Python version 3.8 is no longer officially supported. [#1068](https://github.com/scalableminds/webknossos-libs/pull/1068)

### Added
- Added example for scaling a skeleton. [#1147](https://github.com/scalableminds/webknossos-libs/pull/1147)

### Changed
- Added options `--layer-name` and `--mag` for compress command of the CLI. [#1141](https://github.com/scalableminds/webknossos-libs/pull/1141)
- Added options `--chunk-shape` and `--chunks-per-shard` for convert command of the CLI. [#1150](https://github.com/scalableminds/webknossos-libs/pull/1150)
- The `from_images` method of the `Dataset` supports directories and single files as `input_path` now. [#1152](https://github.com/scalableminds/webknossos-libs/pull/1152)
- Added support for python version 3.12. [#1068](https://github.com/scalableminds/webknossos-libs/pull/1068)
- The number of pixel limit for JPG conversion is disabled now. [#1154](https://github.com/scalableminds/webknossos-libs/pull/1154)
- Added option `--batch-size` to the convert command of the CLI. [#1158](https://github.com/scalableminds/webknossos-libs/pull/1158)

### Fixed
- Fixed issue with webknossos URL and context URL being considered different when opening a remote dataset due to trailing slashes. [#1137](https://github.com/scalableminds/webknossos-libs/pull/1137)
- Fix an issue where the remote folder was not found when the folder path query includes a trailing slash. [#1164](https://github.com/scalableminds/webknossos-libs/pull/1164)



## [0.14.26](https://github.com/scalableminds/webknossos-libs/releases/tag/v0.14.26) - 2024-07-22
[Commits](https://github.com/scalableminds/webknossos-libs/compare/v0.14.25...v0.14.26)

### Fixed
- Add a converter to the VoxelSize field `factor`, to ensure it is a tuple.



## [0.14.25](https://github.com/scalableminds/webknossos-libs/releases/tag/v0.14.25) - 2024-07-18
[Commits](https://github.com/scalableminds/webknossos-libs/compare/v0.14.24...v0.14.25)

### Added
- Added support for new voxel size that stores unit and updated to WEBKNOSSOS API version 7. [#1136](https://github.com/scalableminds/webknossos-libs/pull/1136)


## [0.14.24](https://github.com/scalableminds/webknossos-libs/releases/tag/v0.14.24) - 2024-07-09
[Commits](https://github.com/scalableminds/webknossos-libs/compare/v0.14.23...v0.14.24)

### Added
- Added an implementation of padded_with_margins for NDBoundingBox class. [#1120](https://github.com/scalableminds/webknossos-libs/pull/1120)
- Added a new method add_nx_graphs to skeleton.py which supports to add nx.Graphs to the Skeleton object. [#1130](https://github.com/scalableminds/webknossos-libs/pull/1130)

### Changed
- Removed additional logging messages during image conversion. [#1124](https://github.com/scalableminds/webknossos-libs/pull/1124)

### Fixed
- Fixed an issue where cube jobs upsampling, downsampling and compress failed when performed on more than 3 dimensions. [#1095](https://github.com/scalableminds/webknossos-libs/pull/1095)
- Fixed an issue where webknossos libs crash when installed with minimal dependencies. [#1104](https://github.com/scalableminds/webknossos-libs/pull/1104)



## [0.14.23](https://github.com/scalableminds/webknossos-libs/releases/tag/v0.14.23) - 2024-06-28
[Commits](https://github.com/scalableminds/webknossos-libs/compare/v0.14.22...v0.14.23)

### Breaking Changes
- Preferring a custom tiff reader over the default PIMS reader to convert tiff files. This change enables the recognition of axis information and the support of tifffiles with more than 3 dimensions. However, it also leads to changed behavior when converting tiff files. Tiffs with axes other than c, x, y, and z, with a shape bigger than 1, are no longer supported for conversion to WKW. Please convert these files to Zarr or Zarr3 Datasets instead. [#1043](https://github.com/scalableminds/webknossos-libs/pull/1043)

### Added
- Added a pixel level heuristic for distinguishing color and segmentation layers when importing image data with the `from_images` or `add_layer_from_images` method. [#1007](https://github.com/scalableminds/webknossos-libs/pull/1007)
- Added .ims as supported suffix. [#1085](https://github.com/scalableminds/webknossos-libs/pull/1085)
- Added suffixes supported by bioformats for Zeiss CZI, Leica LOF, Zeiss LSM (laser scanning microscope), Zeiss LSM (Laser Scanning Microscope) 510/710, Leica XLEF and Zeiss AxioVision ZVI (Zeiss Vision Image). [#1086](https://github.com/scalableminds/webknossos-libs/pull/1086)
- Added suport for setting a default ID mapping for segmentation layers. [#1118](https://github.com/scalableminds/webknossos-libs/pull/1118)

### Changed
- Moved functional parts of merge volume annotation CLI to Dataset and Annotation classes. [#1055](https://github.com/scalableminds/webknossos-libs/pull/1055)
- Set a new max value for test_align_with_mag_against_numpy_implementation to avoid failures due to high numbers. [#1082](https://github.com/scalableminds/webknossos-libs/pull/1082)
- Updated dependabot.yml [#1087](https://github.com/scalableminds/webknossos-libs/pull/1087)
- Make lookup for supported suffixes case-insensitive. [#1100](https://github.com/scalableminds/webknossos-libs/pull/1100)

### Fixed
- Fixed an issue with downloading annotations through the Command Line Interface. [#1083](https://github.com/scalableminds/webknossos-libs/pull/1083)



## [0.14.22](https://github.com/scalableminds/webknossos-libs/releases/tag/v0.14.22) - 2024-05-13
[Commits](https://github.com/scalableminds/webknossos-libs/compare/v0.14.21...v0.14.22)

### Fixed
- Performing `webknossos upload` on a windows machine led to loss of directory structure due to backslashes in the relative paths. This was fixed by [#1067](https://github.com/scalableminds/webknossos-libs/pull/1067)



## [0.14.21](https://github.com/scalableminds/webknossos-libs/releases/tag/v0.14.21) - 2024-05-07
[Commits](https://github.com/scalableminds/webknossos-libs/compare/v0.14.20...v0.14.21)

### Changed
- Added `layer_name` as optional argument to `Dataset.from_images` method. If the created dataset contains only a single layer, `layer_name` is used, otherwise the given `layer_name` is a common prefix for all layers. [#1054](https://github.com/scalableminds/webknossos-libs/pull/1054)
- The context variable of View.get_buffered_slice_writer() is a BufferedSliceWriter now instead of a Generator. Interaction with the SliceWriter does not change, but updating the offset after first initialization is possible now. [#1052](https://github.com/scalableminds/webknossos-libs/pull/1052)


## [0.14.20](https://github.com/scalableminds/webknossos-libs/releases/tag/v0.14.20) - 2024-04-23
[Commits](https://github.com/scalableminds/webknossos-libs/compare/v0.14.19...v0.14.20)

### Changed
- Updated ruff to v0.4.0 [#1047](https://github.com/scalableminds/webknossos-libs/pull/1047)
- Added NIfTI suffix .nii to list of supported bioformats suffixes. [#1048](https://github.com/scalableminds/webknossos-libs/pull/1048)


## [0.14.19](https://github.com/scalableminds/webknossos-libs/releases/tag/v0.14.19) - 2024-04-18
[Commits](https://github.com/scalableminds/webknossos-libs/compare/v0.14.18...v0.14.19)

### Changed
- Removed special CLI command for cubing Nifti files. Use regular conversion command instead. Further, moved Python dependencies for examples and dev dependencies into optional groups which are not installed by default. Install with `poetry install --with dev --with examples`. [#1024](https://github.com/scalableminds/webknossos-libs/pull/1024)


## [0.14.18](https://github.com/scalableminds/webknossos-libs/releases/tag/v0.14.18) - 2024-04-18
[Commits](https://github.com/scalableminds/webknossos-libs/compare/v0.14.17...v0.14.18)

### Fixed
- Fixed a bug, where using an unaligned topleft value for `add_layer_from_images` leads to corrupted data. [#1036](https://github.com/scalableminds/webknossos-libs/pull/1036)



## [0.14.17](https://github.com/scalableminds/webknossos-libs/releases/tag/v0.14.17) - 2024-04-10
[Commits](https://github.com/scalableminds/webknossos-libs/compare/v0.14.16...v0.14.17)

### Changed
- The characters `@` and `$` are allowed within layer names now. [#1034](https://github.com/scalableminds/webknossos-libs/pull/1034)


## [0.14.16](https://github.com/scalableminds/webknossos-libs/releases/tag/v0.14.16) - 2024-04-04
[Commits](https://github.com/scalableminds/webknossos-libs/compare/v0.14.15...v0.14.16)

### Added
- Add CLI tool for offline merging of zip annotations with fallback datasets. [#996](https://github.com/scalableminds/webknossos-libs/pull/996)
- Added support for converting new file formats such as DICOM, using the bioformats reader. [#1014](https://github.com/scalableminds/webknossos-libs/pull/1014)

### Changed
- The rules for naming the layers have been tightened to match the allowed layer names on webknossos. [#1016](https://github.com/scalableminds/webknossos-libs/pull/1016)
- Replaced PyLint linter + black formatter with Ruff for development. [#1013](https://github.com/scalableminds/webknossos-libs/pull/1013)
- The remote operations now use the WEBKNOSSOS API version 6. [#1018](https://github.com/scalableminds/webknossos-libs/pull/1018)
- The conversion of 4D Tiff files to a Zarr3 Dataset is possible. NDBoundingBoxes and VecInt classes are introduced to support working with more than 3 dimensions. [#966](https://github.com/scalableminds/webknossos-libs/pull/966)


## [0.14.15](https://github.com/scalableminds/webknossos-libs/releases/tag/v0.14.15) - 2024-02-07
[Commits](https://github.com/scalableminds/webknossos-libs/compare/v0.14.14...v0.14.15)


## [0.14.14](https://github.com/scalableminds/webknossos-libs/releases/tag/v0.14.14) - 2024-01-12
[Commits](https://github.com/scalableminds/webknossos-libs/compare/v0.14.13...v0.14.14)

### Added
- Added a method to the Datasets class that calculates a dataset's bounding box covering all layers. [#975](https://github.com/scalableminds/webknossos-libs/pull/975)


## [0.14.13](https://github.com/scalableminds/webknossos-libs/releases/tag/v0.14.13) - 2024-01-02
[Commits](https://github.com/scalableminds/webknossos-libs/compare/v0.14.12...v0.14.13)

### Fixed

- Fixed a bug in reading project info from webknossos using the api client for non-admins. [#972](https://github.com/scalableminds/webknossos-libs/pull/972)



## [0.14.12](https://github.com/scalableminds/webknossos-libs/releases/tag/v0.14.12) - 2023-12-19
[Commits](https://github.com/scalableminds/webknossos-libs/compare/v0.14.11...v0.14.12)

### Fixed
- Fixes that the buffered slice writer could overwrite data when writing less slices than buffer_size at an offset that is not aligned. [#973](https://github.com/scalableminds/webknossos-libs/pull/973)


## [0.14.11](https://github.com/scalableminds/webknossos-libs/releases/tag/v0.14.11) - 2023-12-06
[Commits](https://github.com/scalableminds/webknossos-libs/compare/v0.14.10...v0.14.11)


## [0.14.10](https://github.com/scalableminds/webknossos-libs/releases/tag/v0.14.10) - 2023-12-04
[Commits](https://github.com/scalableminds/webknossos-libs/compare/v0.14.9...v0.14.10)

### Fixed

- Fixed a bug in reading project info from webknossos using the api client. [#970](https://github.com/scalableminds/webknossos-libs/pull/970)



## [0.14.9](https://github.com/scalableminds/webknossos-libs/releases/tag/v0.14.9) - 2023-11-29
[Commits](https://github.com/scalableminds/webknossos-libs/compare/v0.14.8...v0.14.9)


## [0.14.8](https://github.com/scalableminds/webknossos-libs/releases/tag/v0.14.8) - 2023-11-28
[Commits](https://github.com/scalableminds/webknossos-libs/compare/v0.14.7...v0.14.8)


## [0.14.7](https://github.com/scalableminds/webknossos-libs/releases/tag/v0.14.7) - 2023-11-17
[Commits](https://github.com/scalableminds/webknossos-libs/compare/v0.14.6...v0.14.7)


## [0.14.6](https://github.com/scalableminds/webknossos-libs/releases/tag/v0.14.6) - 2023-11-17
[Commits](https://github.com/scalableminds/webknossos-libs/compare/v0.14.5...v0.14.6)


## [0.14.5](https://github.com/scalableminds/webknossos-libs/releases/tag/v0.14.5) - 2023-11-08
[Commits](https://github.com/scalableminds/webknossos-libs/compare/v0.14.4...v0.14.5)

### Changed
- Performance improvements for reading from and writing to sharded zarr3 datasets, also speeding up the automated tests [#963](https://github.com/scalableminds/webknossos-libs/pull/963)


## [0.14.4](https://github.com/scalableminds/webknossos-libs/releases/tag/v0.14.4) - 2023-11-07
[Commits](https://github.com/scalableminds/webknossos-libs/compare/v0.14.3...v0.14.4)

### Added
- The `DEFAULT_DATA_FORMAT` and `DEFAULT_CHUNKS_PER_SHARD` can now be set with the env variables `WK_DEFAULT_DATA_FORMAT` and `WK_DEFAULT_CHUNKS_PER_SHARD`
- A `Vec3Int` can now be initialized with a string containing an int or a tuple.

### Changed
- Upgrades mypy to 1.6. [#956](https://github.com/scalableminds/webknossos-libs/pull/956)
- Refactored the WEBKNOSSOS API client to no longer use generated client code. [#948](https://github.com/scalableminds/webknossos-libs/pull/948)



## [0.14.3](https://github.com/scalableminds/webknossos-libs/releases/tag/v0.14.3) - 2023-10-19
[Commits](https://github.com/scalableminds/webknossos-libs/compare/v0.14.2...v0.14.3)

### Fixed
- Fixes bug in FSStore creation when using local paths for zarr data format. [#955](https://github.com/scalableminds/webknossos-libs/pull/955)



## [0.14.2](https://github.com/scalableminds/webknossos-libs/releases/tag/v0.14.2) - 2023-10-18
[Commits](https://github.com/scalableminds/webknossos-libs/compare/v0.14.1...v0.14.2)


## [0.14.1](https://github.com/scalableminds/webknossos-libs/releases/tag/v0.14.1) - 2023-10-13
[Commits](https://github.com/scalableminds/webknossos-libs/compare/v0.14.0...v0.14.1)
[Commits](https://github.com/scalableminds/webknossos-libs/compare/v0.14.0...HEAD)

### Added

- Adds support for Zarr3-based volume annotations as introduced in [webknossos#7288](https://github.com/scalableminds/webknossos/pull/7288). [#952](https://github.com/scalableminds/webknossos-libs/pull/952)

### Changed

- The `WK_USE_ZARRITA` env variable is no longer required. [`zarrita`](https://github.com/scalableminds/zarrita) is always installed and now the default for Zarr and Zarr3 datasets. [#950](https://github.com/scalableminds/webknossos-libs/issues/950)
- Updates various dependencies. [#943](https://github.com/scalableminds/webknossos-libs/pull/943)


## [0.14.0](https://github.com/scalableminds/webknossos-libs/releases/tag/v0.14.0) - 2023-10-11

[Commits](https://github.com/scalableminds/webknossos-libs/compare/v0.13.7...v0.14.0)

### Breaking Changes

- `wait_and_ensure_success` from `webknossos.utils` now requires an `executor` argument. [#943](https://github.com/scalableminds/webknossos-libs/pull/943)

### Changed

- Updates various dependencies. [#943](https://github.com/scalableminds/webknossos-libs/pull/943)

## [0.13.7](https://github.com/scalableminds/webknossos-libs/releases/tag/v0.13.7) - 2023-10-07

[Commits](https://github.com/scalableminds/webknossos-libs/compare/v0.13.6...v0.13.7)

### Fixed

- Fixed a bug in writing compressed data. [#942](https://github.com/scalableminds/webknossos-libs/pull/942)

## [0.13.6](https://github.com/scalableminds/webknossos-libs/releases/tag/v0.13.6) - 2023-08-17

[Commits](https://github.com/scalableminds/webknossos-libs/compare/v0.13.5...v0.13.6)

## [0.13.5](https://github.com/scalableminds/webknossos-libs/releases/tag/v0.13.5) - 2023-08-15

[Commits](https://github.com/scalableminds/webknossos-libs/compare/v0.13.4...v0.13.5)

### Added

- Added `task_type` property to `Task` class. [#938](https://github.com/scalableminds/webknossos-libs/pull/938)

### Fixed

- Fixed a bug where parallel access to the properties json leads to an JsonDecodeError in the webknossos CLI [#919](https://github.com/scalableminds/webknossos-libs/issues/919)

## [0.13.4](https://github.com/scalableminds/webknossos-libs/releases/tag/v0.13.4) - 2023-08-14

[Commits](https://github.com/scalableminds/webknossos-libs/compare/v0.13.3...v0.13.4)

### Breaking Changes

- Task/Project management: `open` tasks have been renamed to `pending`. Use `Task.status.pending_instance_count` instead of `Task.status.open_instance_count`. [#930](https://github.com/scalableminds/webknossos-libs/pull/930)

### Fixed

- Fixed an infinite loop in the mag calculation during anisotropic downsampling in situations where the target mag cannot possibly be reached while adhering to the anisotropic downsampling scheme. [#934](https://github.com/scalableminds/webknossos-libs/pull/934)

## [0.13.3](https://github.com/scalableminds/webknossos-libs/releases/tag/v0.13.3) - 2023-08-08

[Commits](https://github.com/scalableminds/webknossos-libs/compare/v0.13.2...v0.13.3)

### Added

- `View` has a `map_chunk` method now to run a function on each chunk and collect the results in a list.

### Changed

- As WEBKNOSSOS does not require the largest segment id. It is also not mandatory in the WEBKNOSSOS libs anymore. [#917](https://github.com/scalableminds/webknossos-libs/issues/917) The method `SegmentationLayer.refresh_largest_segment_id` was added to lookup the highest value in segmentation data and set `largest_segment_id` accordingly.
- The `convert` command of the cli now has a `--category` flag, to select the LayerCategoryType.

## [0.13.2](https://github.com/scalableminds/webknossos-libs/releases/tag/v0.13.2) - 2023-07-26

[Commits](https://github.com/scalableminds/webknossos-libs/compare/v0.13.1...v0.13.2)

### Changed

- The `convert` command of the cli now has a `--category` flag, to select the LayerCategoryType.

## [0.13.1](https://github.com/scalableminds/webknossos-libs/releases/tag/v0.13.1) - 2023-07-17

[Commits](https://github.com/scalableminds/webknossos-libs/compare/v0.13.0...v0.13.1)

### Changed

- The conversion folder structures to layer names does not allow slashes in the layer name anymore. [#918](https://github.com/scalableminds/webknossos-libs/issues/918)

### Fixed

- Fixed a bug where compression in add_layer_from_images uses too much memory [#900](https://github.com/scalableminds/webknossos-libs/issues/900)

## [0.13.0](https://github.com/scalableminds/webknossos-libs/releases/tag/v0.13.0) - 2023-06-21

[Commits](https://github.com/scalableminds/webknossos-libs/compare/v0.12.6...v0.13.0)

### Added

- Added `duration_in_seconds` and `modified` to `AnnotationInfo`. [#914](https://github.com/scalableminds/webknossos-libs/pull/914)
- Added [`zarrita`](https://github.com/scalableminds/zarrita) storage backend for arrays. zarrita supports Zarr v2 and v3 including sharding. To activate zarrita, the environment variable `WK_USE_ZARRITA` must be set. [#912](https://github.com/scalableminds/webknossos-libs/pull/912)
- Added a `Zarr3` data format which supports sharding. [#912](https://github.com/scalableminds/webknossos-libs/pull/912)

### Changed

- Integrated the `wkcuber` CLI tool into `webknossos` package. [#903](https://github.com/scalableminds/webknossos-libs/pull/903)
  - To get an overview of all webknossos subcommands type `webknossos --help`. If the usage of a single subcommand is of interest type `webknossos <subcommand> --help`
  - These commands were changed:
    - `python -m wkcuber`, `python -m wkcuber.convert_image_stack_to_wkw` -> `webknossos convert`
    - `python -m wkcuber.export_wkw_as_tiff` -> `webknossos export-wkw-as-tiff`
    - `python -m wkcuber.convert_knossos` -> `webknossos convert-knossos`
    - `python -m wkcuber.convert_raw` -> `webknossos convert-raw`
    - `python -m wkcuber.downsampling` -> `webknossos downsample`
    - `python -m wkcuber.compress` -> `webknossos compress`
    - `python -m wkcuber.check_equality` -> `webknossos check-equality`
  - There is one new command:
    - `webknossos upload` to upload a dataset to a WEBKNOSSOS server
  - These commands have been removed:
    - `python -m wkcuber.cubing`
    - `python -m wkcuber.tile_cubing`
    - `python -m wkcuber.metadata`
    - `python -m wkcuber.recubing`

### Fixed

- Fixed a bug where upsampling of a layer would fail, if the layer had a bounding box that doesn't align with the from_mag mag. [#915](https://github.com/scalableminds/webknossos-libs/pull/915)

## [0.12.6](https://github.com/scalableminds/webknossos-libs/releases/tag/v0.12.6) - 2023-06-09

[Commits](https://github.com/scalableminds/webknossos-libs/compare/v0.12.5...v0.12.6)

### Changed

- Upgrades `wkw`. [#911](https://github.com/scalableminds/webknossos-libs/pull/911)

## [0.12.5](https://github.com/scalableminds/webknossos-libs/releases/tag/v0.12.5) - 2023-06-01

[Commits](https://github.com/scalableminds/webknossos-libs/compare/v0.12.4...v0.12.5)

### Added

- Added support for Python 3.11. [#843](https://github.com/scalableminds/webknossos-libs/pull/843)

## [0.12.4](https://github.com/scalableminds/webknossos-libs/releases/tag/v0.12.4) - 2023-05-25

[Commits](https://github.com/scalableminds/webknossos-libs/compare/v0.12.3...v0.12.4)

### Added

- `Group.add_tree` now also accepts a tree object as a first parameter (instead of only a string). [#891](https://github.com/scalableminds/webknossos-libs/pull/891)
- `Group.remove_tree_by_id` was added. [#891](https://github.com/scalableminds/webknossos-libs/pull/891)

### Changed

- Upgrades `black`, `mypy`, `pylint`, `pytest`. [#873](https://github.com/scalableminds/webknossos-libs/pull/873)

### Fixed

- Fixed poetry build backend for new versions of Poetry. [#899](https://github.com/scalableminds/webknossos-libs/pull/899)
- Added axis_order fields for Zarr data format. [#902](https://github.com/scalableminds/webknossos-libs/issues/902)

## [0.12.3](https://github.com/scalableminds/webknossos-libs/releases/tag/v0.12.3) - 2023-02-22

[Commits](https://github.com/scalableminds/webknossos-libs/compare/v0.12.2...v0.12.3)

### Added

- Added support to import ImageJ Hyperstack tiff files via `Dataset.from_images` and `dataset.add_layer_from_images`. [#877](https://github.com/scalableminds/webknossos-libs/pull/877)

### Changed

- `Dataset.from_images` and `dataset.add_layer_from_images` now automatically convert big endian dtypes to their little endian counterparts by default. [#877](https://github.com/scalableminds/webknossos-libs/pull/877)

### Fixed

- Fixed reading czi files with non-zero axis offsets. [#876](https://github.com/scalableminds/webknossos-libs/pull/876)

## [0.12.2](https://github.com/scalableminds/webknossos-libs/releases/tag/v0.12.2) - 2023-02-20

[Commits](https://github.com/scalableminds/webknossos-libs/compare/v0.12.1...v0.12.2)
[Commits](https://github.com/scalableminds/webknossos-libs/compare/v0.12.1...HEAD)

### Added

- Added `RemoteFolder` for assigning remote datasets to a WEBKNOSSOS folder. [#868](https://github.com/scalableminds/webknossos-libs/pull/868)

## [0.12.1](https://github.com/scalableminds/webknossos-libs/releases/tag/v0.12.1) - 2023-02-16

[Commits](https://github.com/scalableminds/webknossos-libs/compare/v0.12.0...v0.12.1)

### Added

- Added `read_only` parameter for `annotation.temporary_volume_layer_copy`. [#866](https://github.com/scalableminds/webknossos-libs/pull/866)

### Changed

- in Dataset.layer_from_images, layer names generated from multiple input image channels no longer contain equal signs, yielding better url safety. [#867](https://github.com/scalableminds/webknossos-libs/pull/867)

### Fixed

- Fixed a bug where some czi, dm3, dm4 images could not be converted to wkw due to a too-strict check. [#865](https://github.com/scalableminds/webknossos-libs/pull/865)
- Enforce `read_only` property of datasets also for down- and upsampling. [#866](https://github.com/scalableminds/webknossos-libs/pull/866)

## [0.12.0](https://github.com/scalableminds/webknossos-libs/releases/tag/v0.12.0) - 2023-02-10

[Commits](https://github.com/scalableminds/webknossos-libs/compare/v0.11.4...v0.12.0)

### Breaking Changes

- Dropped support for Python 3.7. [#833](https://github.com/scalableminds/webknossos-libs/pull/833)

### Added

- Added support for Python 3.10. [#833](https://github.com/scalableminds/webknossos-libs/pull/833)

## [0.11.4](https://github.com/scalableminds/webknossos-libs/releases/tag/v0.11.4) - 2023-02-09

[Commits](https://github.com/scalableminds/webknossos-libs/compare/v0.11.3...v0.11.4)

## [0.11.3](https://github.com/scalableminds/webknossos-libs/releases/tag/v0.11.3) - 2023-02-06

[Commits](https://github.com/scalableminds/webknossos-libs/compare/v0.11.2...v0.11.3)

## [0.11.2](https://github.com/scalableminds/webknossos-libs/releases/tag/v0.11.2) - 2023-01-18

[Commits](https://github.com/scalableminds/webknossos-libs/compare/v0.11.1...v0.11.2)

### Fixed

- Fixed a bug, where the image order could be randomized when passing a directory path to `Dataset.add_layer_from_images`. [#854](https://github.com/scalableminds/webknossos-libs/pull/854)

## [0.11.1](https://github.com/scalableminds/webknossos-libs/releases/tag/v0.11.1) - 2023-01-05

[Commits](https://github.com/scalableminds/webknossos-libs/compare/v0.11.0...v0.11.1)

### Added

- `Dataset.from_images` and `dataset.add_layer_from_images` have new features: [#842](https://github.com/scalableminds/webknossos-libs/pull/842)
  - `dm3` and `dm4` datasets can be read without bioformats now.
  - It's possible to completely disable the bioformats adapter by setting `use_bioformats` to False.
  - Lists of images can now be handled with other readers, before only images supported by skimage worked in lists.

## [0.11.0](https://github.com/scalableminds/webknossos-libs/releases/tag/v0.11.0) - 2022-12-09

[Commits](https://github.com/scalableminds/webknossos-libs/compare/v0.10.27...v0.11.0)

### Breaking Changes

- Removed the `id` attribute of the `BoundingBox` class, also from the constructor. [#836](https://github.com/scalableminds/webknossos-libs/pull/836)

### Fixed

- Fixed bounding box serialization in NMLs, so that bounding boxes which are uploaded via annotations are now recognized properly by webKnossos. [#836](https://github.com/scalableminds/webknossos-libs/pull/836)
- Bounding boxes keep their name, color and visibility when transformed via methods, such as `bbox.padded_with_margins()`. [#836](https://github.com/scalableminds/webknossos-libs/pull/836)

## [0.10.27](https://github.com/scalableminds/webknossos-libs/releases/tag/v0.10.27) - 2022-12-07

[Commits](https://github.com/scalableminds/webknossos-libs/compare/v0.10.26...v0.10.27)

### Added

- Short links, such as `https://webknossos.org/links/93zLg9U9vJ3c_UWp`, are now supported for dataset and annotation urls in `download` and `open_remote` methods. [#837](https://github.com/scalableminds/webknossos-libs/pull/837)

## [0.10.26](https://github.com/scalableminds/webknossos-libs/releases/tag/v0.10.26) - 2022-12-05

[Commits](https://github.com/scalableminds/webknossos-libs/compare/v0.10.25...v0.10.26)

### Changed

- `Dataset.from_images` and `dataset.add_layer_from_images` now try to import the images via the [bioformats](https://www.openmicroscopy.org/bio-formats) after all other options as well. [#829](https://github.com/scalableminds/webknossos-libs/pull/829)

### Fixed

- `dataset.add_layer_from_images` can now handle paths to folders which only contain a single image. [#829](https://github.com/scalableminds/webknossos-libs/pull/829)

## [0.10.25](https://github.com/scalableminds/webknossos-libs/releases/tag/v0.10.25) - 2022-11-29

[Commits](https://github.com/scalableminds/webknossos-libs/compare/v0.10.24...v0.10.25)

### Breaking Changes

- `Dataset.from_images` now adds a layer per timepoint and per channel (if the data doesn't have 1 or 3 channels). [#822](https://github.com/scalableminds/webknossos-libs/pull/822)

### Added

- Added python-native CZI support for `Dataset.from_images` or `dataset.add_layer_from_images`, without using bioformats. [#822](https://github.com/scalableminds/webknossos-libs/pull/822)
- `dataset.add_layer_from_images` can add a layer per timepoint and per channel when passing `allow_multiple_layers=True`. [#822](https://github.com/scalableminds/webknossos-libs/pull/822)

## [0.10.24](https://github.com/scalableminds/webknossos-libs/releases/tag/v0.10.24) - 2022-11-09

[Commits](https://github.com/scalableminds/webknossos-libs/compare/v0.10.23...v0.10.24)

### Changed

- Updated cattrs dependency to 22.2.0. [#819](https://github.com/scalableminds/webknossos-libs/pull/819)

## [0.10.23](https://github.com/scalableminds/webknossos-libs/releases/tag/v0.10.23) - 2022-11-01

[Commits](https://github.com/scalableminds/webknossos-libs/compare/v0.10.22...v0.10.23)

### Breaking Changes

- `ds.add_layer_from_images`: Turned some arguments into keyword-only arguments, only affecting positional arguments after the first 8 arguments. [#818](https://github.com/scalableminds/webknossos-libs/pull/818)

### Added

- `ds.add_layer_from_images`: added topleft and dtype kw-only arguments. [#818](https://github.com/scalableminds/webknossos-libs/pull/818)

## [0.10.22](https://github.com/scalableminds/webknossos-libs/releases/tag/v0.10.22) - 2022-10-27

[Commits](https://github.com/scalableminds/webknossos-libs/compare/v0.10.21...v0.10.22)

### Fixed

- Fixed a bug where some image sequences could not be read in layer_from_images. [#817](https://github.com/scalableminds/webknossos-libs/pull/817)

## [0.10.21](https://github.com/scalableminds/webknossos-libs/releases/tag/v0.10.21) - 2022-10-26

[Commits](https://github.com/scalableminds/webknossos-libs/compare/v0.10.20...v0.10.21)

## [0.10.20](https://github.com/scalableminds/webknossos-libs/releases/tag/v0.10.20) - 2022-10-20

[Commits](https://github.com/scalableminds/webknossos-libs/compare/v0.10.19...v0.10.20)

### Changed

- Make volume locations optional, allowing to parse segment information in future NML-only annotations. [#814](https://github.com/scalableminds/webknossos-libs/pull/814)

### Fixed

- `annotation.temporary_volume_layer_copy()` works also with empty volume annotations. [#814](https://github.com/scalableminds/webknossos-libs/pull/814)

## [0.10.19](https://github.com/scalableminds/webknossos-libs/releases/tag/v0.10.19) - 2022-10-18

[Commits](https://github.com/scalableminds/webknossos-libs/compare/v0.10.18...v0.10.19)

### Breaking Changes

- The `executor` argument can now be passed to the following methods,
  `args` is deprecated now for those [#805](https://github.com/scalableminds/webknossos-libs/pull/805):
  - `dataset.copy_dataset(…)`
  - `layer.upsample(…)`
  - `layer.downsample(…)`
  - `layer.downsample_mag(…)`
  - `layer.downsample_mag_list(…)`
  - `layer.redownsample(…)`
  - `mag_view.compress(…)`
  - `view.content_is_equal(…)`

### Added

- Added `Dataset.from_images`, which converts images to a Dataset, possibly consisting of multiple layers. [#808](https://github.com/scalableminds/webknossos-libs/pull/808
- Added `Annotation.open_as_remote_dataset(…)`, which is a shorthand for `Annotation.download(...).get_remote_annotation_dataset()`.
  [#811](https://github.com/scalableminds/webknossos-libs/pull/811)
- `skeleton.save()` now also accepts paths with a `.zip` suffix. [#811](https://github.com/scalableminds/webknossos-libs/pull/811)
- Added `annotation.get_volume_layer_segments()` to interact with information from the `Segments` tab in annotations. This method returns a dict from segment ids to an object containing optional segment `name`, `color` and `anchor_position`. [#812](https://github.com/scalableminds/webknossos-libs/pull/812)
- Added convenience methods `Dataset.compress` and `Dataset.downsample` for compressing and downsampling all layers and mags in a dataset. [#813](https://github.com/scalableminds/webknossos-libs/pull/813)
- Added examples for downloading segment masks from webKnossos and cubing & uploading tiff stacks. [#813](https://github.com/scalableminds/webknossos-libs/pull/813)

## [0.10.18](https://github.com/scalableminds/webknossos-libs/releases/tag/v0.10.18) - 2022-09-29

[Commits](https://github.com/scalableminds/webknossos-libs/compare/v0.10.17...v0.10.18)

### Added

- `Annotation.download()` now accepts the keyword-only argument `skip_volume_data`, which can be set to `True` to omit downloading volume data. [#806](https://github.com/scalableminds/webknossos-libs/pull/806)

## [0.10.17](https://github.com/scalableminds/webknossos-libs/releases/tag/v0.10.17) - 2022-09-26

[Commits](https://github.com/scalableminds/webknossos-libs/compare/v0.10.16...v0.10.17)

### Added

- Added `annotation.get_remote_annotation_dataset()` to get a streamed annotation dataset, which also reflects fallback layers or applied mappings. [#794](https://github.com/scalableminds/webknossos-libs/pull/794)
- Added direct access to an underlying Zarr array with the `MagView.get_zarr_array()` method. [#792](https://github.com/scalableminds/webknossos-libs/pull/792)

## [0.10.16](https://github.com/scalableminds/webknossos-libs/releases/tag/v0.10.16) - 2022-09-13

[Commits](https://github.com/scalableminds/webknossos-libs/compare/v0.10.14...v0.10.16)

### Added

- Added direct access to an underlying Zarr array with the `MagView.get_zarr_array()` method. [#792](https://github.com/scalableminds/webknossos-libs/pull/792)

### Changed

- Upgraded `zarr` and `numcodecs`. [#798](https://github.com/scalableminds/webknossos-libs/pull/798)

## [0.10.14](https://github.com/scalableminds/webknossos-libs/releases/tag/v0.10.14) - 2022-08-30

[Commits](https://github.com/scalableminds/webknossos-libs/compare/v0.10.13...v0.10.14)

### Changed

- `dataset.add_copy_layer()` and `layer.add_copy_mag()` now read and write the image data, not copying files. This allows to stream data from remote datasets. To continue using the filesystem copy mechanism, please use `dataset.add_fs_copy_layer()` or `layer.add_fs_copy_mag()`. [#790](https://github.com/scalableminds/webknossos-libs/pull/790)

## [0.10.13](https://github.com/scalableminds/webknossos-libs/releases/tag/v0.10.13) - 2022-08-22

[Commits](https://github.com/scalableminds/webknossos-libs/compare/v0.10.12...v0.10.13)

### Breaking Changes

- Renamed `chunk_size` arguments to `chunk_shape`. `chunk_size` is still available as keyword-only argument, but deprecated. [#706](https://github.com/scalableminds/webknossos-libs/pull/706)

### Changed

- The largest_segment_id is optional now. [#786](https://github.com/scalableminds/webknossos-libs/pull/786)

## [0.10.12](https://github.com/scalableminds/webknossos-libs/releases/tag/v0.10.12) - 2022-08-15

[Commits](https://github.com/scalableminds/webknossos-libs/compare/v0.10.11...v0.10.12)

### Fixed

- Fixed `task.get_project()`. [#785](https://github.com/scalableminds/webknossos-libs/pull/785)

## [0.10.11](https://github.com/scalableminds/webknossos-libs/releases/tag/v0.10.11) - 2022-08-03

[Commits](https://github.com/scalableminds/webknossos-libs/compare/v0.10.10...v0.10.11)

## [0.10.10](https://github.com/scalableminds/webknossos-libs/releases/tag/v0.10.10) - 2022-07-26

[Commits](https://github.com/scalableminds/webknossos-libs/compare/v0.10.9...v0.10.10)

## [0.10.9](https://github.com/scalableminds/webknossos-libs/releases/tag/v0.10.9) - 2022-07-22

[Commits](https://github.com/scalableminds/webknossos-libs/compare/v0.10.8...v0.10.9)

## [0.10.8](https://github.com/scalableminds/webknossos-libs/releases/tag/v0.10.8) - 2022-07-15

[Commits](https://github.com/scalableminds/webknossos-libs/compare/v0.10.7...v0.10.8)

## [0.10.7](https://github.com/scalableminds/webknossos-libs/releases/tag/v0.10.7) - 2022-07-14

[Commits](https://github.com/scalableminds/webknossos-libs/compare/v0.10.6...v0.10.7)

### Breaking Changes

- The `Annotation` constructor takes the `owner_name` argument instead of `username`. This is only important when using keyword arguments. The `username` attributes are still available as a proxy for the `owner_name` attribute, but deprecated. [#760](https://github.com/scalableminds/webknossos-libs/pull/760)
- `user_id` on `AnnotationInfo` objects is deprecated, please use `owner_id` instead. [#760](https://github.com/scalableminds/webknossos-libs/pull/760)
- When self-hosting a webKnossos server, please note that a webknossos version >= `22.06.0` is required. [#760](https://github.com/scalableminds/webknossos-libs/pull/760) & [#764](https://github.com/scalableminds/webknossos-libs/pull/764)

### Added

- `Dataset.upload()` accepts `Layer` objects from a `RemoteDataset` in the `layers_to_link` argument list. Also, `LayerToLink` can consume those via `LayerToLink.from_remote_layer()`. [#761](https://github.com/scalableminds/webknossos-libs/pull/761)
- `Task.create()` accepts a `RemoteDataset` for the `dataset_name` argument. [#761](https://github.com/scalableminds/webknossos-libs/pull/761)
- Added `annotation.get_remote_base_dataset()` returning a `RemoteDataset`. [#761](https://github.com/scalableminds/webknossos-libs/pull/761)
- Added `Team.get_by_name()`. [#763](https://github.com/scalableminds/webknossos-libs/pull/763)
- Added `Dataset.get_remote_datasets()`. [#763](https://github.com/scalableminds/webknossos-libs/pull/763)

### Changed

- If a token is requested from the user on the commandline, it is now stored in the current context. Before, it was discarded. [#761](https://github.com/scalableminds/webknossos-libs/pull/761)
- `Annotation.download()` does not need the `annotation_type` anymore, and the type can also be omitted from passed URLs. [#764](https://github.com/scalableminds/webknossos-libs/pull/764)
- `Dataset.add_layer_from_images` allows smaller batch sizes for uncompressed writes. [#766](https://github.com/scalableminds/webknossos-libs/pull/766)
- `Dataset.add_layer_from_images` uses multiprocessing by default. [#766](https://github.com/scalableminds/webknossos-libs/pull/766)

### Fixed

- Fixed the bounding box inferral for volume annotation layers that were not saved in Mag(1). [#765](https://github.com/scalableminds/webknossos-libs/pull/765)

## [0.10.6](https://github.com/scalableminds/webknossos-libs/releases/tag/v0.10.6) - 2022-06-27

[Commits](https://github.com/scalableminds/webknossos-libs/compare/v0.10.5...v0.10.6)

## [0.10.5](https://github.com/scalableminds/webknossos-libs/releases/tag/v0.10.5) - 2022-06-15

[Commits](https://github.com/scalableminds/webknossos-libs/compare/v0.10.4...v0.10.5)

## [0.10.4](https://github.com/scalableminds/webknossos-libs/releases/tag/v0.10.4) - 2022-06-15

[Commits](https://github.com/scalableminds/webknossos-libs/compare/v0.10.3...v0.10.4)

### Breaking Changes

- Added an `align_with_other_layers` parameter to `Layer.downsample` & `layer.upsample`. When set to true (default), the magnifications of the existing dataset are used as guidance for downsampling/upsampling. Instead of passing a boolean, one can also pass another dataset that should be used as guidance. [#730](https://github.com/scalableminds/webknossos-libs/pull/730)
- Changed the name of `max_mag` in `Layer.downsample` to `coarsest_mag`. [#730](https://github.com/scalableminds/webknossos-libs/pull/730)

### Added

- Added `Dataset.add_layer_from_images()` to convert image stacks to wkw or zarr Dataset.
  This needs pims and possibly more packages, which can be installed using extras, e.g. "webknossos[all]".
  [#741](https://github.com/scalableminds/webknossos-libs/pull/741)

### Changed

- The `Layer.downsample` and `Layer.upsample` function now automatically downsample according to magnifications already existing in the dataset. This behaviour can be turned off by setting the new parameter `align_with_other_layers` to `False`. [#730](https://github.com/scalableminds/webknossos-libs/pull/730)
- `View.get_buffered_slice_reader()` and `View.get_buffered_slice_writer()` don't log anything by default now.
  To get the previous logging, please invoke them with `logging=True`.
  [#741](https://github.com/scalableminds/webknossos-libs/pull/741)

## [0.10.3](https://github.com/scalableminds/webknossos-libs/releases/tag/v0.10.3) - 2022-06-03

[Commits](https://github.com/scalableminds/webknossos-libs/compare/v0.10.2...v0.10.3)

### Added

- Added export of [OME-NGFF v0.4 metadata](https://ngff.openmicroscopy.org/0.4/) for all `Dataset`s that have a Zarr layer [#737](https://github.com/scalableminds/webknossos-libs/pull/737)

## [0.10.2](https://github.com/scalableminds/webknossos-libs/releases/tag/v0.10.2) - 2022-05-20

[Commits](https://github.com/scalableminds/webknossos-libs/compare/v0.10.1...v0.10.2)

### Changed

- Added Python 3.9 support to wk-libs [#716](https://github.com/scalableminds/webknossos-libs/pull/716)

### Fixed

- URLs for the webknossos-context (e.g. in the `WK_URL` env var or via `webknossos_context(url=…)`) may now contain `/` in the end and are sanitized. Before, requests would fail if the URL contained a final `/`. [#733](https://github.com/scalableminds/webknossos-libs/pull/733)

## [0.10.1](https://github.com/scalableminds/webknossos-libs/releases/tag/v0.10.1) - 2022-05-10

[Commits](https://github.com/scalableminds/webknossos-libs/compare/v0.10.0...v0.10.1)

## [0.10.0](https://github.com/scalableminds/webknossos-libs/releases/tag/v0.10.0) - 2022-05-09

[Commits](https://github.com/scalableminds/webknossos-libs/compare/v0.9.24...v0.10.0)

### Breaking Changes

- `Dataset.upload()` now returns a `RemoteDataset` instead instead of the URL string. You can get the URL via `remote_ds.url`. [#723](https://github.com/scalableminds/webknossos-libs/pull/723)
- `User.teams` now is a tuple instead of a list. [#723](https://github.com/scalableminds/webknossos-libs/pull/723)
- The deprecated `download_dataset` function now requires the `organization_id` argument. [#723](https://github.com/scalableminds/webknossos-libs/pull/723)

### Added

- Added `Dataset.open_remote()`, which returns an object of the new `RemoteDataset`. [#723](https://github.com/scalableminds/webknossos-libs/pull/723)
  This can
  - give the webknossos URL for the dataset as `remote_ds.url`,
  - read image data via the webknossos zarr interface, using the inherited `Dataset` methods, and
  - read and change the following dataset metadata as properties: `display_name`, `description`, `tags`, `is_public`, `sharing_token`, `allowed_teams`.
- `Team` instances also contain the `organization_id`. [#723](https://github.com/scalableminds/webknossos-libs/pull/723)

## [0.9.24](https://github.com/scalableminds/webknossos-libs/releases/tag/v0.9.24) - 2022-05-03

[Commits](https://github.com/scalableminds/webknossos-libs/compare/v0.9.23...v0.9.24)

### Fixed

- Fixed upsampling with constant z in certain anisotropic cases. [#720](https://github.com/scalableminds/webknossos-libs/pull/720)

## [0.9.23](https://github.com/scalableminds/webknossos-libs/releases/tag/v0.9.23) - 2022-05-03

[Commits](https://github.com/scalableminds/webknossos-libs/compare/v0.9.22...v0.9.23)

## [0.9.22](https://github.com/scalableminds/webknossos-libs/releases/tag/v0.9.22) - 2022-05-02

[Commits](https://github.com/scalableminds/webknossos-libs/compare/v0.9.21...v0.9.22)

### Breaking Changes

- Renamed some entities to comply with the [webKnossos terminology](https://docs.webknossos.org/webknossos/terminology.html). [#704](https://github.com/scalableminds/webknossos-libs/pull/704):
  - The `Graph` class changed to `Tree`, also related methods and attributes are renamed now, e.g. `add_graph` is now `add_tree`.
    All previous entities are still available, but deprecated.
  - `scale` has changed to `voxel_size` for datasets, skeletons and annotations.
    Changes in `Dataset` are backwards-compatible, but `scale` is deprecated.
    For `Annotation` and `Skeletons` the initializer only supports `voxel_size`, the `scale` attribute is deprecated
  - `get_best_mag` is deprecated, please use `get_finest_mag` instead
  - In `layer.upscale`, `min_mag` is deprecated in favor of `finest_mag`

### Fixed

- Correctly maintain default_view_configuration property when downloading a dataset. [#677](https://github.com/scalableminds/webknossos-libs/pull/677)

## [0.9.21](https://github.com/scalableminds/webknossos-libs/releases/tag/v0.9.21) - 2022-04-20

[Commits](https://github.com/scalableminds/webknossos-libs/compare/v0.9.20...v0.9.21)

## [0.9.20](https://github.com/scalableminds/webknossos-libs/releases/tag/v0.9.20) - 2022-04-20

[Commits](https://github.com/scalableminds/webknossos-libs/compare/v0.9.19...v0.9.20)

### Fixed

- Fixed a bug where the server’s error message during dataset upload was not displayed to the user. [#702](https://github.com/scalableminds/webknossos-libs/pull/702)

## [0.9.19](https://github.com/scalableminds/webknossos-libs/releases/tag/v0.9.19) - 2022-04-11

[Commits](https://github.com/scalableminds/webknossos-libs/compare/v0.9.18...v0.9.19)

## [0.9.18](https://github.com/scalableminds/webknossos-libs/releases/tag/v0.9.18) - 2022-04-06

[Commits](https://github.com/scalableminds/webknossos-libs/compare/v0.9.17...v0.9.18)

## [0.9.17](https://github.com/scalableminds/webknossos-libs/releases/tag/v0.9.17) - 2022-04-05

[Commits](https://github.com/scalableminds/webknossos-libs/compare/v0.9.16...v0.9.17)

## [0.9.16](https://github.com/scalableminds/webknossos-libs/releases/tag/v0.9.16) - 2022-03-31

[Commits](https://github.com/scalableminds/webknossos-libs/compare/v0.9.15...v0.9.16)

## [0.9.15](https://github.com/scalableminds/webknossos-libs/releases/tag/v0.9.15) - 2022-03-31

[Commits](https://github.com/scalableminds/webknossos-libs/compare/v0.9.14...v0.9.15)

### Added

- Added cloud storage support for the `Dataset` classes, by using `UPath` from [universal_pathlib](https://github.com/fsspec/universal_pathlib) and [fsspec](https://github.com/fsspec/fsspec). Create remote datasets like this `Dataset(UPath("s3://bucket/path/to/dataset", key="...", secret="..."), scale=(11, 11, 24))`. Datasets on cloud storage only work with [Zarr](https://zarr.dev/)-based layers. [#649](https://github.com/scalableminds/webknossos-libs/pull/649)

## [0.9.14](https://github.com/scalableminds/webknossos-libs/releases/tag/v0.9.14) - 2022-03-24

[Commits](https://github.com/scalableminds/webknossos-libs/compare/v0.9.13...v0.9.14)

### Breaking Changes

- `Dataset.download`: The argument `dataset_name` was renamed to `dataset_name_or_url`. [#660](https://github.com/scalableminds/webknossos-libs/pull/660)

### Added

- `Dataset.download` now also accepts a URL, as well as a `sharing_token`, which can also be part of the URL. [#660](https://github.com/scalableminds/webknossos-libs/pull/660)

## [0.9.13](https://github.com/scalableminds/webknossos-libs/releases/tag/v0.9.13) - 2022-03-24

[Commits](https://github.com/scalableminds/webknossos-libs/compare/v0.9.12...v0.9.13)

### Breaking Changes

- Consistently rename `organization_name` parameters to `organization_id` (except in deprecated `webknossos.client.download_dataset`). [#639](https://github.com/scalableminds/webknossos-libs/pull/639)

### Changed

- `MagView.compress` now skips in-place compression of already compressed mags. [#667](https://github.com/scalableminds/webknossos-libs/pull/667)
- Replaced uses of `pathlib.Path` with `UPath` from [universal_pathlib](https://github.com/fsspec/universal_pathlib). Since `UPath` is compatible with `pathlib.Path`, changes in user code are not necessary. [#649](https://github.com/scalableminds/webknossos-libs/pull/649)

### Fixed

- Fixed compression of downsampled mags for layers with arbitrary and potentially mag-unaligned bounding boxes. [#667](https://github.com/scalableminds/webknossos-libs/pull/667)

## [0.9.12](https://github.com/scalableminds/webknossos-libs/releases/tag/v0.9.12) - 2022-03-18

[Commits](https://github.com/scalableminds/webknossos-libs/compare/v0.9.11...v0.9.12)

### Breaking Changes

- The annotation class now exposes `BoundingBox` objects instead of tuples. [#646](https://github.com/scalableminds/webknossos-libs/pull/646)

### Added

- Added `groups` and `graphs` property to skeleton.Group to access immediate child groups/graphs. [#645](https://github.com/scalableminds/webknossos-libs/pull/645)
- The `BoundingBox` class now supports the following additional properties: `id`, `name`, `is_visible` and `color`. [#646](https://github.com/scalableminds/webknossos-libs/pull/646)
- Added support for [Zarr](https://zarr.dev/) arrays in the `Dataset` classes. Users can set the `data_format` of layers to `zarr` to use Zarr for storing data. [#627](https://github.com/scalableminds/webknossos-libs/pull/627)
  The current implementation has some limitations, e.g.:
  - Only one type of compression (Blosc+Zstd) is implemented.
  - Sharding is not available in Zarr, yet. Please use `chunks_per_shard = (1, 1, 1)`.
  - Only local filesystem-based arrays are supported.
    There are changes to the `datasource-properties.json` for Zarr layers compared to WKW layers:
  - `dataFormat` needs to be changed to `zarr`.
  - The list of mags is called `mags`, instead of `wkwResolutions`.
  - Each mag is represented by an object with a single attribute `mag`, e.g. `{ "mag": [1, 1, 1] }`.

### Changed

- Dataset: `block_len` and `file_len` attributes are now deprecated, but still available for backwards compatibility. Use `chunk_size` and `chunks_per_shard` instead. These new attributes are `Vec3Int`, so they can be set non-uniformly. However, WKW-backed layers still require uniform `chunk_size` and `chunks_per_shard`. [#627](https://github.com/scalableminds/webknossos-libs/pull/627)

### Fixed

- Fixed crash during downsampling and compression of segmentation layers. [#657](https://github.com/scalableminds/webknossos-libs/pull/657)

## [0.9.11](https://github.com/scalableminds/webknossos-libs/releases/tag/v0.9.11) - 2022-03-16

[Commits](https://github.com/scalableminds/webknossos-libs/compare/v0.9.10...v0.9.11)

## [0.9.10](https://github.com/scalableminds/webknossos-libs/releases/tag/v0.9.10) - 2022-03-15

[Commits](https://github.com/scalableminds/webknossos-libs/compare/v0.9.9...v0.9.10)

### Changed

- Annotation: `Annotation.temporary_volume_layer_copy` now uses the NML-provided `scale`. [#644](https://github.com/scalableminds/webknossos-libs/pull/644)
- Dataset: Moved the deprecation warning from `get_color_layers()` to the actually deprecated method `get_color_layer()`.
  [#635](https://github.com/scalableminds/webknossos-libs/pull/635)
- Inconsistent writes to datasets properties (e.g., caused due to multiprocessing) are detected automatically. The warning can be escalated to an exception with `warnings.filterwarnings("error", module="webknossos", message=r"\[WARNING\]")`. [#633](https://github.com/scalableminds/webknossos-libs/pull/633)
- Changed the `position` of a `skeleton.Node` to use `Vec3Int` instead of `(Float, Float, Float)`, because webKnossos stores node positions as integers. [#645](https://github.com/scalableminds/webknossos-libs/pull/645)

### Fixed

- Tests: The `./test.sh` script works on macOS again and doesn't throw Network Errors anymore. However the introduced fix could lead to slightly different behaviour on macOS tests vs CI tests, when UNIX socket communication is involved. [#618](https://github.com/scalableminds/webknossos-libs/pull/618)

## [0.9.9](https://github.com/scalableminds/webknossos-libs/releases/tag/v0.9.9) - 2022-03-03

[Commits](https://github.com/scalableminds/webknossos-libs/compare/v0.9.8...v0.9.9)

### Breaking Changes

- Changed the interface and behavior of `Annotation`s and `Skeleton`s, as well as nml-parsing related code.
  [#602](https://github.com/scalableminds/webknossos-libs/pull/602)
  - `webknossos.skeleton.nml` is not exposed anymore. The previous functionality may be found in
    `webknossos._nml` and `webknossos/annotation/_nml_conversion.py ` if needed, but please not that
    this is not part of the public API and may change at any time. Please use the respective logic on the
    `Annotation` class instead.
  - The `name` attribute on the `Skeleton` class changed to `dataset_name`.
  - The deprecated `Skeleton.offset` attribute is removed.
  - The following attributes are removed from the `Skeleton` class, instead they are part of the
    `Annotation` class now: `time`, `edit_position`, `edit_rotation`, `zoom_level`, `task_bounding_box`,
    `user_bounding_boxes`.
  - The following `Annotation` methods were renamed and their arguments changed slightly:
    - `save_volume_annotation` ➜ `export_volume_layer_to_dataset`
    - `temporary_volume_annotation_layer_copy` ➜ `temporary_volume_layer_copy`

### Added

- Added new features to the `Annotation` and `Skeleton` classes. [#602](https://github.com/scalableminds/webknossos-libs/pull/602)
  - The `Skeleton` class has new attributes `description` and `organization_id`.
  - The `Annotation` class has new attributes `username` and `annotation_id`, as well as the following
    attributes that are proxies for the skeleton attributes: `dataset_name`, `scale`, `organization_id`, `description`
  - `Annotation`s can now be initialized from their attributes and an optional skeleton.
  - New methods on `Annotation`: `upload`, `add_volume_layer`, `delete_volume_layer`
  - `Annotation.load()` and `annotation.save()` also works with `.nml` files.
- Added `MagView.get_views_on_disk()` as a shortcut to turning `get_bounding_boxes_on_disk` into views.
  [#621](https://github.com/scalableminds/webknossos-libs/pull/621)

### Fixed

- Fixed the download of skeleton-only annotations. [#602](https://github.com/scalableminds/webknossos-libs/pull/602)

## [0.9.8](https://github.com/scalableminds/webknossos-libs/releases/tag/v0.9.8) - 2022-02-28

[Commits](https://github.com/scalableminds/webknossos-libs/compare/v0.9.7...v0.9.8)

### Added

- Added `allow_overwrite` parameter to `Layer.downsample()`. [#614](https://github.com/scalableminds/webknossos-libs/pull/614)

## [0.9.7](https://github.com/scalableminds/webknossos-libs/releases/tag/v0.9.7) - 2022-02-28

[Commits](https://github.com/scalableminds/webknossos-libs/compare/v0.9.6...v0.9.7)

### Added

- Added `only_setup_mag` parameter to downsample-related methods in `Layer`. This parameter allows creating output magnifications before parallelizing downsampling invocations to avoid outdated writes to datasource-properties.json. [#610](https://github.com/scalableminds/webknossos-libs/pull/610)
- Added `Task.create()` method to create tasks by providing a dataset name, location, and rotation. [#605](https://github.com/scalableminds/webknossos-libs/pull/605)

## [0.9.6](https://github.com/scalableminds/webknossos-libs/releases/tag/v0.9.6) - 2022-02-15

[Commits](https://github.com/scalableminds/webknossos-libs/compare/v0.9.5...v0.9.6)

### Added

- Added `apply_merger_mode.py` example. [#592](https://github.com/scalableminds/webknossos-libs/pull/592)
- Added support for reading from multiple volume layers in annotations. If an annotation contains multiple volume layers, the layer name has to be provided when reading from a volume layer in an annotation (in `Annotation.save_volume_annotation()` and `Annotation.temporary_volume_annotation_layer_copy()`). Also, added the method `Annotation.get_volume_layer_names()` to see available volume layers. [#588](https://github.com/scalableminds/webknossos-libs/pull/588)

### Changed

- Dataset writes in higher mags do not increase the bounding box if the written data fits in the rounded up box. [#595](https://github.com/scalableminds/webknossos-libs/pull/595)

### Fixed

- Dataset down- & upload: [#595](https://github.com/scalableminds/webknossos-libs/pull/595)
  - Fixed download of higher mags.
  - Bounding box after download is set correctly (was inflated before when downloading higher mags).
  - The returned URL for uploads is corrected, this did not respect `new_dataset_name` before.

## [0.9.5](https://github.com/scalableminds/webknossos-libs/releases/tag/v0.9.5) - 2022-02-10

[Commits](https://github.com/scalableminds/webknossos-libs/compare/v0.9.4...v0.9.5)

### Fixed

- Skeleton: Fixed a bug when comparing `Graph` instances, this fixes failing loads which had the error message `Can only compare wk.Graph to another wk.Graph.` before. [#593](https://github.com/scalableminds/webknossos-libs/pull/593)

## [0.9.4](https://github.com/scalableminds/webknossos-libs/releases/tag/v0.9.4) - 2022-02-09

[Commits](https://github.com/scalableminds/webknossos-libs/compare/v0.9.3...v0.9.4)

### Added

- Added AnnotationInfo, Project and Task classes for handling annotation information and annotation project administration. [#574](https://github.com/scalableminds/webknossos-libs/pull/574)

### Changed

- Lifted the restriction that `BoundingBox` cannot have a negative topleft (introduced in v0.9.0). Also, negative size dimensions are flipped, so that the topleft <= bottomright,
  e.g. `BoundingBox((10, 10, 10), (-5, 5, 5))` -> `BoundingBox((5, 10, 10), (5, 5, 5))`. [#589](https://github.com/scalableminds/webknossos-libs/pull/589)

## [0.9.3](https://github.com/scalableminds/webknossos-libs/releases/tag/v0.9.3) - 2022-02-07

[Commits](https://github.com/scalableminds/webknossos-libs/compare/v0.9.2...v0.9.3)

### Fixed

- `dataset.upload(layers_to_link=…)`: Fixed a bug where the upload did not complete if layers_to_link contained layers present in uploading dataset. [#584](https://github.com/scalableminds/webknossos-libs/pull/584)

## [0.9.2](https://github.com/scalableminds/webknossos-libs/releases/tag/v0.9.2) - 2022-02-03

[Commits](https://github.com/scalableminds/webknossos-libs/compare/v0.9.1...v0.9.2)

### Added

- A custom network request timeout can be set using `webknossos_context(…, timeout=300)` or `export WK_TIMEOUT="300"`. [#577](https://github.com/scalableminds/webknossos-libs/pull/577)

### Changed

- The default network request timeout changed from ½min to 30 min. [#577](https://github.com/scalableminds/webknossos-libs/pull/577)

## [0.9.1](https://github.com/scalableminds/webknossos-libs/releases/tag/v0.9.1) - 2022-01-31

[Commits](https://github.com/scalableminds/webknossos-libs/compare/v0.9.0...v0.9.1)

### Changed

- The signatures of `(Mag)View.for_each_chunk` and `(Mag)View.for_zipped_chunks` changed:
  - The previous argument `work_on_chunk` is now called `func_per_chunk`.
  - The various `chunk_size` arguments now have to be given in Mag(1). They now have default values.
- Deprecations in `(Mag)View.get_buffered_slice_reader/_writer` [#564](https://github.com/scalableminds/webknossos-libs/pull/564):
  - `(Mag)View.get_buffered_slice_reader`: using the parameters `offset` and `size` is deprecated.
    Please use the parameter relative_bounding_box or absolute_bounding_box (both in Mag(1)) instead.
    The old offset behavior was absolute for `MagView`s and relative for `View`s.
  - `(Mag)View.get_buffered_slice_writer`: using the parameter `offset` is deprecated.
    Please use the parameter relative_offset or absolute_offset (both in Mag(1)) instead.
    The old offset behavior was absolute for `MagView`s and relative for `View`s.

## [0.9.0](https://github.com/scalableminds/webknossos-libs/releases/tag/v0.9.0) - 2022-01-19

[Commits](https://github.com/scalableminds/webknossos-libs/compare/v0.8.31...v0.9.0)

### Breaking Changes

- Various changes in View & MagView signatures [#553](https://github.com/scalableminds/webknossos-libs/pull/553):
  - **Breaking Changes**:
    - `MagView.read`: if nothing is supplied and the layer does not start at (0, 0, 0),
      the default behaviour changes from starting at absolute (0, 0, 0) to the layer's bounding box
    - `MagView.write`: if no offset is supplied and the layer does not start at (0, 0, 0),
      the default behaviour changes from starting at absolute (0, 0, 0) to the layer's bounding box
    - `(Mag)View.get_view`: read_only is a keyword-only argument now
    - `MagView.get_bounding_boxes_on_disk()` now returns an iterator yielding bounding boxes in Mag(1)
    - `BoundingBox` cannot have negative topleft or size entries anymore (lifted in v0.9.4).
  - **Deprecations**
    The following usages are marked as deprecated with warnings and will be removed in future releases:
    - Using the `offset` parameter for `read`/`write`/`get_view` in MagView and View is deprecated.
      There are new counterparts `absolute_offset` and `relative_offset` which have to be specified in Mag(1),
      whereas `offset` previously was specified in the Mag of the respective View.
      Also, for `read`/`get_view` only using `size` is deprecated, since it used to refer to the size in the View's Mag.
      Instead, `size` should always be used together with `absolute_offset` or `relative_offset`. Then it is interpreted in Mag(1).
    - The (Mag)View attributes `view.global_offset` and `view.size` are deprecated now, which were in the Mag of the respective View.
      Please use `view.bounding_box` instead, which is in Mag(1).
    - `read_bbox` on the (Mag)View is deprecated as well, please use `read` with the `absolute_bounding_box`or `relative_bounding_box` parameter instead. You'll have to pass the bounding box in Mag(1) then.

### Added

- Added a check for dataset name availability before attempting to upload. [#555](https://github.com/scalableminds/webknossos-libs/pull/555)

### Fixed

- Fixed the dataset download of private datasets which need a token. [#562](https://github.com/scalableminds/webknossos-libs/pull/562)

## [0.8.31](https://github.com/scalableminds/webknossos-libs/releases/tag/v0.8.31) - 2022-01-07

[Commits](https://github.com/scalableminds/webknossos-libs/compare/v0.8.30...v0.8.31)

### Added

- Added `Annotation.save("file_name")` to save an annotation to a file and `Annotation.temporary_volume_annotation_layer_copy()` to read from the volume layer of an annotation as a WK dataset. [#528](https://github.com/scalableminds/webknossos-libs/pull/528)
- Added `layers_to_link` parameter to `Dataset.upload()` so that layers don't need to be uploaded again if they already exist in another dataset on webKnossos. [#544](https://github.com/scalableminds/webknossos-libs/pull/544)

## [0.8.30](https://github.com/scalableminds/webknossos-libs/releases/tag/v0.8.30) - 2021-12-27

[Commits](https://github.com/scalableminds/webknossos-libs/compare/v0.8.29...v0.8.30)

### Breaking Changes

- The BoundingBoxNamedTuple was removed. Use BoundingBox instead. [#526](https://github.com/scalableminds/webknossos-libs/pull/526)
- Some methods of creating, opening and saving have changed. The old methods are still available but deprecated. [The documentation gives a good overview](https://docs.webknossos.org/api/webknossos.html). Specifically, the changes are :
  - `Dataset.create()` → `Dataset()`
  - `Dataset.get_or_create()` → `Dataset(…, exist_ok=True)`
  - `Dataset()` → `Dataset.open()`
  - `download_dataset()` → `Dataset.download()`
  - `open_annotation()` → `Annotation.load()` for local files, `Annotation.download()` to download from webKnossos
  - `open_nml()` → `Skeleton.load()`
  - `Skeleton.from_path()` → `Skeleton.load()`
  - `Skeleton.write()` → `Skeleton.save()`
    The deprecated methods will be removed in future releases.
    [#520](https://github.com/scalableminds/webknossos-libs/pull/520)

### Changed

- The detailed output of e.g. downsampling was replaced with a progress bar. [#527](https://github.com/scalableminds/webknossos-libs/pull/527)
- Always use the sampling mode `CONSTANT_Z` when downsampling 2D data. [#516](https://github.com/scalableminds/webknossos-libs/pull/516)
- Make computation of `largestSegmentId` more efficient for volume annotations. [#531](https://github.com/scalableminds/webknossos-libs/pull/531)
- Consistently use resolved instead of absolute path if make_relative is False. [#536](https://github.com/scalableminds/webknossos-libs/pull/536)

## [0.8.29](https://github.com/scalableminds/webknossos-libs/releases/tag/v0.8.29) - 2021-12-14

[Commits](https://github.com/scalableminds/webknossos-libs/compare/v0.8.28...v0.8.29)

### Breaking Changes

- To download datasets, a recent webknossos server version is necessary (>= 21.12.0). webknossos.org is unaffected. [#510](https://github.com/scalableminds/webknossos-libs/pull/510)

## [0.8.28](https://github.com/scalableminds/webknossos-libs/releases/tag/v0.8.28) - 2021-12-09

[Commits](https://github.com/scalableminds/webknossos-libs/compare/v0.8.27...v0.8.28)

## [0.8.27](https://github.com/scalableminds/webknossos-libs/releases/tag/v0.8.27) - 2021-12-09

[Commits](https://github.com/scalableminds/webknossos-libs/compare/v0.8.25...v0.8.27)

## [v0.8.25](https://github.com/scalableminds/webknossos-libs/releases/tag/v0.8.25) - 2021-12-07

[Commits](https://github.com/scalableminds/webknossos-libs/compare/v0.8.24...v0.8.25)

### Added

- Added support to download datasets from external datastores, which is the case for webknossos.org. [#497](https://github.com/scalableminds/webknossos-libs/pull/497)

### Changed

- Adapt the dataset upload to new webKnossos api. [#484](https://github.com/scalableminds/webknossos-libs/pull/484)
- `get_segmentation_layer()` and `get_color_layer()` were deprecated and should not be used, anymore, as they will fail if no or more than one layer exists for each category. Instead, `get_segmentation_layers()` and `get_color_layers()` should be used (if desired in combination with `[0]` to get the old, error-prone behavior).
- Renamed the folder webknossos/script-collection to webknossos/script_collection to enable module imports. [#505](https://github.com/scalableminds/webknossos-libs/pull/505)

## [v0.8.24](https://github.com/scalableminds/webknossos-libs/releases/tag/v0.8.24) - 2021-11-30

[Commits](https://github.com/scalableminds/webknossos-libs/compare/v0.8.23...v0.8.24)

## [v0.8.23](https://github.com/scalableminds/webknossos-libs/releases/tag/v0.8.23) - 2021-11-29

[Commits](https://github.com/scalableminds/webknossos-libs/compare/v0.8.22...v0.8.23)

### Breaking Changes

- `wk.Graph` now inherits from `networkx.Graph` directly. Therefore, the `nx_graph` attribute is removed. [#481](https://github.com/scalableminds/webknossos-libs/pull/481)
- The class `LayerCategories` was removed. `COLOR_TYPE` and `SEGMENTATION_TYPE` were renamed to `COLOR_CATEGORY` and `SEGMENTATION_CATEGORY` and can now be imported directly. The type of many parameters were changed from `str` to the literal `LayerCategoryType`. [#454](https://github.com/scalableminds/webknossos-libs/pull/454)

### Added

- Added `redownsample()` method to `Layer` to recompute existing downsampled magnifications. [#461](https://github.com/scalableminds/webknossos-libs/pull/461)
- Added `globalize_floodfill.py` script to globalize partially computed flood fill operations. [#461](https://github.com/scalableminds/webknossos-libs/pull/461)

### Changed

- Improved performance for calculations with `Vec3Int` and `BoundingBox`. [#461](https://github.com/scalableminds/webknossos-libs/pull/461)

### Fixed

- Resolve path when symlinking layer and make_relative is False (instead of only making it absolute). [#492](https://github.com/scalableminds/webknossos-libs/pull/492)

## [0.8.22](https://github.com/scalableminds/webknossos-cuber/releases/tag/v0.8.22) - 2021-11-01

[Commits](https://github.com/scalableminds/webknossos-cuber/compare/v0.8.21...v0.8.22)

### Breaking Changes

- Removed the `organization` parameter from the `webknossos_context` function. The organization will automatically be fetched using the token of the user. [#470](https://github.com/scalableminds/webknossos-libs/pull/470)

### Fixed

- Make Views picklable. We now ignore the file handle when we pickle Views. [#469](https://github.com/scalableminds/webknossos-libs/pull/469)

## [v0.8.19](https://github.com/scalableminds/webknossos-cuber/releases/tag/v0.8.19) - 2021-10-21

[Commits](https://github.com/scalableminds/webknossos-libs/compare/v0.8.18...v.8.19)

### Added

- Added a `User` class to the client that can be used to get meta-information of users or their logged time. The currently logged in user can be accessed, as well as all managed users. [#470](https://github.com/scalableminds/webknossos-libs/pull/470)

## [0.8.21](https://github.com/scalableminds/webknossos-cuber/releases/tag/v0.8.21) - 2021-10-28

[Commits](https://github.com/scalableminds/webknossos-cuber/compare/v0.8.20...v0.8.21)

### Changed

- Downgraded typing-extensions for better dependency compatibility [#472](https://github.com/scalableminds/webknossos-libs/pull/472)

## [0.8.20](https://github.com/scalableminds/webknossos-cuber/releases/tag/v0.8.20) - 2021-10-28

[Commits](https://github.com/scalableminds/webknossos-cuber/compare/v0.8.19...v0.8.20)

### Breaking Changes

- `BoundingBox.chunk()`'s 2nd parameter `chunk_border_alignments` now does not accept a list with a single `int` anymore. [#452](https://github.com/scalableminds/webknossos-libs/pull/452)

### Fixed

- Make Views picklable. We now ignore the file handle when we pickle Views. [#469](https://github.com/scalableminds/webknossos-libs/pull/469)

## [0.8.19](https://github.com/scalableminds/webknossos-cuber/releases/tag/v0.8.19) - 2021-10-21

[Commits](https://github.com/scalableminds/webknossos-cuber/compare/v0.8.18...v0.8.19)

### Breaking Changes

- `View`s now always open the `wkw.Dataset` lazily. All explicit calls to `View.open()` and `View.close()` must be removed. [#448](https://github.com/scalableminds/webknossos-libs/pull/448)
-

### Added

- Added a new Annotation class which includes skeletons as well as volume-annotations. [#452](https://github.com/scalableminds/webknossos-libs/pull/452)
- Added dataset down- and upload as well as annotation download, see the examples `learned_segmenter.py` and `upload_image_data.py`. [#452](https://github.com/scalableminds/webknossos-libs/pull/452)

## [0.8.18](https://github.com/scalableminds/webknossos-cuber/releases/tag/v0.8.18) - 2021-10-18

[Commits](https://github.com/scalableminds/webknossos-cuber/compare/v0.8.16...v0.8.18)

### Added

- The Dataset class now has a new method: add_shallow_copy. [#437](https://github.com/scalableminds/webknossos-libs/pull/437)

### Changed

- The `Vec3Int` constructor now asserts that its components are whole numbers also in numpy case. [#434](https://github.com/scalableminds/webknossos-libs/pull/434)
- Updated scikit-image dependency to 0.18.3. [#435](https://github.com/scalableminds/webknossos-libs/pull/435)
- `BoundingBox.contains` now also takes float points in numpy arrays. [#450](https://github.com/scalableminds/webknossos-libs/pull/450)

### Fixed

## [0.8.16](https://github.com/scalableminds/webknossos-cuber/releases/tag/v0.8.16) - 2021-09-22

[Commits](https://github.com/scalableminds/webknossos-cuber/compare/v0.8.15...v0.8.16)

### Breaking Changes

- Refactored the BufferedSliceWriter and added a BufferedSliceReader. [#425](https://github.com/scalableminds/webknossos-libs/pull/425)
  - BufferedSliceWriter
    - The data no longer gets transposed: previously the format of the slices was [y,x]; now it is [x,y]
    - The interface of the constructor was changed:
      - A `View` (or `MagView`) is now required as datasource
      - The parameter `dimension` can be used to specify the axis along the data is sliced
      - The offset is expected to be in the magnification of the view
    - This class is now supposed to be used within a context manager and the slices are written by sending them to the generator (see documentation of the class).
  - BufferedSliceReader
    - This class was added complementary to the BufferedSliceWriter
  - Added methods to get a BufferedSliceReader/BufferedSliceWriter from a View directly

### Added

### Changed

### Fixed

## [0.8.15](https://github.com/scalableminds/webknossos-cuber/releases/tag/v0.8.15) - 2021-09-22

[Commits](https://github.com/scalableminds/webknossos-cuber/compare/v0.8.13...v0.8.15)

### Breaking Changes

- Breaking changes were introduced for geometry classes in [#421](https://github.com/scalableminds/webknossos-libs/pull/421):

  - `BoundingBox`

    - is now immutable, use convenience methods, e.g. `bb.with_topleft((0,0,0))`
    - properties topleft and size are now Vec3Int instead of np.array, they are each immutable as well
    - all `to_`-conversions return a copy, some were renamed:
    - `to_array` → `to_list`
    - `as_np` → `to_np`
    - `as_wkw` → `to_wkw_dict`
    - `from_wkw` → `from_wkw_dict`
    - `as_config` → `to_config_dict`
    - `as_checkpoint_name` → `to_checkpoint_name`
    - `as_tuple6` → `to_tuple6`
    - `as_csv` → `to_csv`
    - `as_named_tuple` → `to_named_tuple`
    - `as_slices` → `to_slices`
    - `copy` → (gone, immutable)

  - `Mag`
    - is now immutable
    - `mag.mag` is now `mag._mag` (considered private, use to_list instead if you really need it as list)
    - all `to_`-conversions return a copy, some were renamed:
    - `to_array` → `to_list`
    - `scale_by` → (gone, immutable)
    - `divide_by` → (gone, immutable)
    - `as_np` → `to_np`

### Added

- An immutable Vec3Int class was introduced that holds three integers and provides a number of convenience methods and accessors. [#421](https://github.com/scalableminds/webknossos-libs/pull/421)

### Changed

- `BoundingBox` and `Mag` are now immutable attr classes containing `Vec3Int` values. See breaking changes above.

### Fixed

-

## [0.8.13](https://github.com/scalableminds/webknossos-cuber/releases/tag/v0.8.13) - 2021-09-22

[Commits](https://github.com/scalableminds/webknossos-cuber/compare/v0.8.12...v0.8.13)

This is the latest release at the time of creating this changelog.<|MERGE_RESOLUTION|>--- conflicted
+++ resolved
@@ -15,12 +15,9 @@
 ### Breaking Changes
 
 ### Added
-<<<<<<< HEAD
 - Adds the field `totalFileSizeInBytes` to the dataset upload information. [#1264](https://github.com/scalableminds/webknossos-libs/pull/1264)
-=======
 - Added support for metadata in segment and trees. [#1271](https://github.com/scalableminds/webknossos-libs/pull/1271)
 - Added a warning on import if a newer version of the `webknossos` package is available from PyPI. [#1280](https://github.com/scalableminds/webknossos-libs/pull/1280)
->>>>>>> 2135ab48
 
 ### Changed
 
