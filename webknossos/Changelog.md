# Change Log

All notable changes to the webknossos python library are documented in this file.

The format is based on [Keep a Changelog](http://keepachangelog.com/en/1.0.0/)
and this project adheres to [Semantic Versioning](http://semver.org/) `MAJOR.MINOR.PATCH`.
For upgrade instructions, please check the respective *Breaking Changes* sections.

## Unreleased
[Commits](https://github.com/scalableminds/webknossos-libs/compare/v0.9.5...HEAD)

### Breaking Changes

### Added
<<<<<<< HEAD
- Added `apply_merger_mode.py` example. [#592](https://github.com/scalableminds/webknossos-libs/pull/592)
=======
- Added support for reading from multiple volume layers in annotations. If an annotation contains multiple volume layers, the layer name has to be provided when reading from a volume layer in an annotation (in `Annotation.save_volume_annotation()` and `Annotation.temporary_volume_annotation_layer_copy()`). Also, added the method `Annotation.get_volume_layer_names()` to see available volume layers. [#588](https://github.com/scalableminds/webknossos-libs/pull/588)
>>>>>>> 1cb2aa1a

### Changed

### Fixed


## [0.9.5](https://github.com/scalableminds/webknossos-libs/releases/tag/v0.9.5) - 2022-02-10
[Commits](https://github.com/scalableminds/webknossos-libs/compare/v0.9.4...v0.9.5)

### Fixed
- Skeleton: Fixed a bug when comparing `Graph` instances, this fixes failing loads which had the error message `Can only compare wk.Graph to another wk.Graph.` before. [#593](https://github.com/scalableminds/webknossos-libs/pull/593)


## [0.9.4](https://github.com/scalableminds/webknossos-libs/releases/tag/v0.9.4) - 2022-02-09
[Commits](https://github.com/scalableminds/webknossos-libs/compare/v0.9.3...v0.9.4)

### Added
- Added AnnotationInfo, Project and Task classes for handling annotation information and annotation project administration. [#574](https://github.com/scalableminds/webknossos-libs/pull/574)

### Changed
- Lifted the restriction that `BoundingBox` cannot have a negative topleft (introduced in v0.9.0). Also, negative size dimensions are flipped, so that the topleft <= bottomright,
  e.g. `BoundingBox((10, 10, 10), (-5, 5, 5))` -> `BoundingBox((5, 10, 10), (5, 5, 5))`. [#589](https://github.com/scalableminds/webknossos-libs/pull/589)


## [0.9.3](https://github.com/scalableminds/webknossos-libs/releases/tag/v0.9.3) - 2022-02-07
[Commits](https://github.com/scalableminds/webknossos-libs/compare/v0.9.2...v0.9.3)

### Fixed
- `dataset.upload(layers_to_link=…)`: Fixed a bug where the upload did not complete if layers_to_link contained layers present in uploading dataset. [#584](https://github.com/scalableminds/webknossos-libs/pull/584)



## [0.9.2](https://github.com/scalableminds/webknossos-libs/releases/tag/v0.9.2) - 2022-02-03
[Commits](https://github.com/scalableminds/webknossos-libs/compare/v0.9.1...v0.9.2)

### Added
- A custom network request timeout can be set using `webknossos_context(…, timeout=300)` or `export WK_TIMEOUT="300"`. [#577](https://github.com/scalableminds/webknossos-libs/pull/577)

### Changed
- The default network request timeout changed from ½min to 30 min. [#577](https://github.com/scalableminds/webknossos-libs/pull/577)


## [0.9.1](https://github.com/scalableminds/webknossos-libs/releases/tag/v0.9.1) - 2022-01-31
[Commits](https://github.com/scalableminds/webknossos-libs/compare/v0.9.0...v0.9.1)

### Changed
- The signatures of `(Mag)View.for_each_chunk` and `(Mag)View.for_zipped_chunks` changed:
  * The previous argument `work_on_chunk` is now called `func_per_chunk`.
  * The various `chunk_size` arguments now have to be given in Mag(1). They now have default values.
- Deprecations in `(Mag)View.get_buffered_slice_reader/_writer` [#564](https://github.com/scalableminds/webknossos-libs/pull/564):
  * `(Mag)View.get_buffered_slice_reader`: using the parameters `offset` and `size` is deprecated.
    Please use the parameter relative_bounding_box or absolute_bounding_box (both in Mag(1)) instead.
    The old offset behavior was absolute for `MagView`s and relative for `View`s.
  * `(Mag)View.get_buffered_slice_writer`: using the parameter `offset` is deprecated.
    Please use the parameter relative_offset or absolute_offset (both in Mag(1)) instead.
    The old offset behavior was absolute for `MagView`s and relative for `View`s.


## [0.9.0](https://github.com/scalableminds/webknossos-libs/releases/tag/v0.9.0) - 2022-01-19
[Commits](https://github.com/scalableminds/webknossos-libs/compare/v0.8.31...v0.9.0)

### Breaking Changes
- Various changes in View & MagView signatures [#553](https://github.com/scalableminds/webknossos-libs/pull/553):
  - **Breaking Changes**:
    * `MagView.read`: if nothing is supplied and the layer does not start at (0, 0, 0),
      the default behaviour changes from starting at absolute (0, 0, 0) to the layer's bounding box
    * `MagView.write`: if no offset is supplied and the layer does not start at (0, 0, 0),
      the default behaviour changes from starting at absolute (0, 0, 0) to the layer's bounding box
    * `(Mag)View.get_view`: read_only is a keyword-only argument now
    * `MagView.get_bounding_boxes_on_disk()` now returns an iterator yielding bounding boxes in Mag(1)
    * `BoundingBox` cannot have negative topleft or size entries anymore (lifted in v0.9.4).
  - **Deprecations**
    The following usages are marked as deprecated with warnings and will be removed in future releases:
    * Using the `offset` parameter for `read`/`write`/`get_view` in MagView and View is deprecated.
      There are new counterparts `absolute_offset` and `relative_offset` which have to be specified in Mag(1),
      whereas `offset` previously was specified in the Mag of the respective View.
      Also, for `read`/`get_view` only using `size` is deprecated, since it used to refer to the size in the View's Mag.
      Instead, `size` should always be used together with `absolute_offset` or `relative_offset`. Then it is interpreted in Mag(1).
    * The (Mag)View attributes `view.global_offset` and `view.size` are deprecated now, which were in the Mag of the respective View.
      Please use `view.bounding_box` instead, which is in Mag(1).
    * `read_bbox` on the (Mag)View is deprecated as well, please use `read` with the `absolute_bounding_box`or `relative_bounding_box` parameter instead. You'll have to pass the bounding box in Mag(1) then.


### Added
- Added a check for dataset name availability before attempting to upload. [#555](https://github.com/scalableminds/webknossos-libs/pull/555)

### Fixed
- Fixed the dataset download of private datasets which need a token. [#562](https://github.com/scalableminds/webknossos-libs/pull/562)



## [0.8.31](https://github.com/scalableminds/webknossos-libs/releases/tag/v0.8.31) - 2022-01-07
[Commits](https://github.com/scalableminds/webknossos-libs/compare/v0.8.30...v0.8.31)

### Added
- Added `Annotation.save("file_name")` to save an annotation to a file and `Annotation.temporary_volume_annotation_layer_copy()` to read from the volume layer of an annotation as a WK dataset. [#528](https://github.com/scalableminds/webknossos-libs/pull/528)
- Added `layers_to_link` parameter to `Dataset.upload()` so that layers don't need to be uploaded again if they already exist in another dataset on webKnossos. [#544](https://github.com/scalableminds/webknossos-libs/pull/544)


## [0.8.30](https://github.com/scalableminds/webknossos-libs/releases/tag/v0.8.30) - 2021-12-27
[Commits](https://github.com/scalableminds/webknossos-libs/compare/v0.8.29...v0.8.30)

### Breaking Changes
- The BoundingBoxNamedTuple was removed. Use BoundingBox instead. [#526](https://github.com/scalableminds/webknossos-libs/pull/526)
- Some methods of creating, opening and saving have changed. The old methods are still available but deprecated. [The documentation gives a good overview](https://docs.webknossos.org/api/webknossos.html). Specifically, the changes are :
  * `Dataset.create()` → `Dataset()`
  * `Dataset.get_or_create()` → `Dataset(…, exist_ok=True)`
  * `Dataset()` → `Dataset.open()`
  * `download_dataset()` → `Dataset.download()`
  * `open_annotation()` → `Annotation.load()` for local files, `Annotation.download()` to download from webKnossos
  * `open_nml()` → `Skeleton.load()`
  * `Skeleton.from_path()` → `Skeleton.load()`
  * `Skeleton.write()` → `Skeleton.save()`
  The deprecated methods will be removed in future releases.
  [#520](https://github.com/scalableminds/webknossos-libs/pull/520)

### Changed
- The detailed output of e.g. downsampling was replaced with a progress bar. [#527](https://github.com/scalableminds/webknossos-libs/pull/527)
- Always use the sampling mode `CONSTANT_Z` when downsampling 2D data. [#516](https://github.com/scalableminds/webknossos-libs/pull/516)
- Make computation of `largestSegmentId` more efficient for volume annotations. [#531](https://github.com/scalableminds/webknossos-libs/pull/531)
- Consistently use resolved instead of absolute path if make_relative is False. [#536](https://github.com/scalableminds/webknossos-libs/pull/536)


## [0.8.29](https://github.com/scalableminds/webknossos-libs/releases/tag/v0.8.29) - 2021-12-14
[Commits](https://github.com/scalableminds/webknossos-libs/compare/v0.8.28...v0.8.29)

### Breaking Changes
- To download datasets, a recent webknossos server version is necessary (>= 21.12.0). webknossos.org is unaffected. [#510](https://github.com/scalableminds/webknossos-libs/pull/510)


## [0.8.28](https://github.com/scalableminds/webknossos-libs/releases/tag/v0.8.28) - 2021-12-09
[Commits](https://github.com/scalableminds/webknossos-libs/compare/v0.8.27...v0.8.28)


## [0.8.27](https://github.com/scalableminds/webknossos-libs/releases/tag/v0.8.27) - 2021-12-09
[Commits](https://github.com/scalableminds/webknossos-libs/compare/v0.8.25...v0.8.27)


## [v0.8.25](https://github.com/scalableminds/webknossos-libs/releases/tag/v0.8.25) - 2021-12-07
[Commits](https://github.com/scalableminds/webknossos-libs/compare/v0.8.24...v0.8.25)

### Added
- Added support to download datasets from external datastores, which is the case for webknossos.org. [#497](https://github.com/scalableminds/webknossos-libs/pull/497)

### Changed
- Adapt the dataset upload to new webKnossos api. [#484](https://github.com/scalableminds/webknossos-libs/pull/484)
- `get_segmentation_layer()` and `get_color_layer()` were deprecated and should not be used, anymore, as they will fail if no or more than one layer exists for each category. Instead, `get_segmentation_layers()` and `get_color_layers()` should be used (if desired in combination with `[0]` to get the old, error-prone behavior).
- Renamed the folder webknossos/script-collection to webknossos/script_collection to enable module imports. [#505](https://github.com/scalableminds/webknossos-libs/pull/505)

## [v0.8.24](https://github.com/scalableminds/webknossos-libs/releases/tag/v0.8.24) - 2021-11-30
[Commits](https://github.com/scalableminds/webknossos-libs/compare/v0.8.23...v0.8.24)


## [v0.8.23](https://github.com/scalableminds/webknossos-libs/releases/tag/v0.8.23) - 2021-11-29
[Commits](https://github.com/scalableminds/webknossos-libs/compare/v0.8.22...v0.8.23)

### Breaking Changes
- `wk.Graph` now inherits from `networkx.Graph` directly. Therefore, the `nx_graph` attribute is removed. [#481](https://github.com/scalableminds/webknossos-libs/pull/481)
- The class `LayerCategories` was removed. `COLOR_TYPE` and `SEGMENTATION_TYPE` were renamed to `COLOR_CATEGORY` and `SEGMENTATION_CATEGORY` and can now be imported directly. The type of many parameters were changed from `str` to the literal `LayerCategoryType`. [#454](https://github.com/scalableminds/webknossos-libs/pull/454)

### Added
- Added `redownsample()` method to `Layer` to recompute existing downsampled magnifications. [#461](https://github.com/scalableminds/webknossos-libs/pull/461)
- Added `globalize_floodfill.py` script to globalize partially computed flood fill operations. [#461](https://github.com/scalableminds/webknossos-libs/pull/461)

### Changed
- Improved performance for calculations with `Vec3Int` and `BoundingBox`. [#461](https://github.com/scalableminds/webknossos-libs/pull/461)

### Fixed
- Resolve path when symlinking layer and make_relative is False (instead of only making it absolute). [#492](https://github.com/scalableminds/webknossos-libs/pull/492)


## [0.8.22](https://github.com/scalableminds/webknossos-cuber/releases/tag/v0.8.22) - 2021-11-01
[Commits](https://github.com/scalableminds/webknossos-cuber/compare/v0.8.21...v0.8.22)

### Breaking Changes
- Removed the `organization` parameter from the `webknossos_context` function. The organization will automatically be fetched using the token of the user. [#470](https://github.com/scalableminds/webknossos-libs/pull/470)

### Fixed
- Make Views picklable. We now ignore the file handle when we pickle Views. [#469](https://github.com/scalableminds/webknossos-libs/pull/469)

## [v0.8.19](https://github.com/scalableminds/webknossos-cuber/releases/tag/v0.8.19) - 2021-10-21
[Commits](https://github.com/scalableminds/webknossos-libs/compare/v0.8.18...v.8.19)
### Added
- Added a `User` class to the client that can be used to get meta-information of users or their logged time. The currently logged in user can be accessed, as well as all managed users. [#470](https://github.com/scalableminds/webknossos-libs/pull/470)


## [0.8.21](https://github.com/scalableminds/webknossos-cuber/releases/tag/v0.8.21) - 2021-10-28
[Commits](https://github.com/scalableminds/webknossos-cuber/compare/v0.8.20...v0.8.21)

### Changed
- Downgraded typing-extensions for better dependency compatibility  [#472](https://github.com/scalableminds/webknossos-libs/pull/472)


## [0.8.20](https://github.com/scalableminds/webknossos-cuber/releases/tag/v0.8.20) - 2021-10-28
[Commits](https://github.com/scalableminds/webknossos-cuber/compare/v0.8.19...v0.8.20)

### Breaking Changes
- `BoundingBox.chunk()`'s 2nd parameter `chunk_border_alignments` now does not accept a list with a single `int` anymore. [#452](https://github.com/scalableminds/webknossos-libs/pull/452)

### Fixed
- Make Views picklable. We now ignore the file handle when we pickle Views. [#469](https://github.com/scalableminds/webknossos-libs/pull/469)


## [0.8.19](https://github.com/scalableminds/webknossos-cuber/releases/tag/v0.8.19) - 2021-10-21
[Commits](https://github.com/scalableminds/webknossos-cuber/compare/v0.8.18...v0.8.19)

### Breaking Changes
- `View`s now always open the `wkw.Dataset` lazily. All explicit calls to `View.open()` and `View.close()` must be removed. [#448](https://github.com/scalableminds/webknossos-libs/pull/448)
-
### Added
- Added a new Annotation class which includes skeletons as well as volume-annotations. [#452](https://github.com/scalableminds/webknossos-libs/pull/452)
- Added dataset down- and upload as well as annotation download, see the examples `learned_segmenter.py` and `upload_image_data.py`. [#452](https://github.com/scalableminds/webknossos-libs/pull/452)


## [0.8.18](https://github.com/scalableminds/webknossos-cuber/releases/tag/v0.8.18) - 2021-10-18
[Commits](https://github.com/scalableminds/webknossos-cuber/compare/v0.8.16...v0.8.18)

### Added
- The Dataset class now has a new method: add_shallow_copy. [#437](https://github.com/scalableminds/webknossos-libs/pull/437)
### Changed
- The `Vec3Int` constructor now asserts that its components are whole numbers also in numpy case. [#434](https://github.com/scalableminds/webknossos-libs/pull/434)
- Updated scikit-image dependency to 0.18.3. [#435](https://github.com/scalableminds/webknossos-libs/pull/435)
- `BoundingBox.contains` now also takes float points in numpy arrays. [#450](https://github.com/scalableminds/webknossos-libs/pull/450)
### Fixed

## [0.8.16](https://github.com/scalableminds/webknossos-cuber/releases/tag/v0.8.16) - 2021-09-22
[Commits](https://github.com/scalableminds/webknossos-cuber/compare/v0.8.15...v0.8.16)

### Breaking Changes
- Refactored the BufferedSliceWriter and added a BufferedSliceReader. [#425](https://github.com/scalableminds/webknossos-libs/pull/425)
  - BufferedSliceWriter
    - The data no longer gets transposed: previously the format of the slices was [y,x]; now it is [x,y]
    - The interface of the constructor was changed:
      - A `View` (or `MagView`) is now required as datasource
      - The parameter `dimension` can be used to specify the axis along the data is sliced
      - The offset is expected to be in the magnification of the view
    - This class is now supposed to be used within a context manager and the slices are written by sending them to the generator (see documentation of the class).
  - BufferedSliceReader
    - This class was added complementary to the BufferedSliceWriter
  - Added methods to get a BufferedSliceReader/BufferedSliceWriter from a View directly

### Added
### Changed
### Fixed

## [0.8.15](https://github.com/scalableminds/webknossos-cuber/releases/tag/v0.8.15) - 2021-09-22
[Commits](https://github.com/scalableminds/webknossos-cuber/compare/v0.8.13...v0.8.15)

### Breaking Changes

- Breaking changes were introduced for geometry classes in [#421](https://github.com/scalableminds/webknossos-libs/pull/421):
  - `BoundingBox`
    - is now immutable, use convenience methods, e.g. `bb.with_topleft((0,0,0))`
    - properties topleft and size are now Vec3Int instead of np.array, they are each immutable as well
    - all `to_`-conversions return a copy, some were renamed:
    - `to_array` → `to_list`
    - `as_np` → `to_np`
    - `as_wkw` → `to_wkw_dict`
    - `from_wkw` → `from_wkw_dict`
    - `as_config` → `to_config_dict`
    - `as_checkpoint_name` → `to_checkpoint_name`
    - `as_tuple6` → `to_tuple6`
    - `as_csv` → `to_csv`
    - `as_named_tuple` → `to_named_tuple`
    - `as_slices` → `to_slices`
    - `copy` → (gone, immutable)

  - `Mag`
    - is now immutable
    - `mag.mag` is now `mag._mag` (considered private, use to_list instead if you really need it as list)
    - all `to_`-conversions return a copy, some were renamed:
    - `to_array` → `to_list`
    - `scale_by` → (gone, immutable)
    - `divide_by` → (gone, immutable)
    - `as_np` → `to_np`

### Added

 - An immutable Vec3Int class was introduced that holds three integers and provides a number of convenience methods and accessors. [#421](https://github.com/scalableminds/webknossos-libs/pull/421)

### Changed

- `BoundingBox` and `Mag` are now immutable attr classes containing `Vec3Int` values. See breaking changes above.

### Fixed

-

## [0.8.13](https://github.com/scalableminds/webknossos-cuber/releases/tag/v0.8.13) - 2021-09-22
[Commits](https://github.com/scalableminds/webknossos-cuber/compare/v0.8.12...v0.8.13)

This is the latest release at the time of creating this changelog.<|MERGE_RESOLUTION|>--- conflicted
+++ resolved
@@ -12,11 +12,8 @@
 ### Breaking Changes
 
 ### Added
-<<<<<<< HEAD
 - Added `apply_merger_mode.py` example. [#592](https://github.com/scalableminds/webknossos-libs/pull/592)
-=======
 - Added support for reading from multiple volume layers in annotations. If an annotation contains multiple volume layers, the layer name has to be provided when reading from a volume layer in an annotation (in `Annotation.save_volume_annotation()` and `Annotation.temporary_volume_annotation_layer_copy()`). Also, added the method `Annotation.get_volume_layer_names()` to see available volume layers. [#588](https://github.com/scalableminds/webknossos-libs/pull/588)
->>>>>>> 1cb2aa1a
 
 ### Changed
 
