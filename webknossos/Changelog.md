--- conflicted
+++ resolved
@@ -15,7 +15,6 @@
 ### Breaking Changes
 
 ### Added
-<<<<<<< HEAD
 - Added operations for `Project`, `Task` and `TaskType` classes and objects: [#1294](https://github.com/scalableminds/webknossos-libs/pull/1294)
   - Added operations for `Project` class:
     - `Project.create()` for creating a new project.
@@ -32,7 +31,6 @@
     - `my_task.update()` to update a `Task` object.
     - `my_task.delete()` to delete a `Task` object.
 - Added `TaskExperience` class to store domain and value pair.
-=======
 
 ### Changed
 
@@ -43,7 +41,6 @@
 [Commits](https://github.com/scalableminds/webknossos-libs/compare/v2.3.8...v2.3.9)
 
 ### Added
->>>>>>> 36d894fd
 - Added a feature to track attached files of a segmentation layer. Previously, these files were only auto-detected by WEBKNOSSOS based on the location in special folders. Attachments can be added, e.g. `dataset.get_segmentation_layer("segmentation").attachments.add_mesh('path/to/meshfile.hdf5')`. [#1312](https://github.com/scalableminds/webknossos-libs/pull/1312)
 - Added a `with_attachments` parameter to `Dataset.copy_dataset` to copy attachments. [#1312](https://github.com/scalableminds/webknossos-libs/pull/1312)
 - Added a `get_segmentation_layer` method to `Dataset` to get a correctly-typed segmentation layer by name. [#1312](https://github.com/scalableminds/webknossos-libs/pull/1312)
@@ -54,7 +51,6 @@
 
 ### Fixed
 - Fixed an issue that creates an Error when `add_mag()` was called just with a `chunk_shape`. [#1315](https://github.com/scalableminds/webknossos-libs/pull/1315)
-
 
 
 ## [2.3.8](https://github.com/scalableminds/webknossos-libs/releases/tag/v2.3.8) - 2025-05-28
