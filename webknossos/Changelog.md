--- conflicted
+++ resolved
@@ -29,9 +29,7 @@
   * Each mag is represented by an object with a single attribute `mag`, e.g. `{ "mag": [1, 1, 1] }`.
 
 ### Changed
-<<<<<<< HEAD
 - Dataset: `block_len` and `file_len` attributes are now deprecated, but still available for backwards compatibility. Use `chunk_size` and `chunks_per_shard` instead. These new attributes are `Vec3Int`, so they can be set non-uniformly. However, WKW-backed layers still require uniform `chunk_size` and `chunks_per_shard`. [#627](https://github.com/scalableminds/webknossos-libs/pull/627)
-=======
 
 ### Fixed
 
@@ -40,7 +38,6 @@
 [Commits](https://github.com/scalableminds/webknossos-libs/compare/v0.9.9...v0.9.10)
 
 ### Changed
->>>>>>> 7d18db40
 - Annotation: `Annotation.temporary_volume_layer_copy` now uses the NML-provided `scale`. [#644](https://github.com/scalableminds/webknossos-libs/pull/644)
 - Dataset: Moved the deprecation warning from `get_color_layers()` to the actually deprecated method `get_color_layer()`.
   [#635](https://github.com/scalableminds/webknossos-libs/pull/635)
