--- conflicted
+++ resolved
@@ -19,12 +19,9 @@
 ### Added
 
 ### Changed
-<<<<<<< HEAD
+- Changed the default path type to `UPath` [#1326](https://github.com/scalableminds/webknossos-libs/pull/1326)
 - All mags now store their path in the `datasource-properties.json` file. This eliminates the need for symlinks and removes the need to check multiple possible mag paths (e.g. 1-1-1 or 1). It also unifies local and remote mags. [#1290](https://github.com/scalableminds/webknossos-libs/pull/1290)
 - Dataset-local mags and attachments use the `./` prefix for their path in compliance with [IETF RFC1808](https://datatracker.ietf.org/doc/html/rfc1808). [#1290](https://github.com/scalableminds/webknossos-libs/pull/1290)
-=======
-- Changed the default path type to `UPath` [#1326](https://github.com/scalableminds/webknossos-libs/pull/1326)
->>>>>>> b29dacfc
 
 ### Fixed
 
