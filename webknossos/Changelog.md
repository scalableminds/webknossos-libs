--- conflicted
+++ resolved
@@ -15,10 +15,8 @@
 - Added support to download datasets from external datastores, which is the case for webknossos.org.  [#497](https://github.com/scalableminds/webknossos-libs/pull/497)
 
 ### Changed
-<<<<<<< HEAD
 - Adapt the dataset upload to new webKnossos api. [#484](https://github.com/scalableminds/webknossos-libs/pull/484)
-=======
->>>>>>> 29ae1326
+
 
 ### Fixed
 
