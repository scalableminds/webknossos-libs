--- conflicted
+++ resolved
@@ -15,21 +15,15 @@
 ### Breaking Changes
 
 ### Added
-<<<<<<< HEAD
-- Added a `version` field to the `datasource-properties.json` file, which is always set to `1`, for now. [#1288](https://github.com/scalableminds/webknossos-libs/pull/1288)
-
-### Changed
-- The `Layer.path` property now always returns `Dataset.path / layer.name`, even if all mags are stored remotely. [#1288](https://github.com/scalableminds/webknossos-libs/pull/1288)
-- `Layer.is_remote_to_dataset` is deprecated in favor of `Layer.is_foreign` and `MagView.is_remote_to_dataset` is deprecated in favor of `MagView.is_foreign`. [#1288](https://github.com/scalableminds/webknossos-libs/pull/1288) 
-- Relative `path` fields in the mag definition of a `datasource-properties.json` file are now interpreted relative to the `Dataset.path`. [#1288](https://github.com/scalableminds/webknossos-libs/pull/1288)
-=======
+
+
+### Changed
 - Added a feature to track attached files of a segmentation layer. Previously, these files were only auto-detected by WEBKNOSSOS based on the location in special folders. Attachments can be added, e.g. `dataset.get_segmentation_layer("segmentation").attachments.add_mesh('path/to/meshfile.hdf5')`. [#1312](https://github.com/scalableminds/webknossos-libs/pull/1312)
 - Added a `with_attachments` parameter to `Dataset.copy_dataset` to copy attachments. [#1312](https://github.com/scalableminds/webknossos-libs/pull/1312)
 - Added a `get_segmentation_layer` method to `Dataset` to get a correctly-typed segmentation layer by name. [#1312](https://github.com/scalableminds/webknossos-libs/pull/1312)
 
 ### Changed
 - When adding a layer, the used dtype is only valid if it is supported by webknossos. [#1316](https://github.com/scalableminds/webknossos-libs/pull/1316)
->>>>>>> 12022541
 
 ### Fixed
 - Fixed an issue that creates an Error when `add_mag()` was called just with a `chunk_shape`. [#1315](https://github.com/scalableminds/webknossos-libs/pull/1315)
