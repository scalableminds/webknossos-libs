--- conflicted
+++ resolved
@@ -33,11 +33,7 @@
 - Added `TaskExperience` class to store domain and value pair.
 
 ### Changed
-<<<<<<< HEAD
-- Changed the default path type to `UPath` [#1326](https://github.com/scalableminds/webknossos-libs/pull/1326)
 - Warnings regarding missing pims image readers are only printed once during conversion. Error messages regarding wk-libs version are not displayed in slurm environments. [#1266](https://github.com/scalableminds/webknossos-libs/pull/1266)
-=======
->>>>>>> b2ee3a86
 
 ### Fixed
 
