# Changelog

All notable changes to the webknossos python library are documented in this file.

Please see the [Stability Policy](./stability_policy.md) for details about the version schema
and compatibility implications.

The format is based on [Keep a Changelog](http://keepachangelog.com/en/1.0.0/)
and this project adheres to [Semantic Versioning](http://semver.org/) `MAJOR.MINOR.PATCH`.
For upgrade instructions, please check the respective _Breaking Changes_ sections.

## Unreleased
[Commits](https://github.com/scalableminds/webknossos-libs/compare/v0.16.0...HEAD)

### Breaking Changes

### Added

### Changed
<<<<<<< HEAD
- Refactored the PimsTiffReader to read the data directly from the tiff file without creating a memmap-able copy first. This greatly reduces the time and storage requirements for converting large tiff files. [#1212](https://github.com/scalableminds/webknossos-libs/pull/1212)
=======
- Removes vcr-py from developer dependencies for testing and adds proxay for recording and replaying API requests. [#1198](https://github.com/scalableminds/webknossos-libs/pull/1198)
- Removed the CZI installation extra from `pip install webknossos[all]` by default. Users need to manually install it with `pip install --extra-index-url https://pypi.scm.io/simple/ webknossos[czi]`. [#1219](https://github.com/scalableminds/webknossos-libs/pull/1219)
>>>>>>> 1eee692b

### Fixed
- Fixed unpickling of the SSL_Context to allow for a second or third pickling. [#1223](https://github.com/scalableminds/webknossos-libs/pull/1223)


## [0.16.0](https://github.com/scalableminds/webknossos-libs/releases/tag/v0.16.0) - 2024-11-27
[Commits](https://github.com/scalableminds/webknossos-libs/compare/v0.15.11...v0.16.0)


## [0.15.11](https://github.com/scalableminds/webknossos-libs/releases/tag/v0.15.11) - 2024-11-26
[Commits](https://github.com/scalableminds/webknossos-libs/compare/v0.15.10...v0.15.11)

### Fixed
- Fixed pickling issue that has been introduced in 0.15.9. [#1218](https://github.com/scalableminds/webknossos-libs/pull/1218)



## [0.15.10](https://github.com/scalableminds/webknossos-libs/releases/tag/v0.15.10) - 2024-11-25
[Commits](https://github.com/scalableminds/webknossos-libs/compare/v0.15.9...v0.15.10)

### Fixed
- Fixed pickling issue that has been introduced in 0.15.9. [#1218](https://github.com/scalableminds/webknossos-libs/pull/1218)



## [0.15.9](https://github.com/scalableminds/webknossos-libs/releases/tag/v0.15.9) - 2024-11-25
[Commits](https://github.com/scalableminds/webknossos-libs/compare/v0.15.8...v0.15.9)

### Changed
Removed the CZI installation extra from `pip install webknossos[all]` by default. Users need to manually install it with `pip install --extra-index-url https://pypi.scm.io/simple/ webknossos[czi]`. [#1219](https://github.com/scalableminds/webknossos-libs/pull/1219)


## [0.15.8](https://github.com/scalableminds/webknossos-libs/releases/tag/v0.15.8) - 2024-11-15
[Commits](https://github.com/scalableminds/webknossos-libs/compare/v0.15.7...v0.15.8)

### Changed
- Fixed SSL certificate verification for remote datasets by adding CA certificates using `certifi`. [#1211](https://github.com/scalableminds/webknossos-libs/pull/1211)


## [0.15.7](https://github.com/scalableminds/webknossos-libs/releases/tag/v0.15.7) - 2024-10-25
[Commits](https://github.com/scalableminds/webknossos-libs/compare/v0.15.6...v0.15.7)

### Added
- Added `--coarsest-mag` argument to the `webknossos downsample` command. [#1203](https://github.com/scalableminds/webknossos-libs/pull/1203)

### Fixed
- Fixed an issue with merging annotations with compressed fallback layers.



## [0.15.6](https://github.com/scalableminds/webknossos-libs/releases/tag/v0.15.6) - 2024-10-16
[Commits](https://github.com/scalableminds/webknossos-libs/compare/v0.15.5...v0.15.6)

### Added
- Added `add_mag_from_zarrarray` to `Layer` class, to add existing Zarr arrays as a mag of a layer. [#1151](https://github.com/scalableminds/webknossos-libs/pull/1151)

### Changed
- Replaced the Python package manager `poetry` with `uv`. [#1199](https://github.com/scalableminds/webknossos-libs/pull/1199)


## [0.15.5](https://github.com/scalableminds/webknossos-libs/releases/tag/v0.15.5) - 2024-09-26
[Commits](https://github.com/scalableminds/webknossos-libs/compare/v0.15.4...v0.15.5)

### Added
- Webknossos API functions were added: `Team.get_list()`, `Team.add("new_name")`, `User.assign_team_roles("teamName", isTeamManager: True)` and `RemoteDataset.explore_and_add_remote()` are available now. [#1196](https://github.com/scalableminds/webknossos-libs/pull/1196)


## [0.15.4](https://github.com/scalableminds/webknossos-libs/releases/tag/v0.15.4) - 2024-09-23
[Commits](https://github.com/scalableminds/webknossos-libs/compare/v0.15.3...v0.15.4)

### Added
- Enable metadata access for remote datasets. [#1163](https://github.com/scalableminds/webknossos-libs/pull/1163)


## [0.15.3](https://github.com/scalableminds/webknossos-libs/releases/tag/v0.15.3) - 2024-09-11
[Commits](https://github.com/scalableminds/webknossos-libs/compare/v0.15.2...v0.15.3)

### Breaking Changes
- Conversion of images with 4 channels creates a dataset with four layers instead of a dataset with one RGB layer. [#1192](https://github.com/scalableminds/webknossos-libs/pull/1192)

### Changed
- Updated tifffile dependency to v2024.8.30. [#1190](https://github.com/scalableminds/webknossos-libs/pull/1190)


## [0.15.2](https://github.com/scalableminds/webknossos-libs/releases/tag/v0.15.2) - 2024-09-05
[Commits](https://github.com/scalableminds/webknossos-libs/compare/v0.15.1...v0.15.2)

### Changed
- Updated and clarified documentation for nd_bounding_box intersected_with method

### Fixed
- Fixed an issue with cattrs v24.1.0. [#1184](https://github.com/scalableminds/webknossos-libs/pull/1184)



## [0.15.1](https://github.com/scalableminds/webknossos-libs/releases/tag/v0.15.1) - 2024-08-13
[Commits](https://github.com/scalableminds/webknossos-libs/compare/v0.15.0...v0.15.1)

### Changed
- Updates zarrita to 0.2.7. [#1169](https://github.com/scalableminds/webknossos-libs/pull/1169)


## [0.15.0](https://github.com/scalableminds/webknossos-libs/releases/tag/v0.15.0) - 2024-08-09
[Commits](https://github.com/scalableminds/webknossos-libs/compare/v0.14.26...v0.15.0)

### Breaking Changes
- Python version 3.8 is no longer officially supported. [#1068](https://github.com/scalableminds/webknossos-libs/pull/1068)

### Added
- Added example for scaling a skeleton. [#1147](https://github.com/scalableminds/webknossos-libs/pull/1147)

### Changed
- Added options `--layer-name` and `--mag` for compress command of the CLI. [#1141](https://github.com/scalableminds/webknossos-libs/pull/1141)
- Added options `--chunk-shape` and `--chunks-per-shard` for convert command of the CLI. [#1150](https://github.com/scalableminds/webknossos-libs/pull/1150)
- The `from_images` method of the `Dataset` supports directories and single files as `input_path` now. [#1152](https://github.com/scalableminds/webknossos-libs/pull/1152)
- Added support for python version 3.12. [#1068](https://github.com/scalableminds/webknossos-libs/pull/1068)
- The number of pixel limit for JPG conversion is disabled now. [#1154](https://github.com/scalableminds/webknossos-libs/pull/1154)
- Added option `--batch-size` to the convert command of the CLI. [#1158](https://github.com/scalableminds/webknossos-libs/pull/1158)

### Fixed
- Fixed issue with webknossos URL and context URL being considered different when opening a remote dataset due to trailing slashes. [#1137](https://github.com/scalableminds/webknossos-libs/pull/1137)
- Fix an issue where the remote folder was not found when the folder path query includes a trailing slash. [#1164](https://github.com/scalableminds/webknossos-libs/pull/1164)



## [0.14.26](https://github.com/scalableminds/webknossos-libs/releases/tag/v0.14.26) - 2024-07-22
[Commits](https://github.com/scalableminds/webknossos-libs/compare/v0.14.25...v0.14.26)

### Fixed
- Add a converter to the VoxelSize field `factor`, to ensure it is a tuple.



## [0.14.25](https://github.com/scalableminds/webknossos-libs/releases/tag/v0.14.25) - 2024-07-18
[Commits](https://github.com/scalableminds/webknossos-libs/compare/v0.14.24...v0.14.25)

### Added
- Added support for new voxel size that stores unit and updated to WEBKNOSSOS API version 7. [#1136](https://github.com/scalableminds/webknossos-libs/pull/1136)


## [0.14.24](https://github.com/scalableminds/webknossos-libs/releases/tag/v0.14.24) - 2024-07-09
[Commits](https://github.com/scalableminds/webknossos-libs/compare/v0.14.23...v0.14.24)

### Added
- Added an implementation of padded_with_margins for NDBoundingBox class. [#1120](https://github.com/scalableminds/webknossos-libs/pull/1120)
- Added a new method add_nx_graphs to skeleton.py which supports to add nx.Graphs to the Skeleton object. [#1130](https://github.com/scalableminds/webknossos-libs/pull/1130)

### Changed
- Removed additional logging messages during image conversion. [#1124](https://github.com/scalableminds/webknossos-libs/pull/1124)

### Fixed
- Fixed an issue where cube jobs upsampling, downsampling and compress failed when performed on more than 3 dimensions. [#1095](https://github.com/scalableminds/webknossos-libs/pull/1095)
- Fixed an issue where webknossos libs crash when installed with minimal dependencies. [#1104](https://github.com/scalableminds/webknossos-libs/pull/1104)



## [0.14.23](https://github.com/scalableminds/webknossos-libs/releases/tag/v0.14.23) - 2024-06-28
[Commits](https://github.com/scalableminds/webknossos-libs/compare/v0.14.22...v0.14.23)

### Breaking Changes
- Preferring a custom tiff reader over the default PIMS reader to convert tiff files. This change enables the recognition of axis information and the support of tifffiles with more than 3 dimensions. However, it also leads to changed behavior when converting tiff files. Tiffs with axes other than c, x, y, and z, with a shape bigger than 1, are no longer supported for conversion to WKW. Please convert these files to Zarr or Zarr3 Datasets instead. [#1043](https://github.com/scalableminds/webknossos-libs/pull/1043)

### Added
- Added a pixel level heuristic for distinguishing color and segmentation layers when importing image data with the `from_images` or `add_layer_from_images` method. [#1007](https://github.com/scalableminds/webknossos-libs/pull/1007)
- Added .ims as supported suffix. [#1085](https://github.com/scalableminds/webknossos-libs/pull/1085)
- Added suffixes supported by bioformats for Zeiss CZI, Leica LOF, Zeiss LSM (laser scanning microscope), Zeiss LSM (Laser Scanning Microscope) 510/710, Leica XLEF and Zeiss AxioVision ZVI (Zeiss Vision Image). [#1086](https://github.com/scalableminds/webknossos-libs/pull/1086)
- Added suport for setting a default ID mapping for segmentation layers. [#1118](https://github.com/scalableminds/webknossos-libs/pull/1118)

### Changed
- Moved functional parts of merge volume annotation CLI to Dataset and Annotation classes. [#1055](https://github.com/scalableminds/webknossos-libs/pull/1055)
- Set a new max value for test_align_with_mag_against_numpy_implementation to avoid failures due to high numbers. [#1082](https://github.com/scalableminds/webknossos-libs/pull/1082)
- Updated dependabot.yml [#1087](https://github.com/scalableminds/webknossos-libs/pull/1087)
- Make lookup for supported suffixes case-insensitive. [#1100](https://github.com/scalableminds/webknossos-libs/pull/1100)

### Fixed
- Fixed an issue with downloading annotations through the Command Line Interface. [#1083](https://github.com/scalableminds/webknossos-libs/pull/1083)



## [0.14.22](https://github.com/scalableminds/webknossos-libs/releases/tag/v0.14.22) - 2024-05-13
[Commits](https://github.com/scalableminds/webknossos-libs/compare/v0.14.21...v0.14.22)

### Fixed
- Performing `webknossos upload` on a windows machine led to loss of directory structure due to backslashes in the relative paths. This was fixed by [#1067](https://github.com/scalableminds/webknossos-libs/pull/1067)



## [0.14.21](https://github.com/scalableminds/webknossos-libs/releases/tag/v0.14.21) - 2024-05-07
[Commits](https://github.com/scalableminds/webknossos-libs/compare/v0.14.20...v0.14.21)

### Changed
- Added `layer_name` as optional argument to `Dataset.from_images` method. If the created dataset contains only a single layer, `layer_name` is used, otherwise the given `layer_name` is a common prefix for all layers. [#1054](https://github.com/scalableminds/webknossos-libs/pull/1054)
- The context variable of View.get_buffered_slice_writer() is a BufferedSliceWriter now instead of a Generator. Interaction with the SliceWriter does not change, but updating the offset after first initialization is possible now. [#1052](https://github.com/scalableminds/webknossos-libs/pull/1052)


## [0.14.20](https://github.com/scalableminds/webknossos-libs/releases/tag/v0.14.20) - 2024-04-23
[Commits](https://github.com/scalableminds/webknossos-libs/compare/v0.14.19...v0.14.20)

### Changed
- Updated ruff to v0.4.0 [#1047](https://github.com/scalableminds/webknossos-libs/pull/1047)
- Added NIfTI suffix .nii to list of supported bioformats suffixes. [#1048](https://github.com/scalableminds/webknossos-libs/pull/1048)


## [0.14.19](https://github.com/scalableminds/webknossos-libs/releases/tag/v0.14.19) - 2024-04-18
[Commits](https://github.com/scalableminds/webknossos-libs/compare/v0.14.18...v0.14.19)

### Changed
- Removed special CLI command for cubing Nifti files. Use regular conversion command instead. Further, moved Python dependencies for examples and dev dependencies into optional groups which are not installed by default. Install with `poetry install --with dev --with examples`. [#1024](https://github.com/scalableminds/webknossos-libs/pull/1024)


## [0.14.18](https://github.com/scalableminds/webknossos-libs/releases/tag/v0.14.18) - 2024-04-18
[Commits](https://github.com/scalableminds/webknossos-libs/compare/v0.14.17...v0.14.18)

### Fixed
- Fixed a bug, where using an unaligned topleft value for `add_layer_from_images` leads to corrupted data. [#1036](https://github.com/scalableminds/webknossos-libs/pull/1036)



## [0.14.17](https://github.com/scalableminds/webknossos-libs/releases/tag/v0.14.17) - 2024-04-10
[Commits](https://github.com/scalableminds/webknossos-libs/compare/v0.14.16...v0.14.17)

### Changed
- The characters `@` and `$` are allowed within layer names now. [#1034](https://github.com/scalableminds/webknossos-libs/pull/1034)


## [0.14.16](https://github.com/scalableminds/webknossos-libs/releases/tag/v0.14.16) - 2024-04-04
[Commits](https://github.com/scalableminds/webknossos-libs/compare/v0.14.15...v0.14.16)

### Added
- Add CLI tool for offline merging of zip annotations with fallback datasets. [#996](https://github.com/scalableminds/webknossos-libs/pull/996)
- Added support for converting new file formats such as DICOM, using the bioformats reader. [#1014](https://github.com/scalableminds/webknossos-libs/pull/1014)

### Changed
- The rules for naming the layers have been tightened to match the allowed layer names on webknossos. [#1016](https://github.com/scalableminds/webknossos-libs/pull/1016)
- Replaced PyLint linter + black formatter with Ruff for development. [#1013](https://github.com/scalableminds/webknossos-libs/pull/1013)
- The remote operations now use the WEBKNOSSOS API version 6. [#1018](https://github.com/scalableminds/webknossos-libs/pull/1018)
- The conversion of 4D Tiff files to a Zarr3 Dataset is possible. NDBoundingBoxes and VecInt classes are introduced to support working with more than 3 dimensions. [#966](https://github.com/scalableminds/webknossos-libs/pull/966)


## [0.14.15](https://github.com/scalableminds/webknossos-libs/releases/tag/v0.14.15) - 2024-02-07
[Commits](https://github.com/scalableminds/webknossos-libs/compare/v0.14.14...v0.14.15)


## [0.14.14](https://github.com/scalableminds/webknossos-libs/releases/tag/v0.14.14) - 2024-01-12
[Commits](https://github.com/scalableminds/webknossos-libs/compare/v0.14.13...v0.14.14)

### Added
- Added a method to the Datasets class that calculates a dataset's bounding box covering all layers. [#975](https://github.com/scalableminds/webknossos-libs/pull/975)


## [0.14.13](https://github.com/scalableminds/webknossos-libs/releases/tag/v0.14.13) - 2024-01-02
[Commits](https://github.com/scalableminds/webknossos-libs/compare/v0.14.12...v0.14.13)

### Fixed

- Fixed a bug in reading project info from webknossos using the api client for non-admins. [#972](https://github.com/scalableminds/webknossos-libs/pull/972)



## [0.14.12](https://github.com/scalableminds/webknossos-libs/releases/tag/v0.14.12) - 2023-12-19
[Commits](https://github.com/scalableminds/webknossos-libs/compare/v0.14.11...v0.14.12)

### Fixed
- Fixes that the buffered slice writer could overwrite data when writing less slices than buffer_size at an offset that is not aligned. [#973](https://github.com/scalableminds/webknossos-libs/pull/973)


## [0.14.11](https://github.com/scalableminds/webknossos-libs/releases/tag/v0.14.11) - 2023-12-06
[Commits](https://github.com/scalableminds/webknossos-libs/compare/v0.14.10...v0.14.11)


## [0.14.10](https://github.com/scalableminds/webknossos-libs/releases/tag/v0.14.10) - 2023-12-04
[Commits](https://github.com/scalableminds/webknossos-libs/compare/v0.14.9...v0.14.10)

### Fixed

- Fixed a bug in reading project info from webknossos using the api client. [#970](https://github.com/scalableminds/webknossos-libs/pull/970)



## [0.14.9](https://github.com/scalableminds/webknossos-libs/releases/tag/v0.14.9) - 2023-11-29
[Commits](https://github.com/scalableminds/webknossos-libs/compare/v0.14.8...v0.14.9)


## [0.14.8](https://github.com/scalableminds/webknossos-libs/releases/tag/v0.14.8) - 2023-11-28
[Commits](https://github.com/scalableminds/webknossos-libs/compare/v0.14.7...v0.14.8)


## [0.14.7](https://github.com/scalableminds/webknossos-libs/releases/tag/v0.14.7) - 2023-11-17
[Commits](https://github.com/scalableminds/webknossos-libs/compare/v0.14.6...v0.14.7)


## [0.14.6](https://github.com/scalableminds/webknossos-libs/releases/tag/v0.14.6) - 2023-11-17
[Commits](https://github.com/scalableminds/webknossos-libs/compare/v0.14.5...v0.14.6)


## [0.14.5](https://github.com/scalableminds/webknossos-libs/releases/tag/v0.14.5) - 2023-11-08
[Commits](https://github.com/scalableminds/webknossos-libs/compare/v0.14.4...v0.14.5)

### Changed
- Performance improvements for reading from and writing to sharded zarr3 datasets, also speeding up the automated tests [#963](https://github.com/scalableminds/webknossos-libs/pull/963)


## [0.14.4](https://github.com/scalableminds/webknossos-libs/releases/tag/v0.14.4) - 2023-11-07
[Commits](https://github.com/scalableminds/webknossos-libs/compare/v0.14.3...v0.14.4)

### Added
- The `DEFAULT_DATA_FORMAT` and `DEFAULT_CHUNKS_PER_SHARD` can now be set with the env variables `WK_DEFAULT_DATA_FORMAT` and `WK_DEFAULT_CHUNKS_PER_SHARD`
- A `Vec3Int` can now be initialized with a string containing an int or a tuple.

### Changed
- Upgrades mypy to 1.6. [#956](https://github.com/scalableminds/webknossos-libs/pull/956)
- Refactored the WEBKNOSSOS API client to no longer use generated client code. [#948](https://github.com/scalableminds/webknossos-libs/pull/948)



## [0.14.3](https://github.com/scalableminds/webknossos-libs/releases/tag/v0.14.3) - 2023-10-19
[Commits](https://github.com/scalableminds/webknossos-libs/compare/v0.14.2...v0.14.3)

### Fixed
- Fixes bug in FSStore creation when using local paths for zarr data format. [#955](https://github.com/scalableminds/webknossos-libs/pull/955)



## [0.14.2](https://github.com/scalableminds/webknossos-libs/releases/tag/v0.14.2) - 2023-10-18
[Commits](https://github.com/scalableminds/webknossos-libs/compare/v0.14.1...v0.14.2)


## [0.14.1](https://github.com/scalableminds/webknossos-libs/releases/tag/v0.14.1) - 2023-10-13
[Commits](https://github.com/scalableminds/webknossos-libs/compare/v0.14.0...v0.14.1)
[Commits](https://github.com/scalableminds/webknossos-libs/compare/v0.14.0...HEAD)

### Added

- Adds support for Zarr3-based volume annotations as introduced in [webknossos#7288](https://github.com/scalableminds/webknossos/pull/7288). [#952](https://github.com/scalableminds/webknossos-libs/pull/952)

### Changed

- The `WK_USE_ZARRITA` env variable is no longer required. [`zarrita`](https://github.com/scalableminds/zarrita) is always installed and now the default for Zarr and Zarr3 datasets. [#950](https://github.com/scalableminds/webknossos-libs/issues/950)
- Updates various dependencies. [#943](https://github.com/scalableminds/webknossos-libs/pull/943)


## [0.14.0](https://github.com/scalableminds/webknossos-libs/releases/tag/v0.14.0) - 2023-10-11

[Commits](https://github.com/scalableminds/webknossos-libs/compare/v0.13.7...v0.14.0)

### Breaking Changes

- `wait_and_ensure_success` from `webknossos.utils` now requires an `executor` argument. [#943](https://github.com/scalableminds/webknossos-libs/pull/943)

### Changed

- Updates various dependencies. [#943](https://github.com/scalableminds/webknossos-libs/pull/943)

## [0.13.7](https://github.com/scalableminds/webknossos-libs/releases/tag/v0.13.7) - 2023-10-07

[Commits](https://github.com/scalableminds/webknossos-libs/compare/v0.13.6...v0.13.7)

### Fixed

- Fixed a bug in writing compressed data. [#942](https://github.com/scalableminds/webknossos-libs/pull/942)

## [0.13.6](https://github.com/scalableminds/webknossos-libs/releases/tag/v0.13.6) - 2023-08-17

[Commits](https://github.com/scalableminds/webknossos-libs/compare/v0.13.5...v0.13.6)

## [0.13.5](https://github.com/scalableminds/webknossos-libs/releases/tag/v0.13.5) - 2023-08-15

[Commits](https://github.com/scalableminds/webknossos-libs/compare/v0.13.4...v0.13.5)

### Added

- Added `task_type` property to `Task` class. [#938](https://github.com/scalableminds/webknossos-libs/pull/938)

### Fixed

- Fixed a bug where parallel access to the properties json leads to an JsonDecodeError in the webknossos CLI [#919](https://github.com/scalableminds/webknossos-libs/issues/919)

## [0.13.4](https://github.com/scalableminds/webknossos-libs/releases/tag/v0.13.4) - 2023-08-14

[Commits](https://github.com/scalableminds/webknossos-libs/compare/v0.13.3...v0.13.4)

### Breaking Changes

- Task/Project management: `open` tasks have been renamed to `pending`. Use `Task.status.pending_instance_count` instead of `Task.status.open_instance_count`. [#930](https://github.com/scalableminds/webknossos-libs/pull/930)

### Fixed

- Fixed an infinite loop in the mag calculation during anisotropic downsampling in situations where the target mag cannot possibly be reached while adhering to the anisotropic downsampling scheme. [#934](https://github.com/scalableminds/webknossos-libs/pull/934)

## [0.13.3](https://github.com/scalableminds/webknossos-libs/releases/tag/v0.13.3) - 2023-08-08

[Commits](https://github.com/scalableminds/webknossos-libs/compare/v0.13.2...v0.13.3)

### Added

- `View` has a `map_chunk` method now to run a function on each chunk and collect the results in a list.

### Changed

- As WEBKNOSSOS does not require the largest segment id. It is also not mandatory in the WEBKNOSSOS libs anymore. [#917](https://github.com/scalableminds/webknossos-libs/issues/917) The method `SegmentationLayer.refresh_largest_segment_id` was added to lookup the highest value in segmentation data and set `largest_segment_id` accordingly.
- The `convert` command of the cli now has a `--category` flag, to select the LayerCategoryType.

## [0.13.2](https://github.com/scalableminds/webknossos-libs/releases/tag/v0.13.2) - 2023-07-26

[Commits](https://github.com/scalableminds/webknossos-libs/compare/v0.13.1...v0.13.2)

### Changed

- The `convert` command of the cli now has a `--category` flag, to select the LayerCategoryType.

## [0.13.1](https://github.com/scalableminds/webknossos-libs/releases/tag/v0.13.1) - 2023-07-17

[Commits](https://github.com/scalableminds/webknossos-libs/compare/v0.13.0...v0.13.1)

### Changed

- The conversion folder structures to layer names does not allow slashes in the layer name anymore. [#918](https://github.com/scalableminds/webknossos-libs/issues/918)

### Fixed

- Fixed a bug where compression in add_layer_from_images uses too much memory [#900](https://github.com/scalableminds/webknossos-libs/issues/900)

## [0.13.0](https://github.com/scalableminds/webknossos-libs/releases/tag/v0.13.0) - 2023-06-21

[Commits](https://github.com/scalableminds/webknossos-libs/compare/v0.12.6...v0.13.0)

### Added

- Added `duration_in_seconds` and `modified` to `AnnotationInfo`. [#914](https://github.com/scalableminds/webknossos-libs/pull/914)
- Added [`zarrita`](https://github.com/scalableminds/zarrita) storage backend for arrays. zarrita supports Zarr v2 and v3 including sharding. To activate zarrita, the environment variable `WK_USE_ZARRITA` must be set. [#912](https://github.com/scalableminds/webknossos-libs/pull/912)
- Added a `Zarr3` data format which supports sharding. [#912](https://github.com/scalableminds/webknossos-libs/pull/912)

### Changed

- Integrated the `wkcuber` CLI tool into `webknossos` package. [#903](https://github.com/scalableminds/webknossos-libs/pull/903)
  - To get an overview of all webknossos subcommands type `webknossos --help`. If the usage of a single subcommand is of interest type `webknossos <subcommand> --help`
  - These commands were changed:
    - `python -m wkcuber`, `python -m wkcuber.convert_image_stack_to_wkw` -> `webknossos convert`
    - `python -m wkcuber.export_wkw_as_tiff` -> `webknossos export-wkw-as-tiff`
    - `python -m wkcuber.convert_knossos` -> `webknossos convert-knossos`
    - `python -m wkcuber.convert_raw` -> `webknossos convert-raw`
    - `python -m wkcuber.downsampling` -> `webknossos downsample`
    - `python -m wkcuber.compress` -> `webknossos compress`
    - `python -m wkcuber.check_equality` -> `webknossos check-equality`
  - There is one new command:
    - `webknossos upload` to upload a dataset to a WEBKNOSSOS server
  - These commands have been removed:
    - `python -m wkcuber.cubing`
    - `python -m wkcuber.tile_cubing`
    - `python -m wkcuber.metadata`
    - `python -m wkcuber.recubing`

### Fixed

- Fixed a bug where upsampling of a layer would fail, if the layer had a bounding box that doesn't align with the from_mag mag. [#915](https://github.com/scalableminds/webknossos-libs/pull/915)

## [0.12.6](https://github.com/scalableminds/webknossos-libs/releases/tag/v0.12.6) - 2023-06-09

[Commits](https://github.com/scalableminds/webknossos-libs/compare/v0.12.5...v0.12.6)

### Changed

- Upgrades `wkw`. [#911](https://github.com/scalableminds/webknossos-libs/pull/911)

## [0.12.5](https://github.com/scalableminds/webknossos-libs/releases/tag/v0.12.5) - 2023-06-01

[Commits](https://github.com/scalableminds/webknossos-libs/compare/v0.12.4...v0.12.5)

### Added

- Added support for Python 3.11. [#843](https://github.com/scalableminds/webknossos-libs/pull/843)

## [0.12.4](https://github.com/scalableminds/webknossos-libs/releases/tag/v0.12.4) - 2023-05-25

[Commits](https://github.com/scalableminds/webknossos-libs/compare/v0.12.3...v0.12.4)

### Added

- `Group.add_tree` now also accepts a tree object as a first parameter (instead of only a string). [#891](https://github.com/scalableminds/webknossos-libs/pull/891)
- `Group.remove_tree_by_id` was added. [#891](https://github.com/scalableminds/webknossos-libs/pull/891)

### Changed

- Upgrades `black`, `mypy`, `pylint`, `pytest`. [#873](https://github.com/scalableminds/webknossos-libs/pull/873)

### Fixed

- Fixed poetry build backend for new versions of Poetry. [#899](https://github.com/scalableminds/webknossos-libs/pull/899)
- Added axis_order fields for Zarr data format. [#902](https://github.com/scalableminds/webknossos-libs/issues/902)

## [0.12.3](https://github.com/scalableminds/webknossos-libs/releases/tag/v0.12.3) - 2023-02-22

[Commits](https://github.com/scalableminds/webknossos-libs/compare/v0.12.2...v0.12.3)

### Added

- Added support to import ImageJ Hyperstack tiff files via `Dataset.from_images` and `dataset.add_layer_from_images`. [#877](https://github.com/scalableminds/webknossos-libs/pull/877)

### Changed

- `Dataset.from_images` and `dataset.add_layer_from_images` now automatically convert big endian dtypes to their little endian counterparts by default. [#877](https://github.com/scalableminds/webknossos-libs/pull/877)

### Fixed

- Fixed reading czi files with non-zero axis offsets. [#876](https://github.com/scalableminds/webknossos-libs/pull/876)

## [0.12.2](https://github.com/scalableminds/webknossos-libs/releases/tag/v0.12.2) - 2023-02-20

[Commits](https://github.com/scalableminds/webknossos-libs/compare/v0.12.1...v0.12.2)
[Commits](https://github.com/scalableminds/webknossos-libs/compare/v0.12.1...HEAD)

### Added

- Added `RemoteFolder` for assigning remote datasets to a WEBKNOSSOS folder. [#868](https://github.com/scalableminds/webknossos-libs/pull/868)

## [0.12.1](https://github.com/scalableminds/webknossos-libs/releases/tag/v0.12.1) - 2023-02-16

[Commits](https://github.com/scalableminds/webknossos-libs/compare/v0.12.0...v0.12.1)

### Added

- Added `read_only` parameter for `annotation.temporary_volume_layer_copy`. [#866](https://github.com/scalableminds/webknossos-libs/pull/866)

### Changed

- in Dataset.layer_from_images, layer names generated from multiple input image channels no longer contain equal signs, yielding better url safety. [#867](https://github.com/scalableminds/webknossos-libs/pull/867)

### Fixed

- Fixed a bug where some czi, dm3, dm4 images could not be converted to wkw due to a too-strict check. [#865](https://github.com/scalableminds/webknossos-libs/pull/865)
- Enforce `read_only` property of datasets also for down- and upsampling. [#866](https://github.com/scalableminds/webknossos-libs/pull/866)

## [0.12.0](https://github.com/scalableminds/webknossos-libs/releases/tag/v0.12.0) - 2023-02-10

[Commits](https://github.com/scalableminds/webknossos-libs/compare/v0.11.4...v0.12.0)

### Breaking Changes

- Dropped support for Python 3.7. [#833](https://github.com/scalableminds/webknossos-libs/pull/833)

### Added

- Added support for Python 3.10. [#833](https://github.com/scalableminds/webknossos-libs/pull/833)

## [0.11.4](https://github.com/scalableminds/webknossos-libs/releases/tag/v0.11.4) - 2023-02-09

[Commits](https://github.com/scalableminds/webknossos-libs/compare/v0.11.3...v0.11.4)

## [0.11.3](https://github.com/scalableminds/webknossos-libs/releases/tag/v0.11.3) - 2023-02-06

[Commits](https://github.com/scalableminds/webknossos-libs/compare/v0.11.2...v0.11.3)

## [0.11.2](https://github.com/scalableminds/webknossos-libs/releases/tag/v0.11.2) - 2023-01-18

[Commits](https://github.com/scalableminds/webknossos-libs/compare/v0.11.1...v0.11.2)

### Fixed

- Fixed a bug, where the image order could be randomized when passing a directory path to `Dataset.add_layer_from_images`. [#854](https://github.com/scalableminds/webknossos-libs/pull/854)

## [0.11.1](https://github.com/scalableminds/webknossos-libs/releases/tag/v0.11.1) - 2023-01-05

[Commits](https://github.com/scalableminds/webknossos-libs/compare/v0.11.0...v0.11.1)

### Added

- `Dataset.from_images` and `dataset.add_layer_from_images` have new features: [#842](https://github.com/scalableminds/webknossos-libs/pull/842)
  - `dm3` and `dm4` datasets can be read without bioformats now.
  - It's possible to completely disable the bioformats adapter by setting `use_bioformats` to False.
  - Lists of images can now be handled with other readers, before only images supported by skimage worked in lists.

## [0.11.0](https://github.com/scalableminds/webknossos-libs/releases/tag/v0.11.0) - 2022-12-09

[Commits](https://github.com/scalableminds/webknossos-libs/compare/v0.10.27...v0.11.0)

### Breaking Changes

- Removed the `id` attribute of the `BoundingBox` class, also from the constructor. [#836](https://github.com/scalableminds/webknossos-libs/pull/836)

### Fixed

- Fixed bounding box serialization in NMLs, so that bounding boxes which are uploaded via annotations are now recognized properly by webKnossos. [#836](https://github.com/scalableminds/webknossos-libs/pull/836)
- Bounding boxes keep their name, color and visibility when transformed via methods, such as `bbox.padded_with_margins()`. [#836](https://github.com/scalableminds/webknossos-libs/pull/836)

## [0.10.27](https://github.com/scalableminds/webknossos-libs/releases/tag/v0.10.27) - 2022-12-07

[Commits](https://github.com/scalableminds/webknossos-libs/compare/v0.10.26...v0.10.27)

### Added

- Short links, such as `https://webknossos.org/links/93zLg9U9vJ3c_UWp`, are now supported for dataset and annotation urls in `download` and `open_remote` methods. [#837](https://github.com/scalableminds/webknossos-libs/pull/837)

## [0.10.26](https://github.com/scalableminds/webknossos-libs/releases/tag/v0.10.26) - 2022-12-05

[Commits](https://github.com/scalableminds/webknossos-libs/compare/v0.10.25...v0.10.26)

### Changed

- `Dataset.from_images` and `dataset.add_layer_from_images` now try to import the images via the [bioformats](https://www.openmicroscopy.org/bio-formats) after all other options as well. [#829](https://github.com/scalableminds/webknossos-libs/pull/829)

### Fixed

- `dataset.add_layer_from_images` can now handle paths to folders which only contain a single image. [#829](https://github.com/scalableminds/webknossos-libs/pull/829)

## [0.10.25](https://github.com/scalableminds/webknossos-libs/releases/tag/v0.10.25) - 2022-11-29

[Commits](https://github.com/scalableminds/webknossos-libs/compare/v0.10.24...v0.10.25)

### Breaking Changes

- `Dataset.from_images` now adds a layer per timepoint and per channel (if the data doesn't have 1 or 3 channels). [#822](https://github.com/scalableminds/webknossos-libs/pull/822)

### Added

- Added python-native CZI support for `Dataset.from_images` or `dataset.add_layer_from_images`, without using bioformats. [#822](https://github.com/scalableminds/webknossos-libs/pull/822)
- `dataset.add_layer_from_images` can add a layer per timepoint and per channel when passing `allow_multiple_layers=True`. [#822](https://github.com/scalableminds/webknossos-libs/pull/822)

## [0.10.24](https://github.com/scalableminds/webknossos-libs/releases/tag/v0.10.24) - 2022-11-09

[Commits](https://github.com/scalableminds/webknossos-libs/compare/v0.10.23...v0.10.24)

### Changed

- Updated cattrs dependency to 22.2.0. [#819](https://github.com/scalableminds/webknossos-libs/pull/819)

## [0.10.23](https://github.com/scalableminds/webknossos-libs/releases/tag/v0.10.23) - 2022-11-01

[Commits](https://github.com/scalableminds/webknossos-libs/compare/v0.10.22...v0.10.23)

### Breaking Changes

- `ds.add_layer_from_images`: Turned some arguments into keyword-only arguments, only affecting positional arguments after the first 8 arguments. [#818](https://github.com/scalableminds/webknossos-libs/pull/818)

### Added

- `ds.add_layer_from_images`: added topleft and dtype kw-only arguments. [#818](https://github.com/scalableminds/webknossos-libs/pull/818)

## [0.10.22](https://github.com/scalableminds/webknossos-libs/releases/tag/v0.10.22) - 2022-10-27

[Commits](https://github.com/scalableminds/webknossos-libs/compare/v0.10.21...v0.10.22)

### Fixed

- Fixed a bug where some image sequences could not be read in layer_from_images. [#817](https://github.com/scalableminds/webknossos-libs/pull/817)

## [0.10.21](https://github.com/scalableminds/webknossos-libs/releases/tag/v0.10.21) - 2022-10-26

[Commits](https://github.com/scalableminds/webknossos-libs/compare/v0.10.20...v0.10.21)

## [0.10.20](https://github.com/scalableminds/webknossos-libs/releases/tag/v0.10.20) - 2022-10-20

[Commits](https://github.com/scalableminds/webknossos-libs/compare/v0.10.19...v0.10.20)

### Changed

- Make volume locations optional, allowing to parse segment information in future NML-only annotations. [#814](https://github.com/scalableminds/webknossos-libs/pull/814)

### Fixed

- `annotation.temporary_volume_layer_copy()` works also with empty volume annotations. [#814](https://github.com/scalableminds/webknossos-libs/pull/814)

## [0.10.19](https://github.com/scalableminds/webknossos-libs/releases/tag/v0.10.19) - 2022-10-18

[Commits](https://github.com/scalableminds/webknossos-libs/compare/v0.10.18...v0.10.19)

### Breaking Changes

- The `executor` argument can now be passed to the following methods,
  `args` is deprecated now for those [#805](https://github.com/scalableminds/webknossos-libs/pull/805):
  - `dataset.copy_dataset(…)`
  - `layer.upsample(…)`
  - `layer.downsample(…)`
  - `layer.downsample_mag(…)`
  - `layer.downsample_mag_list(…)`
  - `layer.redownsample(…)`
  - `mag_view.compress(…)`
  - `view.content_is_equal(…)`

### Added

- Added `Dataset.from_images`, which converts images to a Dataset, possibly consisting of multiple layers. [#808](https://github.com/scalableminds/webknossos-libs/pull/808
- Added `Annotation.open_as_remote_dataset(…)`, which is a shorthand for `Annotation.download(...).get_remote_annotation_dataset()`.
  [#811](https://github.com/scalableminds/webknossos-libs/pull/811)
- `skeleton.save()` now also accepts paths with a `.zip` suffix. [#811](https://github.com/scalableminds/webknossos-libs/pull/811)
- Added `annotation.get_volume_layer_segments()` to interact with information from the `Segments` tab in annotations. This method returns a dict from segment ids to an object containing optional segment `name`, `color` and `anchor_position`. [#812](https://github.com/scalableminds/webknossos-libs/pull/812)
- Added convenience methods `Dataset.compress` and `Dataset.downsample` for compressing and downsampling all layers and mags in a dataset. [#813](https://github.com/scalableminds/webknossos-libs/pull/813)
- Added examples for downloading segment masks from webKnossos and cubing & uploading tiff stacks. [#813](https://github.com/scalableminds/webknossos-libs/pull/813)

## [0.10.18](https://github.com/scalableminds/webknossos-libs/releases/tag/v0.10.18) - 2022-09-29

[Commits](https://github.com/scalableminds/webknossos-libs/compare/v0.10.17...v0.10.18)

### Added

- `Annotation.download()` now accepts the keyword-only argument `skip_volume_data`, which can be set to `True` to omit downloading volume data. [#806](https://github.com/scalableminds/webknossos-libs/pull/806)

## [0.10.17](https://github.com/scalableminds/webknossos-libs/releases/tag/v0.10.17) - 2022-09-26

[Commits](https://github.com/scalableminds/webknossos-libs/compare/v0.10.16...v0.10.17)

### Added

- Added `annotation.get_remote_annotation_dataset()` to get a streamed annotation dataset, which also reflects fallback layers or applied mappings. [#794](https://github.com/scalableminds/webknossos-libs/pull/794)
- Added direct access to an underlying Zarr array with the `MagView.get_zarr_array()` method. [#792](https://github.com/scalableminds/webknossos-libs/pull/792)

## [0.10.16](https://github.com/scalableminds/webknossos-libs/releases/tag/v0.10.16) - 2022-09-13

[Commits](https://github.com/scalableminds/webknossos-libs/compare/v0.10.14...v0.10.16)

### Added

- Added direct access to an underlying Zarr array with the `MagView.get_zarr_array()` method. [#792](https://github.com/scalableminds/webknossos-libs/pull/792)

### Changed

- Upgraded `zarr` and `numcodecs`. [#798](https://github.com/scalableminds/webknossos-libs/pull/798)

## [0.10.14](https://github.com/scalableminds/webknossos-libs/releases/tag/v0.10.14) - 2022-08-30

[Commits](https://github.com/scalableminds/webknossos-libs/compare/v0.10.13...v0.10.14)

### Changed

- `dataset.add_copy_layer()` and `layer.add_copy_mag()` now read and write the image data, not copying files. This allows to stream data from remote datasets. To continue using the filesystem copy mechanism, please use `dataset.add_fs_copy_layer()` or `layer.add_fs_copy_mag()`. [#790](https://github.com/scalableminds/webknossos-libs/pull/790)

## [0.10.13](https://github.com/scalableminds/webknossos-libs/releases/tag/v0.10.13) - 2022-08-22

[Commits](https://github.com/scalableminds/webknossos-libs/compare/v0.10.12...v0.10.13)

### Breaking Changes

- Renamed `chunk_size` arguments to `chunk_shape`. `chunk_size` is still available as keyword-only argument, but deprecated. [#706](https://github.com/scalableminds/webknossos-libs/pull/706)

### Changed

- The largest_segment_id is optional now. [#786](https://github.com/scalableminds/webknossos-libs/pull/786)

## [0.10.12](https://github.com/scalableminds/webknossos-libs/releases/tag/v0.10.12) - 2022-08-15

[Commits](https://github.com/scalableminds/webknossos-libs/compare/v0.10.11...v0.10.12)

### Fixed

- Fixed `task.get_project()`. [#785](https://github.com/scalableminds/webknossos-libs/pull/785)

## [0.10.11](https://github.com/scalableminds/webknossos-libs/releases/tag/v0.10.11) - 2022-08-03

[Commits](https://github.com/scalableminds/webknossos-libs/compare/v0.10.10...v0.10.11)

## [0.10.10](https://github.com/scalableminds/webknossos-libs/releases/tag/v0.10.10) - 2022-07-26

[Commits](https://github.com/scalableminds/webknossos-libs/compare/v0.10.9...v0.10.10)

## [0.10.9](https://github.com/scalableminds/webknossos-libs/releases/tag/v0.10.9) - 2022-07-22

[Commits](https://github.com/scalableminds/webknossos-libs/compare/v0.10.8...v0.10.9)

## [0.10.8](https://github.com/scalableminds/webknossos-libs/releases/tag/v0.10.8) - 2022-07-15

[Commits](https://github.com/scalableminds/webknossos-libs/compare/v0.10.7...v0.10.8)

## [0.10.7](https://github.com/scalableminds/webknossos-libs/releases/tag/v0.10.7) - 2022-07-14

[Commits](https://github.com/scalableminds/webknossos-libs/compare/v0.10.6...v0.10.7)

### Breaking Changes

- The `Annotation` constructor takes the `owner_name` argument instead of `username`. This is only important when using keyword arguments. The `username` attributes are still available as a proxy for the `owner_name` attribute, but deprecated. [#760](https://github.com/scalableminds/webknossos-libs/pull/760)
- `user_id` on `AnnotationInfo` objects is deprecated, please use `owner_id` instead. [#760](https://github.com/scalableminds/webknossos-libs/pull/760)
- When self-hosting a webKnossos server, please note that a webknossos version >= `22.06.0` is required. [#760](https://github.com/scalableminds/webknossos-libs/pull/760) & [#764](https://github.com/scalableminds/webknossos-libs/pull/764)

### Added

- `Dataset.upload()` accepts `Layer` objects from a `RemoteDataset` in the `layers_to_link` argument list. Also, `LayerToLink` can consume those via `LayerToLink.from_remote_layer()`. [#761](https://github.com/scalableminds/webknossos-libs/pull/761)
- `Task.create()` accepts a `RemoteDataset` for the `dataset_name` argument. [#761](https://github.com/scalableminds/webknossos-libs/pull/761)
- Added `annotation.get_remote_base_dataset()` returning a `RemoteDataset`. [#761](https://github.com/scalableminds/webknossos-libs/pull/761)
- Added `Team.get_by_name()`. [#763](https://github.com/scalableminds/webknossos-libs/pull/763)
- Added `Dataset.get_remote_datasets()`. [#763](https://github.com/scalableminds/webknossos-libs/pull/763)

### Changed

- If a token is requested from the user on the commandline, it is now stored in the current context. Before, it was discarded. [#761](https://github.com/scalableminds/webknossos-libs/pull/761)
- `Annotation.download()` does not need the `annotation_type` anymore, and the type can also be omitted from passed URLs. [#764](https://github.com/scalableminds/webknossos-libs/pull/764)
- `Dataset.add_layer_from_images` allows smaller batch sizes for uncompressed writes. [#766](https://github.com/scalableminds/webknossos-libs/pull/766)
- `Dataset.add_layer_from_images` uses multiprocessing by default. [#766](https://github.com/scalableminds/webknossos-libs/pull/766)

### Fixed

- Fixed the bounding box inferral for volume annotation layers that were not saved in Mag(1). [#765](https://github.com/scalableminds/webknossos-libs/pull/765)

## [0.10.6](https://github.com/scalableminds/webknossos-libs/releases/tag/v0.10.6) - 2022-06-27

[Commits](https://github.com/scalableminds/webknossos-libs/compare/v0.10.5...v0.10.6)

## [0.10.5](https://github.com/scalableminds/webknossos-libs/releases/tag/v0.10.5) - 2022-06-15

[Commits](https://github.com/scalableminds/webknossos-libs/compare/v0.10.4...v0.10.5)

## [0.10.4](https://github.com/scalableminds/webknossos-libs/releases/tag/v0.10.4) - 2022-06-15

[Commits](https://github.com/scalableminds/webknossos-libs/compare/v0.10.3...v0.10.4)

### Breaking Changes

- Added an `align_with_other_layers` parameter to `Layer.downsample` & `layer.upsample`. When set to true (default), the magnifications of the existing dataset are used as guidance for downsampling/upsampling. Instead of passing a boolean, one can also pass another dataset that should be used as guidance. [#730](https://github.com/scalableminds/webknossos-libs/pull/730)
- Changed the name of `max_mag` in `Layer.downsample` to `coarsest_mag`. [#730](https://github.com/scalableminds/webknossos-libs/pull/730)

### Added

- Added `Dataset.add_layer_from_images()` to convert image stacks to wkw or zarr Dataset.
  This needs pims and possibly more packages, which can be installed using extras, e.g. "webknossos[all]".
  [#741](https://github.com/scalableminds/webknossos-libs/pull/741)

### Changed

- The `Layer.downsample` and `Layer.upsample` function now automatically downsample according to magnifications already existing in the dataset. This behaviour can be turned off by setting the new parameter `align_with_other_layers` to `False`. [#730](https://github.com/scalableminds/webknossos-libs/pull/730)
- `View.get_buffered_slice_reader()` and `View.get_buffered_slice_writer()` don't log anything by default now.
  To get the previous logging, please invoke them with `logging=True`.
  [#741](https://github.com/scalableminds/webknossos-libs/pull/741)

## [0.10.3](https://github.com/scalableminds/webknossos-libs/releases/tag/v0.10.3) - 2022-06-03

[Commits](https://github.com/scalableminds/webknossos-libs/compare/v0.10.2...v0.10.3)

### Added

- Added export of [OME-NGFF v0.4 metadata](https://ngff.openmicroscopy.org/0.4/) for all `Dataset`s that have a Zarr layer [#737](https://github.com/scalableminds/webknossos-libs/pull/737)

## [0.10.2](https://github.com/scalableminds/webknossos-libs/releases/tag/v0.10.2) - 2022-05-20

[Commits](https://github.com/scalableminds/webknossos-libs/compare/v0.10.1...v0.10.2)

### Changed

- Added Python 3.9 support to wk-libs [#716](https://github.com/scalableminds/webknossos-libs/pull/716)

### Fixed

- URLs for the webknossos-context (e.g. in the `WK_URL` env var or via `webknossos_context(url=…)`) may now contain `/` in the end and are sanitized. Before, requests would fail if the URL contained a final `/`. [#733](https://github.com/scalableminds/webknossos-libs/pull/733)

## [0.10.1](https://github.com/scalableminds/webknossos-libs/releases/tag/v0.10.1) - 2022-05-10

[Commits](https://github.com/scalableminds/webknossos-libs/compare/v0.10.0...v0.10.1)

## [0.10.0](https://github.com/scalableminds/webknossos-libs/releases/tag/v0.10.0) - 2022-05-09

[Commits](https://github.com/scalableminds/webknossos-libs/compare/v0.9.24...v0.10.0)

### Breaking Changes

- `Dataset.upload()` now returns a `RemoteDataset` instead instead of the URL string. You can get the URL via `remote_ds.url`. [#723](https://github.com/scalableminds/webknossos-libs/pull/723)
- `User.teams` now is a tuple instead of a list. [#723](https://github.com/scalableminds/webknossos-libs/pull/723)
- The deprecated `download_dataset` function now requires the `organization_id` argument. [#723](https://github.com/scalableminds/webknossos-libs/pull/723)

### Added

- Added `Dataset.open_remote()`, which returns an object of the new `RemoteDataset`. [#723](https://github.com/scalableminds/webknossos-libs/pull/723)
  This can
  - give the webknossos URL for the dataset as `remote_ds.url`,
  - read image data via the webknossos zarr interface, using the inherited `Dataset` methods, and
  - read and change the following dataset metadata as properties: `display_name`, `description`, `tags`, `is_public`, `sharing_token`, `allowed_teams`.
- `Team` instances also contain the `organization_id`. [#723](https://github.com/scalableminds/webknossos-libs/pull/723)

## [0.9.24](https://github.com/scalableminds/webknossos-libs/releases/tag/v0.9.24) - 2022-05-03

[Commits](https://github.com/scalableminds/webknossos-libs/compare/v0.9.23...v0.9.24)

### Fixed

- Fixed upsampling with constant z in certain anisotropic cases. [#720](https://github.com/scalableminds/webknossos-libs/pull/720)

## [0.9.23](https://github.com/scalableminds/webknossos-libs/releases/tag/v0.9.23) - 2022-05-03

[Commits](https://github.com/scalableminds/webknossos-libs/compare/v0.9.22...v0.9.23)

## [0.9.22](https://github.com/scalableminds/webknossos-libs/releases/tag/v0.9.22) - 2022-05-02

[Commits](https://github.com/scalableminds/webknossos-libs/compare/v0.9.21...v0.9.22)

### Breaking Changes

- Renamed some entities to comply with the [webKnossos terminology](https://docs.webknossos.org/webknossos/terminology.html). [#704](https://github.com/scalableminds/webknossos-libs/pull/704):
  - The `Graph` class changed to `Tree`, also related methods and attributes are renamed now, e.g. `add_graph` is now `add_tree`.
    All previous entities are still available, but deprecated.
  - `scale` has changed to `voxel_size` for datasets, skeletons and annotations.
    Changes in `Dataset` are backwards-compatible, but `scale` is deprecated.
    For `Annotation` and `Skeletons` the initializer only supports `voxel_size`, the `scale` attribute is deprecated
  - `get_best_mag` is deprecated, please use `get_finest_mag` instead
  - In `layer.upscale`, `min_mag` is deprecated in favor of `finest_mag`

### Fixed

- Correctly maintain default_view_configuration property when downloading a dataset. [#677](https://github.com/scalableminds/webknossos-libs/pull/677)

## [0.9.21](https://github.com/scalableminds/webknossos-libs/releases/tag/v0.9.21) - 2022-04-20

[Commits](https://github.com/scalableminds/webknossos-libs/compare/v0.9.20...v0.9.21)

## [0.9.20](https://github.com/scalableminds/webknossos-libs/releases/tag/v0.9.20) - 2022-04-20

[Commits](https://github.com/scalableminds/webknossos-libs/compare/v0.9.19...v0.9.20)

### Fixed

- Fixed a bug where the server’s error message during dataset upload was not displayed to the user. [#702](https://github.com/scalableminds/webknossos-libs/pull/702)

## [0.9.19](https://github.com/scalableminds/webknossos-libs/releases/tag/v0.9.19) - 2022-04-11

[Commits](https://github.com/scalableminds/webknossos-libs/compare/v0.9.18...v0.9.19)

## [0.9.18](https://github.com/scalableminds/webknossos-libs/releases/tag/v0.9.18) - 2022-04-06

[Commits](https://github.com/scalableminds/webknossos-libs/compare/v0.9.17...v0.9.18)

## [0.9.17](https://github.com/scalableminds/webknossos-libs/releases/tag/v0.9.17) - 2022-04-05

[Commits](https://github.com/scalableminds/webknossos-libs/compare/v0.9.16...v0.9.17)

## [0.9.16](https://github.com/scalableminds/webknossos-libs/releases/tag/v0.9.16) - 2022-03-31

[Commits](https://github.com/scalableminds/webknossos-libs/compare/v0.9.15...v0.9.16)

## [0.9.15](https://github.com/scalableminds/webknossos-libs/releases/tag/v0.9.15) - 2022-03-31

[Commits](https://github.com/scalableminds/webknossos-libs/compare/v0.9.14...v0.9.15)

### Added

- Added cloud storage support for the `Dataset` classes, by using `UPath` from [universal_pathlib](https://github.com/fsspec/universal_pathlib) and [fsspec](https://github.com/fsspec/fsspec). Create remote datasets like this `Dataset(UPath("s3://bucket/path/to/dataset", key="...", secret="..."), scale=(11, 11, 24))`. Datasets on cloud storage only work with [Zarr](https://zarr.dev/)-based layers. [#649](https://github.com/scalableminds/webknossos-libs/pull/649)

## [0.9.14](https://github.com/scalableminds/webknossos-libs/releases/tag/v0.9.14) - 2022-03-24

[Commits](https://github.com/scalableminds/webknossos-libs/compare/v0.9.13...v0.9.14)

### Breaking Changes

- `Dataset.download`: The argument `dataset_name` was renamed to `dataset_name_or_url`. [#660](https://github.com/scalableminds/webknossos-libs/pull/660)

### Added

- `Dataset.download` now also accepts a URL, as well as a `sharing_token`, which can also be part of the URL. [#660](https://github.com/scalableminds/webknossos-libs/pull/660)

## [0.9.13](https://github.com/scalableminds/webknossos-libs/releases/tag/v0.9.13) - 2022-03-24

[Commits](https://github.com/scalableminds/webknossos-libs/compare/v0.9.12...v0.9.13)

### Breaking Changes

- Consistently rename `organization_name` parameters to `organization_id` (except in deprecated `webknossos.client.download_dataset`). [#639](https://github.com/scalableminds/webknossos-libs/pull/639)

### Changed

- `MagView.compress` now skips in-place compression of already compressed mags. [#667](https://github.com/scalableminds/webknossos-libs/pull/667)
- Replaced uses of `pathlib.Path` with `UPath` from [universal_pathlib](https://github.com/fsspec/universal_pathlib). Since `UPath` is compatible with `pathlib.Path`, changes in user code are not necessary. [#649](https://github.com/scalableminds/webknossos-libs/pull/649)

### Fixed

- Fixed compression of downsampled mags for layers with arbitrary and potentially mag-unaligned bounding boxes. [#667](https://github.com/scalableminds/webknossos-libs/pull/667)

## [0.9.12](https://github.com/scalableminds/webknossos-libs/releases/tag/v0.9.12) - 2022-03-18

[Commits](https://github.com/scalableminds/webknossos-libs/compare/v0.9.11...v0.9.12)

### Breaking Changes

- The annotation class now exposes `BoundingBox` objects instead of tuples. [#646](https://github.com/scalableminds/webknossos-libs/pull/646)

### Added

- Added `groups` and `graphs` property to skeleton.Group to access immediate child groups/graphs. [#645](https://github.com/scalableminds/webknossos-libs/pull/645)
- The `BoundingBox` class now supports the following additional properties: `id`, `name`, `is_visible` and `color`. [#646](https://github.com/scalableminds/webknossos-libs/pull/646)
- Added support for [Zarr](https://zarr.dev/) arrays in the `Dataset` classes. Users can set the `data_format` of layers to `zarr` to use Zarr for storing data. [#627](https://github.com/scalableminds/webknossos-libs/pull/627)
  The current implementation has some limitations, e.g.:
  - Only one type of compression (Blosc+Zstd) is implemented.
  - Sharding is not available in Zarr, yet. Please use `chunks_per_shard = (1, 1, 1)`.
  - Only local filesystem-based arrays are supported.
    There are changes to the `datasource-properties.json` for Zarr layers compared to WKW layers:
  - `dataFormat` needs to be changed to `zarr`.
  - The list of mags is called `mags`, instead of `wkwResolutions`.
  - Each mag is represented by an object with a single attribute `mag`, e.g. `{ "mag": [1, 1, 1] }`.

### Changed

- Dataset: `block_len` and `file_len` attributes are now deprecated, but still available for backwards compatibility. Use `chunk_size` and `chunks_per_shard` instead. These new attributes are `Vec3Int`, so they can be set non-uniformly. However, WKW-backed layers still require uniform `chunk_size` and `chunks_per_shard`. [#627](https://github.com/scalableminds/webknossos-libs/pull/627)

### Fixed

- Fixed crash during downsampling and compression of segmentation layers. [#657](https://github.com/scalableminds/webknossos-libs/pull/657)

## [0.9.11](https://github.com/scalableminds/webknossos-libs/releases/tag/v0.9.11) - 2022-03-16

[Commits](https://github.com/scalableminds/webknossos-libs/compare/v0.9.10...v0.9.11)

## [0.9.10](https://github.com/scalableminds/webknossos-libs/releases/tag/v0.9.10) - 2022-03-15

[Commits](https://github.com/scalableminds/webknossos-libs/compare/v0.9.9...v0.9.10)

### Changed

- Annotation: `Annotation.temporary_volume_layer_copy` now uses the NML-provided `scale`. [#644](https://github.com/scalableminds/webknossos-libs/pull/644)
- Dataset: Moved the deprecation warning from `get_color_layers()` to the actually deprecated method `get_color_layer()`.
  [#635](https://github.com/scalableminds/webknossos-libs/pull/635)
- Inconsistent writes to datasets properties (e.g., caused due to multiprocessing) are detected automatically. The warning can be escalated to an exception with `warnings.filterwarnings("error", module="webknossos", message=r"\[WARNING\]")`. [#633](https://github.com/scalableminds/webknossos-libs/pull/633)
- Changed the `position` of a `skeleton.Node` to use `Vec3Int` instead of `(Float, Float, Float)`, because webKnossos stores node positions as integers. [#645](https://github.com/scalableminds/webknossos-libs/pull/645)

### Fixed

- Tests: The `./test.sh` script works on macOS again and doesn't throw Network Errors anymore. However the introduced fix could lead to slightly different behaviour on macOS tests vs CI tests, when UNIX socket communication is involved. [#618](https://github.com/scalableminds/webknossos-libs/pull/618)

## [0.9.9](https://github.com/scalableminds/webknossos-libs/releases/tag/v0.9.9) - 2022-03-03

[Commits](https://github.com/scalableminds/webknossos-libs/compare/v0.9.8...v0.9.9)

### Breaking Changes

- Changed the interface and behavior of `Annotation`s and `Skeleton`s, as well as nml-parsing related code.
  [#602](https://github.com/scalableminds/webknossos-libs/pull/602)
  - `webknossos.skeleton.nml` is not exposed anymore. The previous functionality may be found in
    `webknossos._nml` and `webknossos/annotation/_nml_conversion.py ` if needed, but please not that
    this is not part of the public API and may change at any time. Please use the respective logic on the
    `Annotation` class instead.
  - The `name` attribute on the `Skeleton` class changed to `dataset_name`.
  - The deprecated `Skeleton.offset` attribute is removed.
  - The following attributes are removed from the `Skeleton` class, instead they are part of the
    `Annotation` class now: `time`, `edit_position`, `edit_rotation`, `zoom_level`, `task_bounding_box`,
    `user_bounding_boxes`.
  - The following `Annotation` methods were renamed and their arguments changed slightly:
    - `save_volume_annotation` ➜ `export_volume_layer_to_dataset`
    - `temporary_volume_annotation_layer_copy` ➜ `temporary_volume_layer_copy`

### Added

- Added new features to the `Annotation` and `Skeleton` classes. [#602](https://github.com/scalableminds/webknossos-libs/pull/602)
  - The `Skeleton` class has new attributes `description` and `organization_id`.
  - The `Annotation` class has new attributes `username` and `annotation_id`, as well as the following
    attributes that are proxies for the skeleton attributes: `dataset_name`, `scale`, `organization_id`, `description`
  - `Annotation`s can now be initialized from their attributes and an optional skeleton.
  - New methods on `Annotation`: `upload`, `add_volume_layer`, `delete_volume_layer`
  - `Annotation.load()` and `annotation.save()` also works with `.nml` files.
- Added `MagView.get_views_on_disk()` as a shortcut to turning `get_bounding_boxes_on_disk` into views.
  [#621](https://github.com/scalableminds/webknossos-libs/pull/621)

### Fixed

- Fixed the download of skeleton-only annotations. [#602](https://github.com/scalableminds/webknossos-libs/pull/602)

## [0.9.8](https://github.com/scalableminds/webknossos-libs/releases/tag/v0.9.8) - 2022-02-28

[Commits](https://github.com/scalableminds/webknossos-libs/compare/v0.9.7...v0.9.8)

### Added

- Added `allow_overwrite` parameter to `Layer.downsample()`. [#614](https://github.com/scalableminds/webknossos-libs/pull/614)

## [0.9.7](https://github.com/scalableminds/webknossos-libs/releases/tag/v0.9.7) - 2022-02-28

[Commits](https://github.com/scalableminds/webknossos-libs/compare/v0.9.6...v0.9.7)

### Added

- Added `only_setup_mag` parameter to downsample-related methods in `Layer`. This parameter allows creating output magnifications before parallelizing downsampling invocations to avoid outdated writes to datasource-properties.json. [#610](https://github.com/scalableminds/webknossos-libs/pull/610)
- Added `Task.create()` method to create tasks by providing a dataset name, location, and rotation. [#605](https://github.com/scalableminds/webknossos-libs/pull/605)

## [0.9.6](https://github.com/scalableminds/webknossos-libs/releases/tag/v0.9.6) - 2022-02-15

[Commits](https://github.com/scalableminds/webknossos-libs/compare/v0.9.5...v0.9.6)

### Added

- Added `apply_merger_mode.py` example. [#592](https://github.com/scalableminds/webknossos-libs/pull/592)
- Added support for reading from multiple volume layers in annotations. If an annotation contains multiple volume layers, the layer name has to be provided when reading from a volume layer in an annotation (in `Annotation.save_volume_annotation()` and `Annotation.temporary_volume_annotation_layer_copy()`). Also, added the method `Annotation.get_volume_layer_names()` to see available volume layers. [#588](https://github.com/scalableminds/webknossos-libs/pull/588)

### Changed

- Dataset writes in higher mags do not increase the bounding box if the written data fits in the rounded up box. [#595](https://github.com/scalableminds/webknossos-libs/pull/595)

### Fixed

- Dataset down- & upload: [#595](https://github.com/scalableminds/webknossos-libs/pull/595)
  - Fixed download of higher mags.
  - Bounding box after download is set correctly (was inflated before when downloading higher mags).
  - The returned URL for uploads is corrected, this did not respect `new_dataset_name` before.

## [0.9.5](https://github.com/scalableminds/webknossos-libs/releases/tag/v0.9.5) - 2022-02-10

[Commits](https://github.com/scalableminds/webknossos-libs/compare/v0.9.4...v0.9.5)

### Fixed

- Skeleton: Fixed a bug when comparing `Graph` instances, this fixes failing loads which had the error message `Can only compare wk.Graph to another wk.Graph.` before. [#593](https://github.com/scalableminds/webknossos-libs/pull/593)

## [0.9.4](https://github.com/scalableminds/webknossos-libs/releases/tag/v0.9.4) - 2022-02-09

[Commits](https://github.com/scalableminds/webknossos-libs/compare/v0.9.3...v0.9.4)

### Added

- Added AnnotationInfo, Project and Task classes for handling annotation information and annotation project administration. [#574](https://github.com/scalableminds/webknossos-libs/pull/574)

### Changed

- Lifted the restriction that `BoundingBox` cannot have a negative topleft (introduced in v0.9.0). Also, negative size dimensions are flipped, so that the topleft <= bottomright,
  e.g. `BoundingBox((10, 10, 10), (-5, 5, 5))` -> `BoundingBox((5, 10, 10), (5, 5, 5))`. [#589](https://github.com/scalableminds/webknossos-libs/pull/589)

## [0.9.3](https://github.com/scalableminds/webknossos-libs/releases/tag/v0.9.3) - 2022-02-07

[Commits](https://github.com/scalableminds/webknossos-libs/compare/v0.9.2...v0.9.3)

### Fixed

- `dataset.upload(layers_to_link=…)`: Fixed a bug where the upload did not complete if layers_to_link contained layers present in uploading dataset. [#584](https://github.com/scalableminds/webknossos-libs/pull/584)

## [0.9.2](https://github.com/scalableminds/webknossos-libs/releases/tag/v0.9.2) - 2022-02-03

[Commits](https://github.com/scalableminds/webknossos-libs/compare/v0.9.1...v0.9.2)

### Added

- A custom network request timeout can be set using `webknossos_context(…, timeout=300)` or `export WK_TIMEOUT="300"`. [#577](https://github.com/scalableminds/webknossos-libs/pull/577)

### Changed

- The default network request timeout changed from ½min to 30 min. [#577](https://github.com/scalableminds/webknossos-libs/pull/577)

## [0.9.1](https://github.com/scalableminds/webknossos-libs/releases/tag/v0.9.1) - 2022-01-31

[Commits](https://github.com/scalableminds/webknossos-libs/compare/v0.9.0...v0.9.1)

### Changed

- The signatures of `(Mag)View.for_each_chunk` and `(Mag)View.for_zipped_chunks` changed:
  - The previous argument `work_on_chunk` is now called `func_per_chunk`.
  - The various `chunk_size` arguments now have to be given in Mag(1). They now have default values.
- Deprecations in `(Mag)View.get_buffered_slice_reader/_writer` [#564](https://github.com/scalableminds/webknossos-libs/pull/564):
  - `(Mag)View.get_buffered_slice_reader`: using the parameters `offset` and `size` is deprecated.
    Please use the parameter relative_bounding_box or absolute_bounding_box (both in Mag(1)) instead.
    The old offset behavior was absolute for `MagView`s and relative for `View`s.
  - `(Mag)View.get_buffered_slice_writer`: using the parameter `offset` is deprecated.
    Please use the parameter relative_offset or absolute_offset (both in Mag(1)) instead.
    The old offset behavior was absolute for `MagView`s and relative for `View`s.

## [0.9.0](https://github.com/scalableminds/webknossos-libs/releases/tag/v0.9.0) - 2022-01-19

[Commits](https://github.com/scalableminds/webknossos-libs/compare/v0.8.31...v0.9.0)

### Breaking Changes

- Various changes in View & MagView signatures [#553](https://github.com/scalableminds/webknossos-libs/pull/553):
  - **Breaking Changes**:
    - `MagView.read`: if nothing is supplied and the layer does not start at (0, 0, 0),
      the default behaviour changes from starting at absolute (0, 0, 0) to the layer's bounding box
    - `MagView.write`: if no offset is supplied and the layer does not start at (0, 0, 0),
      the default behaviour changes from starting at absolute (0, 0, 0) to the layer's bounding box
    - `(Mag)View.get_view`: read_only is a keyword-only argument now
    - `MagView.get_bounding_boxes_on_disk()` now returns an iterator yielding bounding boxes in Mag(1)
    - `BoundingBox` cannot have negative topleft or size entries anymore (lifted in v0.9.4).
  - **Deprecations**
    The following usages are marked as deprecated with warnings and will be removed in future releases:
    - Using the `offset` parameter for `read`/`write`/`get_view` in MagView and View is deprecated.
      There are new counterparts `absolute_offset` and `relative_offset` which have to be specified in Mag(1),
      whereas `offset` previously was specified in the Mag of the respective View.
      Also, for `read`/`get_view` only using `size` is deprecated, since it used to refer to the size in the View's Mag.
      Instead, `size` should always be used together with `absolute_offset` or `relative_offset`. Then it is interpreted in Mag(1).
    - The (Mag)View attributes `view.global_offset` and `view.size` are deprecated now, which were in the Mag of the respective View.
      Please use `view.bounding_box` instead, which is in Mag(1).
    - `read_bbox` on the (Mag)View is deprecated as well, please use `read` with the `absolute_bounding_box`or `relative_bounding_box` parameter instead. You'll have to pass the bounding box in Mag(1) then.

### Added

- Added a check for dataset name availability before attempting to upload. [#555](https://github.com/scalableminds/webknossos-libs/pull/555)

### Fixed

- Fixed the dataset download of private datasets which need a token. [#562](https://github.com/scalableminds/webknossos-libs/pull/562)

## [0.8.31](https://github.com/scalableminds/webknossos-libs/releases/tag/v0.8.31) - 2022-01-07

[Commits](https://github.com/scalableminds/webknossos-libs/compare/v0.8.30...v0.8.31)

### Added

- Added `Annotation.save("file_name")` to save an annotation to a file and `Annotation.temporary_volume_annotation_layer_copy()` to read from the volume layer of an annotation as a WK dataset. [#528](https://github.com/scalableminds/webknossos-libs/pull/528)
- Added `layers_to_link` parameter to `Dataset.upload()` so that layers don't need to be uploaded again if they already exist in another dataset on webKnossos. [#544](https://github.com/scalableminds/webknossos-libs/pull/544)

## [0.8.30](https://github.com/scalableminds/webknossos-libs/releases/tag/v0.8.30) - 2021-12-27

[Commits](https://github.com/scalableminds/webknossos-libs/compare/v0.8.29...v0.8.30)

### Breaking Changes

- The BoundingBoxNamedTuple was removed. Use BoundingBox instead. [#526](https://github.com/scalableminds/webknossos-libs/pull/526)
- Some methods of creating, opening and saving have changed. The old methods are still available but deprecated. [The documentation gives a good overview](https://docs.webknossos.org/api/webknossos.html). Specifically, the changes are :
  - `Dataset.create()` → `Dataset()`
  - `Dataset.get_or_create()` → `Dataset(…, exist_ok=True)`
  - `Dataset()` → `Dataset.open()`
  - `download_dataset()` → `Dataset.download()`
  - `open_annotation()` → `Annotation.load()` for local files, `Annotation.download()` to download from webKnossos
  - `open_nml()` → `Skeleton.load()`
  - `Skeleton.from_path()` → `Skeleton.load()`
  - `Skeleton.write()` → `Skeleton.save()`
    The deprecated methods will be removed in future releases.
    [#520](https://github.com/scalableminds/webknossos-libs/pull/520)

### Changed

- The detailed output of e.g. downsampling was replaced with a progress bar. [#527](https://github.com/scalableminds/webknossos-libs/pull/527)
- Always use the sampling mode `CONSTANT_Z` when downsampling 2D data. [#516](https://github.com/scalableminds/webknossos-libs/pull/516)
- Make computation of `largestSegmentId` more efficient for volume annotations. [#531](https://github.com/scalableminds/webknossos-libs/pull/531)
- Consistently use resolved instead of absolute path if make_relative is False. [#536](https://github.com/scalableminds/webknossos-libs/pull/536)

## [0.8.29](https://github.com/scalableminds/webknossos-libs/releases/tag/v0.8.29) - 2021-12-14

[Commits](https://github.com/scalableminds/webknossos-libs/compare/v0.8.28...v0.8.29)

### Breaking Changes

- To download datasets, a recent webknossos server version is necessary (>= 21.12.0). webknossos.org is unaffected. [#510](https://github.com/scalableminds/webknossos-libs/pull/510)

## [0.8.28](https://github.com/scalableminds/webknossos-libs/releases/tag/v0.8.28) - 2021-12-09

[Commits](https://github.com/scalableminds/webknossos-libs/compare/v0.8.27...v0.8.28)

## [0.8.27](https://github.com/scalableminds/webknossos-libs/releases/tag/v0.8.27) - 2021-12-09

[Commits](https://github.com/scalableminds/webknossos-libs/compare/v0.8.25...v0.8.27)

## [v0.8.25](https://github.com/scalableminds/webknossos-libs/releases/tag/v0.8.25) - 2021-12-07

[Commits](https://github.com/scalableminds/webknossos-libs/compare/v0.8.24...v0.8.25)

### Added

- Added support to download datasets from external datastores, which is the case for webknossos.org. [#497](https://github.com/scalableminds/webknossos-libs/pull/497)

### Changed

- Adapt the dataset upload to new webKnossos api. [#484](https://github.com/scalableminds/webknossos-libs/pull/484)
- `get_segmentation_layer()` and `get_color_layer()` were deprecated and should not be used, anymore, as they will fail if no or more than one layer exists for each category. Instead, `get_segmentation_layers()` and `get_color_layers()` should be used (if desired in combination with `[0]` to get the old, error-prone behavior).
- Renamed the folder webknossos/script-collection to webknossos/script_collection to enable module imports. [#505](https://github.com/scalableminds/webknossos-libs/pull/505)

## [v0.8.24](https://github.com/scalableminds/webknossos-libs/releases/tag/v0.8.24) - 2021-11-30

[Commits](https://github.com/scalableminds/webknossos-libs/compare/v0.8.23...v0.8.24)

## [v0.8.23](https://github.com/scalableminds/webknossos-libs/releases/tag/v0.8.23) - 2021-11-29

[Commits](https://github.com/scalableminds/webknossos-libs/compare/v0.8.22...v0.8.23)

### Breaking Changes

- `wk.Graph` now inherits from `networkx.Graph` directly. Therefore, the `nx_graph` attribute is removed. [#481](https://github.com/scalableminds/webknossos-libs/pull/481)
- The class `LayerCategories` was removed. `COLOR_TYPE` and `SEGMENTATION_TYPE` were renamed to `COLOR_CATEGORY` and `SEGMENTATION_CATEGORY` and can now be imported directly. The type of many parameters were changed from `str` to the literal `LayerCategoryType`. [#454](https://github.com/scalableminds/webknossos-libs/pull/454)

### Added

- Added `redownsample()` method to `Layer` to recompute existing downsampled magnifications. [#461](https://github.com/scalableminds/webknossos-libs/pull/461)
- Added `globalize_floodfill.py` script to globalize partially computed flood fill operations. [#461](https://github.com/scalableminds/webknossos-libs/pull/461)

### Changed

- Improved performance for calculations with `Vec3Int` and `BoundingBox`. [#461](https://github.com/scalableminds/webknossos-libs/pull/461)

### Fixed

- Resolve path when symlinking layer and make_relative is False (instead of only making it absolute). [#492](https://github.com/scalableminds/webknossos-libs/pull/492)

## [0.8.22](https://github.com/scalableminds/webknossos-cuber/releases/tag/v0.8.22) - 2021-11-01

[Commits](https://github.com/scalableminds/webknossos-cuber/compare/v0.8.21...v0.8.22)

### Breaking Changes

- Removed the `organization` parameter from the `webknossos_context` function. The organization will automatically be fetched using the token of the user. [#470](https://github.com/scalableminds/webknossos-libs/pull/470)

### Fixed

- Make Views picklable. We now ignore the file handle when we pickle Views. [#469](https://github.com/scalableminds/webknossos-libs/pull/469)

## [v0.8.19](https://github.com/scalableminds/webknossos-cuber/releases/tag/v0.8.19) - 2021-10-21

[Commits](https://github.com/scalableminds/webknossos-libs/compare/v0.8.18...v.8.19)

### Added

- Added a `User` class to the client that can be used to get meta-information of users or their logged time. The currently logged in user can be accessed, as well as all managed users. [#470](https://github.com/scalableminds/webknossos-libs/pull/470)

## [0.8.21](https://github.com/scalableminds/webknossos-cuber/releases/tag/v0.8.21) - 2021-10-28

[Commits](https://github.com/scalableminds/webknossos-cuber/compare/v0.8.20...v0.8.21)

### Changed

- Downgraded typing-extensions for better dependency compatibility [#472](https://github.com/scalableminds/webknossos-libs/pull/472)

## [0.8.20](https://github.com/scalableminds/webknossos-cuber/releases/tag/v0.8.20) - 2021-10-28

[Commits](https://github.com/scalableminds/webknossos-cuber/compare/v0.8.19...v0.8.20)

### Breaking Changes

- `BoundingBox.chunk()`'s 2nd parameter `chunk_border_alignments` now does not accept a list with a single `int` anymore. [#452](https://github.com/scalableminds/webknossos-libs/pull/452)

### Fixed

- Make Views picklable. We now ignore the file handle when we pickle Views. [#469](https://github.com/scalableminds/webknossos-libs/pull/469)

## [0.8.19](https://github.com/scalableminds/webknossos-cuber/releases/tag/v0.8.19) - 2021-10-21

[Commits](https://github.com/scalableminds/webknossos-cuber/compare/v0.8.18...v0.8.19)

### Breaking Changes

- `View`s now always open the `wkw.Dataset` lazily. All explicit calls to `View.open()` and `View.close()` must be removed. [#448](https://github.com/scalableminds/webknossos-libs/pull/448)
-

### Added

- Added a new Annotation class which includes skeletons as well as volume-annotations. [#452](https://github.com/scalableminds/webknossos-libs/pull/452)
- Added dataset down- and upload as well as annotation download, see the examples `learned_segmenter.py` and `upload_image_data.py`. [#452](https://github.com/scalableminds/webknossos-libs/pull/452)

## [0.8.18](https://github.com/scalableminds/webknossos-cuber/releases/tag/v0.8.18) - 2021-10-18

[Commits](https://github.com/scalableminds/webknossos-cuber/compare/v0.8.16...v0.8.18)

### Added

- The Dataset class now has a new method: add_shallow_copy. [#437](https://github.com/scalableminds/webknossos-libs/pull/437)

### Changed

- The `Vec3Int` constructor now asserts that its components are whole numbers also in numpy case. [#434](https://github.com/scalableminds/webknossos-libs/pull/434)
- Updated scikit-image dependency to 0.18.3. [#435](https://github.com/scalableminds/webknossos-libs/pull/435)
- `BoundingBox.contains` now also takes float points in numpy arrays. [#450](https://github.com/scalableminds/webknossos-libs/pull/450)

### Fixed

## [0.8.16](https://github.com/scalableminds/webknossos-cuber/releases/tag/v0.8.16) - 2021-09-22

[Commits](https://github.com/scalableminds/webknossos-cuber/compare/v0.8.15...v0.8.16)

### Breaking Changes

- Refactored the BufferedSliceWriter and added a BufferedSliceReader. [#425](https://github.com/scalableminds/webknossos-libs/pull/425)
  - BufferedSliceWriter
    - The data no longer gets transposed: previously the format of the slices was [y,x]; now it is [x,y]
    - The interface of the constructor was changed:
      - A `View` (or `MagView`) is now required as datasource
      - The parameter `dimension` can be used to specify the axis along the data is sliced
      - The offset is expected to be in the magnification of the view
    - This class is now supposed to be used within a context manager and the slices are written by sending them to the generator (see documentation of the class).
  - BufferedSliceReader
    - This class was added complementary to the BufferedSliceWriter
  - Added methods to get a BufferedSliceReader/BufferedSliceWriter from a View directly

### Added

### Changed

### Fixed

## [0.8.15](https://github.com/scalableminds/webknossos-cuber/releases/tag/v0.8.15) - 2021-09-22

[Commits](https://github.com/scalableminds/webknossos-cuber/compare/v0.8.13...v0.8.15)

### Breaking Changes

- Breaking changes were introduced for geometry classes in [#421](https://github.com/scalableminds/webknossos-libs/pull/421):

  - `BoundingBox`

    - is now immutable, use convenience methods, e.g. `bb.with_topleft((0,0,0))`
    - properties topleft and size are now Vec3Int instead of np.array, they are each immutable as well
    - all `to_`-conversions return a copy, some were renamed:
    - `to_array` → `to_list`
    - `as_np` → `to_np`
    - `as_wkw` → `to_wkw_dict`
    - `from_wkw` → `from_wkw_dict`
    - `as_config` → `to_config_dict`
    - `as_checkpoint_name` → `to_checkpoint_name`
    - `as_tuple6` → `to_tuple6`
    - `as_csv` → `to_csv`
    - `as_named_tuple` → `to_named_tuple`
    - `as_slices` → `to_slices`
    - `copy` → (gone, immutable)

  - `Mag`
    - is now immutable
    - `mag.mag` is now `mag._mag` (considered private, use to_list instead if you really need it as list)
    - all `to_`-conversions return a copy, some were renamed:
    - `to_array` → `to_list`
    - `scale_by` → (gone, immutable)
    - `divide_by` → (gone, immutable)
    - `as_np` → `to_np`

### Added

- An immutable Vec3Int class was introduced that holds three integers and provides a number of convenience methods and accessors. [#421](https://github.com/scalableminds/webknossos-libs/pull/421)

### Changed

- `BoundingBox` and `Mag` are now immutable attr classes containing `Vec3Int` values. See breaking changes above.

### Fixed

-

## [0.8.13](https://github.com/scalableminds/webknossos-cuber/releases/tag/v0.8.13) - 2021-09-22

[Commits](https://github.com/scalableminds/webknossos-cuber/compare/v0.8.12...v0.8.13)

This is the latest release at the time of creating this changelog.<|MERGE_RESOLUTION|>--- conflicted
+++ resolved
@@ -17,12 +17,9 @@
 ### Added
 
 ### Changed
-<<<<<<< HEAD
-- Refactored the PimsTiffReader to read the data directly from the tiff file without creating a memmap-able copy first. This greatly reduces the time and storage requirements for converting large tiff files. [#1212](https://github.com/scalableminds/webknossos-libs/pull/1212)
-=======
 - Removes vcr-py from developer dependencies for testing and adds proxay for recording and replaying API requests. [#1198](https://github.com/scalableminds/webknossos-libs/pull/1198)
 - Removed the CZI installation extra from `pip install webknossos[all]` by default. Users need to manually install it with `pip install --extra-index-url https://pypi.scm.io/simple/ webknossos[czi]`. [#1219](https://github.com/scalableminds/webknossos-libs/pull/1219)
->>>>>>> 1eee692b
+- Refactored the PimsTiffReader to read the data directly from the tiff file without creating a memmap-able copy first. This greatly reduces the time and storage requirements for converting large tiff files. [#1212](https://github.com/scalableminds/webknossos-libs/pull/1212)
 
 ### Fixed
 - Fixed unpickling of the SSL_Context to allow for a second or third pickling. [#1223](https://github.com/scalableminds/webknossos-libs/pull/1223)
