--- conflicted
+++ resolved
@@ -17,11 +17,8 @@
 ### Added
 
 ### Changed
-<<<<<<< HEAD
 - Removes vcr-py from developer dependencies for testing and adds proxay for recording and replaying API requests. [#1198](https://github.com/scalableminds/webknossos-libs/pull/1198)
-=======
-Removed the CZI installation extra from `pip install webknossos[all]` by default. Users need to manually install it with `pip install --extra-index-url https://pypi.scm.io/simple/ webknossos[czi]`. [#1219](https://github.com/scalableminds/webknossos-libs/pull/1219)
->>>>>>> f5076ebd
+- Removed the CZI installation extra from `pip install webknossos[all]` by default. Users need to manually install it with `pip install --extra-index-url https://pypi.scm.io/simple/ webknossos[czi]`. [#1219](https://github.com/scalableminds/webknossos-libs/pull/1219)
 
 ### Fixed
 
