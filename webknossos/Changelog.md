# Changelog

All notable changes to the webknossos python library are documented in this file.

Please see the [Stability Policy](./stability_policy.md) for details about the version schema
and compatibility implications.

The format is based on [Keep a Changelog](http://keepachangelog.com/en/1.0.0/)
and this project adheres to [Semantic Versioning](http://semver.org/) `MAJOR.MINOR.PATCH`.
For upgrade instructions, please check the respective _Breaking Changes_ sections.

## Unreleased
[Commits](https://github.com/scalableminds/webknossos-libs/compare/v0.14.20...HEAD)

### Breaking Changes

### Added

### Changed
<<<<<<< HEAD
- Added `layer_name` as optional argument to `Dataset.from_images` method. If the created dataset contains only a single layer, `layer_name` is used, otherwise the given `layer_name` is a common prefix for all layers. [1054](https://github.com/scalableminds/webknossos-libs/pull/1054)
=======
- The context variable of View.get_buffered_slice_writer() is a BufferedSliceWriter now instead of a Generator. Interaction with the SliceWriter does not change, but updating the offset after first initialization is possible now. [1052](https://github.com/scalableminds/webknossos-libs/pull/1052)
>>>>>>> 11f9931d

### Fixed


## [0.14.20](https://github.com/scalableminds/webknossos-libs/releases/tag/v0.14.20) - 2024-04-23
[Commits](https://github.com/scalableminds/webknossos-libs/compare/v0.14.19...v0.14.20)

### Changed
- Updated ruff to v0.4.0 [1047](https://github.com/scalableminds/webknossos-libs/pull/1047)
- Added NIfTI suffix .nii to list of supported bioformats suffixes. [#1048](https://github.com/scalableminds/webknossos-libs/pull/1048)


## [0.14.19](https://github.com/scalableminds/webknossos-libs/releases/tag/v0.14.19) - 2024-04-18
[Commits](https://github.com/scalableminds/webknossos-libs/compare/v0.14.18...v0.14.19)

### Changed
- Removed special CLI command for cubing Nifti files. Use regular conversion command instead. Further, moved Python dependencies for examples and dev dependcies into optional groups which are not installed by default. Install with `poetry install --with dev --with examples`. [#1024](https://github.com/scalableminds/webknossos-libs/pull/1024)


## [0.14.18](https://github.com/scalableminds/webknossos-libs/releases/tag/v0.14.18) - 2024-04-18
[Commits](https://github.com/scalableminds/webknossos-libs/compare/v0.14.17...v0.14.18)

### Fixed
- Fixed a bug, where using an unaligned topleft value for `add_layer_from_images` leads to corrupted data. [#1036](https://github.com/scalableminds/webknossos-libs/pull/1036)



## [0.14.17](https://github.com/scalableminds/webknossos-libs/releases/tag/v0.14.17) - 2024-04-10
[Commits](https://github.com/scalableminds/webknossos-libs/compare/v0.14.16...v0.14.17)

### Changed
- The characters `@` and `$` are allowed within layer names now. [#1034](https://github.com/scalableminds/webknossos-libs/pull/1034)


## [0.14.16](https://github.com/scalableminds/webknossos-libs/releases/tag/v0.14.16) - 2024-04-04
[Commits](https://github.com/scalableminds/webknossos-libs/compare/v0.14.15...v0.14.16)

### Added
- Add CLI tool for offline merging of zip annotations with fallback datasets. [#996](https://github.com/scalableminds/webknossos-libs/pull/996)
- Added support for converting new file formats such as DICOM, using the bioformats reader. [#1014](https://github.com/scalableminds/webknossos-libs/pull/1014)

### Changed
- The rules for naming the layers have been tightened to match the allowed layer names on webknossos. [#1016](https://github.com/scalableminds/webknossos-libs/pull/1016)
- Replaced PyLint linter + black formatter with Ruff for development. [#1013](https://github.com/scalableminds/webknossos-libs/pull/1013)
- The remote operations now use the WEBKNOSSOS API version 6. [#1018](https://github.com/scalableminds/webknossos-libs/pull/1018)
- The conversion of 4D Tiff files to a Zarr3 Dataset is possible. NDBoundingBoxes and VecInt classes are introduced to support working with more than 3 dimensions. [#966](https://github.com/scalableminds/webknossos-libs/pull/966)


## [0.14.15](https://github.com/scalableminds/webknossos-libs/releases/tag/v0.14.15) - 2024-02-07
[Commits](https://github.com/scalableminds/webknossos-libs/compare/v0.14.14...v0.14.15)


## [0.14.14](https://github.com/scalableminds/webknossos-libs/releases/tag/v0.14.14) - 2024-01-12
[Commits](https://github.com/scalableminds/webknossos-libs/compare/v0.14.13...v0.14.14)

### Added
- Added a method to the Datasets class that calculates a dataset's bounding box covering all layers. [#975](https://github.com/scalableminds/webknossos-libs/pull/975)


## [0.14.13](https://github.com/scalableminds/webknossos-libs/releases/tag/v0.14.13) - 2024-01-02
[Commits](https://github.com/scalableminds/webknossos-libs/compare/v0.14.12...v0.14.13)

### Fixed

- Fixed a bug in reading project info from webknossos using the api client for non-admins. [#972](https://github.com/scalableminds/webknossos-libs/pull/972)



## [0.14.12](https://github.com/scalableminds/webknossos-libs/releases/tag/v0.14.12) - 2023-12-19
[Commits](https://github.com/scalableminds/webknossos-libs/compare/v0.14.11...v0.14.12)

### Fixed
- Fixes that the buffered slice writer could overwrite data when writing less slices than buffer_size at an offset that is not aligned. [#973](https://github.com/scalableminds/webknossos-libs/pull/973)


## [0.14.11](https://github.com/scalableminds/webknossos-libs/releases/tag/v0.14.11) - 2023-12-06
[Commits](https://github.com/scalableminds/webknossos-libs/compare/v0.14.10...v0.14.11)


## [0.14.10](https://github.com/scalableminds/webknossos-libs/releases/tag/v0.14.10) - 2023-12-04
[Commits](https://github.com/scalableminds/webknossos-libs/compare/v0.14.9...v0.14.10)

### Fixed

- Fixed a bug in reading project info from webknossos using the api client. [#970](https://github.com/scalableminds/webknossos-libs/pull/970)



## [0.14.9](https://github.com/scalableminds/webknossos-libs/releases/tag/v0.14.9) - 2023-11-29
[Commits](https://github.com/scalableminds/webknossos-libs/compare/v0.14.8...v0.14.9)


## [0.14.8](https://github.com/scalableminds/webknossos-libs/releases/tag/v0.14.8) - 2023-11-28
[Commits](https://github.com/scalableminds/webknossos-libs/compare/v0.14.7...v0.14.8)


## [0.14.7](https://github.com/scalableminds/webknossos-libs/releases/tag/v0.14.7) - 2023-11-17
[Commits](https://github.com/scalableminds/webknossos-libs/compare/v0.14.6...v0.14.7)


## [0.14.6](https://github.com/scalableminds/webknossos-libs/releases/tag/v0.14.6) - 2023-11-17
[Commits](https://github.com/scalableminds/webknossos-libs/compare/v0.14.5...v0.14.6)


## [0.14.5](https://github.com/scalableminds/webknossos-libs/releases/tag/v0.14.5) - 2023-11-08
[Commits](https://github.com/scalableminds/webknossos-libs/compare/v0.14.4...v0.14.5)

### Changed
- Performance improvements for reading from and writing to sharded zarr3 datasets, also speeding up the automated tests [#963](https://github.com/scalableminds/webknossos-libs/pull/963)


## [0.14.4](https://github.com/scalableminds/webknossos-libs/releases/tag/v0.14.4) - 2023-11-07
[Commits](https://github.com/scalableminds/webknossos-libs/compare/v0.14.3...v0.14.4)

### Added
- The `DEFAULT_DATA_FORMAT` and `DEFAULT_CHUNKS_PER_SHARD` can now be set with the env variables `WK_DEFAULT_DATA_FORMAT` and `WK_DEFAULT_CHUNKS_PER_SHARD`
- A `Vec3Int` can now be initialized with a string containing an int or a tuple.

### Changed
- Upgrades mypy to 1.6. [#956](https://github.com/scalableminds/webknossos-libs/pull/956)
- Refactored the WEBKNOSSOS API client to no longer use generated client code. [#948](https://github.com/scalableminds/webknossos-libs/pull/948)



## [0.14.3](https://github.com/scalableminds/webknossos-libs/releases/tag/v0.14.3) - 2023-10-19
[Commits](https://github.com/scalableminds/webknossos-libs/compare/v0.14.2...v0.14.3)

### Fixed
- Fixes bug in FSStore creation when using local paths for zarr data format. [#955](https://github.com/scalableminds/webknossos-libs/pull/955)



## [0.14.2](https://github.com/scalableminds/webknossos-libs/releases/tag/v0.14.2) - 2023-10-18
[Commits](https://github.com/scalableminds/webknossos-libs/compare/v0.14.1...v0.14.2)


## [0.14.1](https://github.com/scalableminds/webknossos-libs/releases/tag/v0.14.1) - 2023-10-13
[Commits](https://github.com/scalableminds/webknossos-libs/compare/v0.14.0...v0.14.1)
[Commits](https://github.com/scalableminds/webknossos-libs/compare/v0.14.0...HEAD)

### Added

- Adds support for Zarr3-based volume annotations as introduced in [webknossos#7288](https://github.com/scalableminds/webknossos/pull/7288). [#952](https://github.com/scalableminds/webknossos-libs/pull/952)

### Changed

- The `WK_USE_ZARRITA` env variable is no longer required. [`zarrita`](https://github.com/scalableminds/zarrita) is always installed and now the default for Zarr and Zarr3 datasets. [#950](https://github.com/scalableminds/webknossos-libs/issues/950)
- Updates various dependencies. [#943](https://github.com/scalableminds/webknossos-libs/pull/943)


## [0.14.0](https://github.com/scalableminds/webknossos-libs/releases/tag/v0.14.0) - 2023-10-11

[Commits](https://github.com/scalableminds/webknossos-libs/compare/v0.13.7...v0.14.0)

### Breaking Changes

- `wait_and_ensure_success` from `webknossos.utils` now requires an `executor` argument. [#943](https://github.com/scalableminds/webknossos-libs/pull/943)

### Changed

- Updates various dependencies. [#943](https://github.com/scalableminds/webknossos-libs/pull/943)

## [0.13.7](https://github.com/scalableminds/webknossos-libs/releases/tag/v0.13.7) - 2023-10-07

[Commits](https://github.com/scalableminds/webknossos-libs/compare/v0.13.6...v0.13.7)

### Fixed

- Fixed a bug in writing compressed data. [#942](https://github.com/scalableminds/webknossos-libs/pull/942)

## [0.13.6](https://github.com/scalableminds/webknossos-libs/releases/tag/v0.13.6) - 2023-08-17

[Commits](https://github.com/scalableminds/webknossos-libs/compare/v0.13.5...v0.13.6)

## [0.13.5](https://github.com/scalableminds/webknossos-libs/releases/tag/v0.13.5) - 2023-08-15

[Commits](https://github.com/scalableminds/webknossos-libs/compare/v0.13.4...v0.13.5)

### Added

- Added `task_type` property to `Task` class. [#938](https://github.com/scalableminds/webknossos-libs/pull/938)

### Fixed

- Fixed a bug where parallel access to the properties json leads to an JsonDecodeError in the webknossos CLI [#919](https://github.com/scalableminds/webknossos-libs/issues/919)

## [0.13.4](https://github.com/scalableminds/webknossos-libs/releases/tag/v0.13.4) - 2023-08-14

[Commits](https://github.com/scalableminds/webknossos-libs/compare/v0.13.3...v0.13.4)

### Breaking Changes

- Task/Project management: `open` tasks have been renamed to `pending`. Use `Task.status.pending_instance_count` instead of `Task.status.open_instance_count`. [#930](https://github.com/scalableminds/webknossos-libs/pull/930)

### Fixed

- Fixed an infinite loop in the mag calculation during anisotropic downsampling in situations where the target mag cannot possibly be reached while adhering to the anisotropic downsampling scheme. [#934](https://github.com/scalableminds/webknossos-libs/pull/934)

## [0.13.3](https://github.com/scalableminds/webknossos-libs/releases/tag/v0.13.3) - 2023-08-08

[Commits](https://github.com/scalableminds/webknossos-libs/compare/v0.13.2...v0.13.3)

### Added

- `View` has a `map_chunk` method now to run a function on each chunk and collect the results in a list.

### Changed

- As WEBKNOSSOS does not require the largest segment id. It is also not mandatory in the WEBKNOSSOS libs anymore. [#917](https://github.com/scalableminds/webknossos-libs/issues/917) The method `SegmentationLayer.refresh_largest_segment_id` was added to lookup the highest value in segmentation data and set `largest_segment_id` accordingly.
- The `convert` command of the cli now has a `--category` flag, to select the LayerCategoryType.

## [0.13.2](https://github.com/scalableminds/webknossos-libs/releases/tag/v0.13.2) - 2023-07-26

[Commits](https://github.com/scalableminds/webknossos-libs/compare/v0.13.1...v0.13.2)

### Changed

- The `convert` command of the cli now has a `--category` flag, to select the LayerCategoryType.

## [0.13.1](https://github.com/scalableminds/webknossos-libs/releases/tag/v0.13.1) - 2023-07-17

[Commits](https://github.com/scalableminds/webknossos-libs/compare/v0.13.0...v0.13.1)

### Changed

- The conversion folder structures to layer names does not allow slashes in the layer name anymore. [#918](https://github.com/scalableminds/webknossos-libs/issues/918)

### Fixed

- Fixed a bug where compression in add_layer_from_images uses too much memory [#900](https://github.com/scalableminds/webknossos-libs/issues/900)

## [0.13.0](https://github.com/scalableminds/webknossos-libs/releases/tag/v0.13.0) - 2023-06-21

[Commits](https://github.com/scalableminds/webknossos-libs/compare/v0.12.6...v0.13.0)

### Added

- Added `duration_in_seconds` and `modified` to `AnnotationInfo`. [#914](https://github.com/scalableminds/webknossos-libs/pull/914)
- Added [`zarrita`](https://github.com/scalableminds/zarrita) storage backend for arrays. zarrita supports Zarr v2 and v3 including sharding. To activate zarrita, the environment variable `WK_USE_ZARRITA` must be set. [#912](https://github.com/scalableminds/webknossos-libs/pull/912)
- Added a `Zarr3` data format which supports sharding. [#912](https://github.com/scalableminds/webknossos-libs/pull/912)

### Changed

- Integrated the `wkcuber` CLI tool into `webknossos` package. [#903](https://github.com/scalableminds/webknossos-libs/pull/903)
  - To get an overview of all webknossos subcommands type `webknossos --help`. If the usage of a single subcommand is of interest type `webknossos <subcommand> --help`
  - These commands were changed:
    - `python -m wkcuber`, `python -m wkcuber.convert_image_stack_to_wkw` -> `webknossos convert`
    - `python -m wkcuber.export_wkw_as_tiff` -> `webknossos export-wkw-as-tiff`
    - `python -m wkcuber.convert_knossos` -> `webknossos convert-knossos`
    - `python -m wkcuber.convert_raw` -> `webknossos convert-raw`
    - `python -m wkcuber.downsampling` -> `webknossos downsample`
    - `python -m wkcuber.compress` -> `webknossos compress`
    - `python -m wkcuber.check_equality` -> `webknossos check-equality`
  - There is one new command:
    - `webknossos upload` to upload a dataset to a WEBKNOSSOS server
  - These commands have been removed:
    - `python -m wkcuber.cubing`
    - `python -m wkcuber.tile_cubing`
    - `python -m wkcuber.metadata`
    - `python -m wkcuber.recubing`

### Fixed

- Fixed a bug where upsampling of a layer would fail, if the layer had a bounding box that doesn't align with the from_mag mag. [#915](https://github.com/scalableminds/webknossos-libs/pull/915)

## [0.12.6](https://github.com/scalableminds/webknossos-libs/releases/tag/v0.12.6) - 2023-06-09

[Commits](https://github.com/scalableminds/webknossos-libs/compare/v0.12.5...v0.12.6)

### Changed

- Upgrades `wkw`. [#911](https://github.com/scalableminds/webknossos-libs/pull/911)

## [0.12.5](https://github.com/scalableminds/webknossos-libs/releases/tag/v0.12.5) - 2023-06-01

[Commits](https://github.com/scalableminds/webknossos-libs/compare/v0.12.4...v0.12.5)

### Added

- Added support for Python 3.11. [#843](https://github.com/scalableminds/webknossos-libs/pull/843)

## [0.12.4](https://github.com/scalableminds/webknossos-libs/releases/tag/v0.12.4) - 2023-05-25

[Commits](https://github.com/scalableminds/webknossos-libs/compare/v0.12.3...v0.12.4)

### Added

- `Group.add_tree` now also accepts a tree object as a first parameter (instead of only a string). [#891](https://github.com/scalableminds/webknossos-libs/pull/891)
- `Group.remove_tree_by_id` was added. [#891](https://github.com/scalableminds/webknossos-libs/pull/891)

### Changed

- Upgrades `black`, `mypy`, `pylint`, `pytest`. [#873](https://github.com/scalableminds/webknossos-libs/pull/873)

### Fixed

- Fixed poetry build backend for new versions of Poetry. [#899](https://github.com/scalableminds/webknossos-libs/pull/899)
- Added axis_order fields for Zarr data format. [#902](https://github.com/scalableminds/webknossos-libs/issues/902)

## [0.12.3](https://github.com/scalableminds/webknossos-libs/releases/tag/v0.12.3) - 2023-02-22

[Commits](https://github.com/scalableminds/webknossos-libs/compare/v0.12.2...v0.12.3)

### Added

- Added support to import ImageJ Hyperstack tiff files via `Dataset.from_images` and `dataset.add_layer_from_images`. [#877](https://github.com/scalableminds/webknossos-libs/pull/877)

### Changed

- `Dataset.from_images` and `dataset.add_layer_from_images` now automatically convert big endian dtypes to their little endian counterparts by default. [#877](https://github.com/scalableminds/webknossos-libs/pull/877)

### Fixed

- Fixed reading czi files with non-zero axis offsets. [#876](https://github.com/scalableminds/webknossos-libs/pull/876)

## [0.12.2](https://github.com/scalableminds/webknossos-libs/releases/tag/v0.12.2) - 2023-02-20

[Commits](https://github.com/scalableminds/webknossos-libs/compare/v0.12.1...v0.12.2)
[Commits](https://github.com/scalableminds/webknossos-libs/compare/v0.12.1...HEAD)

### Added

- Added `RemoteFolder` for assigning remote datasets to a WEBKNOSSOS folder. [#868](https://github.com/scalableminds/webknossos-libs/pull/868)

## [0.12.1](https://github.com/scalableminds/webknossos-libs/releases/tag/v0.12.1) - 2023-02-16

[Commits](https://github.com/scalableminds/webknossos-libs/compare/v0.12.0...v0.12.1)

### Added

- Added `read_only` parameter for `annotation.temporary_volume_layer_copy`. [#866](https://github.com/scalableminds/webknossos-libs/pull/866)

### Changed

- in Dataset.layer_from_images, layer names generated from multiple input image channels no longer contain equal signs, yielding better url safety. [#867](https://github.com/scalableminds/webknossos-libs/pull/867)

### Fixed

- Fixed a bug where some czi, dm3, dm4 images could not be converted to wkw due to a too-strict check. [#865](https://github.com/scalableminds/webknossos-libs/pull/865)
- Enforce `read_only` property of datasets also for down- and upsampling. [#866](https://github.com/scalableminds/webknossos-libs/pull/866)

## [0.12.0](https://github.com/scalableminds/webknossos-libs/releases/tag/v0.12.0) - 2023-02-10

[Commits](https://github.com/scalableminds/webknossos-libs/compare/v0.11.4...v0.12.0)

### Breaking Changes

- Dropped support for Python 3.7. [#833](https://github.com/scalableminds/webknossos-libs/pull/833)

### Added

- Added support for Python 3.10. [#833](https://github.com/scalableminds/webknossos-libs/pull/833)

## [0.11.4](https://github.com/scalableminds/webknossos-libs/releases/tag/v0.11.4) - 2023-02-09

[Commits](https://github.com/scalableminds/webknossos-libs/compare/v0.11.3...v0.11.4)

## [0.11.3](https://github.com/scalableminds/webknossos-libs/releases/tag/v0.11.3) - 2023-02-06

[Commits](https://github.com/scalableminds/webknossos-libs/compare/v0.11.2...v0.11.3)

## [0.11.2](https://github.com/scalableminds/webknossos-libs/releases/tag/v0.11.2) - 2023-01-18

[Commits](https://github.com/scalableminds/webknossos-libs/compare/v0.11.1...v0.11.2)

### Fixed

- Fixed a bug, where the image order could be randomized when passing a directory path to `Dataset.add_layer_from_images`. [#854](https://github.com/scalableminds/webknossos-libs/pull/854)

## [0.11.1](https://github.com/scalableminds/webknossos-libs/releases/tag/v0.11.1) - 2023-01-05

[Commits](https://github.com/scalableminds/webknossos-libs/compare/v0.11.0...v0.11.1)

### Added

- `Dataset.from_images` and `dataset.add_layer_from_images` have new features: [#842](https://github.com/scalableminds/webknossos-libs/pull/842)
  - `dm3` and `dm4` datasets can be read without bioformats now.
  - It's possible to completely disable the bioformats adapter by setting `use_bioformats` to False.
  - Lists of images can now be handled with other readers, before only images supported by skimage worked in lists.

## [0.11.0](https://github.com/scalableminds/webknossos-libs/releases/tag/v0.11.0) - 2022-12-09

[Commits](https://github.com/scalableminds/webknossos-libs/compare/v0.10.27...v0.11.0)

### Breaking Changes

- Removed the `id` attribute of the `BoundingBox` class, also from the constructor. [#836](https://github.com/scalableminds/webknossos-libs/pull/836)

### Fixed

- Fixed bounding box serialization in NMLs, so that bounding boxes which are uploaded via annotations are now recognized properly by webKnossos. [#836](https://github.com/scalableminds/webknossos-libs/pull/836)
- Bounding boxes keep their name, color and visibility when transformed via methods, such as `bbox.padded_with_margins()`. [#836](https://github.com/scalableminds/webknossos-libs/pull/836)

## [0.10.27](https://github.com/scalableminds/webknossos-libs/releases/tag/v0.10.27) - 2022-12-07

[Commits](https://github.com/scalableminds/webknossos-libs/compare/v0.10.26...v0.10.27)

### Added

- Short links, such as `https://webknossos.org/links/93zLg9U9vJ3c_UWp`, are now supported for dataset and annotation urls in `download` and `open_remote` methods. [#837](https://github.com/scalableminds/webknossos-libs/pull/837)

## [0.10.26](https://github.com/scalableminds/webknossos-libs/releases/tag/v0.10.26) - 2022-12-05

[Commits](https://github.com/scalableminds/webknossos-libs/compare/v0.10.25...v0.10.26)

### Changed

- `Dataset.from_images` and `dataset.add_layer_from_images` now try to import the images via the [bioformats](https://www.openmicroscopy.org/bio-formats) after all other options as well. [#829](https://github.com/scalableminds/webknossos-libs/pull/829)

### Fixed

- `dataset.add_layer_from_images` can now handle paths to folders which only contain a single image. [#829](https://github.com/scalableminds/webknossos-libs/pull/829)

## [0.10.25](https://github.com/scalableminds/webknossos-libs/releases/tag/v0.10.25) - 2022-11-29

[Commits](https://github.com/scalableminds/webknossos-libs/compare/v0.10.24...v0.10.25)

### Breaking Changes

- `Dataset.from_images` now adds a layer per timepoint and per channel (if the data doesn't have 1 or 3 channels). [#822](https://github.com/scalableminds/webknossos-libs/pull/822)

### Added

- Added python-native CZI support for `Dataset.from_images` or `dataset.add_layer_from_images`, without using bioformats. [#822](https://github.com/scalableminds/webknossos-libs/pull/822)
- `dataset.add_layer_from_images` can add a layer per timepoint and per channel when passing `allow_multiple_layers=True`. [#822](https://github.com/scalableminds/webknossos-libs/pull/822)

## [0.10.24](https://github.com/scalableminds/webknossos-libs/releases/tag/v0.10.24) - 2022-11-09

[Commits](https://github.com/scalableminds/webknossos-libs/compare/v0.10.23...v0.10.24)

### Changed

- Updated cattrs dependency to 22.2.0. [#819](https://github.com/scalableminds/webknossos-libs/pull/819)

## [0.10.23](https://github.com/scalableminds/webknossos-libs/releases/tag/v0.10.23) - 2022-11-01

[Commits](https://github.com/scalableminds/webknossos-libs/compare/v0.10.22...v0.10.23)

### Breaking Changes

- `ds.add_layer_from_images`: Turned some arguments into keyword-only arguments, only affecting positional arguments after the first 8 arguments. [#818](https://github.com/scalableminds/webknossos-libs/pull/818)

### Added

- `ds.add_layer_from_images`: added topleft and dtype kw-only arguments. [#818](https://github.com/scalableminds/webknossos-libs/pull/818)

## [0.10.22](https://github.com/scalableminds/webknossos-libs/releases/tag/v0.10.22) - 2022-10-27

[Commits](https://github.com/scalableminds/webknossos-libs/compare/v0.10.21...v0.10.22)

### Fixed

- Fixed a bug where some image sequences could not be read in layer_from_images. [#817](https://github.com/scalableminds/webknossos-libs/pull/817)

## [0.10.21](https://github.com/scalableminds/webknossos-libs/releases/tag/v0.10.21) - 2022-10-26

[Commits](https://github.com/scalableminds/webknossos-libs/compare/v0.10.20...v0.10.21)

## [0.10.20](https://github.com/scalableminds/webknossos-libs/releases/tag/v0.10.20) - 2022-10-20

[Commits](https://github.com/scalableminds/webknossos-libs/compare/v0.10.19...v0.10.20)

### Changed

- Make volume locations optional, allowing to parse segment information in future NML-only annotations. [#814](https://github.com/scalableminds/webknossos-libs/pull/814)

### Fixed

- `annotation.temporary_volume_layer_copy()` works also with empty volume annotations. [#814](https://github.com/scalableminds/webknossos-libs/pull/814)

## [0.10.19](https://github.com/scalableminds/webknossos-libs/releases/tag/v0.10.19) - 2022-10-18

[Commits](https://github.com/scalableminds/webknossos-libs/compare/v0.10.18...v0.10.19)

### Breaking Changes

- The `executor` argument can now be passed to the following methods,
  `args` is deprecated now for those [#805](https://github.com/scalableminds/webknossos-libs/pull/805):
  - `dataset.copy_dataset(…)`
  - `layer.upsample(…)`
  - `layer.downsample(…)`
  - `layer.downsample_mag(…)`
  - `layer.downsample_mag_list(…)`
  - `layer.redownsample(…)`
  - `mag_view.compress(…)`
  - `view.content_is_equal(…)`

### Added

- Added `Dataset.from_images`, which converts images to a Dataset, possibly consisting of multiple layers. [#808](https://github.com/scalableminds/webknossos-libs/pull/808
- Added `Annotation.open_as_remote_dataset(…)`, which is a shorthand for `Annotation.download(...).get_remote_annotation_dataset()`.
  [#811](https://github.com/scalableminds/webknossos-libs/pull/811)
- `skeleton.save()` now also accepts paths with a `.zip` suffix. [#811](https://github.com/scalableminds/webknossos-libs/pull/811)
- Added `annotation.get_volume_layer_segments()` to interact with information from the `Segments` tab in annotations. This method returns a dict from segment ids to an object containing optional segment `name`, `color` and `anchor_position`. [#812](https://github.com/scalableminds/webknossos-libs/pull/812)
- Added convenience methods `Dataset.compress` and `Dataset.downsample` for compressing and downsampling all layers and mags in a dataset. [#813](https://github.com/scalableminds/webknossos-libs/pull/813)
- Added examples for downloading segment masks from webKnossos and cubing & uploading tiff stacks. [#813](https://github.com/scalableminds/webknossos-libs/pull/813)

## [0.10.18](https://github.com/scalableminds/webknossos-libs/releases/tag/v0.10.18) - 2022-09-29

[Commits](https://github.com/scalableminds/webknossos-libs/compare/v0.10.17...v0.10.18)

### Added

- `Annotation.download()` now accepts the keyword-only argument `skip_volume_data`, which can be set to `True` to omit downloading volume data. [#806](https://github.com/scalableminds/webknossos-libs/pull/806)

## [0.10.17](https://github.com/scalableminds/webknossos-libs/releases/tag/v0.10.17) - 2022-09-26

[Commits](https://github.com/scalableminds/webknossos-libs/compare/v0.10.16...v0.10.17)

### Added

- Added `annotation.get_remote_annotation_dataset()` to get a streamed annotation dataset, which also reflects fallback layers or applied mappings. [#794](https://github.com/scalableminds/webknossos-libs/pull/794)
- Added direct access to an underlying Zarr array with the `MagView.get_zarr_array()` method. [#792](https://github.com/scalableminds/webknossos-libs/pull/792)

## [0.10.16](https://github.com/scalableminds/webknossos-libs/releases/tag/v0.10.16) - 2022-09-13

[Commits](https://github.com/scalableminds/webknossos-libs/compare/v0.10.14...v0.10.16)

### Added

- Added direct access to an underlying Zarr array with the `MagView.get_zarr_array()` method. [#792](https://github.com/scalableminds/webknossos-libs/pull/792)

### Changed

- Upgraded `zarr` and `numcodecs`. [#798](https://github.com/scalableminds/webknossos-libs/pull/798)

## [0.10.14](https://github.com/scalableminds/webknossos-libs/releases/tag/v0.10.14) - 2022-08-30

[Commits](https://github.com/scalableminds/webknossos-libs/compare/v0.10.13...v0.10.14)

### Changed

- `dataset.add_copy_layer()` and `layer.add_copy_mag()` now read and write the image data, not copying files. This allows to stream data from remote datasets. To continue using the filesystem copy mechanism, please use `dataset.add_fs_copy_layer()` or `layer.add_fs_copy_mag()`. [#790](https://github.com/scalableminds/webknossos-libs/pull/790)

## [0.10.13](https://github.com/scalableminds/webknossos-libs/releases/tag/v0.10.13) - 2022-08-22

[Commits](https://github.com/scalableminds/webknossos-libs/compare/v0.10.12...v0.10.13)

### Breaking Changes

- Renamed `chunk_size` arguments to `chunk_shape`. `chunk_size` is still available as keyword-only argument, but deprecated. [#706](https://github.com/scalableminds/webknossos-libs/pull/706)

### Changed

- The largest_segment_id is optional now. [#786](https://github.com/scalableminds/webknossos-libs/pull/786)

## [0.10.12](https://github.com/scalableminds/webknossos-libs/releases/tag/v0.10.12) - 2022-08-15

[Commits](https://github.com/scalableminds/webknossos-libs/compare/v0.10.11...v0.10.12)

### Fixed

- Fixed `task.get_project()`. [#785](https://github.com/scalableminds/webknossos-libs/pull/785)

## [0.10.11](https://github.com/scalableminds/webknossos-libs/releases/tag/v0.10.11) - 2022-08-03

[Commits](https://github.com/scalableminds/webknossos-libs/compare/v0.10.10...v0.10.11)

## [0.10.10](https://github.com/scalableminds/webknossos-libs/releases/tag/v0.10.10) - 2022-07-26

[Commits](https://github.com/scalableminds/webknossos-libs/compare/v0.10.9...v0.10.10)

## [0.10.9](https://github.com/scalableminds/webknossos-libs/releases/tag/v0.10.9) - 2022-07-22

[Commits](https://github.com/scalableminds/webknossos-libs/compare/v0.10.8...v0.10.9)

## [0.10.8](https://github.com/scalableminds/webknossos-libs/releases/tag/v0.10.8) - 2022-07-15

[Commits](https://github.com/scalableminds/webknossos-libs/compare/v0.10.7...v0.10.8)

## [0.10.7](https://github.com/scalableminds/webknossos-libs/releases/tag/v0.10.7) - 2022-07-14

[Commits](https://github.com/scalableminds/webknossos-libs/compare/v0.10.6...v0.10.7)

### Breaking Changes

- The `Annotation` constructor takes the `owner_name` argument instead of `username`. This is only important when using keyword arguments. The `username` attributes are still available as a proxy for the `owner_name` attribute, but deprecated. [#760](https://github.com/scalableminds/webknossos-libs/pull/760)
- `user_id` on `AnnotationInfo` objects is deprecated, please use `owner_id` instead. [#760](https://github.com/scalableminds/webknossos-libs/pull/760)
- When self-hosting a webKnossos server, please note that a webknossos version >= `22.06.0` is required. [#760](https://github.com/scalableminds/webknossos-libs/pull/760) & [#764](https://github.com/scalableminds/webknossos-libs/pull/764)

### Added

- `Dataset.upload()` accepts `Layer` objects from a `RemoteDataset` in the `layers_to_link` argument list. Also, `LayerToLink` can consume those via `LayerToLink.from_remote_layer()`. [#761](https://github.com/scalableminds/webknossos-libs/pull/761)
- `Task.create()` accepts a `RemoteDataset` for the `dataset_name` argument. [#761](https://github.com/scalableminds/webknossos-libs/pull/761)
- Added `annotation.get_remote_base_dataset()` returning a `RemoteDataset`. [#761](https://github.com/scalableminds/webknossos-libs/pull/761)
- Added `Team.get_by_name()`. [#763](https://github.com/scalableminds/webknossos-libs/pull/763)
- Added `Dataset.get_remote_datasets()`. [#763](https://github.com/scalableminds/webknossos-libs/pull/763)

### Changed

- If a token is requested from the user on the commandline, it is now stored in the current context. Before, it was discarded. [#761](https://github.com/scalableminds/webknossos-libs/pull/761)
- `Annotation.download()` does not need the `annotation_type` anymore, and the type can also be omitted from passed URLs. [#764](https://github.com/scalableminds/webknossos-libs/pull/764)
- `Dataset.add_layer_from_images` allows smaller batch sizes for uncompressed writes. [#766](https://github.com/scalableminds/webknossos-libs/pull/766)
- `Dataset.add_layer_from_images` uses multiprocessing by default. [#766](https://github.com/scalableminds/webknossos-libs/pull/766)

### Fixed

- Fixed the bounding box inferral for volume annotation layers that were not saved in Mag(1). [#765](https://github.com/scalableminds/webknossos-libs/pull/765)

## [0.10.6](https://github.com/scalableminds/webknossos-libs/releases/tag/v0.10.6) - 2022-06-27

[Commits](https://github.com/scalableminds/webknossos-libs/compare/v0.10.5...v0.10.6)

## [0.10.5](https://github.com/scalableminds/webknossos-libs/releases/tag/v0.10.5) - 2022-06-15

[Commits](https://github.com/scalableminds/webknossos-libs/compare/v0.10.4...v0.10.5)

## [0.10.4](https://github.com/scalableminds/webknossos-libs/releases/tag/v0.10.4) - 2022-06-15

[Commits](https://github.com/scalableminds/webknossos-libs/compare/v0.10.3...v0.10.4)

### Breaking Changes

- Added an `align_with_other_layers` parameter to `Layer.downsample` & `layer.upsample`. When set to true (default), the magnifications of the existing dataset are used as guidance for downsampling/upsampling. Instead of passing a boolean, one can also pass another dataset that should be used as guidance. [#730](https://github.com/scalableminds/webknossos-libs/pull/730)
- Changed the name of `max_mag` in `Layer.downsample` to `coarsest_mag`. [#730](https://github.com/scalableminds/webknossos-libs/pull/730)

### Added

- Added `Dataset.add_layer_from_images()` to convert image stacks to wkw or zarr Dataset.
  This needs pims and possibly more packages, which can be installed using extras, e.g. "webknossos[all]".
  [#741](https://github.com/scalableminds/webknossos-libs/pull/741)

### Changed

- The `Layer.downsample` and `Layer.upsample` function now automatically downsample according to magnifications already existing in the dataset. This behaviour can be turned off by setting the new parameter `align_with_other_layers` to `False`. [#730](https://github.com/scalableminds/webknossos-libs/pull/730)
- `View.get_buffered_slice_reader()` and `View.get_buffered_slice_writer()` don't log anything by default now.
  To get the previous logging, please invoke them with `logging=True`.
  [#741](https://github.com/scalableminds/webknossos-libs/pull/741)

## [0.10.3](https://github.com/scalableminds/webknossos-libs/releases/tag/v0.10.3) - 2022-06-03

[Commits](https://github.com/scalableminds/webknossos-libs/compare/v0.10.2...v0.10.3)

### Added

- Added export of [OME-NGFF v0.4 metadata](https://ngff.openmicroscopy.org/0.4/) for all `Dataset`s that have a Zarr layer [#737](https://github.com/scalableminds/webknossos-libs/pull/737)

## [0.10.2](https://github.com/scalableminds/webknossos-libs/releases/tag/v0.10.2) - 2022-05-20

[Commits](https://github.com/scalableminds/webknossos-libs/compare/v0.10.1...v0.10.2)

### Changed

- Added Python 3.9 support to wk-libs [#716](https://github.com/scalableminds/webknossos-libs/pull/716)

### Fixed

- URLs for the webknossos-context (e.g. in the `WK_URL` env var or via `webknossos_context(url=…)`) may now contain `/` in the end and are sanitized. Before, requests would fail if the URL contained a final `/`. [#733](https://github.com/scalableminds/webknossos-libs/pull/733)

## [0.10.1](https://github.com/scalableminds/webknossos-libs/releases/tag/v0.10.1) - 2022-05-10

[Commits](https://github.com/scalableminds/webknossos-libs/compare/v0.10.0...v0.10.1)

## [0.10.0](https://github.com/scalableminds/webknossos-libs/releases/tag/v0.10.0) - 2022-05-09

[Commits](https://github.com/scalableminds/webknossos-libs/compare/v0.9.24...v0.10.0)

### Breaking Changes

- `Dataset.upload()` now returns a `RemoteDataset` instead instead of the URL string. You can get the URL via `remote_ds.url`. [#723](https://github.com/scalableminds/webknossos-libs/pull/723)
- `User.teams` now is a tuple instead of a list. [#723](https://github.com/scalableminds/webknossos-libs/pull/723)
- The deprecated `download_dataset` function now requires the `organization_id` argument. [#723](https://github.com/scalableminds/webknossos-libs/pull/723)

### Added

- Added `Dataset.open_remote()`, which returns an object of the new `RemoteDataset`. [#723](https://github.com/scalableminds/webknossos-libs/pull/723)
  This can
  - give the webknossos URL for the dataset as `remote_ds.url`,
  - read image data via the webknossos zarr interface, using the inherited `Dataset` methods, and
  - read and change the following dataset metadata as properties: `display_name`, `description`, `tags`, `is_public`, `sharing_token`, `allowed_teams`.
- `Team` instances also contain the `organization_id`. [#723](https://github.com/scalableminds/webknossos-libs/pull/723)

## [0.9.24](https://github.com/scalableminds/webknossos-libs/releases/tag/v0.9.24) - 2022-05-03

[Commits](https://github.com/scalableminds/webknossos-libs/compare/v0.9.23...v0.9.24)

### Fixed

- Fixed upsampling with constant z in certain anisotropic cases. [#720](https://github.com/scalableminds/webknossos-libs/pull/720)

## [0.9.23](https://github.com/scalableminds/webknossos-libs/releases/tag/v0.9.23) - 2022-05-03

[Commits](https://github.com/scalableminds/webknossos-libs/compare/v0.9.22...v0.9.23)

## [0.9.22](https://github.com/scalableminds/webknossos-libs/releases/tag/v0.9.22) - 2022-05-02

[Commits](https://github.com/scalableminds/webknossos-libs/compare/v0.9.21...v0.9.22)

### Breaking Changes

- Renamed some entities to comply with the [webKnossos terminology](https://docs.webknossos.org/webknossos/terminology.html). [#704](https://github.com/scalableminds/webknossos-libs/pull/704):
  - The `Graph` class changed to `Tree`, also related methods and attributes are renamed now, e.g. `add_graph` is now `add_tree`.
    All previous entities are still available, but deprecated.
  - `scale` has changed to `voxel_size` for datasets, skeletons and annotations.
    Changes in `Dataset` are backwards-compatible, but `scale` is deprecated.
    For `Annotation` and `Skeletons` the initializer only supports `voxel_size`, the `scale` attribute is deprecated
  - `get_best_mag` is deprecated, please use `get_finest_mag` instead
  - In `layer.upscale`, `min_mag` is deprecated in favor of `finest_mag`

### Fixed

- Correctly maintain default_view_configuration property when downloading a dataset. [#677](https://github.com/scalableminds/webknossos-libs/pull/677)

## [0.9.21](https://github.com/scalableminds/webknossos-libs/releases/tag/v0.9.21) - 2022-04-20

[Commits](https://github.com/scalableminds/webknossos-libs/compare/v0.9.20...v0.9.21)

## [0.9.20](https://github.com/scalableminds/webknossos-libs/releases/tag/v0.9.20) - 2022-04-20

[Commits](https://github.com/scalableminds/webknossos-libs/compare/v0.9.19...v0.9.20)

### Fixed

- Fixed a bug where the server’s error message during dataset upload was not displayed to the user. [#702](https://github.com/scalableminds/webknossos-libs/pull/702)

## [0.9.19](https://github.com/scalableminds/webknossos-libs/releases/tag/v0.9.19) - 2022-04-11

[Commits](https://github.com/scalableminds/webknossos-libs/compare/v0.9.18...v0.9.19)

## [0.9.18](https://github.com/scalableminds/webknossos-libs/releases/tag/v0.9.18) - 2022-04-06

[Commits](https://github.com/scalableminds/webknossos-libs/compare/v0.9.17...v0.9.18)

## [0.9.17](https://github.com/scalableminds/webknossos-libs/releases/tag/v0.9.17) - 2022-04-05

[Commits](https://github.com/scalableminds/webknossos-libs/compare/v0.9.16...v0.9.17)

## [0.9.16](https://github.com/scalableminds/webknossos-libs/releases/tag/v0.9.16) - 2022-03-31

[Commits](https://github.com/scalableminds/webknossos-libs/compare/v0.9.15...v0.9.16)

## [0.9.15](https://github.com/scalableminds/webknossos-libs/releases/tag/v0.9.15) - 2022-03-31

[Commits](https://github.com/scalableminds/webknossos-libs/compare/v0.9.14...v0.9.15)

### Added

- Added cloud storage support for the `Dataset` classes, by using `UPath` from [universal_pathlib](https://github.com/fsspec/universal_pathlib) and [fsspec](https://github.com/fsspec/fsspec). Create remote datasets like this `Dataset(UPath("s3://bucket/path/to/dataset", key="...", secret="..."), scale=(11, 11, 24))`. Datasets on cloud storage only work with [Zarr](https://zarr.dev/)-based layers. [#649](https://github.com/scalableminds/webknossos-libs/pull/649)

## [0.9.14](https://github.com/scalableminds/webknossos-libs/releases/tag/v0.9.14) - 2022-03-24

[Commits](https://github.com/scalableminds/webknossos-libs/compare/v0.9.13...v0.9.14)

### Breaking Changes

- `Dataset.download`: The argument `dataset_name` was renamed to `dataset_name_or_url`. [#660](https://github.com/scalableminds/webknossos-libs/pull/660)

### Added

- `Dataset.download` now also accepts a URL, as well as a `sharing_token`, which can also be part of the URL. [#660](https://github.com/scalableminds/webknossos-libs/pull/660)

## [0.9.13](https://github.com/scalableminds/webknossos-libs/releases/tag/v0.9.13) - 2022-03-24

[Commits](https://github.com/scalableminds/webknossos-libs/compare/v0.9.12...v0.9.13)

### Breaking Changes

- Consistently rename `organization_name` parameters to `organization_id` (except in deprecated `webknossos.client.download_dataset`). [#639](https://github.com/scalableminds/webknossos-libs/pull/639)

### Changed

- `MagView.compress` now skips in-place compression of already compressed mags. [#667](https://github.com/scalableminds/webknossos-libs/pull/667)
- Replaced uses of `pathlib.Path` with `UPath` from [universal_pathlib](https://github.com/fsspec/universal_pathlib). Since `UPath` is compatible with `pathlib.Path`, changes in user code are not necessary. [#649](https://github.com/scalableminds/webknossos-libs/pull/649)

### Fixed

- Fixed compression of downsampled mags for layers with arbitrary and potentially mag-unaligned bounding boxes. [#667](https://github.com/scalableminds/webknossos-libs/pull/667)

## [0.9.12](https://github.com/scalableminds/webknossos-libs/releases/tag/v0.9.12) - 2022-03-18

[Commits](https://github.com/scalableminds/webknossos-libs/compare/v0.9.11...v0.9.12)

### Breaking Changes

- The annotation class now exposes `BoundingBox` objects instead of tuples. [#646](https://github.com/scalableminds/webknossos-libs/pull/646)

### Added

- Added `groups` and `graphs` property to skeleton.Group to access immediate child groups/graphs. [#645](https://github.com/scalableminds/webknossos-libs/pull/645)
- The `BoundingBox` class now supports the following additional properties: `id`, `name`, `is_visible` and `color`. [#646](https://github.com/scalableminds/webknossos-libs/pull/646)
- Added support for [Zarr](https://zarr.dev/) arrays in the `Dataset` classes. Users can set the `data_format` of layers to `zarr` to use Zarr for storing data. [#627](https://github.com/scalableminds/webknossos-libs/pull/627)
  The current implementation has some limitations, e.g.:
  - Only one type of compression (Blosc+Zstd) is implemented.
  - Sharding is not available in Zarr, yet. Please use `chunks_per_shard = (1, 1, 1)`.
  - Only local filesystem-based arrays are supported.
    There are changes to the `datasource-properties.json` for Zarr layers compared to WKW layers:
  - `dataFormat` needs to be changed to `zarr`.
  - The list of mags is called `mags`, instead of `wkwResolutions`.
  - Each mag is represented by an object with a single attribute `mag`, e.g. `{ "mag": [1, 1, 1] }`.

### Changed

- Dataset: `block_len` and `file_len` attributes are now deprecated, but still available for backwards compatibility. Use `chunk_size` and `chunks_per_shard` instead. These new attributes are `Vec3Int`, so they can be set non-uniformly. However, WKW-backed layers still require uniform `chunk_size` and `chunks_per_shard`. [#627](https://github.com/scalableminds/webknossos-libs/pull/627)

### Fixed

- Fixed crash during downsampling and compression of segmentation layers. [#657](https://github.com/scalableminds/webknossos-libs/pull/657)

## [0.9.11](https://github.com/scalableminds/webknossos-libs/releases/tag/v0.9.11) - 2022-03-16

[Commits](https://github.com/scalableminds/webknossos-libs/compare/v0.9.10...v0.9.11)

## [0.9.10](https://github.com/scalableminds/webknossos-libs/releases/tag/v0.9.10) - 2022-03-15

[Commits](https://github.com/scalableminds/webknossos-libs/compare/v0.9.9...v0.9.10)

### Changed

- Annotation: `Annotation.temporary_volume_layer_copy` now uses the NML-provided `scale`. [#644](https://github.com/scalableminds/webknossos-libs/pull/644)
- Dataset: Moved the deprecation warning from `get_color_layers()` to the actually deprecated method `get_color_layer()`.
  [#635](https://github.com/scalableminds/webknossos-libs/pull/635)
- Inconsistent writes to datasets properties (e.g., caused due to multiprocessing) are detected automatically. The warning can be escalated to an exception with `warnings.filterwarnings("error", module="webknossos", message=r"\[WARNING\]")`. [#633](https://github.com/scalableminds/webknossos-libs/pull/633)
- Changed the `position` of a `skeleton.Node` to use `Vec3Int` instead of `(Float, Float, Float)`, because webKnossos stores node positions as integers. [#645](https://github.com/scalableminds/webknossos-libs/pull/645)

### Fixed

- Tests: The `./test.sh` script works on macOS again and doesn't throw Network Errors anymore. However the introduced fix could lead to slightly different behaviour on macOS tests vs CI tests, when UNIX socket communication is involved. [#618](https://github.com/scalableminds/webknossos-libs/pull/618)

## [0.9.9](https://github.com/scalableminds/webknossos-libs/releases/tag/v0.9.9) - 2022-03-03

[Commits](https://github.com/scalableminds/webknossos-libs/compare/v0.9.8...v0.9.9)

### Breaking Changes

- Changed the interface and behavior of `Annotation`s and `Skeleton`s, as well as nml-parsing related code.
  [#602](https://github.com/scalableminds/webknossos-libs/pull/602)
  - `webknossos.skeleton.nml` is not exposed anymore. The previous functionality may be found in
    `webknossos._nml` and `webknossos/annotation/_nml_conversion.py ` if needed, but please not that
    this is not part of the public API and may change at any time. Please use the respective logic on the
    `Annotation` class instead.
  - The `name` attribute on the `Skeleton` class changed to `dataset_name`.
  - The deprecated `Skeleton.offset` attribute is removed.
  - The following attributes are removed from the `Skeleton` class, instead they are part of the
    `Annotation` class now: `time`, `edit_position`, `edit_rotation`, `zoom_level`, `task_bounding_box`,
    `user_bounding_boxes`.
  - The following `Annotation` methods were renamed and their arguments changed slightly:
    - `save_volume_annotation` ➜ `export_volume_layer_to_dataset`
    - `temporary_volume_annotation_layer_copy` ➜ `temporary_volume_layer_copy`

### Added

- Added new features to the `Annotation` and `Skeleton` classes. [#602](https://github.com/scalableminds/webknossos-libs/pull/602)
  - The `Skeleton` class has new attributes `description` and `organization_id`.
  - The `Annotation` class has new attributes `username` and `annotation_id`, as well as the following
    attributes that are proxies for the skeleton attributes: `dataset_name`, `scale`, `organization_id`, `description`
  - `Annotation`s can now be initialized from their attributes and an optional skeleton.
  - New methods on `Annotation`: `upload`, `add_volume_layer`, `delete_volume_layer`
  - `Annotation.load()` and `annoation.save()` also works with `.nml` files.
- Added `MagView.get_views_on_disk()` as a shortcut to turning `get_bounding_boxes_on_disk` into views.
  [#621](https://github.com/scalableminds/webknossos-libs/pull/621)

### Fixed

- Fixed the download of skeleton-only annotations. [#602](https://github.com/scalableminds/webknossos-libs/pull/602)

## [0.9.8](https://github.com/scalableminds/webknossos-libs/releases/tag/v0.9.8) - 2022-02-28

[Commits](https://github.com/scalableminds/webknossos-libs/compare/v0.9.7...v0.9.8)

### Added

- Added `allow_overwrite` parameter to `Layer.downsample()`. [#614](https://github.com/scalableminds/webknossos-libs/pull/614)

## [0.9.7](https://github.com/scalableminds/webknossos-libs/releases/tag/v0.9.7) - 2022-02-28

[Commits](https://github.com/scalableminds/webknossos-libs/compare/v0.9.6...v0.9.7)

### Added

- Added `only_setup_mag` parameter to downsample-related methods in `Layer`. This parameter allows creating output magnifications before parallelizing downsampling invocations to avoid outdated writes to datasource-properties.json. [#610](https://github.com/scalableminds/webknossos-libs/pull/610)
- Added `Task.create()` method to create tasks by prodiving a dataset name, location, and rotation. [#605](https://github.com/scalableminds/webknossos-libs/pull/605)

## [0.9.6](https://github.com/scalableminds/webknossos-libs/releases/tag/v0.9.6) - 2022-02-15

[Commits](https://github.com/scalableminds/webknossos-libs/compare/v0.9.5...v0.9.6)

### Added

- Added `apply_merger_mode.py` example. [#592](https://github.com/scalableminds/webknossos-libs/pull/592)
- Added support for reading from multiple volume layers in annotations. If an annotation contains multiple volume layers, the layer name has to be provided when reading from a volume layer in an annotation (in `Annotation.save_volume_annotation()` and `Annotation.temporary_volume_annotation_layer_copy()`). Also, added the method `Annotation.get_volume_layer_names()` to see available volume layers. [#588](https://github.com/scalableminds/webknossos-libs/pull/588)

### Changed

- Dataset writes in higher mags do not increase the bounding box if the written data fits in the rounded up box. [#595](https://github.com/scalableminds/webknossos-libs/pull/595)

### Fixed

- Dataset down- & upload: [#595](https://github.com/scalableminds/webknossos-libs/pull/595)
  - Fixed download of higher mags.
  - Bounding box after download is set correctly (was inflated before when downloading higher mags).
  - The returned URL for uploads is corrected, this did not respect `new_dataset_name` before.

## [0.9.5](https://github.com/scalableminds/webknossos-libs/releases/tag/v0.9.5) - 2022-02-10

[Commits](https://github.com/scalableminds/webknossos-libs/compare/v0.9.4...v0.9.5)

### Fixed

- Skeleton: Fixed a bug when comparing `Graph` instances, this fixes failing loads which had the error message `Can only compare wk.Graph to another wk.Graph.` before. [#593](https://github.com/scalableminds/webknossos-libs/pull/593)

## [0.9.4](https://github.com/scalableminds/webknossos-libs/releases/tag/v0.9.4) - 2022-02-09

[Commits](https://github.com/scalableminds/webknossos-libs/compare/v0.9.3...v0.9.4)

### Added

- Added AnnotationInfo, Project and Task classes for handling annotation information and annotation project administration. [#574](https://github.com/scalableminds/webknossos-libs/pull/574)

### Changed

- Lifted the restriction that `BoundingBox` cannot have a negative topleft (introduced in v0.9.0). Also, negative size dimensions are flipped, so that the topleft <= bottomright,
  e.g. `BoundingBox((10, 10, 10), (-5, 5, 5))` -> `BoundingBox((5, 10, 10), (5, 5, 5))`. [#589](https://github.com/scalableminds/webknossos-libs/pull/589)

## [0.9.3](https://github.com/scalableminds/webknossos-libs/releases/tag/v0.9.3) - 2022-02-07

[Commits](https://github.com/scalableminds/webknossos-libs/compare/v0.9.2...v0.9.3)

### Fixed

- `dataset.upload(layers_to_link=…)`: Fixed a bug where the upload did not complete if layers_to_link contained layers present in uploading dataset. [#584](https://github.com/scalableminds/webknossos-libs/pull/584)

## [0.9.2](https://github.com/scalableminds/webknossos-libs/releases/tag/v0.9.2) - 2022-02-03

[Commits](https://github.com/scalableminds/webknossos-libs/compare/v0.9.1...v0.9.2)

### Added

- A custom network request timeout can be set using `webknossos_context(…, timeout=300)` or `export WK_TIMEOUT="300"`. [#577](https://github.com/scalableminds/webknossos-libs/pull/577)

### Changed

- The default network request timeout changed from ½min to 30 min. [#577](https://github.com/scalableminds/webknossos-libs/pull/577)

## [0.9.1](https://github.com/scalableminds/webknossos-libs/releases/tag/v0.9.1) - 2022-01-31

[Commits](https://github.com/scalableminds/webknossos-libs/compare/v0.9.0...v0.9.1)

### Changed

- The signatures of `(Mag)View.for_each_chunk` and `(Mag)View.for_zipped_chunks` changed:
  - The previous argument `work_on_chunk` is now called `func_per_chunk`.
  - The various `chunk_size` arguments now have to be given in Mag(1). They now have default values.
- Deprecations in `(Mag)View.get_buffered_slice_reader/_writer` [#564](https://github.com/scalableminds/webknossos-libs/pull/564):
  - `(Mag)View.get_buffered_slice_reader`: using the parameters `offset` and `size` is deprecated.
    Please use the parameter relative_bounding_box or absolute_bounding_box (both in Mag(1)) instead.
    The old offset behavior was absolute for `MagView`s and relative for `View`s.
  - `(Mag)View.get_buffered_slice_writer`: using the parameter `offset` is deprecated.
    Please use the parameter relative_offset or absolute_offset (both in Mag(1)) instead.
    The old offset behavior was absolute for `MagView`s and relative for `View`s.

## [0.9.0](https://github.com/scalableminds/webknossos-libs/releases/tag/v0.9.0) - 2022-01-19

[Commits](https://github.com/scalableminds/webknossos-libs/compare/v0.8.31...v0.9.0)

### Breaking Changes

- Various changes in View & MagView signatures [#553](https://github.com/scalableminds/webknossos-libs/pull/553):
  - **Breaking Changes**:
    - `MagView.read`: if nothing is supplied and the layer does not start at (0, 0, 0),
      the default behaviour changes from starting at absolute (0, 0, 0) to the layer's bounding box
    - `MagView.write`: if no offset is supplied and the layer does not start at (0, 0, 0),
      the default behaviour changes from starting at absolute (0, 0, 0) to the layer's bounding box
    - `(Mag)View.get_view`: read_only is a keyword-only argument now
    - `MagView.get_bounding_boxes_on_disk()` now returns an iterator yielding bounding boxes in Mag(1)
    - `BoundingBox` cannot have negative topleft or size entries anymore (lifted in v0.9.4).
  - **Deprecations**
    The following usages are marked as deprecated with warnings and will be removed in future releases:
    - Using the `offset` parameter for `read`/`write`/`get_view` in MagView and View is deprecated.
      There are new counterparts `absolute_offset` and `relative_offset` which have to be specified in Mag(1),
      whereas `offset` previously was specified in the Mag of the respective View.
      Also, for `read`/`get_view` only using `size` is deprecated, since it used to refer to the size in the View's Mag.
      Instead, `size` should always be used together with `absolute_offset` or `relative_offset`. Then it is interpreted in Mag(1).
    - The (Mag)View attributes `view.global_offset` and `view.size` are deprecated now, which were in the Mag of the respective View.
      Please use `view.bounding_box` instead, which is in Mag(1).
    - `read_bbox` on the (Mag)View is deprecated as well, please use `read` with the `absolute_bounding_box`or `relative_bounding_box` parameter instead. You'll have to pass the bounding box in Mag(1) then.

### Added

- Added a check for dataset name availability before attempting to upload. [#555](https://github.com/scalableminds/webknossos-libs/pull/555)

### Fixed

- Fixed the dataset download of private datasets which need a token. [#562](https://github.com/scalableminds/webknossos-libs/pull/562)

## [0.8.31](https://github.com/scalableminds/webknossos-libs/releases/tag/v0.8.31) - 2022-01-07

[Commits](https://github.com/scalableminds/webknossos-libs/compare/v0.8.30...v0.8.31)

### Added

- Added `Annotation.save("file_name")` to save an annotation to a file and `Annotation.temporary_volume_annotation_layer_copy()` to read from the volume layer of an annotation as a WK dataset. [#528](https://github.com/scalableminds/webknossos-libs/pull/528)
- Added `layers_to_link` parameter to `Dataset.upload()` so that layers don't need to be uploaded again if they already exist in another dataset on webKnossos. [#544](https://github.com/scalableminds/webknossos-libs/pull/544)

## [0.8.30](https://github.com/scalableminds/webknossos-libs/releases/tag/v0.8.30) - 2021-12-27

[Commits](https://github.com/scalableminds/webknossos-libs/compare/v0.8.29...v0.8.30)

### Breaking Changes

- The BoundingBoxNamedTuple was removed. Use BoundingBox instead. [#526](https://github.com/scalableminds/webknossos-libs/pull/526)
- Some methods of creating, opening and saving have changed. The old methods are still available but deprecated. [The documentation gives a good overview](https://docs.webknossos.org/api/webknossos.html). Specifically, the changes are :
  - `Dataset.create()` → `Dataset()`
  - `Dataset.get_or_create()` → `Dataset(…, exist_ok=True)`
  - `Dataset()` → `Dataset.open()`
  - `download_dataset()` → `Dataset.download()`
  - `open_annotation()` → `Annotation.load()` for local files, `Annotation.download()` to download from webKnossos
  - `open_nml()` → `Skeleton.load()`
  - `Skeleton.from_path()` → `Skeleton.load()`
  - `Skeleton.write()` → `Skeleton.save()`
    The deprecated methods will be removed in future releases.
    [#520](https://github.com/scalableminds/webknossos-libs/pull/520)

### Changed

- The detailed output of e.g. downsampling was replaced with a progress bar. [#527](https://github.com/scalableminds/webknossos-libs/pull/527)
- Always use the sampling mode `CONSTANT_Z` when downsampling 2D data. [#516](https://github.com/scalableminds/webknossos-libs/pull/516)
- Make computation of `largestSegmentId` more efficient for volume annotations. [#531](https://github.com/scalableminds/webknossos-libs/pull/531)
- Consistently use resolved instead of absolute path if make_relative is False. [#536](https://github.com/scalableminds/webknossos-libs/pull/536)

## [0.8.29](https://github.com/scalableminds/webknossos-libs/releases/tag/v0.8.29) - 2021-12-14

[Commits](https://github.com/scalableminds/webknossos-libs/compare/v0.8.28...v0.8.29)

### Breaking Changes

- To download datasets, a recent webknossos server version is necessary (>= 21.12.0). webknossos.org is unaffected. [#510](https://github.com/scalableminds/webknossos-libs/pull/510)

## [0.8.28](https://github.com/scalableminds/webknossos-libs/releases/tag/v0.8.28) - 2021-12-09

[Commits](https://github.com/scalableminds/webknossos-libs/compare/v0.8.27...v0.8.28)

## [0.8.27](https://github.com/scalableminds/webknossos-libs/releases/tag/v0.8.27) - 2021-12-09

[Commits](https://github.com/scalableminds/webknossos-libs/compare/v0.8.25...v0.8.27)

## [v0.8.25](https://github.com/scalableminds/webknossos-libs/releases/tag/v0.8.25) - 2021-12-07

[Commits](https://github.com/scalableminds/webknossos-libs/compare/v0.8.24...v0.8.25)

### Added

- Added support to download datasets from external datastores, which is the case for webknossos.org. [#497](https://github.com/scalableminds/webknossos-libs/pull/497)

### Changed

- Adapt the dataset upload to new webKnossos api. [#484](https://github.com/scalableminds/webknossos-libs/pull/484)
- `get_segmentation_layer()` and `get_color_layer()` were deprecated and should not be used, anymore, as they will fail if no or more than one layer exists for each category. Instead, `get_segmentation_layers()` and `get_color_layers()` should be used (if desired in combination with `[0]` to get the old, error-prone behavior).
- Renamed the folder webknossos/script-collection to webknossos/script_collection to enable module imports. [#505](https://github.com/scalableminds/webknossos-libs/pull/505)

## [v0.8.24](https://github.com/scalableminds/webknossos-libs/releases/tag/v0.8.24) - 2021-11-30

[Commits](https://github.com/scalableminds/webknossos-libs/compare/v0.8.23...v0.8.24)

## [v0.8.23](https://github.com/scalableminds/webknossos-libs/releases/tag/v0.8.23) - 2021-11-29

[Commits](https://github.com/scalableminds/webknossos-libs/compare/v0.8.22...v0.8.23)

### Breaking Changes

- `wk.Graph` now inherits from `networkx.Graph` directly. Therefore, the `nx_graph` attribute is removed. [#481](https://github.com/scalableminds/webknossos-libs/pull/481)
- The class `LayerCategories` was removed. `COLOR_TYPE` and `SEGMENTATION_TYPE` were renamed to `COLOR_CATEGORY` and `SEGMENTATION_CATEGORY` and can now be imported directly. The type of many parameters were changed from `str` to the literal `LayerCategoryType`. [#454](https://github.com/scalableminds/webknossos-libs/pull/454)

### Added

- Added `redownsample()` method to `Layer` to recompute existing downsampled magnifications. [#461](https://github.com/scalableminds/webknossos-libs/pull/461)
- Added `globalize_floodfill.py` script to globalize partially computed flood fill operations. [#461](https://github.com/scalableminds/webknossos-libs/pull/461)

### Changed

- Improved performance for calculations with `Vec3Int` and `BoundingBox`. [#461](https://github.com/scalableminds/webknossos-libs/pull/461)

### Fixed

- Resolve path when symlinking layer and make_relative is False (instead of only making it absolute). [#492](https://github.com/scalableminds/webknossos-libs/pull/492)

## [0.8.22](https://github.com/scalableminds/webknossos-cuber/releases/tag/v0.8.22) - 2021-11-01

[Commits](https://github.com/scalableminds/webknossos-cuber/compare/v0.8.21...v0.8.22)

### Breaking Changes

- Removed the `organization` parameter from the `webknossos_context` function. The organization will automatically be fetched using the token of the user. [#470](https://github.com/scalableminds/webknossos-libs/pull/470)

### Fixed

- Make Views picklable. We now ignore the file handle when we pickle Views. [#469](https://github.com/scalableminds/webknossos-libs/pull/469)

## [v0.8.19](https://github.com/scalableminds/webknossos-cuber/releases/tag/v0.8.19) - 2021-10-21

[Commits](https://github.com/scalableminds/webknossos-libs/compare/v0.8.18...v.8.19)

### Added

- Added a `User` class to the client that can be used to get meta-information of users or their logged time. The currently logged in user can be accessed, as well as all managed users. [#470](https://github.com/scalableminds/webknossos-libs/pull/470)

## [0.8.21](https://github.com/scalableminds/webknossos-cuber/releases/tag/v0.8.21) - 2021-10-28

[Commits](https://github.com/scalableminds/webknossos-cuber/compare/v0.8.20...v0.8.21)

### Changed

- Downgraded typing-extensions for better dependency compatibility [#472](https://github.com/scalableminds/webknossos-libs/pull/472)

## [0.8.20](https://github.com/scalableminds/webknossos-cuber/releases/tag/v0.8.20) - 2021-10-28

[Commits](https://github.com/scalableminds/webknossos-cuber/compare/v0.8.19...v0.8.20)

### Breaking Changes

- `BoundingBox.chunk()`'s 2nd parameter `chunk_border_alignments` now does not accept a list with a single `int` anymore. [#452](https://github.com/scalableminds/webknossos-libs/pull/452)

### Fixed

- Make Views picklable. We now ignore the file handle when we pickle Views. [#469](https://github.com/scalableminds/webknossos-libs/pull/469)

## [0.8.19](https://github.com/scalableminds/webknossos-cuber/releases/tag/v0.8.19) - 2021-10-21

[Commits](https://github.com/scalableminds/webknossos-cuber/compare/v0.8.18...v0.8.19)

### Breaking Changes

- `View`s now always open the `wkw.Dataset` lazily. All explicit calls to `View.open()` and `View.close()` must be removed. [#448](https://github.com/scalableminds/webknossos-libs/pull/448)
-

### Added

- Added a new Annotation class which includes skeletons as well as volume-annotations. [#452](https://github.com/scalableminds/webknossos-libs/pull/452)
- Added dataset down- and upload as well as annotation download, see the examples `learned_segmenter.py` and `upload_image_data.py`. [#452](https://github.com/scalableminds/webknossos-libs/pull/452)

## [0.8.18](https://github.com/scalableminds/webknossos-cuber/releases/tag/v0.8.18) - 2021-10-18

[Commits](https://github.com/scalableminds/webknossos-cuber/compare/v0.8.16...v0.8.18)

### Added

- The Dataset class now has a new method: add_shallow_copy. [#437](https://github.com/scalableminds/webknossos-libs/pull/437)

### Changed

- The `Vec3Int` constructor now asserts that its components are whole numbers also in numpy case. [#434](https://github.com/scalableminds/webknossos-libs/pull/434)
- Updated scikit-image dependency to 0.18.3. [#435](https://github.com/scalableminds/webknossos-libs/pull/435)
- `BoundingBox.contains` now also takes float points in numpy arrays. [#450](https://github.com/scalableminds/webknossos-libs/pull/450)

### Fixed

## [0.8.16](https://github.com/scalableminds/webknossos-cuber/releases/tag/v0.8.16) - 2021-09-22

[Commits](https://github.com/scalableminds/webknossos-cuber/compare/v0.8.15...v0.8.16)

### Breaking Changes

- Refactored the BufferedSliceWriter and added a BufferedSliceReader. [#425](https://github.com/scalableminds/webknossos-libs/pull/425)
  - BufferedSliceWriter
    - The data no longer gets transposed: previously the format of the slices was [y,x]; now it is [x,y]
    - The interface of the constructor was changed:
      - A `View` (or `MagView`) is now required as datasource
      - The parameter `dimension` can be used to specify the axis along the data is sliced
      - The offset is expected to be in the magnification of the view
    - This class is now supposed to be used within a context manager and the slices are written by sending them to the generator (see documentation of the class).
  - BufferedSliceReader
    - This class was added complementary to the BufferedSliceWriter
  - Added methods to get a BufferedSliceReader/BufferedSliceWriter from a View directly

### Added

### Changed

### Fixed

## [0.8.15](https://github.com/scalableminds/webknossos-cuber/releases/tag/v0.8.15) - 2021-09-22

[Commits](https://github.com/scalableminds/webknossos-cuber/compare/v0.8.13...v0.8.15)

### Breaking Changes

- Breaking changes were introduced for geometry classes in [#421](https://github.com/scalableminds/webknossos-libs/pull/421):

  - `BoundingBox`

    - is now immutable, use convenience methods, e.g. `bb.with_topleft((0,0,0))`
    - properties topleft and size are now Vec3Int instead of np.array, they are each immutable as well
    - all `to_`-conversions return a copy, some were renamed:
    - `to_array` → `to_list`
    - `as_np` → `to_np`
    - `as_wkw` → `to_wkw_dict`
    - `from_wkw` → `from_wkw_dict`
    - `as_config` → `to_config_dict`
    - `as_checkpoint_name` → `to_checkpoint_name`
    - `as_tuple6` → `to_tuple6`
    - `as_csv` → `to_csv`
    - `as_named_tuple` → `to_named_tuple`
    - `as_slices` → `to_slices`
    - `copy` → (gone, immutable)

  - `Mag`
    - is now immutable
    - `mag.mag` is now `mag._mag` (considered private, use to_list instead if you really need it as list)
    - all `to_`-conversions return a copy, some were renamed:
    - `to_array` → `to_list`
    - `scale_by` → (gone, immutable)
    - `divide_by` → (gone, immutable)
    - `as_np` → `to_np`

### Added

- An immutable Vec3Int class was introduced that holds three integers and provides a number of convenience methods and accessors. [#421](https://github.com/scalableminds/webknossos-libs/pull/421)

### Changed

- `BoundingBox` and `Mag` are now immutable attr classes containing `Vec3Int` values. See breaking changes above.

### Fixed

-

## [0.8.13](https://github.com/scalableminds/webknossos-cuber/releases/tag/v0.8.13) - 2021-09-22

[Commits](https://github.com/scalableminds/webknossos-cuber/compare/v0.8.12...v0.8.13)

This is the latest release at the time of creating this changelog.<|MERGE_RESOLUTION|>--- conflicted
+++ resolved
@@ -17,11 +17,8 @@
 ### Added
 
 ### Changed
-<<<<<<< HEAD
 - Added `layer_name` as optional argument to `Dataset.from_images` method. If the created dataset contains only a single layer, `layer_name` is used, otherwise the given `layer_name` is a common prefix for all layers. [1054](https://github.com/scalableminds/webknossos-libs/pull/1054)
-=======
 - The context variable of View.get_buffered_slice_writer() is a BufferedSliceWriter now instead of a Generator. Interaction with the SliceWriter does not change, but updating the offset after first initialization is possible now. [1052](https://github.com/scalableminds/webknossos-libs/pull/1052)
->>>>>>> 11f9931d
 
 ### Fixed
 
